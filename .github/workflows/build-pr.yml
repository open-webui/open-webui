--- conflicted
+++ resolved
@@ -48,8 +48,6 @@
           python -m pip install --upgrade pip
           pip install build
           python -m build .
-<<<<<<< HEAD
-=======
           # Get the original wheel filename
           WHEEL_FILE=$(ls dist/*.whl)
           # Extract the base name without extension
@@ -58,7 +56,6 @@
           NEW_NAME="${BASE_NAME%-none-any}-${GITHUB_SHA::7}-any"
           # Rename the file
           mv "$WHEEL_FILE" "dist/$NEW_NAME.whl"
->>>>>>> 1de59c50
       - name: Create GitHub release
         id: create_release
         uses: actions/github-script@v7
