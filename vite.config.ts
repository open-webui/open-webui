--- conflicted
+++ resolved
@@ -49,11 +49,6 @@
 	},
 	// Enable esbuild for faster builds in development
 	esbuild: {
-<<<<<<< HEAD
-		target: 'es2022',
-		pure: ['console.log', 'console.debug']
-=======
 		pure: process.env.ENV === 'dev' ? [] : ['console.log', 'console.debug']
->>>>>>> 2470da83
 	}
 });