{
<<<<<<< HEAD
	"name": "raux",
	"version": "0.1.1.1",
=======
	"name": "open-webui",
	"version": "0.5.20",
>>>>>>> 3f9c8c62
	"private": true,
	"scripts": {
		"dev": "npm run pyodide:fetch && vite dev --host",
		"dev:5050": "npm run pyodide:fetch && vite dev --port 5050",
		"build": "npm run pyodide:fetch && vite build",
		"preview": "vite preview",
		"check": "svelte-kit sync && svelte-check --tsconfig ./tsconfig.json",
		"check:watch": "svelte-kit sync && svelte-check --tsconfig ./tsconfig.json --watch",
		"lint": "npm run lint:frontend ; npm run lint:types ; npm run lint:backend",
		"lint:frontend": "eslint . --fix",
		"lint:types": "npm run check",
		"lint:backend": "pylint backend/",
		"format": "prettier --plugin-search-dir --write \"**/*.{js,ts,svelte,css,md,html,json}\"",
		"format:backend": "black . --exclude \".venv/|/venv/\"",
		"i18n:parse": "i18next --config i18next-parser.config.ts && prettier --write \"src/lib/i18n/**/*.{js,json}\"",
		"cy:open": "cypress open",
		"test:frontend": "vitest --passWithNoTests",
		"pyodide:fetch": "node scripts/prepare-pyodide.js"
	},
	"devDependencies": {
		"@sveltejs/adapter-auto": "3.2.2",
		"@sveltejs/adapter-static": "^3.0.2",
		"@sveltejs/kit": "^2.5.20",
		"@sveltejs/vite-plugin-svelte": "^3.1.1",
		"@tailwindcss/container-queries": "^0.1.1",
		"@tailwindcss/postcss": "^4.0.0",
		"@tailwindcss/typography": "^0.5.13",
		"@typescript-eslint/eslint-plugin": "^6.17.0",
		"@typescript-eslint/parser": "^6.17.0",
		"cypress": "^13.15.0",
		"eslint": "^8.56.0",
		"eslint-config-prettier": "^9.1.0",
		"eslint-plugin-cypress": "^3.4.0",
		"eslint-plugin-svelte": "^2.43.0",
		"i18next-parser": "^9.0.1",
		"postcss": "^8.4.31",
		"prettier": "^3.3.3",
		"prettier-plugin-svelte": "^3.2.6",
		"sass-embedded": "^1.81.0",
		"svelte": "^4.2.18",
		"svelte-check": "^3.8.5",
		"svelte-confetti": "^1.3.2",
		"tailwindcss": "^4.0.0",
		"tslib": "^2.4.1",
		"typescript": "^5.5.4",
		"vite": "^5.4.14",
		"vitest": "^1.6.1"
	},
	"type": "module",
	"dependencies": {
		"@azure/msal-browser": "^4.5.0",
		"@codemirror/lang-javascript": "^6.2.2",
		"@codemirror/lang-python": "^6.1.6",
		"@codemirror/language-data": "^6.5.1",
		"@codemirror/theme-one-dark": "^6.1.2",
		"@huggingface/transformers": "^3.0.0",
		"@mediapipe/tasks-vision": "^0.10.17",
		"@pyscript/core": "^0.4.32",
		"@sveltejs/adapter-node": "^2.0.0",
		"@sveltejs/svelte-virtual-list": "^3.0.1",
		"@tiptap/core": "^2.10.0",
		"@tiptap/extension-code-block-lowlight": "^2.10.0",
		"@tiptap/extension-highlight": "^2.10.0",
		"@tiptap/extension-placeholder": "^2.10.0",
		"@tiptap/extension-typography": "^2.10.0",
		"@tiptap/pm": "^2.10.0",
		"@tiptap/starter-kit": "^2.10.0",
		"@xyflow/svelte": "^0.1.19",
		"async": "^3.2.5",
		"bits-ui": "^0.19.7",
		"codemirror": "^6.0.1",
		"codemirror-lang-hcl": "^0.0.0-beta.2",
		"crc-32": "^1.2.2",
		"dayjs": "^1.11.10",
		"dompurify": "^3.1.6",
		"eventsource-parser": "^1.1.2",
		"file-saver": "^2.0.5",
		"fuse.js": "^7.0.0",
		"highlight.js": "^11.9.0",
		"i18next": "^23.10.0",
		"i18next-browser-languagedetector": "^7.2.0",
		"i18next-resources-to-backend": "^1.2.0",
		"idb": "^7.1.1",
		"js-sha256": "^0.10.1",
		"jspdf": "^3.0.0",
		"katex": "^0.16.21",
		"kokoro-js": "^1.1.1",
		"marked": "^9.1.0",
		"mermaid": "^10.9.3",
		"paneforge": "^0.0.6",
		"panzoom": "^9.4.3",
		"prosemirror-commands": "^1.6.0",
		"prosemirror-example-setup": "^1.2.3",
		"prosemirror-history": "^1.4.1",
		"prosemirror-keymap": "^1.2.2",
		"prosemirror-markdown": "^1.13.1",
		"prosemirror-model": "^1.23.0",
		"prosemirror-schema-basic": "^1.2.3",
		"prosemirror-schema-list": "^1.4.1",
		"prosemirror-state": "^1.4.3",
		"prosemirror-view": "^1.34.3",
		"pyodide": "^0.27.2",
		"socket.io-client": "^4.2.0",
		"sortablejs": "^1.15.2",
		"svelte-sonner": "^0.3.19",
		"tippy.js": "^6.3.7",
		"turndown": "^7.2.0",
		"undici": "^7.3.0",
		"uuid": "^9.0.1",
		"vite-plugin-static-copy": "^2.2.0"
	},
	"engines": {
		"node": ">=18.13.0 <=22.x.x",
		"npm": ">=6.0.0"
	}
}<|MERGE_RESOLUTION|>--- conflicted
+++ resolved
@@ -1,11 +1,6 @@
 {
-<<<<<<< HEAD
 	"name": "raux",
-	"version": "0.1.1.1",
-=======
-	"name": "open-webui",
-	"version": "0.5.20",
->>>>>>> 3f9c8c62
+	"version": "0.1.1",
 	"private": true,
 	"scripts": {
 		"dev": "npm run pyodide:fetch && vite dev --host",
