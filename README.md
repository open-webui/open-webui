--- conflicted
+++ resolved
@@ -90,17 +90,9 @@
  
 
     %% Klassen voor stijl 
-
-<<<<<<< HEAD
     classDef main fill:#ffcc00,stroke:#333,stroke-width:3px,rounded-corners, font-size:16px, color:#000000; 
 
     classDef repo fill:#f9f,stroke:#333,stroke-width:2px,rounded-corners,color:#000000; 
-=======
-    classDef main fill:#ffcc00,stroke:#333,stroke-width:3px,rounded-corners, font-size:16px; 
-
-    classDef repo fill:#f9f,stroke:#333,stroke-width:2px,rounded-corners; 
->>>>>>> 1f9627f7
-
  
 
 ``` 
