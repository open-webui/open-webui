# syntax=docker/dockerfile:1
# Initialize device type args
# use build args in the docker build command with --build-arg="BUILDARG=true"
ARG USE_CUDA=false
ARG USE_OLLAMA=false
ARG USE_SLIM=false
ARG USE_PERMISSION_HARDENING=false
# Tested with cu117 for CUDA 11 and cu121 for CUDA 12 (default)
ARG USE_CUDA_VER=cu128
# any sentence transformer model; models to use can be found at https://huggingface.co/models?library=sentence-transformers
# Leaderboard: https://huggingface.co/spaces/mteb/leaderboard 
# for better performance and multilangauge support use "intfloat/multilingual-e5-large" (~2.5GB) or "intfloat/multilingual-e5-base" (~1.5GB)
# IMPORTANT: If you change the embedding model (sentence-transformers/all-MiniLM-L6-v2) and vice versa, you aren't able to use RAG Chat with your previous documents loaded in the WebUI! You need to re-embed them.
ARG USE_EMBEDDING_MODEL=sentence-transformers/all-MiniLM-L6-v2
ARG USE_RERANKING_MODEL=""

# Tiktoken encoding name; models to use can be found at https://huggingface.co/models?library=tiktoken
ARG USE_TIKTOKEN_ENCODING_NAME="cl100k_base"

ARG BUILD_HASH=dev-build
# Override at your own risk - non-root configurations are untested
ARG UID=0
ARG GID=0

######## WebUI frontend ########
FROM --platform=$BUILDPLATFORM node:22-alpine3.20 AS build
ARG BUILD_HASH

# Set Node.js options (heap limit Allocation failed - JavaScript heap out of memory)
# ENV NODE_OPTIONS="--max-old-space-size=4096"

WORKDIR /app

# to store git revision in build
RUN apk add --no-cache git

COPY package.json package-lock.json ./
RUN --mount=type=cache,target=/root/.npm \
    npm ci --force

COPY . .
ENV APP_BUILD_HASH=${BUILD_HASH}
RUN npm run build

######## WebUI backend ########
FROM python:3.11-slim-bookworm AS base

# Use args
ARG USE_CUDA
ARG USE_OLLAMA
ARG USE_CUDA_VER
ARG USE_SLIM
ARG USE_PERMISSION_HARDENING
ARG USE_EMBEDDING_MODEL
ARG USE_RERANKING_MODEL
ARG UID
ARG GID

## Basis ##
ENV ENV=prod \
    PORT=8080 \
    # pass build args to the build
    USE_OLLAMA_DOCKER=${USE_OLLAMA} \
    USE_CUDA_DOCKER=${USE_CUDA} \
    USE_SLIM_DOCKER=${USE_SLIM} \
    USE_CUDA_DOCKER_VER=${USE_CUDA_VER} \
    USE_EMBEDDING_MODEL_DOCKER=${USE_EMBEDDING_MODEL} \
    USE_RERANKING_MODEL_DOCKER=${USE_RERANKING_MODEL}

## Basis URL Config ##
ENV OLLAMA_BASE_URL="/ollama" \
    OPENAI_API_BASE_URL=""

## API Key and Security Config ##
ENV OPENAI_API_KEY="" \
    WEBUI_SECRET_KEY="" \
    SCARF_NO_ANALYTICS=true \
    DO_NOT_TRACK=true \
    ANONYMIZED_TELEMETRY=false

#### Other models #########################################################
## whisper TTS model settings ##
ENV WHISPER_MODEL="base" \
    WHISPER_MODEL_DIR="/app/backend/data/cache/whisper/models"

## RAG Embedding model settings ##
ENV RAG_EMBEDDING_MODEL="$USE_EMBEDDING_MODEL_DOCKER" \
    RAG_RERANKING_MODEL="$USE_RERANKING_MODEL_DOCKER" \
    SENTENCE_TRANSFORMERS_HOME="/app/backend/data/cache/embedding/models"

## Tiktoken model settings ##
ENV TIKTOKEN_ENCODING_NAME="cl100k_base" \
    TIKTOKEN_CACHE_DIR="/app/backend/data/cache/tiktoken"

## Hugging Face download cache ##
ENV HF_HOME="/app/backend/data/cache/embedding/models"

## Torch Extensions ##
# ENV TORCH_EXTENSIONS_DIR="/.cache/torch_extensions"

#### Other models ##########################################################

WORKDIR /app/backend

ENV HOME=/root
# Create user and group if not root
RUN if [ $UID -ne 0 ]; then \
    if [ $GID -ne 0 ]; then \
    addgroup --gid $GID app; \
    fi; \
    adduser --uid $UID --gid $GID --home $HOME --disabled-password --no-create-home app; \
    fi

RUN mkdir -p $HOME/.cache/chroma
RUN echo -n 00000000-0000-0000-0000-000000000000 > $HOME/.cache/chroma/telemetry_user_id

# Make sure the user has access to the app and root directory
RUN chown -R $UID:$GID /app $HOME

# Install common system dependencies
RUN --mount=type=cache,target=/var/cache/apt \
    --mount=type=cache,target=/var/lib/apt/lists \
    apt-get update && \
    apt-get install -y --no-install-recommends \
    git build-essential pandoc gcc netcat-openbsd curl jq \
    python3-dev \
    ffmpeg libsm6 libxext6

# install python dependencies
COPY --chown=$UID:$GID ./backend/requirements.txt ./requirements.txt

<<<<<<< HEAD
RUN --mount=type=cache,target=/root/.cache/pip \
    pip3 install --no-cache-dir uv && \
    if [ "$USE_SLIM" != "true" ]; then \
=======
RUN pip3 install --no-cache-dir uv && \
>>>>>>> 6bc5d331
    if [ "$USE_CUDA" = "true" ]; then \
    # If you use CUDA the whisper and embedding model will be downloaded on first use
    pip3 install torch torchvision torchaudio --index-url https://download.pytorch.org/whl/$USE_CUDA_DOCKER_VER --no-cache-dir && \
    uv pip install --system -r requirements.txt --no-cache-dir && \
    python -c "import os; from sentence_transformers import SentenceTransformer; SentenceTransformer(os.environ['RAG_EMBEDDING_MODEL'], device='cpu')" && \
    python -c "import os; from faster_whisper import WhisperModel; WhisperModel(os.environ['WHISPER_MODEL'], device='cpu', compute_type='int8', download_root=os.environ['WHISPER_MODEL_DIR'])"; \
    python -c "import os; import tiktoken; tiktoken.get_encoding(os.environ['TIKTOKEN_ENCODING_NAME'])"; \
    else \
    pip3 install torch torchvision torchaudio --index-url https://download.pytorch.org/whl/cpu --no-cache-dir && \
    uv pip install --system -r requirements.txt --no-cache-dir && \
    if [ "$USE_SLIM" != "true" ]; then \
    python -c "import os; from sentence_transformers import SentenceTransformer; SentenceTransformer(os.environ['RAG_EMBEDDING_MODEL'], device='cpu')" && \
    python -c "import os; from faster_whisper import WhisperModel; WhisperModel(os.environ['WHISPER_MODEL'], device='cpu', compute_type='int8', download_root=os.environ['WHISPER_MODEL_DIR'])"; \
    python -c "import os; import tiktoken; tiktoken.get_encoding(os.environ['TIKTOKEN_ENCODING_NAME'])"; \
    fi; \
    fi; \
    mkdir -p /app/backend/data && chown -R $UID:$GID /app/backend/data/ && \
    rm -rf /var/lib/apt/lists/*;

# Install Ollama if requested
<<<<<<< HEAD
RUN if [ "$USE_OLLAMA" = "true" ] && [ "$USE_SLIM" != "true" ]; then \
    --mount=type=cache,target=/tmp/ollama \
=======
RUN if [ "$USE_OLLAMA" = "true" ]; then \
>>>>>>> 6bc5d331
    date +%s > /tmp/ollama_build_hash && \
    echo "Cache broken at timestamp: `cat /tmp/ollama_build_hash`" && \
    curl -fsSL https://ollama.com/install.sh | sh; \
    fi

# copy embedding weight from build
# RUN mkdir -p /root/.cache/chroma/onnx_models/all-MiniLM-L6-v2
# COPY --from=build /app/onnx /root/.cache/chroma/onnx_models/all-MiniLM-L6-v2/onnx

# copy built frontend files
COPY --chown=$UID:$GID --from=build /app/build /app/build
COPY --chown=$UID:$GID --from=build /app/CHANGELOG.md /app/CHANGELOG.md
COPY --chown=$UID:$GID --from=build /app/package.json /app/package.json

# copy backend files
COPY --chown=$UID:$GID ./backend .

EXPOSE 8080

HEALTHCHECK CMD curl --silent --fail http://localhost:${PORT:-8080}/health | jq -ne 'input.status == true' || exit 1

# Minimal, atomic permission hardening for OpenShift (arbitrary UID):
# - Group 0 owns /app and /root
# - Directories are group-writable and have SGID so new files inherit GID 0
RUN if [ "$USE_PERMISSION_HARDENING" = "true" ]; then \
    set -eux; \
    chgrp -R 0 /app /root || true; \
    chmod -R g+rwX /app /root || true; \
    find /app -type d -exec chmod g+s {} + || true; \
    find /root -type d -exec chmod g+s {} + || true; \
    fi

USER $UID:$GID

ARG BUILD_HASH
ENV WEBUI_BUILD_VERSION=${BUILD_HASH}
ENV DOCKER=true

CMD [ "bash", "start.sh"]<|MERGE_RESOLUTION|>--- conflicted
+++ resolved
@@ -129,13 +129,9 @@
 # install python dependencies
 COPY --chown=$UID:$GID ./backend/requirements.txt ./requirements.txt
 
-<<<<<<< HEAD
 RUN --mount=type=cache,target=/root/.cache/pip \
     pip3 install --no-cache-dir uv && \
     if [ "$USE_SLIM" != "true" ]; then \
-=======
-RUN pip3 install --no-cache-dir uv && \
->>>>>>> 6bc5d331
     if [ "$USE_CUDA" = "true" ]; then \
     # If you use CUDA the whisper and embedding model will be downloaded on first use
     pip3 install torch torchvision torchaudio --index-url https://download.pytorch.org/whl/$USE_CUDA_DOCKER_VER --no-cache-dir && \
@@ -156,12 +152,8 @@
     rm -rf /var/lib/apt/lists/*;
 
 # Install Ollama if requested
-<<<<<<< HEAD
 RUN if [ "$USE_OLLAMA" = "true" ] && [ "$USE_SLIM" != "true" ]; then \
     --mount=type=cache,target=/tmp/ollama \
-=======
-RUN if [ "$USE_OLLAMA" = "true" ]; then \
->>>>>>> 6bc5d331
     date +%s > /tmp/ollama_build_hash && \
     echo "Cache broken at timestamp: `cat /tmp/ollama_build_hash`" && \
     curl -fsSL https://ollama.com/install.sh | sh; \
