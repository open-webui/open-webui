[project]
name = "open-webui"
description = "Open WebUI"
authors = [
    { name = "Timothy Jaeryang Baek", email = "tim@openwebui.com" }
]
license = { file = "LICENSE" }
dependencies = [
    "fastapi==0.118.0",
    "uvicorn[standard]==0.37.0",
    "pydantic==2.11.9",
    "python-multipart==0.0.20",
    "itsdangerous==2.2.0",

<<<<<<< HEAD
    "python-socketio==5.15.0",
=======
    "python-socketio==5.14.0",
>>>>>>> c7eb7136
    "python-jose==3.5.0",
    "cryptography",
    "bcrypt==5.0.0",
    "argon2-cffi==25.1.0",
    "PyJWT[crypto]==2.10.1",
    "authlib==1.6.5",

    "requests==2.32.5",
    "aiohttp==3.12.15",
    "async-timeout",
    "aiocache",
    "aiofiles",
    "starlette-compress==1.6.0",
    "httpx[socks,http2,zstd,cli,brotli]==0.28.1",
    "starsessions[redis]==2.2.1",

    "sqlalchemy==2.0.38",
    "alembic==1.14.0",
    "peewee==3.18.1",
    "peewee-migrate==1.12.2",

    "pycrdt==0.12.25",
    "redis",

    "APScheduler==3.10.4",
    "RestrictedPython==8.0",

    "loguru==0.7.3",
    "asgiref==3.8.1",

    "tiktoken",
    "mcp==1.21.2",

    "openai",
    "anthropic",
    "google-genai==1.52.0",
    "google-generativeai==0.8.5",

    "langchain==0.3.27",
    "langchain-community==0.3.29",

    "fake-useragent==2.2.0",
    "chromadb==1.0.20",
    "opensearch-py==2.8.0",
    "PyMySQL==1.1.1",
    "boto3==1.40.5",
    
    "transformers",
    "sentence-transformers==5.1.1",
    "accelerate",
    "pyarrow==20.0.0",
    "einops==0.8.1",

    "ftfy==6.2.3",
    "chardet==5.2.0",
    "pypdf==6.0.0",
    "fpdf2==2.8.2",
    "pymdown-extensions==10.14.2",
    "docx2txt==0.8",
    "python-pptx==1.0.2",
    "unstructured==0.18.18",
    "msoffcrypto-tool==5.4.2",
    "nltk==3.9.1",
    "Markdown==3.9",
    "pypandoc==1.15",
    "pandas==2.2.3",
    "openpyxl==3.1.5",
    "pyxlsb==1.0.10",
    "xlrd==2.0.1",
    "validators==0.35.0",
    "psutil",
    "sentencepiece",
    "soundfile==0.13.1",
    "azure-ai-documentintelligence==1.0.2",

    "pillow==11.3.0",
    "opencv-python-headless==4.11.0.86",
    "rapidocr-onnxruntime==1.4.4",
    "rank-bm25==0.2.2",

    "onnxruntime==1.20.1",
    "faster-whisper==1.1.1",

    "black==25.9.0",
    "youtube-transcript-api==1.2.2",
    "pytube==15.0.0",

    "pydub",
    "ddgs==9.0.0",

    "google-api-python-client",
    "google-auth-httplib2",
    "google-auth-oauthlib",

    "googleapis-common-protos==1.70.0",
    "google-cloud-storage==2.19.0",

    "azure-identity==1.25.0",
    "azure-storage-blob==12.24.1",

    "ldap3==2.9.1",
]
readme = "README.md"
requires-python = ">= 3.11, < 3.13.0a1"
dynamic = ["version"]
classifiers = [
    "Development Status :: 4 - Beta",
    "License :: Other/Proprietary License",
    "Programming Language :: Python :: 3",
    "Programming Language :: Python :: 3.11",
    "Programming Language :: Python :: 3.12",
    "Topic :: Communications :: Chat",
    "Topic :: Multimedia",
]

[project.optional-dependencies]
postgres = [
    "psycopg2-binary==2.9.10",
    "pgvector==0.4.1",
]

all = [
    "pymongo",
    "psycopg2-binary==2.9.9",
    "pgvector==0.4.0",
    "moto[s3]>=5.0.26",
    "gcp-storage-emulator>=2024.8.3",
    "docker~=7.1.0",
    "pytest~=8.3.2",
    "pytest-docker~=3.1.1",
    "playwright==1.49.1",
    "elasticsearch==9.1.0",

    "qdrant-client==1.14.3",
    "weaviate-client==4.17.0",
    "pymilvus==2.6.2",
    "pinecone==6.0.2",
    "oracledb==3.2.0",
    "colbert-ai==0.2.21",

    "firecrawl-py==4.5.0",
    "azure-search-documents==11.6.0",
]

[project.scripts]
open-webui = "open_webui:app"

[build-system]
requires = ["hatchling"]
build-backend = "hatchling.build"

[tool.rye]
managed = true
dev-dependencies = []

[tool.hatch.metadata]
allow-direct-references = true

[tool.hatch.version]
path = "package.json"
pattern = '"version":\s*"(?P<version>[^"]+)"'

[tool.hatch.build.hooks.custom]  # keep this for reading hooks from `hatch_build.py`

[tool.hatch.build.targets.wheel]
sources = ["backend"]
exclude = [
    ".dockerignore",
    ".gitignore",
    ".webui_secret_key",
    "dev.sh",
    "requirements.txt",
    "start.sh",
    "start_windows.bat",
    "webui.db",
    "chroma.sqlite3",
]
force-include = { "CHANGELOG.md" = "open_webui/CHANGELOG.md", build = "open_webui/frontend" }

[tool.codespell]
# Ref: https://github.com/codespell-project/codespell#using-a-config-file
skip = '.git*,*.svg,package-lock.json,i18n,*.lock,*.css,*-bundle.js,locales,example-doc.txt,emoji-shortcodes.json'
check-hidden = true
# ignore-regex = ''
ignore-words-list = 'ans'

[dependency-groups]
dev = [
    "pytest-asyncio>=1.0.0",
]<|MERGE_RESOLUTION|>--- conflicted
+++ resolved
@@ -12,11 +12,7 @@
     "python-multipart==0.0.20",
     "itsdangerous==2.2.0",
 
-<<<<<<< HEAD
     "python-socketio==5.15.0",
-=======
-    "python-socketio==5.14.0",
->>>>>>> c7eb7136
     "python-jose==3.5.0",
     "cryptography",
     "bcrypt==5.0.0",
