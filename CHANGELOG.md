# Changelog

All notable changes to this project will be documented in this file.

The format is based on [Keep a Changelog](https://keepachangelog.com/en/1.1.0/),
and this project adheres to [Semantic Versioning](https://semver.org/spec/v2.0.0.html).

<<<<<<< HEAD
## [0.6.30+lf] - 2025-09-23
=======
## [0.6.36] - 2025-11-07

### Added

- 🔐 OAuth group parsing now supports configurable separators via the "OAUTH_GROUPS_SEPARATOR" environment variable, enabling proper handling of semicolon-separated group claims from providers like CILogon. [#18987](https://github.com/open-webui/open-webui/pull/18987), [#18979](https://github.com/open-webui/open-webui/issues/18979)

### Fixed

- 🛠️ Tool calling functionality is restored by correcting asynchronous function handling in tool parameter updates. [#18981](https://github.com/open-webui/open-webui/issues/18981)
- 🖼️ The ComfyUI image edit workflow editor modal now opens correctly when clicking the Edit button. [#18978](https://github.com/open-webui/open-webui/issues/18978)
- 🔥 Firecrawl import errors are resolved by implementing lazy loading and using the correct class name. [#18973](https://github.com/open-webui/open-webui/issues/18973)
- 🔌 Socket.IO CORS warning is resolved by properly configuring CORS origins for Socket.IO connections. [Commit](https://github.com/open-webui/open-webui/commit/639d26252e528c9c37a5f553b11eb94376d8792d)

## [0.6.35] - 2025-11-06

### Added

- 🖼️ Image generation system received a comprehensive overhaul with major new capabilities including full image editing support allowing users to modify existing images using text prompts with OpenAI, Gemini, or ComfyUI engines, adding Gemini 2.5 Flash Image (Nano Banana) support, Qwen Image Edit integration, resolution of base64-encoded image display issues, streamlined AUTOMATIC1111 configuration by consolidating parameters into a flexible JSON parameters field, and enhanced UI with a code editor modal for ComfyUI workflow management. [#17434](https://github.com/open-webui/open-webui/pull/17434), [#16976](https://github.com/open-webui/open-webui/issues/16976), [Commit](https://github.com/open-webui/open-webui/commit/8e5690aab4f632a57027e2acf880b8f89a8717c0), [Commit](https://github.com/open-webui/open-webui/commit/72f8539fd2e679fec0762945f22f4b8a6920afa0), [Commit](https://github.com/open-webui/open-webui/commit/8d34fcb586eeee1fac6da2f991518b8a68b00b72), [Commit](https://github.com/open-webui/open-webui/commit/72900cd686de1fa6be84b5a8a2fc857cff7b91b8)
- 🔒 CORS origin validation was added to WebSocket connections as a defense-in-depth security measure against cross-site WebSocket hijacking attacks. [#18411](https://github.com/open-webui/open-webui/pull/18411), [#18410](https://github.com/open-webui/open-webui/issues/18410)
- 🔄 Automatic page refresh now occurs when a version update is detected via WebSocket connection, ensuring users always run the latest version without cache issues. [Commit](https://github.com/open-webui/open-webui/commit/989f192c92d2fe55daa31336e7971e21798b96ae)
- 🐍 Experimental initial preparations for Python 3.13 compatibility by updating dependencies with security enhancements and cryptographic improvements. [#18430](https://github.com/open-webui/open-webui/pull/18430), [#18424](https://github.com/open-webui/open-webui/pull/18424)
- ⚡ Image compression now preserves the original image format instead of converting to PNG, significantly reducing file sizes and improving chat loading performance. [#18506](https://github.com/open-webui/open-webui/pull/18506)
- 🎤 Mistral Voxtral model support was added for text-to-speech, including voxtral-small and voxtral-mini models with both transcription and chat completion API support. [#18934](https://github.com/open-webui/open-webui/pull/18934)
- 🔊 Text-to-speech now uses a global audio queue system to prevent overlapping playback, ensuring only one TTS instance plays at a time with proper stop/start controls and automatic cleanup when switching between messages. [#16152](https://github.com/open-webui/open-webui/pull/16152), [#18744](https://github.com/open-webui/open-webui/pull/18744), [#16150](https://github.com/open-webui/open-webui/issues/16150)
- 🔊 ELEVENLABS_API_BASE_URL environment variable now allows configuration of custom ElevenLabs API endpoints, enabling support for EU residency API requirements. [#18402](https://github.com/open-webui/open-webui/issues/18402)
- 🔐 OAUTH_ROLES_SEPARATOR environment variable now allows custom role separators for OAuth roles that contain commas, useful for roles specified in LDAP syntax. [#18572](https://github.com/open-webui/open-webui/pull/18572)
- 📄 External document loaders can now optionally forward user information headers when ENABLE_FORWARD_USER_INFO_HEADERS is enabled, enabling cost tracking, audit logs, and usage analytics for external services. [#18731](https://github.com/open-webui/open-webui/pull/18731)
- 📄 MISTRAL_OCR_API_BASE_URL environment variable now allows configuration of custom Mistral OCR API endpoints for flexible deployment options. [Commit](https://github.com/open-webui/open-webui/commit/415b93c7c35c2e2db4425e6da1b88b3750f496b0)
- ⌨️ Keyboard shortcut hints are now displayed on sidebar buttons with a refactored shortcuts modal that accurately reflects all available hotkeys across different keyboard layouts. [#18473](https://github.com/open-webui/open-webui/pull/18473)
- 🛠️ Tooltips now display tool descriptions when hovering over tool names on the model edit page, improving usability and providing immediate context. [#18707](https://github.com/open-webui/open-webui/pull/18707)
- 📝 "Create a new note" from the search modal now immediately creates a new private note and opens it in the editor instead of navigating to the generic notes page. [#18255](https://github.com/open-webui/open-webui/pull/18255)
- 🖨️ Code block output now preserves whitespace formatting with monospace font to accurately reflect terminal behavior. [#18352](https://github.com/open-webui/open-webui/pull/18352)
- ✏️ Edit button is now available in the three-dot menu of models in the workspace section for quick access to model editing, with the menu reorganized for better user experience and Edit, Clone, Copy Link, and Share options logically grouped. [#18574](https://github.com/open-webui/open-webui/pull/18574)
- 📌 Sidebar models section is now collapsible, allowing users to expand and collapse the pinned models list for better sidebar organization. [Commit](https://github.com/open-webui/open-webui/commit/82c08a3b5d189f81c96b6548cc872198771015b0)
- 🌙 Dark mode styles for select elements were added using Tailwind CSS classes, improving consistency across the interface. [#18636](https://github.com/open-webui/open-webui/pull/18636)
- 🔄 Various improvements were implemented across the frontend and backend to enhance performance, stability, and security.
- 🌐 Translations for Portuguese (Brazil), Greek, German, Traditional Chinese, Simplified Chinese, Spanish, Georgian, Danish, and Estonian were enhanced and expanded.

### Fixed

- 🔒 Server-Sent Event (SSE) code injection vulnerability in Direct Connections is resolved by blocking event emission from untrusted external model servers; event emitters from direct connected model servers are no longer supported, preventing arbitrary JavaScript execution in user browsers. [Commit](https://github.com/open-webui/open-webui/commit/8af6a4cf21b756a66cd58378a01c60f74c39b7ca)
- 🛡️ DOM XSS vulnerability in "Insert Prompt as Rich Text" is resolved by sanitizing HTML content with DOMPurify before rendering. [Commit](https://github.com/open-webui/open-webui/commit/eb9c4c0e358c274aea35f21c2856c0a20051e5f1)
- ⚙️ MCP server cancellation scope corruption is prevented by reversing disconnection order to follow LIFO and properly handling exceptions, resolving 100% CPU usage when resuming chats with expired tokens or using multiple streamable MCP servers. [#18537](https://github.com/open-webui/open-webui/pull/18537)
- 🔧 UI freeze when querying models with knowledge bases containing inconsistent distance metrics is resolved by properly initializing the distances array in citations. [#18585](https://github.com/open-webui/open-webui/pull/18585)
- 🤖 Duplicate model IDs from multiple OpenAI endpoints are now automatically deduplicated server-side, preventing frontend crashes for users with unified gateway proxies that aggregate multiple providers. [Commit](https://github.com/open-webui/open-webui/commit/fdf7ca11d4f3cc8fe63e81c98dc0d1e48e52ba36)
- 🔐 Login failures with passwords longer than 72 bytes are resolved by safely truncating oversized passwords for bcrypt compatibility. [#18157](https://github.com/open-webui/open-webui/issues/18157)
- 🔐 OAuth 2.1 MCP tool connections now automatically re-register clients when stored client IDs become stale, preventing unauthorized_client errors after editing tool endpoints and providing detailed error messages for callback failures. [#18415](https://github.com/open-webui/open-webui/pull/18415), [#18309](https://github.com/open-webui/open-webui/issues/18309)
- 🔓 OAuth 2.1 discovery, metadata fetching, and dynamic client registration now correctly use HTTP proxy environment variables when trust_env is enabled. [Commit](https://github.com/open-webui/open-webui/commit/bafeb76c411483bd6b135f0edbcdce048120f264)
- 🔌 MCP server connection failures now display clear error messages in the chat interface instead of silently failing. [#18892](https://github.com/open-webui/open-webui/pull/18892), [#18889](https://github.com/open-webui/open-webui/issues/18889)
- 💬 Chat titles are now properly generated even when title auto-generation is disabled in interface settings, fixing an issue where chats would remain labeled as "New chat". [#18761](https://github.com/open-webui/open-webui/pull/18761), [#18717](https://github.com/open-webui/open-webui/issues/18717), [#6478](https://github.com/open-webui/open-webui/issues/6478)
- 🔍 Chat query errors are prevented by properly validating and handling the "order_by" parameter to ensure requested columns exist. [#18400](https://github.com/open-webui/open-webui/pull/18400), [#18452](https://github.com/open-webui/open-webui/pull/18452)
- 🔧 Root-level max_tokens parameter is no longer dropped when proxying to Ollama, properly converting to num_predict to limit output token length as intended. [#18618](https://github.com/open-webui/open-webui/issues/18618)
- 🔑 Self-hosted Marker instances can now be used without requiring an API key, while keeping it optional for datalab Marker service users. [#18617](https://github.com/open-webui/open-webui/issues/18617)
- 🔧 OpenAPI specification endpoint conflict between "/api/v1/models" and "/api/v1/models/" is resolved by changing the models router endpoint to "/list", preventing duplicate operationId errors when generating TypeScript API clients. [#18758](https://github.com/open-webui/open-webui/issues/18758)
- 🏷️ Model tags are now de-duplicated case-insensitively in both the model selector and workspace models page, preventing duplicate entries with different capitalization from appearing in filter dropdowns. [#18716](https://github.com/open-webui/open-webui/pull/18716), [#18711](https://github.com/open-webui/open-webui/issues/18711)
- 📄 Docling RAG parameter configuration is now correctly saved in the admin UI by fixing the typo in the "DOCLING_PARAMS" parameter name. [#18390](https://github.com/open-webui/open-webui/pull/18390)
- 📃 Tika document processing now automatically detects content types instead of relying on potentially incorrect browser-provided mime-types, improving file handling accuracy for formats like RTF. [#18765](https://github.com/open-webui/open-webui/pull/18765), [#18683](https://github.com/open-webui/open-webui/issues/18683)
- 🖼️ Image and video uploads to knowledge bases now display proper error messages instead of showing an infinite spinner when the content extraction engine does not support these file types. [#18514](https://github.com/open-webui/open-webui/issues/18514)
- 📝 Notes PDF export now properly detects and applies dark mode styling consistently across both the notes list and individual note pages, with a shared utility function to eliminate code duplication. [#18526](https://github.com/open-webui/open-webui/issues/18526)
- 💭 Details tags for reasoning content are now correctly identified and rendered even when the same tag is present in user messages. [#18840](https://github.com/open-webui/open-webui/pull/18840), [#18294](https://github.com/open-webui/open-webui/issues/18294)
- 📊 Mermaid and Vega rendering errors now display inline with the code instead of showing repetitive toast notifications, improving user experience when models generate invalid diagram syntax. [Commit](https://github.com/open-webui/open-webui/commit/fdc0f04a8b7dd0bc9f9dc0e7e30854f7a0eea3e9)
- 📈 Mermaid diagram rendering errors no longer cause UI unavailability or display error messages below the input box. [#18493](https://github.com/open-webui/open-webui/pull/18493), [#18340](https://github.com/open-webui/open-webui/issues/18340)
- 🔗 Web search SSL verification is now asynchronous, preventing the website from hanging during web search operations. [#18714](https://github.com/open-webui/open-webui/pull/18714), [#18699](https://github.com/open-webui/open-webui/issues/18699)
- 🌍 Web search results now correctly use HTTP proxy environment variables when WEB_SEARCH_TRUST_ENV is enabled. [#18667](https://github.com/open-webui/open-webui/pull/18667), [#7008](https://github.com/open-webui/open-webui/discussions/7008)
- 🔍 Google Programmable Search Engine now properly includes referer headers, enabling API keys with HTTP referrer restrictions configured in Google Cloud Console. [#18871](https://github.com/open-webui/open-webui/pull/18871), [#18870](https://github.com/open-webui/open-webui/issues/18870)
- ⚡ YouTube video transcript fetching now works correctly when using a proxy connection. [#18419](https://github.com/open-webui/open-webui/pull/18419)
- 🎙️ Speech-to-text transcription no longer deletes or replaces existing text in the prompt input field, properly preserving any previously entered content. [#18540](https://github.com/open-webui/open-webui/issues/18540)
- 🎙️ The "Instant Auto-Send After Voice Transcription" setting now functions correctly and automatically sends transcribed text when enabled. [#18466](https://github.com/open-webui/open-webui/issues/18466)
- ⚙️ Chat settings now load properly when reopening a tab or starting a new session by initializing defaults when sessionStorage is empty. [#18438](https://github.com/open-webui/open-webui/pull/18438)
- 🔎 Folder tag search in the sidebar now correctly handles folder names with multiple spaces by replacing all spaces with underscores. [Commit](https://github.com/open-webui/open-webui/commit/a8fe979af68e47e4e4bb3eb76e48d93d60cd2a45)
- 🛠️ Functions page now updates immediately after deleting a function, removing the need for a manual page reload. [#18912](https://github.com/open-webui/open-webui/pull/18912), [#18908](https://github.com/open-webui/open-webui/issues/18908)
- 🛠️ Native tool calling now properly supports sequential tool calls with shared context, allowing tools to access images and data from previous tool executions in the same conversation. [#18664](https://github.com/open-webui/open-webui/pull/18664)
- 🎯 Globally enabled actions in the model editor now correctly apply as global instead of being treated as disabled. [#18577](https://github.com/open-webui/open-webui/pull/18577)
- 📋 Clipboard images pasted via the "{{CLIPBOARD}}" prompt variable are now correctly converted to base64 format before being sent to the backend, resolving base64 encoding errors. [#18432](https://github.com/open-webui/open-webui/pull/18432), [#18425](https://github.com/open-webui/open-webui/issues/18425)
- 📋 File list is now cleared when switching to models that do not support file uploads, preventing files from being sent to incompatible models. [#18496](https://github.com/open-webui/open-webui/pull/18496)
- 📂 Move menu no longer displays when folders are empty. [#18484](https://github.com/open-webui/open-webui/pull/18484)
- 📁 Folder and channel creation now validates that names are not empty, preventing creation of folders or channels with no name and showing an error toast if attempted. [#18564](https://github.com/open-webui/open-webui/pull/18564)
- 🖊️ Rich text input no longer removes text between equals signs when pasting code with comparison operators. [#18551](https://github.com/open-webui/open-webui/issues/18551)
- ⌨️ Keyboard shortcuts now display the correct keys for international and non-QWERTY keyboard layouts by detecting the user's layout using the Keyboard API. [#18533](https://github.com/open-webui/open-webui/pull/18533)
- 🌐 "Attach Webpage" button now displays with correct disabled styling when a model does not support file uploads. [#18483](https://github.com/open-webui/open-webui/pull/18483)
- 🎚️ Divider no longer displays in the integrations menu when no integrations are enabled. [#18487](https://github.com/open-webui/open-webui/pull/18487)
- 📱 Chat controls button is now properly hidden on mobile for users without admin or explicit chat control permissions. [#18641](https://github.com/open-webui/open-webui/pull/18641)
- 📍 User menu, download submenu, and move submenu are now repositioned to prevent overlap with the Chat Controls sidebar when it is open. [Commit](https://github.com/open-webui/open-webui/commit/414ab51cb6df1ab0d6c85ac6c1f2c5c9a5f8e2aa)
- 🎯 Artifacts button no longer appears in the chat menu when there are no artifacts to display. [Commit](https://github.com/open-webui/open-webui/commit/ed6449d35f84f68dc75ee5c6b3f4748a3fda0096)
- 🎨 Artifacts view now automatically displays when opening an existing conversation containing artifacts, improving user experience. [#18215](https://github.com/open-webui/open-webui/pull/18215)
- 🖌️ Formatting toolbar is no longer hidden under images or code blocks in chat and now displays correctly above all message content.
- 🎨 Layout shift near system instructions is prevented by properly rendering the chat component when system prompts are empty. [#18594](https://github.com/open-webui/open-webui/pull/18594)
- 📐 Modal layout shift caused by scrollbar appearance is prevented by adding a stable scrollbar gutter. [#18591](https://github.com/open-webui/open-webui/pull/18591)
- ✨ Spacing between icon and label in the user menu dropdown items is now consistent. [#18595](https://github.com/open-webui/open-webui/pull/18595)
- 💬 Duplicate prompt suggestions no longer cause the webpage to freeze or throw JavaScript errors by implementing proper key management with composite keys. [#18841](https://github.com/open-webui/open-webui/pull/18841), [#18566](https://github.com/open-webui/open-webui/issues/18566)
- 🔍 Chat preview loading in the search modal now works correctly for all search results by fixing an index boundary check that previously caused out-of-bounds errors. [#18911](https://github.com/open-webui/open-webui/pull/18911)
- ♿ Screen reader support was enhanced by wrapping messages in semantic elements with descriptive aria-labels, adding "Assistant is typing" and "Response complete" announcements for improved accessibility. [#18735](https://github.com/open-webui/open-webui/pull/18735)
- 🔒 Incorrect await call in the OAuth 2.1 flow is removed, eliminating a logged exception during authentication. [#18236](https://github.com/open-webui/open-webui/pull/18236)
- 🛡️ Duplicate crossorigin attribute in the manifest file was removed. [#18413](https://github.com/open-webui/open-webui/pull/18413)

### Changed

- 🔄 Firecrawl integration was refactored to use the official Firecrawl SDK instead of direct HTTP requests and langchain_community FireCrawlLoader, improving reliability and performance with batch scraping support and enhanced error handling. [#18635](https://github.com/open-webui/open-webui/pull/18635)
- 📄 MinerU content extraction engine now only supports PDF files following the upstream removal of LibreOffice document conversion in version 2.0.0; users needing to process office documents should convert them to PDF format first. [#18448](https://github.com/open-webui/open-webui/issues/18448)

## [0.6.34] - 2025-10-16

### Added

- 📄 MinerU is now supported as a document parser backend, with support for both local and managed API deployments. [#18306](https://github.com/open-webui/open-webui/pull/18306)
- 🔒 JWT token expiration default is now set to 4 weeks instead of never expiring, with security warnings displayed in backend logs and admin UI when set to unlimited. [#18261](https://github.com/open-webui/open-webui/pull/18261), [#18262](https://github.com/open-webui/open-webui/pull/18262)
- ⚡ Page loading performance is improved by preventing unnecessary API requests when sidebar folders are not expanded. [#18179](https://github.com/open-webui/open-webui/pull/18179), [#17476](https://github.com/open-webui/open-webui/issues/17476)
- 📁 File hash values are now included in the knowledge endpoint response, enabling efficient file synchronization through hash comparison. [#18284](https://github.com/open-webui/open-webui/pull/18284), [#18283](https://github.com/open-webui/open-webui/issues/18283)
- 🎨 Chat dialog scrollbar visibility is improved by increasing its width, making it easier to use for navigation. [#18369](https://github.com/open-webui/open-webui/pull/18369), [#11782](https://github.com/open-webui/open-webui/issues/11782)
- 🔄 Various improvements were implemented across the frontend and backend to enhance performance, stability, and security.
- 🌐 Translations for Catalan, Chinese, Czech, Finnish, German, Kabyle, Korean, Portuguese (Brazil), Spanish, Thai, and Turkish were enhanced and expanded.

### Fixed

- 📚 Focused retrieval mode now works correctly, preventing the system from forcing full context mode and loading all documents in a knowledge base regardless of settings. [#18133](https://github.com/open-webui/open-webui/issues/18133)
- 🔧 Filter inlet functions now correctly execute on tool call continuations, ensuring parameter persistence throughout tool interactions. [#18222](https://github.com/open-webui/open-webui/issues/18222)
- 🛠️ External tool servers now properly support DELETE requests with body data. [#18289](https://github.com/open-webui/open-webui/pull/18289), [#18287](https://github.com/open-webui/open-webui/issues/18287)
- 🗄️ Oracle23ai vector database client now correctly handles variable initialization, resolving UnboundLocalError when retrieving items from collections. [#18356](https://github.com/open-webui/open-webui/issues/18356)
- 🔧 Model auto-pull functionality now works correctly even when user settings remain unmodified. [#18324](https://github.com/open-webui/open-webui/pull/18324)
- 🎨 Duplicate HTML content in artifacts is now prevented by improving code block detection logic. [#18195](https://github.com/open-webui/open-webui/pull/18195), [#6154](https://github.com/open-webui/open-webui/issues/6154)
- 💬 Pinned chats now appear in the Reference Chats list and can be referenced in conversations. [#18288](https://github.com/open-webui/open-webui/issues/18288)
- 📝 Misleading knowledge base warning text in documents settings is clarified to correctly instruct users about reindexing vectors. [#18263](https://github.com/open-webui/open-webui/pull/18263)
- 🔔 Toast notifications can now be dismissed even when a modal is open. [#18260](https://github.com/open-webui/open-webui/pull/18260)
- 🔘 The "Chats" button in the sidebar now correctly toggles chat list visibility without navigating away from the current page. [#18232](https://github.com/open-webui/open-webui/pull/18232)
- 🎯 The Integrations menu no longer closes prematurely when clicking outside the Valves modal. [#18310](https://github.com/open-webui/open-webui/pull/18310)
- 🛠️ Tool ID display issues where "undefined" was incorrectly shown in the interface are now resolved. [#18178](https://github.com/open-webui/open-webui/pull/18178)
- 🛠️ Model management issues caused by excessively long model IDs are now prevented through validation that limits model IDs to 256 characters. [#18125](https://github.com/open-webui/open-webui/issues/18125)

## [0.6.33] - 2025-10-08

### Added

- 🎨 Workspace interface received a comprehensive redesign across Models, Knowledge, Prompts, and Tools sections, featuring reorganized controls, view filters for created vs shared items, tag selectors, improved visual hierarchy, and streamlined import/export functionality. [Commit](https://github.com/open-webui/open-webui/commit/2c59a288603d8c5f004f223ee00fef37cc763a8e), [Commit](https://github.com/open-webui/open-webui/commit/6050c86ab6ef6b8c96dd3f99c62a6867011b67a4), [Commit](https://github.com/open-webui/open-webui/commit/96ecb47bc71c072aa34ef2be10781b042bef4e8c), [Commit](https://github.com/open-webui/open-webui/commit/2250d102b28075a9611696e911536547abb8b38a), [Commit](https://github.com/open-webui/open-webui/commit/23c8f6d507bfee75ab0015a3e2972d5c26f7e9bf), [Commit](https://github.com/open-webui/open-webui/commit/a743b16728c6ae24b8befbc2d7f24eb9e20c4ad5)
- 🛠️ Functions admin interface received a comprehensive redesign with creator attribution display, ownership filters for created vs shared items, improved organization, and refined styling. [Commit](https://github.com/open-webui/open-webui/commit/f5e1a42f51acc0b9d5b63a33c1ca2e42470239c1)
- ⚡ Page initialization performance is significantly improved through parallel data loading and optimized folder API calls, reducing initial page load time. [#17559](https://github.com/open-webui/open-webui/pull/17559), [#17889](https://github.com/open-webui/open-webui/pull/17889)
- ⚡ Chat overview component is now dynamically loaded on demand, reducing initial page bundle size by approximately 470KB and improving first-screen loading speed. [#17595](https://github.com/open-webui/open-webui/pull/17595)
- 📁 Folders can now be attached to chats using the "#" command, automatically expanding to include all files within the folder for streamlined knowledge base integration. [Commit](https://github.com/open-webui/open-webui/commit/d2cb78179d66dc85188172a08622d4c97a2ea1ee)
- 📱 Progressive Web App now supports Android share target functionality, allowing users to share web pages, YouTube videos, and text directly to Open WebUI from the system share menu. [#17633](https://github.com/open-webui/open-webui/pull/17633), [#17125](https://github.com/open-webui/open-webui/issues/17125)
- 🗄️ Redis session storage is now available as an experimental option for OAuth authentication flows via the ENABLE_STAR_SESSIONS_MIDDLEWARE environment variable, providing shared session state across multi-replica deployments to address CSRF errors, though currently only basic Redis setups are supported. [#17223](https://github.com/open-webui/open-webui/pull/17223), [#15373](https://github.com/open-webui/open-webui/issues/15373), [Docs:Commit](https://github.com/open-webui/docs/commit/14052347f165d1b597615370373d7289ce44c7f9)
- 📊 Vega and Vega-Lite chart visualization renderers are now supported in code blocks, enabling inline rendering of data visualizations with automatic compilation of Vega-Lite specifications. [#18033](https://github.com/open-webui/open-webui/pull/18033), [#18040](https://github.com/open-webui/open-webui/pull/18040), [#18022](https://github.com/open-webui/open-webui/issues/18022)
- 🔗 OpenAI connections now support custom HTTP headers, enabling users to configure authentication and routing headers for specific deployment requirements. [#18021](https://github.com/open-webui/open-webui/pull/18021), [#9732](https://github.com/open-webui/open-webui/discussions/9732)
- 🔐 OpenID Connect authentication now supports OIDC providers without email scope via the ENABLE_OAUTH_WITHOUT_EMAIL environment variable, enabling compatibility with identity providers that don't expose email addresses. [#18047](https://github.com/open-webui/open-webui/pull/18047), [#18045](https://github.com/open-webui/open-webui/issues/18045)
- 🤖 Ollama model management modal now features individual model update cancellation, comprehensive tooltips for all buttons, and streamlined notification behavior to reduce toast spam. [#16863](https://github.com/open-webui/open-webui/pull/16863)
- ☁️ OneDrive file picker now includes search functionality and "My Organization" pivot for business accounts, enabling easier file discovery across organizational content. [#17930](https://github.com/open-webui/open-webui/pull/17930), [#17929](https://github.com/open-webui/open-webui/issues/17929)
- 📊 Chat overview flow diagram now supports toggling between vertical and horizontal layout orientations for improved visualization flexibility. [#17941](https://github.com/open-webui/open-webui/pull/17941)
- 🔊 OpenAI Text-to-Speech engine now supports additional parameters, allowing users to customize TTS behavior with provider-specific options via JSON configuration. [#17985](https://github.com/open-webui/open-webui/issues/17985), [#17188](https://github.com/open-webui/open-webui/pull/17188)
- 🛠️ Tool server list now displays server name, URL, and type (OpenAPI or MCP) for easier identification and management. [#18062](https://github.com/open-webui/open-webui/issues/18062)
- 📁 Folders now remember the last selected model, automatically applying it when starting new chats within that folder. [#17836](https://github.com/open-webui/open-webui/issues/17836)
- 🔢 Ollama embedding endpoint now supports the optional dimensions parameter for controlling embedding output size, compatible with Ollama v0.11.11 and later. [#17942](https://github.com/open-webui/open-webui/pull/17942)
- ⚡ Workspace knowledge page load time is improved by removing redundant API calls, enhancing overall responsiveness. [#18057](https://github.com/open-webui/open-webui/pull/18057)
- ⚡ File metadata query performance is enhanced by selecting only relevant columns instead of retrieving entire records, reducing database overhead. [#18013](https://github.com/open-webui/open-webui/pull/18013)
- 📄 Note PDF exports now include titles and properly render in dark mode with appropriate background colors. [Commit](https://github.com/open-webui/open-webui/commit/216fb5c3db1a223ffe6e72d97aa9551fe0e2d028)
- 📄 Docling document extraction now supports additional parameters for VLM pipeline configuration, enabling customized vision model settings. [#17363](https://github.com/open-webui/open-webui/pull/17363)
- ⚙️ Server startup script now supports passing arbitrary arguments to uvicorn, enabling custom server configuration options. [#17919](https://github.com/open-webui/open-webui/pull/17919), [#17918](https://github.com/open-webui/open-webui/issues/17918)
- 🔄 Various improvements were implemented across the frontend and backend to enhance performance, stability, and security.
- 🌐 Translations for German, Danish, Spanish, Korean, Portuguese (Brazil), Simplified Chinese, and Traditional Chinese were enhanced and expanded.

### Fixed

- 💬 System prompts are no longer duplicated in chat requests, eliminating confusion and excessive token usage caused by repeated instructions being sent to models. [#17198](https://github.com/open-webui/open-webui/issues/17198), [#16855](https://github.com/open-webui/open-webui/issues/16855)
- 🔐 MCP OAuth 2.1 authentication now complies with the standard by implementing PKCE with S256 code challenge method and explicitly passing client credentials during token authorization, resolving "code_challenge: Field required" and "client_id: Field required" errors when connecting to OAuth-secured MCP servers. [Commit](https://github.com/open-webui/open-webui/commit/911a114ad459f5deebd97543c13c2b90196efb54), [#18010](https://github.com/open-webui/open-webui/issues/18010), [#18087](https://github.com/open-webui/open-webui/pull/18087)
- 🔐 OAuth signup flow now handles password hashing correctly by migrating from passlib to native bcrypt, preventing failures when passwords exceed 72 bytes. [#17917](https://github.com/open-webui/open-webui/issues/17917)
- 🔐 OAuth token refresh errors are resolved by properly registering and storing OAuth clients, fixing "Constructor parameter should be str" exceptions for Google, Microsoft, and OIDC providers. [#17829](https://github.com/open-webui/open-webui/issues/17829)
- 🔐 OAuth server metadata URL is now correctly accessed via the proper attribute, fixing automatic token refresh and logout functionality for Microsoft OAuth provider when OPENID_PROVIDER_URL is not set. [#18065](https://github.com/open-webui/open-webui/pull/18065)
- 🔐 OAuth credential decryption failures now allow the application to start gracefully with clear error messages instead of crashing, preventing complete service outages when WEBUI_SECRET_KEY mismatches occur during database migrations or environment changes. [#18094](https://github.com/open-webui/open-webui/pull/18094), [#18092](https://github.com/open-webui/open-webui/issues/18092)
- 🔐 OAuth 2.1 server discovery now correctly attempts all configured discovery URLs in sequence instead of only trying the first URL. [#17906](https://github.com/open-webui/open-webui/pull/17906), [#17904](https://github.com/open-webui/open-webui/issues/17904), [#18026](https://github.com/open-webui/open-webui/pull/18026)
- 🔐 Login redirect now correctly honors the redirect query parameter after authentication, ensuring users are returned to their intended destination with query parameters intact instead of defaulting to the homepage. [#18071](https://github.com/open-webui/open-webui/issues/18071)
- ☁️ OneDrive Business integration authentication regression is resolved, ensuring the popup now properly triggers when connecting to OneDrive accounts. [#17902](https://github.com/open-webui/open-webui/pull/17902), [#17825](https://github.com/open-webui/open-webui/discussions/17825), [#17816](https://github.com/open-webui/open-webui/issues/17816)
- 👥 Default group settings now persist correctly after page navigation, ensuring configuration changes are properly saved and retained. [#17899](https://github.com/open-webui/open-webui/issues/17899), [#18003](https://github.com/open-webui/open-webui/issues/18003)
- 📁 Folder data integrity is now verified on retrieval, automatically fixing orphaned folders with invalid parent references and ensuring proper cascading deletion of nested folder structures. [Commit](https://github.com/open-webui/open-webui/commit/5448618dd5ea181b9635b77040cef60926a902ff)
- 🗄️ Redis Sentinel and Redis Cluster configurations with the experimental ENABLE_STAR_SESSIONS_MIDDLEWARE feature are now properly isolated by making the feature opt-in only, preventing ReadOnlyError failures when connecting to read replicas in multi-node Redis deployments. [#18073](https://github.com/open-webui/open-webui/issues/18073)
- 📊 Mermaid and Vega diagram rendering now displays error toast notifications when syntax errors are detected, helping users identify and fix diagram issues instead of silently failing. [#18068](https://github.com/open-webui/open-webui/pull/18068)
- 🤖 Reasoning models that return reasoning_content instead of content no longer cause NoneType errors during chat title generation, follow-up suggestions, and tag generation. [#18080](https://github.com/open-webui/open-webui/pull/18080)
- 📚 Citation rendering now correctly handles multiple source references in a single bracket, parsing formats like [1,2] and [1, 2] into separate clickable citation links. [#18120](https://github.com/open-webui/open-webui/pull/18120)
- 🔍 Web search now handles individual source failures gracefully, continuing to process remaining sources instead of failing entirely when a single URL is unreachable or returns an error. [Commit](https://github.com/open-webui/open-webui/commit/e000494e488090c5f66989a2b3f89d3eaeb7946b), [Commit](https://github.com/open-webui/open-webui/commit/53e98620bff38ab9280aee5165af0a704bdd99b9)
- 🔍 Hybrid search with reranking now handles empty result sets gracefully instead of crashing with ValueError when all results are filtered out due to relevance thresholds. [#18096](https://github.com/open-webui/open-webui/issues/18096)
- 🔍 Reranking models without defined padding tokens now work correctly by automatically falling back to eos_token_id as pad_token_id, fixing "Cannot handle batch sizes > 1" errors for models like Qwen3-Reranker. [#18108](https://github.com/open-webui/open-webui/pull/18108), [#16027](https://github.com/open-webui/open-webui/discussions/16027)
- 🔍 Model selector search now correctly returns results for non-admin users by dynamically updating the search index when the model list changes, fixing a race condition that caused empty search results. [#17996](https://github.com/open-webui/open-webui/pull/17996), [#17960](https://github.com/open-webui/open-webui/pull/17960)
- ⚡ Task model function calling performance is improved by excluding base64 image data from payloads, significantly reducing token count and memory usage when images are present in conversations. [#17897](https://github.com/open-webui/open-webui/pull/17897)
- 🤖 Text selection "Ask" action now correctly recognizes and uses local models configured via direct connections instead of only showing external provider models. [#17896](https://github.com/open-webui/open-webui/issues/17896)
- 🛑 Task cancellation API now returns accurate response status, correctly reporting successful cancellations instead of incorrectly indicating failures. [#17920](https://github.com/open-webui/open-webui/issues/17920)
- 💬 Follow-up query suggestions are now generated and displayed in temporary chats, matching the behavior of saved chats. [#14987](https://github.com/open-webui/open-webui/issues/14987)
- 🔊 Azure Text-to-Speech now properly escapes special characters like ampersands in SSML, preventing HTTP 400 errors and ensuring audio generation succeeds for all text content. [#17962](https://github.com/open-webui/open-webui/issues/17962)
- 🛠️ OpenAPI tool server calls with optional parameters now execute successfully even when no arguments are provided, removing the incorrect requirement for a request body. [#18036](https://github.com/open-webui/open-webui/issues/18036)
- 🛠️ MCP mode tool server connections no longer incorrectly validate the OpenAPI path field, allowing seamless switching between OpenAPI and MCP connection types. [#17989](https://github.com/open-webui/open-webui/pull/17989), [#17988](https://github.com/open-webui/open-webui/issues/17988)
- 🛠️ Third-party tool responses containing non-UTF8 or invalid byte sequences are now handled gracefully without causing request failures. [#17882](https://github.com/open-webui/open-webui/pull/17882)
- 🎨 Workspace filter dropdown now correctly renders model tags as strings instead of displaying individual characters, fixing broken filtering interface when models have multiple tags. [#18034](https://github.com/open-webui/open-webui/issues/18034)
- ⌨️ Ctrl+Enter keyboard shortcut now correctly sends messages in mobile and narrow browser views on Chrome instead of inserting newlines. [#17975](https://github.com/open-webui/open-webui/issues/17975)
- ⌨️ Tab characters are now preserved when pasting code or formatted text into the chat input box in plain text mode. [#17958](https://github.com/open-webui/open-webui/issues/17958)
- 📋 Text selection copying from the chat input box now correctly copies only the selected text instead of the entire textbox content. [#17911](https://github.com/open-webui/open-webui/issues/17911)
- 🔍 Web search query logging now uses debug level instead of info level, preventing user search queries from appearing in production logs. [#17888](https://github.com/open-webui/open-webui/pull/17888)
- 📝 Debug print statements in middleware were removed to prevent excessive log pollution and respect configured logging levels. [#17943](https://github.com/open-webui/open-webui/issues/17943)

### Changed

- 🗄️ Milvus vector database dependency is updated from pymilvus 2.5.0 to 2.6.2, ensuring compatibility with newer Milvus versions but requiring users on older Milvus instances to either upgrade their database or manually downgrade the pymilvus package. [#18066](https://github.com/open-webui/open-webui/pull/18066)

## [0.6.32] - 2025-09-29

### Added

- ⚡ JSON model import moved to backend processing for significant performance improvements when importing large model files. [#17871](https://github.com/open-webui/open-webui/pull/17871)
- ⚠️ Visual warnings for group permissions that display when a permission is disabled in a group but remains enabled in the default user role, clarifying inheritance behavior for administrators. [#17848](https://github.com/open-webui/open-webui/pull/17848)
- 🗄️ Milvus multi-tenancy mode using shared collections with resource ID filtering for improved scalability, mirroring the existing Qdrant implementation and configurable via ENABLE_MILVUS_MULTITENANCY_MODE environment variable. [#17837](https://github.com/open-webui/open-webui/pull/17837)
- 🛠️ Enhanced tool result processing with improved error handling, better MCP tool result handling, and performance improvements for embedded UI components. [Commit](https://github.com/open-webui/open-webui/commit/4f06f29348b2c9d71c87d1bbe5b748a368f5101f)
- 👥 New user groups now automatically inherit default group permissions, streamlining the admin setup process by eliminating manual permission configuration. [#17843](https://github.com/open-webui/open-webui/pull/17843)
- 🗂️ Bulk unarchive functionality for all chats, providing a single backend endpoint to efficiently restore all archived chats at once. [#17857](https://github.com/open-webui/open-webui/pull/17857)
- 🏷️ Browser tab title toggle setting allows users to control whether chat titles appear in the browser tab or display only "Open WebUI". [#17851](https://github.com/open-webui/open-webui/pull/17851)
- 💬 Reply-to-message functionality in channels, allowing users to reply directly to specific messages with visual threading and context display. [Commit](https://github.com/open-webui/open-webui/commit/1a18928c94903ad1f1f0391b8ade042c3e60205b)
- 🔧 Tool server import and export functionality, allowing direct upload of openapi.json and openapi.yaml files as an alternative to URL-based configuration. [#14446](https://github.com/open-webui/open-webui/issues/14446)
- 🔧 User valve configuration for Functions is now available in the integration menu, providing consistent management alongside Tools. [#17784](https://github.com/open-webui/open-webui/issues/17784)
- 🔐 Admin permission toggle for controlling public sharing of notes, configurable via USER_PERMISSIONS_NOTES_ALLOW_PUBLIC_SHARING environment variable. [#17801](https://github.com/open-webui/open-webui/pull/17801), [Docs:#715](https://github.com/open-webui/docs/pull/715)
- 🗄️ DISKANN index type support for Milvus vector database with configurable maximum degree and search list size parameters. [#17770](https://github.com/open-webui/open-webui/pull/17770), [Docs:Commit](https://github.com/open-webui/docs/commit/cec50ab4d4b659558ca1ccd4b5e6fc024f05fb83)
- 🔄 Various improvements were implemented across the frontend and backend to enhance performance, stability, and security.
- 🌐 Translations for Chinese (Simplified & Traditional) and Bosnian (Latin) were enhanced and expanded.

### Fixed

- 🛠️ MCP tool calls are now correctly routed to the appropriate server when multiple streamable-http MCP servers are enabled, preventing "Tool not found" errors. [#17817](https://github.com/open-webui/open-webui/issues/17817)
- 🛠️ External tool servers (OpenAPI/MCP) now properly process and return tool results to the model, restoring functionality that was broken in v0.6.31. [#17764](https://github.com/open-webui/open-webui/issues/17764)
- 🔧 User valve detection now correctly identifies valves in imported tool code, ensuring gear icons appear in the integrations menu for all tools with user valves. [#17765](https://github.com/open-webui/open-webui/issues/17765)
- 🔐 MCP OAuth discovery now correctly handles multi-tenant configurations by including subpaths in metadata URL discovery. [#17768](https://github.com/open-webui/open-webui/issues/17768)
- 🗄️ Milvus query operations now correctly use -1 instead of None for unlimited queries, preventing TypeError exceptions. [#17769](https://github.com/open-webui/open-webui/pull/17769), [#17088](https://github.com/open-webui/open-webui/issues/17088)
- 📁 File upload error messages are now displayed when files are modified during upload, preventing user confusion on Android and Windows devices. [#17777](https://github.com/open-webui/open-webui/pull/17777)
- 🎨 MessageInput Integrations button hover effect now displays correctly with proper visual feedback. [#17767](https://github.com/open-webui/open-webui/pull/17767)
- 🎯 "Set as default" label positioning is fixed to ensure it remains clickable in all scenarios, including multi-model configurations. [#17779](https://github.com/open-webui/open-webui/pull/17779)
- 🎛️ Floating buttons now correctly retrieve message context by using the proper messageId parameter in createMessagesList calls. [#17823](https://github.com/open-webui/open-webui/pull/17823)
- 📌 Pinned chats are now properly cleared from the sidebar after archiving all chats, ensuring UI consistency without requiring a page refresh. [#17832](https://github.com/open-webui/open-webui/pull/17832)
- 🗑️ Delete confirmation modals now properly truncate long names for Notes, Prompts, Tools, and Functions to prevent modal overflow. [#17812](https://github.com/open-webui/open-webui/pull/17812)
- 🌐 Internationalization function calls now use proper Svelte store subscription syntax, preventing "i18n.t is not a function" errors on the model creation page. [#17819](https://github.com/open-webui/open-webui/pull/17819)
- 🎨 Playground chat interface button layout is corrected to prevent vertical text rendering for Assistant/User role buttons. [#17819](https://github.com/open-webui/open-webui/pull/17819)
- 🏷️ UI text truncation is improved across multiple components including usernames in admin panels, arena model names, model tags, and filter tags to prevent layout overflow issues. [#17805](https://github.com/open-webui/open-webui/pull/17805), [#17803](https://github.com/open-webui/open-webui/pull/17803), [#17791](https://github.com/open-webui/open-webui/pull/17791), [#17796](https://github.com/open-webui/open-webui/pull/17796)

## [0.6.31] - 2025-09-25

### Added

- 🔌 MCP (streamable HTTP) server support was added alongside existing OpenAPI server integration, allowing users to connect both server types through an improved server configuration interface. [#15932](https://github.com/open-webui/open-webui/issues/15932) [#16651](https://github.com/open-webui/open-webui/pull/16651), [Commit](https://github.com/open-webui/open-webui/commit/fd7385c3921eb59af76a26f4c475aedb38ce2406), [Commit](https://github.com/open-webui/open-webui/commit/777e81f7a8aca957a359d51df8388e5af4721a68), [Commit](https://github.com/open-webui/open-webui/commit/de7f7b3d855641450f8e5aac34fbae0665e0b80e), [Commit](https://github.com/open-webui/open-webui/commit/f1bbf3a91e4713039364b790e886e59b401572d0), [Commit](https://github.com/open-webui/open-webui/commit/c55afc42559c32a6f0c8beb0f1bb18e9360ab8af), [Commit](https://github.com/open-webui/open-webui/commit/61f20acf61f4fe30c0e5b0180949f6e1a8cf6524)
- 🔐 To enable MCP server authentication, OAuth 2.1 dynamic client registration was implemented with secure automatic client registration, encrypted session management, and seamless authentication flows. [Commit](https://github.com/open-webui/open-webui/commit/972be4eda5a394c111e849075f94099c9c0dd9aa), [Commit](https://github.com/open-webui/open-webui/commit/77e971dd9fbeee806e2864e686df5ec75e82104b), [Commit](https://github.com/open-webui/open-webui/commit/879abd7feea3692a2f157da4a458d30f27217508), [Commit](https://github.com/open-webui/open-webui/commit/422d38fd114b1ebd8a7dbb114d64e14791e67d7a), [Docs:#709](https://github.com/open-webui/docs/pull/709)
- 🛠️ External & Built-In Tools can now support rich UI element embedding ([Docs](https://docs.openwebui.com/features/plugin/tools/development)), allowing tools to return HTML content and interactive iframes that display directly within chat conversations with configurable security settings. [Commit](https://github.com/open-webui/open-webui/commit/07c5b25bc8b63173f406feb3ba183d375fedee6a), [Commit](https://github.com/open-webui/open-webui/commit/a5d8882bba7933a2c2c31c0a1405aba507c370bb), [Commit](https://github.com/open-webui/open-webui/commit/7be5b7f50f498de97359003609fc5993a172f084), [Commit](https://github.com/open-webui/open-webui/commit/a89ffccd7e96705a4a40e845289f4fcf9c4ae596)
- 📝 Note editor now supports drag-and-drop reordering of list items with visual drag handles, making list organization more intuitive and efficient. [Commit](https://github.com/open-webui/open-webui/commit/e4e97e727e9b4971f1c363b1280ca3a101599d88), [Commit](https://github.com/open-webui/open-webui/commit/aeb5288a3c7a6e9e0a47b807cc52f870c1b7dbe6)
- 🔍 Search modal was enhanced with quick action buttons for starting new conversations and creating notes, with intelligent content pre-population from search queries. [Commit](https://github.com/open-webui/open-webui/commit/aa6f63a335e172fec1dc94b2056541f52c1167a6), [Commit](https://github.com/open-webui/open-webui/commit/612a52d7bb7dbe9fa0bbbc8ac0a552d2b9801146), [Commit](https://github.com/open-webui/open-webui/commit/b03529b006f3148e895b1094584e1ab129ecac5b)
- 🛠️ Tool user valve configuration interface was added to the integrations menu, displaying clickable gear icon buttons with tooltips for tools that support user-specific settings, making personal tool configurations easily accessible. [Commit](https://github.com/open-webui/open-webui/commit/27d61307cdce97ed11a05ec13fc300249d6022cd)
- 👥 Channel access control was enhanced to require write permissions for posting, editing, and deleting messages, while read-only users can view content but cannot contribute. [#17543](https://github.com/open-webui/open-webui/pull/17543)
- 💬 Channel models now support image processing, allowing AI assistants to view and analyze images shared in conversation threads. [Commit](https://github.com/open-webui/open-webui/commit/9f0010e234a6f40782a66021435d3c02b9c23639)
- 🌐 Attach Webpage button was added to the message input menu, providing a user-friendly modal interface for attaching web content and YouTube videos as an alternative to the existing URL syntax. [#17534](https://github.com/open-webui/open-webui/pull/17534)
- 🔐 Redis session storage support was added for OAuth redirects, providing better state handling in multi-pod Kubernetes deployments and resolving CSRF mismatch errors. [#17223](https://github.com/open-webui/open-webui/pull/17223), [#15373](https://github.com/open-webui/open-webui/issues/15373)
- 🔍 Ollama Cloud web search integration was added as a new search engine option, providing access to web search functionality through Ollama's cloud infrastructure. [Commit](https://github.com/open-webui/open-webui/commit/e06489d92baca095b8f376fbef223298c7772579), [Commit](https://github.com/open-webui/open-webui/commit/4b6d34438bcfc45463dc7a9cb984794b32c1f0a1), [Commit](https://github.com/open-webui/open-webui/commit/05c46008da85357dc6890b846789dfaa59f4a520), [Commit](https://github.com/open-webui/open-webui/commit/fe65fe0b97ec5a8fff71592ff04a25c8e123d108), [Docs:#708](https://github.com/open-webui/docs/pull/708)
- 🔍 Perplexity Websearch API integration was added as a new search engine option, providing access to the new websearch functionality provided by Perplexity. [#17756](https://github.com/open-webui/open-webui/issues/17756), [Commit](https://github.com/open-webui/open-webui/pull/17747/commits/7f411dd5cc1c29733216f79e99eeeed0406a2afe)
- ☁️ OneDrive integration was improved to support separate client IDs for personal and business authentication, enabling both integrations to work simultaneously. [#17619](https://github.com/open-webui/open-webui/pull/17619), [Docs](https://docs.openwebui.com/tutorials/integrations/onedrive-sharepoint), [Docs](https://docs.openwebui.com/getting-started/env-configuration/#onedrive)
- 📝 Pending user overlay content now supports markdown formatting, enabling rich text display for custom messages similar to banner functionality. [#17681](https://github.com/open-webui/open-webui/pull/17681)
- 🎨 Image generation model selection was centralized to enable dynamic model override in function calls, allowing pipes and tools to specify different models than the global default while maintaining backward compatibility. [#17689](https://github.com/open-webui/open-webui/pull/17689)
- 🎨 Interface design was modernized with updated visual styling, improved spacing, and refined component layouts across modals, sidebar, settings, and navigation elements. [Commit](https://github.com/open-webui/open-webui/commit/27a91cc80a24bda0a3a188bc3120a8ab57b00881), [Commit](https://github.com/open-webui/open-webui/commit/4ad743098615f9c58daa9df392f31109aeceeb16), [Commit](https://github.com/open-webui/open-webui/commit/fd7385c3921eb59af76a26f4c475aedb38ce2406)
- 📊 Notes query performance was optimized through database-level filtering and separated access control logic, reducing memory usage and eliminating N+1 query problems for better scalability. [#17607](https://github.com/open-webui/open-webui/pull/17607) [Commit](https://github.com/open-webui/open-webui/pull/17747/commits/da661756fa7eec754270e6dd8c67cbf74a28a17f)
- ⚡ Page loading performance was optimized by deferring API requests until components are actually opened, including ChangelogModal, ModelSelector, RecursiveFolder, ArchivedChatsModal, and SearchModal. [#17542](https://github.com/open-webui/open-webui/pull/17542), [#17555](https://github.com/open-webui/open-webui/pull/17555), [#17557](https://github.com/open-webui/open-webui/pull/17557), [#17541](https://github.com/open-webui/open-webui/pull/17541), [#17640](https://github.com/open-webui/open-webui/pull/17640)
- ⚡ Bundle size was reduced by 1.58MB through optimized highlight.js language support, improving page loading speed and reducing bandwidth usage. [#17645](https://github.com/open-webui/open-webui/pull/17645)
- ⚡ Editor collaboration functionality was refactored to reduce package size by 390KB and minimize compilation errors, improving build performance and reliability. [#17593](https://github.com/open-webui/open-webui/pull/17593)
- ♿ Enhanced user interface accessibility through the addition of unique element IDs, improving targeting for testing, styling, and assistive technologies while providing better semantic markup for screen readers and accessibility tools. [#17746](https://github.com/open-webui/open-webui/pull/17746)
- 🔄 Various improvements were implemented across the frontend and backend to enhance performance, stability, and security.
- 🌐 Translations for Portuguese (Brazil), Chinese (Simplified and Traditional), Korean, Irish, Spanish, Finnish, French, Kabyle, Russian, and Catalan were enhanced and improved.

### Fixed

- 🛡️ SVG content security was enhanced by implementing DOMPurify sanitization to prevent XSS attacks through malicious SVG elements, ensuring safe rendering of user-generated SVG content. [Commit](https://github.com/open-webui/open-webui/pull/17747/commits/750a659a9fee7687e667d9d755e17b8a0c77d557)
- ☁️ OneDrive attachment menu rendering issues were resolved by restructuring the submenu interface from dropdown to tabbed navigation, preventing menu items from being hidden or clipped due to overflow constraints. [#17554](https://github.com/open-webui/open-webui/issues/17554), [Commit](https://github.com/open-webui/open-webui/pull/17747/commits/90e4b49b881b644465831cc3028bb44f0f7a2196)
- 💬 Attached conversation references now persist throughout the entire chat session, ensuring models can continue querying referenced conversations after multiple conversation turns. [#17750](https://github.com/open-webui/open-webui/issues/17750)
- 🔍 Search modal text box focus issues after pinning or unpinning chats were resolved, allowing users to properly exit the search interface by clicking outside the text box. [#17743](https://github.com/open-webui/open-webui/issues/17743)
- 🔍 Search function chat list is now properly updated in real-time when chats are created or deleted, eliminating stale search results and preview loading failures. [#17741](https://github.com/open-webui/open-webui/issues/17741)
- 💬 Chat jitter and delayed code block expansion in multi-model sessions were resolved by reverting dynamic CodeEditor loading, restoring stable rendering behavior. [#17715](https://github.com/open-webui/open-webui/pull/17715), [#17684](https://github.com/open-webui/open-webui/issues/17684)
- 📎 File upload handling was improved to properly recognize uploaded files even when no accompanying text message is provided, resolving issues where attachments were ignored in custom prompts. [#17492](https://github.com/open-webui/open-webui/issues/17492)
- 💬 Chat conversation referencing within projects was restored by including foldered chats in the reference menu, allowing users to properly quote conversations from within their project scope. [#17530](https://github.com/open-webui/open-webui/issues/17530)
- 🔍 RAG query generation is now skipped when all attached files are set to full context mode, preventing unnecessary retrieval operations and improving system efficiency. [#17744](https://github.com/open-webui/open-webui/pull/17744)
- 💾 Memory leaks in file handling and HTTP connections are prevented through proper resource cleanup, ensuring stable memory usage during large file downloads and processing operations. [#17608](https://github.com/open-webui/open-webui/pull/17608)
- 🔐 OAuth access token refresh errors are resolved by properly implementing async/await patterns, preventing "coroutine object has no attribute get" failures during token expiry. [#17585](https://github.com/open-webui/open-webui/issues/17585), [#17678](https://github.com/open-webui/open-webui/issues/17678)
- ⚙️ Valve behavior was improved to properly handle default values and array types, ensuring only explicitly set values are persisted while maintaining consistent distinction between custom and default valve states. [#17664](https://github.com/open-webui/open-webui/pull/17664)
- 🔍 Hybrid search functionality was enhanced to handle inconsistent parameter types and prevent failures when collection results are None, empty, or in unexpected formats. [#17617](https://github.com/open-webui/open-webui/pull/17617)
- 📁 Empty folder deletion is now allowed regardless of chat deletion permission restrictions, resolving cases where users couldn't remove folders after deleting all contained chats. [#17683](https://github.com/open-webui/open-webui/pull/17683)
- 📝 Rich text editor console errors were resolved by adding proper error handling when the TipTap editor view is not available or not yet mounted. [#17697](https://github.com/open-webui/open-webui/issues/17697)
- 🗒️ Hidden models are now properly excluded from the notes section dropdown and default model selection, preventing users from accessing models they shouldn't see. [#17722](https://github.com/open-webui/open-webui/pull/17722)
- 🖼️ AI-generated image download filenames now use a clean, translatable "Generated Image" format instead of potentially problematic response text, improving file management and compatibility. [#17721](https://github.com/open-webui/open-webui/pull/17721)
- 🎨 Toggle switch display issues in the Integrations interface are fixed, preventing background highlighting and obscuring on hover. [#17564](https://github.com/open-webui/open-webui/issues/17564)

### Changed

- 👥 Channel permissions now require write access for message posting, editing, and deletion, with existing user groups defaulting to read-only access requiring manual admin migration to write permissions for full participation.
- ☁️ OneDrive environment variable configuration was updated to use separate ONEDRIVE_CLIENT_ID_PERSONAL and ONEDRIVE_CLIENT_ID_BUSINESS variables for better client ID separation, while maintaining backward compatibility with the legacy ONEDRIVE_CLIENT_ID variable. [Docs](https://docs.openwebui.com/tutorials/integrations/onedrive-sharepoint), [Docs](https://docs.openwebui.com/getting-started/env-configuration/#onedrive)

>>>>>>> e0d5de16
## [0.6.30] - 2025-09-17

### Added

- 🔑 Microsoft Entra ID authentication type support was added for Azure OpenAI connections, enabling enhanced security and streamlined authentication workflows.

### Fixed

- ☁️ OneDrive integration was fixed after recent breakage, restoring reliable account connectivity and file access.

## [0.6.29] - 2025-09-17

### Added

- 🎨 The chat input menu has been completely overhauled with a revolutionary new design, consolidating attachments under a unified '+' button, organizing integrations into a streamlined options menu, and introducing powerful, interactive selectors for attaching chats, notes, and knowledge base items. [Commit](https://github.com/open-webui/open-webui/commit/a68342d5a887e36695e21f8c2aec593b159654ff), [Commit](https://github.com/open-webui/open-webui/commit/96b8aaf83ff341fef432649366bc5155bac6cf20), [Commit](https://github.com/open-webui/open-webui/commit/4977e6d50f7b931372c96dd5979ca635d58aeb78), [Commit](https://github.com/open-webui/open-webui/commit/d973db829f7ec98b8f8fe7d3b2822d588e79f94e), [Commit](https://github.com/open-webui/open-webui/commit/d4c628de09654df76653ad9bce9cb3263e2f27c8), [Commit](https://github.com/open-webui/open-webui/commit/cd740f436db4ea308dbede14ef7ff56e8126f51b), [Commit](https://github.com/open-webui/open-webui/commit/5c2db102d06b5c18beb248d795682ff422e9b6d1), [Commit](https://github.com/open-webui/open-webui/commit/031cf38655a1a2973194d2eaa0fbbd17aca8ee92), [Commit](https://github.com/open-webui/open-webui/pull/17420/commits/3ed0a6d11fea1a054e0bc8aa8dfbe417c7c53e51), [Commit](https://github.com/open-webui/open-webui/pull/17420/commits/eadec9e86e01bc8f9fb90dfe7a7ae4fc3bfa6420), [Commit](https://github.com/open-webui/open-webui/pull/17420/commits/c03ca7270e64e3a002d321237160c0ddaf2bb129), [Commit](https://github.com/open-webui/open-webui/pull/17420/commits/b53ddfbd19aa94e9cbf7210acb31c3cfafafa5fe), [Commit](https://github.com/open-webui/open-webui/pull/17420/commits/c923461882fcde30ae297a95e91176c95b9b72e1)
- 🤖 AI models can now be mentioned in channels to automatically generate responses, enabling multi-model conversations where mentioned models participate directly in threaded discussions with full context awareness. [Commit](https://github.com/open-webui/open-webui/pull/17420/commits/4fe97d8794ee18e087790caab9e5d82886006145)
- 💬 The Channels feature now utilizes the modern rich text editor, including support for '/', '@', and '#' command suggestions. [Commit](https://github.com/open-webui/open-webui/commit/06c1426e14ac0dfaf723485dbbc9723a4d89aba9), [Commit](https://github.com/open-webui/open-webui/commit/02f7c3258b62970ce79716f75d15467a96565054)
- 📎 Channel message input now supports direct paste functionality for images and files from the clipboard, streamlining content sharing workflows. [Commit](https://github.com/open-webui/open-webui/pull/17420/commits/6549fc839f86c40c26c2ef4dedcaf763a9304418)
- ⚙️ Models can now be configured with default features (Web Search, Image Generation) and filters that automatically activate when a user selects the model. [Commit](https://github.com/open-webui/open-webui/commit/9a555478273355a5177bfc7f7211c64778e4c8de), [Commit](https://github.com/open-webui/open-webui/commit/384a53b339820068e92f7eaea0d9f3e0536c19c2), [Commit](https://github.com/open-webui/open-webui/commit/d7f43bfc1a30c065def8c50d77c2579c1a3c5c67), [Commit](https://github.com/open-webui/open-webui/commit/6a67a2217cc5946ad771e479e3a37ac213210748)
- 💬 The ability to reference other chats as context within a conversation was added via the attachment menu. [Commit](https://github.com/open-webui/open-webui/commit/e097bbdf11ae4975c622e086df00d054291cdeb3), [Commit](https://github.com/open-webui/open-webui/commit/f3cd2ffb18e7dedbe88430f9ae7caa6b3cfd79d0), [Commit](https://github.com/open-webui/open-webui/commit/74263c872c5d574a9bb0944d7984f748dc772dba), [Commit](https://github.com/open-webui/open-webui/pull/17420/commits/aa8ab349ed2fcb46d1cf994b9c0de2ec2ea35d0d), [Commit](https://github.com/open-webui/open-webui/pull/17420/commits/025eef754f0d46789981defd473d001e3b1d0ca2)
- 🎨 The command suggestion UI for prompts ('/'), models ('@'), and knowledge ('#') was completely overhauled with a more responsive and keyboard-navigable interface. [Commit](https://github.com/open-webui/open-webui/commit/6b69c4da0fb9329ccf7024483960e070cf52ccab), [Commit](https://github.com/open-webui/open-webui/commit/06a6855f844456eceaa4d410c93379460e208202), [Commit](https://github.com/open-webui/open-webui/commit/c55f5578280b936cf581a743df3703e3db1afd54), [Commit](https://github.com/open-webui/open-webui/commit/f68d1ba394d4423d369f827894cde99d760b2402)
- 👥 User and channel suggestions were added to the mention system, enabling '@' mentions for users and models, and '#' mentions for channels with searchable user lookup and clickable navigation. [Commit](https://github.com/open-webui/open-webui/pull/17420/commits/bbd1d2b58c89b35daea234f1fc9208f2af840899), [Commit](https://github.com/open-webui/open-webui/pull/17420/commits/aef1e06f0bb72065a25579c982dd49157e320268), [Commit](https://github.com/open-webui/open-webui/pull/17420/commits/779db74d7e9b7b00d099b7d65cfbc8a831e74690)
- 📁 Folder functionality was enhanced with custom background image support, improved drag-and-drop capabilities for moving folders to root level, and better menu interactions. [Commit](https://github.com/open-webui/open-webui/pull/17420/commits/2a234829f5dfdfde27fdfd30591caa908340efb4), [Commit](https://github.com/open-webui/open-webui/pull/17420/commits/2b1ee8b0dc5f7c0caaafdd218f20705059fa72e2), [Commit](https://github.com/open-webui/open-webui/pull/17420/commits/b1e5bc8e490745f701909c19b6a444b67c04660e), [Commit](https://github.com/open-webui/open-webui/pull/17420/commits/3e584132686372dfeef187596a7c557aa5f48308)
- ☁️ OneDrive integration configuration now supports selecting between personal and work/school account types via ENABLE_ONEDRIVE_PERSONAL and ENABLE_ONEDRIVE_BUSINESS environment variables. [#17354](https://github.com/open-webui/open-webui/pull/17354), [Commit](https://github.com/open-webui/open-webui/commit/e1e3009a30f9808ce06582d81a60e391f5ca09ec), [Docs:#697](https://github.com/open-webui/docs/pull/697)
- ⚡ Mermaid.js is now dynamically loaded on demand, significantly reducing first-screen loading time and improving initial page performance. [#17476](https://github.com/open-webui/open-webui/issues/17476), [#17477](https://github.com/open-webui/open-webui/pull/17477)
- ⚡ Azure MSAL browser library is now dynamically loaded on demand, reducing initial bundle size by 730KB and improving first-screen loading speed. [#17479](https://github.com/open-webui/open-webui/pull/17479)
- ⚡ CodeEditor component is now dynamically loaded on demand, reducing initial bundle size by 1MB and improving first-screen loading speed. [#17498](https://github.com/open-webui/open-webui/pull/17498)
- ⚡ Hugging Face Transformers library is now dynamically loaded on demand, reducing initial bundle size by 1.9MB and improving first-screen loading speed. [#17499](https://github.com/open-webui/open-webui/pull/17499)
- ⚡ jsPDF and html2canvas-pro libraries are now dynamically loaded on demand, reducing initial bundle size by 980KB and improving first-screen loading speed. [#17502](https://github.com/open-webui/open-webui/pull/17502)
- ⚡ Leaflet mapping library is now dynamically loaded on demand, reducing initial bundle size by 454KB and improving first-screen loading speed. [#17503](https://github.com/open-webui/open-webui/pull/17503)
- 📊 OpenTelemetry metrics collection was enhanced to properly handle HTTP 500 errors and ensure metrics are recorded even during exceptions. [Commit](https://github.com/open-webui/open-webui/pull/17420/commits/b14617a653c6bdcfd3102c12f971924fd1faf572)
- 🔒 OAuth token retrieval logic was refactored, improving the reliability and consistency of authentication handling across the backend. [Commit](https://github.com/open-webui/open-webui/commit/6c0a5fa91cdbf6ffb74667ee61ca96bebfdfbc50)
- 💻 Code block output processing was improved to handle Python execution results more reliably, along with refined visual styling and button layouts. [Commit](https://github.com/open-webui/open-webui/pull/17420/commits/0e5320c39e308ff97f2ca9e289618af12479eb6e)
- ⚡ Message input processing was optimized to skip unnecessary text variable handling when input is empty, improving performance. [Commit](https://github.com/open-webui/open-webui/pull/17420/commits/e1386fe80b77126a12dabc4ad058abe9b024b275)
- 📄 Individual chat PDF export was added to the sidebar chat menu, allowing users to export single conversations as PDF documents with both stylized and plain text options. [Commit](https://github.com/open-webui/open-webui/pull/17420/commits/d041d58bb619689cd04a391b4f8191b23941ca62)
- 🛠️ Function validation was enhanced with improved valve validation and better error handling during function loading and synchronization. [Commit](https://github.com/open-webui/open-webui/pull/17420/commits/e66e0526ed6a116323285f79f44237538b6c75e6), [Commit](https://github.com/open-webui/open-webui/pull/17420/commits/8edfd29102e0a61777b23d3575eaa30be37b59a5)
- 🔔 Notification toast interaction was enhanced with drag detection to prevent accidental clicks and added keyboard support for accessibility. [Commit](https://github.com/open-webui/open-webui/pull/17420/commits/621e7679c427b6f0efa85f95235319238bf171ad)
- 🗓️ Improved date and time formatting dynamically adapts to the selected language, ensuring consistent localization across the UI. [#17409](https://github.com/open-webui/open-webui/pull/17409), [Commit](https://github.com/open-webui/open-webui/commit/2227f24bd6d861b1fad8d2cabacf7d62ce137d0c)
- 🔒 Feishu SSO integration was added, allowing users to authenticate via Feishu. [#17284](https://github.com/open-webui/open-webui/pull/17284), [Docs:#685](https://github.com/open-webui/docs/pull/685)
- 🔠 Toggle filters in the chat input options menu are now sorted alphabetically for easier navigation. [Commit](https://github.com/open-webui/open-webui/commit/ca853ca4656180487afcd84230d214f91db52533)
- 🎨 Long chat titles in the sidebar are now truncated to prevent text overflow and maintain a clean layout. [#17356](https://github.com/open-webui/open-webui/pull/17356)
- 🎨 Temporary chat interface design was refined with improved layout and visual consistency. [Commit](https://github.com/open-webui/open-webui/pull/17420/commits/67549dcadd670285d491bd41daf3d081a70fd094), [Commit](https://github.com/open-webui/open-webui/pull/17420/commits/2ca34217e68f3b439899c75881dfb050f49c9eb2), [Commit](https://github.com/open-webui/open-webui/pull/17420/commits/fb02ec52a5df3f58b53db4ab3a995c15f83503cd)
- 🎨 Download icon consistency was improved across the entire interface by standardizing the icon component used in menus, functions, tools, and export features. [Commit](https://github.com/open-webui/open-webui/pull/17420/commits/596be451ece7e11b5cd25465d49670c27a1cb33f)
- 🎨 Settings interface was enhanced with improved iconography and reorganized the 'Chats' section into 'Data Controls' for better clarity. [Commit](https://github.com/open-webui/open-webui/pull/17420/commits/8bf0b40fdd978b5af6548a6e1fb3aabd90bcd5cd)
- 🔄 Various improvements were implemented across the frontend and backend to enhance performance, stability, and security.
- 🌐 Translations for Finnish, German, Kabyle, Portuguese (Brazil), Simplified Chinese, Spanish (Spain), and Traditional Chinese (Taiwan) were enhanced and expanded.

### Fixed

- 📚 Knowledge base permission logic was corrected to ensure private collection owners can access their own content when embedding bypass is enabled. [#17432](https://github.com/open-webui/open-webui/issues/17432), [Commit](https://github.com/open-webui/open-webui/commit/a51f0c30ec1472d71487eab3e15d0351a2716b12)
- ⚙️ Connection URL editing in Admin Settings now properly saves changes instead of reverting to original values, fixing issues with both Ollama and OpenAI-compatible endpoints. [#17435](https://github.com/open-webui/open-webui/issues/17435), [Commit](https://github.com/open-webui/open-webui/commit/e4c864de7eb0d577843a80688677ce3659d1f81f)
- 📊 Usage information collection from Google models was corrected to handle providers that send usage data alongside content chunks instead of separately. [#17421](https://github.com/open-webui/open-webui/pull/17421), [Commit](https://github.com/open-webui/open-webui/commit/c2f98a4cd29ed738f395fef09c42ab8e73cd46a0)
- ⚙️ Settings modal scrolling issue was resolved by moving image compression controls to a dedicated modal, preventing the main settings from becoming scrollable out of view. [#17474](https://github.com/open-webui/open-webui/issues/17474), [Commit](https://github.com/open-webui/open-webui/commit/fed5615c19b0045a55b0be426b468a57bfda4b66)
- 📁 Folder click behavior was improved to prevent accidental actions by implementing proper double-click detection and timing delays for folder expansion and selection. [Commit](https://github.com/open-webui/open-webui/pull/17420/commits/19e3214997170eea6ee92452e8c778e04a28e396)
- 🔐 Access control component reliability was improved with better null checking and error handling for group permissions and private access scenarios. [Commit](https://github.com/open-webui/open-webui/pull/17420/commits/c8780a7f934c5e49a21b438f2f30232f83cf75d2), [Commit](https://github.com/open-webui/open-webui/pull/17420/commits/32015c392dbc6b7367a6a91d9e173e675ea3402c)
- 🔗 The citation modal now correctly displays and links to external web page sources in addition to internal documents. [Commit](https://github.com/open-webui/open-webui/commit/9208a84185a7e59524f00a7576667d493c3ac7d4)
- 🔗 Web and YouTube attachment handling was fixed, ensuring their content is now reliably processed and included in the chat context for retrieval. [Commit](https://github.com/open-webui/open-webui/commit/210197fd438b52080cda5d6ce3d47b92cdc264c8)
- 📂 Large file upload failures are resolved by correcting the processing logic for scenarios where document embedding is bypassed. [Commit](https://github.com/open-webui/open-webui/commit/051b6daa8299fd332503bd584563556e2ae6adab)
- 🌐 Rich text input placeholder text now correctly updates when the interface language is switched, ensuring proper localization. [#17473](https://github.com/open-webui/open-webui/pull/17473), [Commit](https://github.com/open-webui/open-webui/commit/77358031f5077e6efe5cc08d8d4e5831c7cd1cd9)
- 📊 Llama.cpp server timing metrics are now correctly parsed and displayed by fixing a typo in the response handling. [#17350](https://github.com/open-webui/open-webui/issues/17350), [Commit](https://github.com/open-webui/open-webui/commit/cf72f5503f39834b9da44ebbb426a3674dad0caa)
- 🛠️ Filter functions with file_handler configuration now properly handle messages without file attachments, preventing runtime errors. [#17423](https://github.com/open-webui/open-webui/pull/17423)
- 🔔 Channel notification delivery was fixed to properly handle background task execution and user access checking. [Commit](https://github.com/open-webui/open-webui/pull/17420/commits/1077b2ac8b96e49c2ad2620e76eb65bbb2a3a1f3)

### Changed

- 📝 Prompt template variables are now optional by default instead of being forced as required, allowing flexible workflows with optional metadata fields. [#17447](https://github.com/open-webui/open-webui/issues/17447), [Commit](https://github.com/open-webui/open-webui/commit/d5824b1b495fcf86e57171769bcec2a0f698b070), [Docs:#696](https://github.com/open-webui/docs/pull/696)
- 🛠️ Direct external tool servers now require explicit user selection from the input interface instead of being automatically included in conversations, providing better control over tool usage. [Commit](https://github.com/open-webui/open-webui/pull/17420/commits/0f04227c34ca32746c43a9323e2df32299fcb6af), [Commit](https://github.com/open-webui/open-webui/pull/17420/commits/99bba12de279dd55c55ded35b2e4f819af1c9ab5)
- 📺 Widescreen mode option was removed from Channels interface, with all channel layouts now using full-width display. [Commit](https://github.com/open-webui/open-webui/pull/17420/commits/d46b7b8f1b99a8054b55031fe935c8a16d5ec956)
- 🎛️ The plain textarea input option was deprecated, and the custom text editor is now the standard for all chat inputs. [Commit](https://github.com/open-webui/open-webui/commit/153afd832ccd12a1e5fd99b085008d080872c161)

## [0.6.28] - 2025-09-10

### Added

- 🔍 The "@" command for model selection now supports real-time search and filtering, improving usability and aligning its behavior with other input commands. [#17307](https://github.com/open-webui/open-webui/issues/17307), [Commit](https://github.com/open-webui/open-webui/commit/f2a09c71499489ee71599af4a179e7518aaf658b)
- 🛠️ External tool server data handling is now more robust, automatically attempting to parse specifications as JSON before falling back to YAML, regardless of the URL extension. [Commit](https://github.com/open-webui/open-webui/commit/774c0056bde88ed4831422efa81506488e3d6641)
- 🎯 The "Title" field is now automatically focused when creating a new chat folder, streamlining the folder creation process. [#17315](https://github.com/open-webui/open-webui/issues/17315), [Commit](https://github.com/open-webui/open-webui/commit/c51a651a2d5e2a27546416666812e9b92205562d)
- 🔄 Various improvements were implemented across the frontend and backend to enhance performance, stability, and security.
- 🌐 Brazilian Portuguese and Simplified Chinese translations were expanded and refined.

### Fixed

- 🔊 A regression affecting Text-to-Speech for local providers using the OpenAI engine was fixed by reverting a URL joining change. [#17316](https://github.com/open-webui/open-webui/issues/17316), [Commit](https://github.com/open-webui/open-webui/commit/8339f59cdfc63f2d58c8e26933d1bf1438479d75)
- 🪧 A regression was fixed where the input modal for prompts with placeholders would not open, causing the raw prompt text to be pasted into the chat input field instead. [#17325](https://github.com/open-webui/open-webui/issues/17325), [Commit](https://github.com/open-webui/open-webui/commit/d5cb65527eaa4831459a4c7dbf187daa9c0525ae)
- 🔑 An issue was resolved where modified connection keys in the OpenAIConnection component did not take effect. [#17324](https://github.com/open-webui/open-webui/pull/17324)

## [0.6.27] - 2025-09-09

### Added

- 📁 Emoji folder icons were added, allowing users to personalize workspace organization with visual cues, including improved chevron display. [Commit](https://github.com/open-webui/open-webui/pull/17070/commits/1588f42fe777ad5d807e3f2fc8dbbc47a8db87c0), [Commit](https://github.com/open-webui/open-webui/pull/17070/commits/b70c0f36c0f5bbfc2a767429984d6fba1a7bb26c), [Commit](https://github.com/open-webui/open-webui/pull/17070/commits/11dea8795bfce42aa5d8d58ef316ded05173bd87), [Commit](https://github.com/open-webui/open-webui/pull/17070/commits/c0a47169fa059154d5f5a9ea6b94f9a66d82f255)
- 📁 The 'Search Collection' input field now dynamically displays the total number of files within the knowledge base. [Commit](https://github.com/open-webui/open-webui/pull/17070/commits/fbbe1117ae4c9c8fec6499d790eee275818eccc5)
- ☁️ A provider toggle in connection settings now allows users to manually specify Azure OpenAI deployments. [Commit](https://github.com/open-webui/open-webui/pull/17070/commits/5bdd334b74fbd154085f2d590f4afdba32469c8a)
- ⚡ Model list caching performance was optimized by fixing cache key generation to reduce redundant API calls. [#17158](https://github.com/open-webui/open-webui/pull/17158)
- 🎨 Azure OpenAI image generation is now supported, with configurations for IMAGES_OPENAI_API_VERSION via environment variable and admin UI. [#17147](https://github.com/open-webui/open-webui/pull/17147), [#16274](https://github.com/open-webui/open-webui/discussions/16274), [Docs:#679](https://github.com/open-webui/docs/pull/679)
- ⚡ Comprehensive N+1 query performance is optimized by reducing database queries from 1+N to 1+1 patterns across major listing endpoints. [#17165](https://github.com/open-webui/open-webui/pull/17165), [#17160](https://github.com/open-webui/open-webui/pull/17160), [#17161](https://github.com/open-webui/open-webui/pull/17161), [#17162](https://github.com/open-webui/open-webui/pull/17162), [#17159](https://github.com/open-webui/open-webui/pull/17159), [#17166](https://github.com/open-webui/open-webui/pull/17166)
- ⚡ The PDF.js library is now dynamically loaded, significantly reducing initial page load size and improving responsiveness. [#17222](https://github.com/open-webui/open-webui/pull/17222)
- ⚡ The heic2any library is now dynamically loaded across various message input components, including channels, for faster page loads. [#17225](https://github.com/open-webui/open-webui/pull/17225), [#17229](https://github.com/open-webui/open-webui/pull/17229)
- 📚 The knowledge API now supports a "delete_file" query parameter, allowing configurable file deletion behavior. [Commit](https://github.com/open-webui/open-webui/pull/17070/commits/22c4ef4fb096498066b73befe993ae3a82f7a8e7)
- 📊 Llama.cpp timing statistics are now integrated into the usage field for comprehensive model performance metrics. [Commit](https://github.com/open-webui/open-webui/pull/17070/commits/e830b4959ecd4b2795e29e53026984a58a7696a9)
- 🗄️ The PGVECTOR_CREATE_EXTENSION environment variable now allows control over automatic pgvector extension creation. [Commit](https://github.com/open-webui/open-webui/pull/17070/commits/c2b4976c82d335ed524bd80dc914b5e2f5bfbd9e), [Commit](https://github.com/open-webui/open-webui/pull/17070/commits/b45219c8b15b48d5ee3d42983e1107bbcefbab01), [Docs:#672](https://github.com/open-webui/docs/pull/672)
- 🔒 Comprehensive server-side OAuth token management was implemented, securely storing encrypted tokens in a new database table and introducing an automatic refresh mechanism, enabling seamless and secure forwarding of valid user-specific OAuth tokens to downstream services, including OpenAI-compatible endpoints and external tool servers via the new "system_oauth" authentication type, resolving long-standing issues such as large token size limitations, stale/expired tokens, and reliable token propagation, and enhancing overall security by minimizing client-side token exposure, configurable via "ENABLE_OAUTH_ID_TOKEN_COOKIE" and "OAUTH_SESSION_TOKEN_ENCRYPTION_KEY" environment variables. [Docs:#683](https://github.com/open-webui/docs/pull/683), [#17210](https://github.com/open-webui/open-webui/pull/17210), [#8957](https://github.com/open-webui/open-webui/discussions/8957), [#11029](https://github.com/open-webui/open-webui/discussions/11029), [#17178](https://github.com/open-webui/open-webui/issues/17178), [#17183](https://github.com/open-webui/open-webui/issues/17183), [Commit](https://github.com/open-webui/open-webui/commit/217f4daef09b36d3d4cc4681e11d3ebd9984a1a5), [Commit](https://github.com/open-webui/open-webui/commit/fc11e4384fe98fac659e10596f67c23483578867), [Commit](https://github.com/open-webui/open-webui/commit/f11bdc6ab5dd5682bb3e27166e77581f5b8af3e0), [Commit](https://github.com/open-webui/open-webui/commit/f71834720e623761d972d4d740e9bbd90a3a86c6), [Commit](https://github.com/open-webui/open-webui/commit/b5bb6ae177dcdc4e8274d7e5ffa50bc8099fd466), [Commit](https://github.com/open-webui/open-webui/commit/b786d1e3f3308ef4f0f95d7130ddbcaaca4fc927), [Commit](https://github.com/open-webui/open-webui/commit/8a9f8627017bd0a74cbd647891552b26e56aabb7), [Commit](https://github.com/open-webui/open-webui/commit/30d1dc2c60e303756120fe1c5538968c4e6139f4), [Commit](https://github.com/open-webui/open-webui/commit/2b2d123531eb3f42c0e940593832a64e2806240d), [Commit](https://github.com/open-webui/open-webui/commit/6f6412dd16c63c2bb4df79a96b814bf69cb3f880)
- 🔒 Conditional Permission Hardening for OpenShift Deployments: Added a build argument to enable optional permission hardening for OpenShift and container environments. [Commit](https://github.com/open-webui/open-webui/pull/17070/commits/0ebe4f8f8490451ac8e85a4846f010854d9b54e5)
- 👥 Regex pattern support is added for OAuth blocked groups, allowing more flexible group filtering rules. [Commit](https://github.com/open-webui/open-webui/pull/17070/commits/df66e21472646648d008ebb22b0e8d5424d491df)
- 💬 Web search result display was enhanced to include titles and favicons, providing a clearer overview of search sources. [Commit](https://github.com/open-webui/open-webui/pull/17070/commits/33f04a771455e3fabf8f0e8ebb994ae7f41b8ed4), [Commit](https://github.com/open-webui/open-webui/pull/17070/commits/0a85dd4bca23022729eafdbc82c8c139fa365af2), [Commit](https://github.com/open-webui/open-webui/pull/17070/commits/16090bc2721fde492afa2c4af5927e2b668527e1), [#17197](https://github.com/open-webui/open-webui/pull/17197), [#14179](https://github.com/open-webui/open-webui/issues/14179), [Commit](https://github.com/open-webui/open-webui/pull/17070/commits/1cdb7aed1ee9bf81f2fd0404be52dcfa64f8ed4f), [Commit](https://github.com/open-webui/open-webui/pull/17070/commits/f2525ebc447c008cf7269ef20ce04fa456f302c4), [Commit](https://github.com/open-webui/open-webui/pull/17070/commits/7f523de408ede4075349d8de71ae0214b7e1a62e), [Commit](https://github.com/open-webui/open-webui/pull/17070/commits/3d37e4a42d344051ae715ab59bd7b5718e46c343), [Commit](https://github.com/open-webui/open-webui/pull/17070/commits/cd5e2be27b613314aadda6107089331783987985), [Commit](https://github.com/open-webui/open-webui/pull/17070/commits/6dc0df247347aede2762fe2065cf30275fd137ae)
- 💬 A new setting was added to control whether clicking a suggested prompt automatically sends the message or only inserts the text. [#17192](https://github.com/open-webui/open-webui/issues/17192), [Commit](https://github.com/open-webui/open-webui/commit/e023a98f11fc52feb21e4065ec707cc98e50c7d3)
- 🔄 Various improvements were implemented across the frontend and backend to enhance performance, stability, and security.
- 🌐 Translations for Portuguese (Brazil), Simplified Chinese, Catalan, and Spanish were enhanced and expanded.

### Fixed

- 🔍 Hybrid search functionality now correctly handles lexical-semantic weight labels and avoids errors when BM25 weight is zero. [#17049](https://github.com/open-webui/open-webui/pull/17049), [#17046](https://github.com/open-webui/open-webui/issues/17046)
- 🛑 Task stopping errors are prevented by gracefully handling multiple stop requests for the same task. [#17195](https://github.com/open-webui/open-webui/pull/17195)
- 🐍 Code execution package detection precision is improved in Pyodide to prevent unnecessary package inclusions. [Commit](https://github.com/open-webui/open-webui/pull/17070/commits/bbe116795860a81a647d9567e0d9cb1950650095)
- 🛠️ Tool message format API compliance is fixed by ensuring content fields in tool call responses contain valid string values instead of null. [Commit](https://github.com/open-webui/open-webui/pull/17070/commits/37bf0087e5b8a324009c9d06b304027df351ea6b)
- 📱 Mobile app config API authentication now supports Authorization header token verification with cookie fallback for iOS and Android requests. [#17175](https://github.com/open-webui/open-webui/pull/17175)
- 💾 Knowledge file save race conditions are prevented by serializing API calls and adding an "isSaving" guard. [#17137](https://github.com/open-webui/open-webui/pull/17137), [Commit](https://github.com/open-webui/open-webui/pull/17070/commits/4ca936f0bf9813bee11ec8aea41d7e34fb6b16a9)
- 🔐 The SSO login button visibility is restored for OIDC PKCE authentication without a client secret. [#17012](https://github.com/open-webui/open-webui/pull/17012)
- 🔊 Text-to-Speech (TTS) API requests now use proper URL joining methods, ensuring reliable functionality regardless of trailing slashes in the base URL. [#17061](https://github.com/open-webui/open-webui/pull/17061)
- 🛡️ Admin account creation on Hugging Face Spaces now correctly detects the configured port, resolving issues with custom port deployments. [#17064](https://github.com/open-webui/open-webui/pull/17064)
- 📁 Unicode filename support is improved for external document loaders by properly URL-encoding filenames in HTTP headers. [#17013](https://github.com/open-webui/open-webui/pull/17013), [#17000](https://github.com/open-webui/open-webui/issues/17000)
- 🔗 Web page and YouTube attachments are now correctly processed by setting their type as "text" and using collection names for accurate content retrieval. [Commit](https://github.com/open-webui/open-webui/pull/17070/commits/487979859a6ffcfd60468f523822cdf838fbef5b)
- ✍️ Message input composition event handling is fixed to properly manage text input for multilingual users using Input Method Editors (IME). [#17085](https://github.com/open-webui/open-webui/pull/17085)
- 💬 Follow-up tooltip duplication is removed, streamlining the user interface and preventing visual clutter. [#17186](https://github.com/open-webui/open-webui/pull/17186)
- 🎨 Chat button text display is corrected by preventing clipping of descending characters and removing unnecessary capitalization. [#17191](https://github.com/open-webui/open-webui/pull/17191)
- 🧠 RAG Loop/Error with Gemma 3.1 2B Instruct is fixed by correctly unwrapping unexpected single-item list responses from models. [Commit](https://github.com/open-webui/open-webui/pull/17070/commits/1bc9711afd2b72cd07c4e539a83783868733767c), [#17213](https://github.com/open-webui/open-webui/issues/17213)
- 🖼️ HEIC conversion failures are resolved, improving robustness of image handling. [#17225](https://github.com/open-webui/open-webui/pull/17225)
- 📦 The slim Docker image size regression has been fixed by refining the build process to correctly exclude components when USE_SLIM=true. [#16997](https://github.com/open-webui/open-webui/issues/16997), [Commit](https://github.com/open-webui/open-webui/commit/be373e9fd42ac73b0302bdb487e16dbeae178b4e), [Commit](https://github.com/open-webui/open-webui/commit/0ebe4f8f8490451ac8e85a4846f010854d9b54e5)
- 📁 Knowledge base update validation errors are resolved, ensuring seamless management via UI or API. [#17244](https://github.com/open-webui/open-webui/issues/17244), [Commit](https://github.com/open-webui/open-webui/commit/9aac1489080a5c9441e89b1a56de0d3a672bc5fb)
- 🔐 Resolved a security issue where a global web search setting overrode model-specific restrictions, ensuring model-level settings are now correctly prioritized. [#17151](https://github.com/open-webui/open-webui/issues/17151), [Commit](https://github.com/open-webui/open-webui/commit/9368d0ac751ec3072d5a96712b80a9b20a642ce6)
- 🔐 OAuth redirect reliability is improved by robustly preserving the intended redirect path using session storage. [#17235](https://github.com/open-webui/open-webui/issues/17235), [Commit](https://github.com/open-webui/open-webui/pull/17070/commits/4f2b821088367da18374027919594365c7a3f459), [#15575](https://github.com/open-webui/open-webui/pull/15575), [Commit](https://github.com/open-webui/open-webui/pull/17070/commits/d9f97c832c556fae4b116759da0177bf4fe619de)
- 🔐 Fixed a security vulnerability where knowledge base access within chat folders persisted after permissions were revoked. [#17182](https://github.com/open-webui/open-webui/issues/17182), [Commit](https://github.com/open-webui/open-webui/commit/40e40d1dddf9ca937e99af41c8ca038dbc93a7e6)
- 🔒 OIDC access denied errors are now displayed as user-friendly toast notifications instead of raw JSON. [#17208](https://github.com/open-webui/open-webui/issues/17208), [Commit](https://github.com/open-webui/open-webui/commit/3d6d050ad82d360adc42d6e9f42e8faf8d13c9f4)
- 💬 Chat exception handling is enhanced to prevent system instability during message generation and ensure graceful error recovery. [Commit](https://github.com/open-webui/open-webui/pull/17070/commits/f56889c5c7f0cf1a501c05d35dfa614e4f8b6958)
- 🔒 Static asset authentication is improved by adding crossorigin="use-credentials" attributes to all link elements, enabling proper cookie forwarding for proxy environments and authenticated requests to favicon, manifest, and stylesheet resources. [#17280](https://github.com/open-webui/open-webui/pull/17280), [Commit](https://github.com/open-webui/open-webui/commit/f17d8b5d19e1a05df7d63f53e939c99772a59c1e)

### Changed

- 🛠️ Renamed "Tools" to "External Tools" across the UI for clearer distinction between built-in and external functionalities. [Commit](https://github.com/open-webui/open-webui/pull/17070/commits/0bca4e230ef276bec468889e3be036242ad11086f)
- 🛡️ Default permission validation for message regeneration and deletion actions is enhanced to provide more restrictive access controls, improving chat security and user data protection. [#17285](https://github.com/open-webui/open-webui/pull/17285)

## [0.6.26] - 2025-08-28

### Added

- 🛂 **Granular Chat Interaction Permissions**: Added fine-grained permission controls for individual chat actions including "Continue Response", "Regenerate Response", "Rate Response", and "Delete Messages". Administrators can now configure these permissions per user group or set system defaults via environment variables, providing enhanced security and governance by preventing potential system prompt leakage through response continuation and enabling precise control over user interactions with AI responses.
- 🧠 **Custom Reasoning Tags Configuration**: Added configurable reasoning tag detection for AI model responses, allowing administrators and users to customize how the system identifies and processes reasoning content. Users can now define custom reasoning tag pairs, use default tags like "think" and "reasoning", or disable reasoning detection entirely through the Advanced Parameters interface, providing enhanced control over AI thought process visibility.
- 📱 **Pull-to-Refresh Support**: Added pull-to-refresh functionality allowing user to easily refresh the interface by pulling down on the navbar area. This resolves timeout issues that occurred when temporarily switching away from the app during long AI response generations, eliminating the need to close and relaunch the PWA.
- 📁 **Configurable File Upload Processing Mode**: Added "process_in_background" query parameter to the file upload API endpoint, allowing clients to choose between asynchronous (default) and synchronous file processing. Setting "process_in_background=false" forces the upload request to wait until extraction and embedding complete, returning immediately usable files and simplifying integration for backend API consumers that prefer blocking calls over polling workflows.
- 🔐 **Azure Document Intelligence DefaultAzureCredential Support**: Added support for authenticating with Azure Document Intelligence using DefaultAzureCredential in addition to API key authentication, enabling seamless integration with Azure Entra ID and managed identity authentication for enterprise Azure environments.
- 🔐 **Authentication Bootstrapping Enhancements**: Added "ENABLE_INITIAL_ADMIN_SIGNUP" environment variable and "?form=true" URL parameter to enable initial admin user creation and forced login form display in SSO-only deployments. This resolves bootstrap issues where administrators couldn't create the first user when login forms were disabled, allowing proper initialization of SSO-configured deployments without requiring temporary configuration changes.
- ⚡ **Query Generation Caching**: Added "ENABLE_QUERIES_CACHE" environment variable to enable request-scoped caching of generated search queries. When both web search and file retrieval are active, queries generated for web search are automatically reused for file retrieval, eliminating duplicate LLM API calls and reducing token usage and costs while maintaining search quality.
- 🔧 **Configurable Tool Call Retry Limit**: Added "CHAT_RESPONSE_MAX_TOOL_CALL_RETRIES" environment variable to control the maximum number of sequential tool calls allowed before safety stopping a chat session. This replaces the previous hardcoded limit of 10, enabling administrators to configure higher limits for complex workflows requiring extensive tool interactions.
- 📦 **Slim Docker Image Variant**: Added new slim Docker image option via "USE_SLIM" build argument that excludes embedded AI models and Ollama installation, reducing image size by approximately 1GB. This variant enables faster image pulls and deployments for environments where AI models are managed externally, particularly beneficial for auto-scaling clusters and distributed deployments.
- 🗂️ **Shift-to-Delete Functionality for Workspace Prompts**: Added keyboard shortcut support for quick prompt deletion on the Workspace Prompts page. Hold Shift and hover over any prompt to reveal a trash icon for instant deletion, bringing consistent interaction patterns across all workspace sections (Models, Tools, Functions, and now Prompts) and streamlining prompt management workflows.
- ♿ **Accessibility Enhancements**: Enhanced user interface accessibility with improved keyboard navigation, ARIA labels, and screen reader compatibility across key platform components.
- 📄 **Optimized PDF Export for Smaller File Size**: PDF exports are now significantly optimized, producing much smaller files for faster downloads and easier sharing or archiving of your chats and documents.
- 📦 **Slimmed Default Install with Optional Full Dependencies**: Installing Open WebUI via pip now defaults to a slimmer package; PostgreSQL support is no longer included by default—simply use 'pip install open-webui[all]' to include all optional dependencies for full feature compatibility.
- 🔄 **General Backend Refactoring**: Implemented various backend improvements to enhance performance, stability, and security, ensuring a more resilient and reliable platform for all users.
- 🌐 **Localization & Internationalization Improvements**: Enhanced and expanded translations for Finnish, Spanish, Japanese, Polish, Portuguese (Brazil), and Chinese, including missing translations and typo corrections, providing a more natural and professional user experience for speakers of these languages across the entire interface.

### Fixed

- ⚠️ **Chat Error Feedback Restored**: Fixed an issue where various backend errors (tool server failures, API connection issues, malformed responses) would cause chats to load indefinitely without providing user feedback. The system now properly displays error messages when failures occur during chat generation, allowing users to understand issues and retry as needed instead of waiting indefinitely.
- 🖼️ **Image Generation Steps Setting Visibility Fixed**: Fixed a UI issue where the "Set Steps" configuration option was incorrectly displayed for OpenAI and Gemini image generation engines that don't support this parameter. The setting is now only visible for compatible engines like ComfyUI and Automatic1111, eliminating user confusion about non-functional configuration options.
- 📄 **Datalab Marker API Document Loader Fixed**: Fixed broken Datalab Marker API document loader functionality by correcting URL path handling for both hosted Datalab services and self-hosted Marker servers. Removed hardcoded "/marker" paths from the loader code and restored proper default URL structure, ensuring PDF and document processing works correctly with both deployment types.
- 📋 **Citation Error Handling Improved**: Fixed an issue where malformed citation or source objects from external tools, pipes, or filters would cause JavaScript errors and make the chat interface completely unresponsive. The system now gracefully handles missing or undefined citation properties, allowing conversations to load properly even when tools generate defective citation events.
- 👥 **Group User Add API Endpoint Fixed**: Fixed an issue where the "/api/v1/groups/id/{group_id}/users/add" API endpoint would accept requests without errors but fail to actually add users to groups. The system now properly initializes and deduplicates user ID lists, ensuring users are correctly added to and removed from groups via API calls.
- 🛠️ **External Tool Server Error Handling Improved**: Fixed an issue where unreachable or misconfigured external tool servers would cause JavaScript errors and prevent the interface from loading properly. The system now gracefully handles connection failures, displays appropriate error messages, and filters out inaccessible servers while maintaining full functionality for working connections.
- 📋 **Code Block Copy Button Content Fixed**: Fixed an issue where the copy button in code blocks would copy the original AI-generated code instead of any user-edited content, ensuring the copy function always captures the currently displayed code as modified by users.
- 📄 **PDF Export Content Mismatch Fixed**: Resolved an issue where exporting a PDF of one chat while viewing another chat would incorrectly generate the PDF using the currently viewed chat's content instead of the intended chat's content. Additionally optimized the PDF generation algorithm with improved canvas slicing, better memory management, and enhanced image quality, while removing the problematic PDF export option from individual chat menus to prevent further confusion.
- 🖱️ **Windows Sidebar Cursor Icon Corrected**: Fixed confusing cursor icons on Windows systems where sidebar toggle buttons displayed resize cursors (ew-resize) instead of appropriate pointer cursors. The sidebar buttons now show standard pointer cursors on Windows, eliminating user confusion about whether the buttons expand/collapse the sidebar or resize it.
- 📝 **Safari IME Composition Bug Fixed**: Resolved an issue where pressing Enter while composing Chinese text using Input Method Editors (IMEs) on Safari would prematurely send messages instead of completing text composition. The system now properly detects composition states and ignores keydown events that occur immediately after composition ends, ensuring smooth multilingual text input across all browsers.
- 🔍 **Hybrid Search Parameter Handling Fixed**: Fixed an issue where the "hybrid" parameter in collection query requests was not being properly evaluated, causing the system to ignore user-specified hybrid search preferences and only check global configuration. Additionally resolved a division by zero error that occurred in hybrid search when BM25Retriever was called with empty document lists, ensuring robust search functionality across all collection states.
- 💬 **RTL Text Orientation in Messages Fixed**: Fixed text alignment issues in user messages and AI responses for Right-to-Left languages, ensuring proper text direction based on user language settings. Code blocks now consistently use Left-to-Right orientation regardless of the user's language preference, maintaining code readability across all supported languages.
- 📁 **File Content Preview in Modal Restored**: Fixed an issue where clicking on uploaded files would display an empty preview modal, even when the files were successfully processed and available for AI context. File content now displays correctly in the preview modal, ensuring users can verify and review their uploaded documents as intended.
- 🌐 **Playwright Timeout Configuration Corrected**: Fixed an issue where Playwright timeout values were incorrectly converted from milliseconds to seconds with an additional 1000x multiplier, causing excessively long web loading timeouts. The timeout parameter now correctly uses the configured millisecond values as intended, ensuring responsive web search and document loading operations.

### Changed

- 🔄 **Follow-Up Question Language Constraint Removed**: Follow-up question suggestions no longer strictly adhere to the chat's primary language setting, allowing for more flexible and diverse suggestion generation that may include questions in different languages based on conversation context and relevance rather than enforced language matching.

## [0.6.25] - 2025-08-22

### Fixed

- 🖼️ **Image Generation Reliability Restored**: Fixed a key issue causing image generation failures.
- 🏆 **Reranking Functionality Restored**: Resolved errors with rerank feature.

## [0.6.24] - 2025-08-21

### Added

- ♿ **High Contrast Mode in Chat Messages**: Implemented enhanced High Contrast Mode support for chat messages, making text and important details easier to read and improving accessibility for users with visual preferences or requirements.
- 🌎 **Localization & Internationalization Improvements**: Enhanced and expanded translations for a more natural and professional user experience for speakers of these languages across the entire interface.

### Fixed

- 🖼️ **ComfyUI Image Generation Restored**: Fixed a critical bug where ComfyUI-based image generation was not functioning, ensuring users can once again effortlessly create and interact with AI-generated visuals in their workflows.
- 🛠️ **Tool Server Loading and Visibility Restored**: Resolved an issue where connected tool servers were not loading or visible, restoring seamless integration and uninterrupted access to all external and custom tools directly within the platform.
- 🛡️ **Redis User Session Reliability**: Fixed a problem affecting the saving of user sessions in Redis, ensuring reliable login sessions, stable authentication, and secure multi-user environments.

## [0.6.23] - 2025-08-21

### Added

- ⚡ **Asynchronous Chat Payload Processing**: Refactored the chat completion pipeline to return a response immediately for streaming requests involving web search or tool calls. This enables users to stop ongoing generations promptly and preventing network timeouts during lengthy preprocessing phases, thus significantly improving user experience and responsiveness.
- 📁 **Asynchronous File Upload with Polling**: Implemented an asynchronous file upload process with frontend polling to resolve gateway timeouts and improve reliability when uploading large files. This ensures that even lengthy file processing, such as embedding or transcription, does not block the user interface or lead to connection timeouts, providing a smoother experience for all file operations.
- 📈 **Database Performance Indexes and Migration Script**: Introduced new database indexes on the "chat", "tag", and "function" tables to significantly enhance query performance for SQLite and PostgreSQL installations. For existing deployments, a new Alembic migration script is included to seamlessly apply these indexes, ensuring faster filtering and sorting operations across the platform.
- ✨ **Enhanced Database Performance Options**: Introduced new configurable options to significantly improve database performance, especially for SQLite. This includes "DATABASE_ENABLE_SQLITE_WAL" to enable SQLite WAL (Write-Ahead Logging) mode for concurrent operations, and "DATABASE_DEDUPLICATE_INTERVAL" which, in conjunction with a new deduplication mechanism, reduces redundant updates to "user.last_active_at", minimizing write conflicts across all database types.
- 💾 **Save Temporary Chats Button**: Introduced a new 'Save Chat' button for conversations initiated in temporary mode. This allows users to permanently save valuable temporary conversations to their chat history, providing greater flexibility and ensuring important discussions are not lost.
- 📂 **Chat Movement Options in Menu**: Added the ability to move chats directly to folders from the chat menu. This enhances chat organization and allows users to manage their conversations more efficiently by relocating them between folders with ease.
- 💬 **Language-Aware Follow-Up Suggestions**: Enhanced the AI's follow-up question generation to dynamically adapt to the primary language of the current chat. Follow-up prompts will now be suggested in the same language the user and AI are conversing in, ensuring more natural and contextually relevant interactions.
- 👤 **Expanded User Profile Details**: Introduced new user profile fields including username, bio, gender, and date of birth, allowing for more comprehensive user customization and information management. This enhancement includes corresponding updates to the database schema, API, and user interface for seamless integration.
- 👥 **Direct Navigation to User Groups from User Edit**: Enhanced the user edit modal to include a direct link to the associated user group. This allows administrators to quickly navigate from a user's profile to their group settings, streamlining user and group management workflows.
- 🔧 **Enhanced External Tool Server Compatibility**: Improved handling of responses from external tool servers, allowing both the backend and frontend to process plain text content in addition to JSON, ensuring greater flexibility and integration with diverse tool outputs.
- 🗣️ **Enhanced Audio Transcription Language Fallback and Deepgram Support**: Implemented a robust language fallback mechanism for both OpenAI and Deepgram Speech-to-Text (STT) API calls. If a specified language parameter is not supported by the model or provider, the system will now intelligently retry the transcription without the language parameter or with a default, ensuring greater reliability and preventing failed API calls. This also specifically adds and refines support for the audio language parameter in Deepgram API integrations.
- ⚡ **Optimized Hybrid Search Performance for BM25 Weight Configuration**: Enhanced hybrid search to significantly improve performance when the BM25 weight is set to 0 or less. This optimization intelligently disables unnecessary collection retrieval and BM25 ranking calculations, leading to faster search results without impacting accuracy for configurations that do not utilize lexical search contributions.
- 🔒 **Configurable Code Interpreter Module Blacklist**: Introduced the "CODE_INTERPRETER_BLACKLISTED_MODULES" environment variable, allowing administrators to specify Python modules that are forbidden from being imported or executed within the code interpreter. This significantly enhances the security posture by mitigating risks associated with arbitrary code execution, such as unauthorized data access, system manipulation, or outbound connections.
- 🔐 **Enhanced OAuth Role Claim Handling**: Improved compatibility with diverse OAuth providers by allowing role claims to be supplied as single strings or integers, in addition to arrays. The system now automatically normalizes these single-value claims into arrays for consistent processing, streamlining integration with identity providers that format role data differently.
- ⚙️ **Configurable Tool Call Timeout**: Introduced the "AIOHTTP_CLIENT_TIMEOUT" environment variable, allowing administrators to specify custom timeout durations for external tool calls, which is crucial for integrations with tools that have varying or extended response times.
- 🛠️ **Improved Tool Callable Generation for Google genai SDK**: Enhanced the creation of tool callables to directly support native function calling within the Google 'genai' SDK. This refactoring ensures proper signature inference and removes extraneous parameters, enabling seamless integration for advanced AI workflows using Google's generative AI models.
- ✨ **Dynamic Loading of 'kokoro-js'**: Implemented dynamic loading for the 'kokoro-js' library, preventing failures and improving compatibility on older iOS browsers that may not support direct imports or certain modern JavaScript APIs like 'DecompressionStream'.
- 🖥️ **Improved Command List Visibility on Small Screens**: Resolved an issue where the top items in command lists (e.g., Knowledge Base, Models, Prompts) were hidden or overlapped by the header on smaller screen sizes or specific browser zoom levels. The command option lists now dynamically adjust their height, ensuring all items are fully visible and accessible with proper scrolling.
- 📦 **Improved Docker Image Compatibility for Arbitrary UIDs**: Fixed issues preventing the Open WebUI container from running in environments with arbitrary User IDs (UIDs), such as OpenShift's restricted Security Context Constraints (SCC). The Dockerfile has been updated to correctly set file system permissions for "/app" and "/root" directories, ensuring they are writable by processes running with a supplemental GID 0, thus resolving permission errors for Python libraries and application caches.
- ♿ **Accessibility Enhancements**: Significantly improved the semantic structure of chat messages by using "section", "h2", "ul", and "li" HTML tags, and enhanced screen reader compatibility by explicitly hiding decorative images with "aria-hidden" attributes. This refactoring provides clearer structural context and improves overall accessibility and web standards compliance for the conversation flow.
- 🌐 **Localization & Internationalization Improvements**: Significantly expanded internationalization support throughout the user interface, translating numerous user-facing strings in toast messages, placeholders, and other UI elements. This, alongside continuous refinement and expansion of translations for languages including Brazilian Portuguese, Kabyle (Taqbaylit), Czech, Finnish, Chinese (Simplified), Chinese (Traditional), and German, and general fixes for several other translation files, further enhances linguistic coverage and user experience.

### Fixed

- 🛡️ **Resolved Critical OIDC SSO Login Failure**: Fixed a critical issue where OIDC Single Sign-On (SSO) logins failed due to an error in setting the authentication token as a cookie during the redirect process. This ensures reliable and seamless authentication for users utilizing OIDC providers, restoring full login functionality that was impacted by previous security hardening.
- ⚡ **Prevented UI Blocking by Unreachable Webhooks**: Resolved a critical performance and user experience issue where synchronous webhook calls to unreachable or slow endpoints would block the entire user interface for all users. Webhook requests are now processed asynchronously using "aiohttp", ensuring that the UI remains responsive and functional even if webhook delivery encounters delays or failures.
- 🔒 **Password Change Option Hidden for Externally Authenticated Users**: Resolved an issue where the password change dialog was visible to users authenticated via external methods (e.g., LDAP, OIDC, Trusted Header). The option to change a password in user settings is now correctly hidden for these users, as their passwords are managed externally, streamlining the user interface and preventing confusion.
- 💬 **Resolved Temporary Chat and Permission Enforcement Issues**: Fixed a bug where temporary chats (identified by "chat_id = local") incorrectly triggered database checks, leading to 404 errors. This also resolves the issue where the 'USER_PERMISSIONS_CHAT_TEMPORARY_ENFORCED' setting was not functioning as intended, ensuring temporary chat mode now works correctly for user roles.
- 🔐 **Admin Model Visibility for Administrators**: Private models remained visible and usable for administrators in the chat model selector, even when the intended privacy setting ("ENABLE_ADMIN_WORKSPACE_CONTENT_ACCESS" - now renamed to "BYPASS_ADMIN_ACCESS_CONTROL") was disabled. This ensures consistent enforcement of model access controls and adherence to the principle of least privilege.
- 🔍 **Clarified Web Search Engine Label for DDGS**: Addressed user confusion and inaccurate labeling by renaming "duckduckgo" to "DDGS" (Dux Distributed Global Search) in the web search engine selector. This clarifies that the system utilizes DDGS, a metasearch library that aggregates results from various search providers, accurately reflecting its underlying functionality rather than implying exclusive use of DuckDuckGo's search engine.
- 🛠️ **Improved Settings UI Reactivity and Visibility**: Resolved an issue where settings tabs for 'Connections' and 'Tools' did not dynamically update their visibility based on global administrative feature flags (e.g., 'enable_direct_connections'). The UI now reactively shows or hides these sections, ensuring a consistent and clear experience when administrators control feature availability.
- 🎚️ **Restored Model and Banner Reordering Functionality**: Fixed a bug that prevented administrators from reordering models in the Admin Panel's 'Models' settings and banners in the 'Interface' settings via drag-and-drop. The sortable functionality has been restored, allowing for proper customization of display order.
- 📝 **Restored Custom Pending User Overlay Visibility**: Fixed an issue where the custom title and description configured for pending users were not visible. The application now correctly exposes these UI configuration settings to pending users, ensuring that the custom onboarding messages are displayed as intended.
- 📥 **Fixed Community Function Import Compatibility**: Resolved an issue that prevented the successful import of function files downloaded from openwebui.com due to schema differences. The system now correctly processes these files, allowing for seamless integration of community-contributed functions.
- 📦 **Fixed Stale Ollama Version in Docker Images**: Resolved an issue where the Ollama installation within Docker images could become stale due to caching during the build process. The Dockerfile now includes a mechanism to invalidate the build cache for the Ollama installation step, ensuring that the latest version of Ollama is always installed.
- 🗄️ **Improved Milvus Query Handling for Large Datasets**: Fixed a "MilvusException" that occurred when attempting to query more than 16384 entries from a Milvus collection. The query logic has been refactored to use "query_iterator()", enabling efficient fetching of larger result sets in batches and resolving the previous limitation on the number of entries that could be retrieved.
- 🐛 **Restored Message Toolbar Icons for Empty Messages with Files**: Fixed an issue where the edit, copy, and delete icons were not displayed on user messages that contained an attached file but no text content. This ensures full interaction capabilities for all message types, allowing users to manage their messages consistently.
- 💬 **Resolved Streaming Interruption for Kimi-Dev Models**: Fixed an issue where streaming responses from Kimi-Dev models would halt prematurely upon encountering specific 'thinking' tokens (◁think▷, ◁/think▷). The system now correctly processes these tokens, ensuring uninterrupted streaming and proper handling of hidden or collapsible thinking sections.
- 🔍 **Enhanced Knowledge Base Search Functionality**: Improved the search capability within the 'Knowledge' section of the Workspace. Previously, searching for knowledge bases required exact term matches or starting with the first letter. Now, the search algorithm has been refined to allow broader, less exact matches, making it easier and more intuitive to find relevant knowledge bases.
- 📝 **Resolved Chinese Input 'Enter' Key Issue (macOS & iOS Safari)**: Fixed a bug where pressing the 'Enter' key during text composition with Input Method Editors (IMEs) on macOS and iOS Safari browsers would prematurely send the message. The system now robustly handles the composition state by addressing a 'compositionend' event bug specific to Safari, ensuring a smooth and expected typing experience for users of various languages, including Chinese and Korean.
- 🔐 **Resolved OAUTH_GROUPS_CLAIM Configuration Issue**: Fixed a bug where the "OAUTH_GROUPS_CLAIM" environment variable was not correctly parsed due to a typo in the configuration file. This ensures that OAuth group management features, including automatic group creation, now correctly utilize the specified claim from the identity provider, allowing for seamless integration with external user directories like Keycloak.
- 🗄️ **Resolved Azure PostgreSQL pgvector Extension Permissions**: Fixed an issue preventing the creation of "pgvector" and "pgcrypto" extensions on Azure PostgreSQL Flexible Servers due to permission limitations (e.g., 'Only members of "azure_pg_admin" are allowed to use "CREATE EXTENSION"'). The extension creation process now includes a conditional check, ensuring seamless deployment and compatibility with Azure PostgreSQL environments even with restricted database user permissions.
- 🛠️ **Improved Backend Path Resolution and Alembic Stability**: Fixed issues causing Alembic database migrations to fail due to incorrect path resolution within the application. By implementing canonical path resolution for core directories and refining Alembic configuration, the robustness and correctness of internal pathing have been significantly enhanced, ensuring reliable database operations.
- 📊 **Resolved Arena Model Identification in Feedback History**: Fixed an issue where the model used for feedback in arena settings was incorrectly reported as 'arena-model' in the evaluation history. The system now correctly logs and displays the actual model ID that received the feedback, restoring clarity and enabling proper analysis of model performance in arena environments.
- 🎨 **Resolved Icon Overlap in 'Her' Theme**: Fixed a visual glitch in the 'Her' theme where icons would overlap on the loading screen and certain icons appeared incongruous. The display has been corrected to ensure proper visual presentation and theme consistency.
- 🛠️ **Resolved Model Sorting TypeError with Null Names**: Fixed a "TypeError" that occurred in the "/api/models" endpoint when sorting models with null or missing names. The model sorting logic has been improved to gracefully handle such edge cases by ensuring that model IDs and names are treated as empty strings if their values are null or undefined, preventing comparison errors and improving API stability.
- 💬 **Resolved Silently Dropped Streaming Response Chunks**: Fixed an issue where the final partial chunks of streaming chat responses could be silently dropped, leading to incomplete message delivery. The system now reliably flush any pending delta data upon stream termination, early breaks (e.g., code interpreter tags), or connection closure, ensuring complete and accurate response delivery.
- 📱 **Disabled Overscroll for iOS Frontend**: Fixed an issue where overscrolling was enabled on iOS devices, causing unexpected scrolling behavior over fixed or sticky elements within the PWA. Overscroll has now been disabled, providing a more native application-like experience for iOS users.
- 📝 **Resolved Code Block Input Issue with Shift+Enter**: Fixed a bug where typing three backticks followed by a language and then pressing Shift+Enter would cause the code block prefix to disappear, preventing proper code formatting. The system now correctly preserves the code block syntax, ensuring consistent behavior for multi-line code input.
- 🛠️ **Improved OpenAI Model List Handling for Null Names**: Fixed an edge case where some OpenAI-compatible API providers might return models with a null value for their 'name' field. This could lead to issues like broken model list sorting. The system now gracefully handles these instances by removing the null 'name' key, ensuring stable model retrieval and display.
- 🔍 **Resolved DDGS Concurrent Request Configuration**: Fixed an issue where the configured number of concurrent requests was not being honored for the DDGS (Dux Distributed Global Search) metasearch engine. The system now correctly applies the specified concurrency setting, improving efficiency for web searches.
- 🛠️ **Improved Tool List Synchronization in Multi-Replica Deployments**: Resolved an issue where tool updates were not consistently reflected across all instances in multi-replica environments, leading to stale tool lists for users on other replicas. The tool list in the message input menu is now automatically refreshed each time it is accessed, ensuring all users always see the most current set of available tools.
- 🛠️ **Resolved Duplicate Tool Name Collision**: Fixed an issue where tools with identical names from different external servers were silently removed, preventing their simultaneous use. The system now correctly handles tool name collisions by internally prefixing tools with their server identifier, allowing multiple instances of similarly named tools from different servers to be active and usable by LLMs.
- 🖼️ **Resolved Image Generation API Size Parameter Issue**: Fixed a bug where the "/api/v1/images/generations" API endpoint did not correctly apply the 'size' parameter specified in the request payload for image generation. The system now properly honors the requested image dimensions (e.g., '1980x1080'), ensuring that generated images match the user's explicit size preference rather than defaulting to settings.
- 🗄️ **Resolved S3 Vector Upload Limitations**: Fixed an issue that prevented uploading more than 500 vectors to S3 Vector buckets due to API limitations, which resulted in a "ValidationException". S3 vector uploads are now batched in groups of 500, ensuring successful processing of larger datasets.
- 🛠️ **Fixed Tool Installation Error During Startup**: Resolved a "NoneType" error that occurred during tool installation at startup when 'tool.user' was unexpectedly null. The system now includes a check to ensure 'tool.user' exists before attempting to access its properties, preventing crashes and ensuring robust tool initialization.
- 🛠️ **Improved Azure OpenAI GPT-5 Parameter Handling**: Fixed an issue with Azure OpenAI SDK parameter handling to correctly support GPT-5 models. The 'max_tokens' parameter is now appropriately converted to 'max_completion_tokens' for GPT-5 models, ensuring consistent behavior and proper function execution similar to existing o-series models.
- 🐛 **Resolved Exception with Missing Group Permissions**: Fixed an exception that occurred in the access control logic when group permission objects were missing or null. The system now correctly handles cases where groups may not have explicit permission definitions, ensuring that 'None' checks prevent errors and maintain application stability when processing user permissions.
- 🛠️ **Improved OpenAI API Base URL Handling**: Fixed an issue where a trailing slash in the 'OPENAI_API_BASE_URL' configuration could lead to models not being detected or the endpoint failing. The system now automatically removes trailing slashes from the configured URL, ensuring robust and consistent connections to OpenAI-compatible APIs.
- 🖼️ **Resolved S3-Compatible Storage Upload Failures**: Fixed an issue where uploads to S3-compatible storage providers would fail with an "XAmzContentSHA256Mismatch" error. The system now correctly handles checksum calculations, ensuring reliable file and image uploads to S3-compatible services.
- 🌐 **Corrected 'Releases' Link**: Fixed an issue where the 'Releases' button in the user menu directed to an incorrect URL, now correctly linking to the Open WebUI GitHub releases page.
- 🛠️ **Resolved Model Sorting Errors with Null or Undefined Names**: Fixed multiple "TypeError" instances that occurred when attempting to sort model lists where model names were null or undefined. The sorting logic across various UI components (including Ollama model selection, leaderboard, and admin model settings) has been made more robust by gracefully handling absent model names, preventing crashes and ensuring consistent alphabetical sorting based on available name or ID.
- 🎨 **Resolved Banner Dismissal Issue with Iteration IDs**: Fixed a bug where dismissing banners could lead to unintended multiple banner dismissals or other incorrect behavior, especially when banners lacked unique iteration IDs. Unique IDs are now assigned during banner iteration, ensuring proper individual dismissal and consistent display behavior.

### Changed

- 🛂 **Environment Variable for Admin Access Control**: The environment variable "ENABLE_ADMIN_WORKSPACE_CONTENT_ACCESS" has been renamed to "BYPASS_ADMIN_ACCESS_CONTROL". This new name more accurately reflects its function as a control to allow administrators to bypass model access restrictions. Users are encouraged to update their configurations to use the new variable name; existing configurations using the old name will still be honored for backward compatibility.
- 🗂️ **Core Directory Path Resolution Updated**: The internal mechanism for resolving core application directory paths ("OPEN_WEBUI_DIR", "BACKEND_DIR", "BASE_DIR") has been updated to use canonical resolution via "Path().resolve()". This change improves path reliability but may require adjustments for any external scripts or configurations that previously relied on specific non-canonical path interpretations.
- 🗃️ **Database Performance Options**: New database performance options, "DATABASE_ENABLE_SQLITE_WAL" and "DATABASE_DEDUPLICATE_INTERVAL", are now available. If "DATABASE_ENABLE_SQLITE_WAL" is enabled, SQLite will operate in WAL mode, which may alter SQLite's file locking behavior. If "DATABASE_DEDUPLICATE_INTERVAL" is set to a non-zero value, the "user.last_active_at" timestamp will be updated less frequently, leading to slightly less real-time accuracy for this specific field but significantly reducing database write conflicts and improving overall performance. Both options are disabled by default.
- 🌐 **Renamed Web Search Concurrency Setting**: The environment variable "WEB_SEARCH_CONCURRENT_REQUESTS" has been renamed to "WEB_LOADER_CONCURRENT_REQUESTS". This change clarifies its scope, explicitly applying to the concurrency of the web loader component (which fetches content from search results) rather than the initial search engine query. Users relying on the old environment variable name for configuring web search concurrency must update their configurations to use "WEB_LOADER_CONCURRENT_REQUESTS".

## [0.6.22] - 2025-08-11

### Added

- 🔗 **OpenAI API '/v1' Endpoint Compatibility**: Enhanced API compatibility by supporting requests to paths like '/v1/models', '/v1/embeddings', and '/v1/chat/completions'. This allows Open WebUI to integrate more seamlessly with tools that expect OpenAI's '/v1' API structure.
- 🪄 **Toggle for Guided Response Regeneration Menu**: Introduced a new setting in 'Interface' settings, providing the ability to enable or disable the expanded guided response regeneration menu. This offers users more control over their chat workflow and interface preferences.
- ✨ **General UI/UX Enhancements**: Implemented various user interface and experience improvements, including more rounded corners for cards in the Knowledge, Prompts, and Tools sections, and minor layout adjustments within the chat Navbar for improved visual consistency.
- 🌐 **Localization & Internationalization Improvements**: Introduced support for the Kabyle (Taqbaylit) language, refined and expanded translations for Chinese, expanding the platform's linguistic coverage.

### Fixed

- 🐞 **OpenAI Error Message Propagation**: Resolved an issue where specific OpenAI API errors (e.g., 'Organization Not Verified') were obscured by generic 'JSONResponse' iterable errors. The system now correctly propagates detailed and actionable error messages from OpenAI to the user.
- 🌲 **Pinecone Insert Issue**: Fixed a bug that prevented proper insertion of items into Pinecone vector databases.
- 📦 **S3 Vector Issue**: Resolved a bug where s3vector functionality failed due to incorrect import paths.
- 🏠 **Landing Page Option Setting Not Working**: Fixed an issue where the landing page option in settings was not functioning as intended.

## [0.6.21] - 2025-08-10

### Added

- 👥 **User Groups in Edit Modal**: Added display of user groups information in the user edit modal, allowing administrators to view and manage group memberships directly when editing a user.

### Fixed

- 🐞 **Chat Completion 'model_id' Error**: Resolved a critical issue where chat completions failed with an "undefined model_id" error after upgrading to version 0.6.20, ensuring all models now function correctly and reliably.
- 🛠️ **Audit Log User Information Logging**: Fixed an issue where user information was not being correctly logged in the audit trail due to an unreflected function prototype change, ensuring complete logging for administrative oversight.
- 🛠️ **OpenTelemetry Configuration Consistency**: Fixed an issue where OpenTelemetry metric and log exporters' 'insecure' settings did not correctly default to the general OpenTelemetry 'insecure' flag, ensuring consistent security configurations across all OpenTelemetry exports.
- 📝 **Reply Input Content Display**: Fixed an issue where replying to a message incorrectly displayed '{{INPUT_CONTENT}}' instead of the actual message content, ensuring proper content display in replies.
- 🌐 **Localization & Internationalization Improvements**: Refined and expanded translations for Catalan, Korean, Spanish and Irish, ensuring a more fluent and native experience for global users.

## [0.6.20] - 2025-08-10

### Fixed

- 🛠️ **Quick Actions "Add" Behavior**: Fixed a bug where using the "Add" button in Quick Actions would add the resulting message as the very first message in the chat, instead of appending it to the latest message.

## [0.6.19] - 2025-08-09

### Added

- ✨ **Modernized Sidebar and Major UI Refinements**: The main navigation sidebar has been completely redesigned with a modern, cleaner aesthetic, featuring a sticky header and footer to keep key controls accessible. Core sidebar logic, like the pinned models list, was also refactored into dedicated components for better performance and maintainability.
- 🪄 **Guided Response Regeneration**: The "Regenerate" button has been transformed into a powerful new menu. You can now guide the AI's next attempt by suggesting changes in a text prompt, or use one-click options like "Try Again," "Add Details," or "More Concise" to instantly refine and reshape the response to better fit your needs.
- 🛠️ **Improved Tool Call Handling for GPT-OSS Models**: Implemented robust handling for tool calls specifically for GPT-OSS models, ensuring proper function execution and integration.
- 🛑 **Stop Button for Merge Responses**: Added a dedicated stop button to immediately halt the generation of merged AI responses, providing users with more control over ongoing outputs.
- 🔄 **Experimental SCIM 2.0 Support**: Implemented SCIM 2.0 (System for Cross-domain Identity Management) protocol support, enabling enterprise-grade automated user and group provisioning from identity providers like Okta, Azure AD, and Google Workspace for seamless user lifecycle management. Configuration is managed securely via environment variables.
- 🗂️ **Amazon S3 Vector Support**: You can now use Amazon S3 Vector as a high-performance vector database for your Retrieval-Augmented Generation (RAG) workflows. This provides a scalable, cloud-native storage option for users deeply integrated into the AWS ecosystem, simplifying infrastructure and enabling enterprise-scale knowledge management.
- 🗄️ **Oracle 23ai Vector Search Support**: Added support for Oracle 23ai's new vector search capabilities as a supported vector database, providing a robust and scalable option for managing large-scale documents and integrating vector search with existing business data at the database level.
- ⚡ **Qdrant Performance and Configuration Enhancements**: The Qdrant client has been significantly improved with faster data retrieval logic for 'get' and 'query' operations. New environment variables ('QDRANT_TIMEOUT', 'QDRANT_HNSW_M') provide administrators with finer control over query timeouts and HNSW index parameters, enabling better performance tuning for large-scale deployments.
- 🔐 **Encrypted SQLite Database with SQLCipher**: You can now encrypt your entire SQLite database at rest using SQLCipher. By setting the 'DATABASE_TYPE' to 'sqlite+sqlcipher' and providing a 'DATABASE_PASSWORD', all data is transparently encrypted, providing an essential security layer for protecting sensitive information in self-hosted deployments. Note that this requires additional system libraries and the 'sqlcipher3-wheels' Python package.
- 🚀 **Efficient Redis Connection Management**: Implemented a shared connection pool cache to reuse Redis connections, dramatically reducing the number of active clients. This prevents connection exhaustion errors, improves performance, and ensures greater stability in high-concurrency deployments and those using Redis Sentinel.
- ⚡ **Batched Response Streaming for High Performance**: Dramatically improve performance and stability during high-speed response streaming by batching multiple tokens together before sending them to the client. A new 'Stream Delta Chunk Size' advanced parameter can be set per-model or in user/chat settings, significantly reducing CPU load on the server, Redis, and client, and preventing connection issues in high-concurrency environments.
- ⚙️ **Global Batched Streaming Configuration**: Administrators can now set a system-wide default for response streaming using the new 'CHAT_RESPONSE_STREAM_DELTA_CHUNK_SIZE' environment variable. This allows for global performance tuning, while still letting per-model or per-chat settings override the default for more granular control.
- 🔎 **Advanced Chat Search with Status Filters**: Quickly find any conversation with powerful new search filters. You can now instantly narrow down your chats using prefixes like 'pinned:true', 'shared:true', and 'archived:true' directly in the search bar. An intelligent dropdown menu assists you by suggesting available filter options as you type, streamlining your workflow and making chat management more efficient than ever.
- 🛂 **Granular Chat Controls Permissions**: Administrators can now manage chat settings with greater detail. The main "Chat Controls" permission now acts as a master switch, while new granular toggles for "Valves", "System Prompts", and "Advanced Parameters" allow for more specific control over which sections are visible to users inside the panel.
- ✍️ **Formatting Toolbar for Chat Input**: Introduced a dedicated formatting toolbar for the rich text chat input field, providing users with more accessible options for text styling and editing, configurable via interface settings.
- 📑 **Tabbed View for Multi-Model Responses**: You can now enable a new tabbed interface to view responses from multiple models. Instead of side-scrolling cards, this compact view organizes each model's response into its own tab, making it easier to compare outputs and saving vertical space. This feature can be toggled on or off in Interface settings.
- ↕️ **Reorder Pinned Models via Drag-and-Drop**: You can now organize your pinned models in the sidebar by simply dragging and dropping them into your preferred order. This custom layout is saved automatically, giving you more flexible control over your workspace.
- 📌 **Quick Model Unpin Shortcut**: You can now quickly unpin a model by holding the Shift key and hovering over it to reveal an instant unpin button, streamlining your workspace customization.
- ⚡ **Improved Chat Input Performance**: The chat input is now significantly more responsive, especially when pasting or typing large amounts of text. This was achieved by implementing a debounce mechanism for the auto-save feature, which prevents UI lag and ensures a smooth, uninterrupted typing experience.
- ✍️ **Customizable Floating Quick Actions with Tool Support**: Take full control of your text interaction workflow with new customizable floating quick actions. In Settings, you can create, edit, or disable these actions and even integrate tools using the '{{TOOL:tool_id}}' syntax in your prompts, enabling powerful one-click automations on selected text. This is in addition to using placeholders like '{{CONTENT}}' and '{{INPUT_CONTENT}}' for custom text transformations.
- 🔒 **Admin Workspace Privacy Control**: Introduced the 'ENABLE_ADMIN_WORKSPACE_CONTENT_ACCESS' environment variable (defaults to 'True') allowing administrators to control their access privileges to workspace items (Knowledge, Models, Prompts, Tools). When disabled, administrators adhere to the same access control rules as regular users, enhancing data separation for multi-tenant deployments.
- 🗄️ **Comprehensive Model Configuration Management**: Administrators can now export the entire model configuration to a file and use a new declarative sync endpoint to manage models in bulk. This powerful feature enables seamless backups, migrations, and state replication across multiple instances.
- 📦 **Native Redis Cluster Mode Support**: Added full support for connecting to Redis in cluster mode, allowing for scalable and highly available Redis deployments beyond Sentinel-managed setups. New environment variables 'REDIS_CLUSTER' and 'WEBSOCKET_REDIS_CLUSTER' enable the use of 'redis.cluster.RedisCluster' clients.
- 📊 **Granular OpenTelemetry Metrics Configuration**: Introduced dedicated environment variables and enhanced configuration options for OpenTelemetry metrics, allowing for separate OTLP endpoints, basic authentication credentials, and protocol (HTTP/gRPC) specifically for metrics export, independent of trace settings. This provides greater flexibility for integrating with diverse observability stacks.
- 🪵 **Granular OpenTelemetry Logging Configuration**: Enhanced the OpenTelemetry logging integration by introducing dedicated environment variables for logs, allowing separate OTLP endpoints, basic authentication credentials, and protocol (HTTP/gRPC) specifically for log export, independent of general OTel settings. The application's default Python logger now leverages this configuration to automatically send logs to your OTel endpoint when enabled via 'ENABLE_OTEL_LOGS'.
- 📁 **Enhanced Folder Chat Management with Sorting and Time Blocks**: The chat list within folders now supports comprehensive sorting options by title and updated time, along with intelligent time-based grouping (e.g., "Today," "Yesterday") similar to the main chat view, making navigation and organization of project-specific conversations significantly easier.
- ⚙️ **Configurable Datalab Marker API & Advanced Processing Options**: Enhanced Datalab Marker API integration, allowing administrators to configure custom API base URLs for self-hosting and to specify comprehensive processing options via a new 'additional_config' JSON parameter. This replaces the deprecated language selection feature and provides granular control over document extraction, with streamlined API endpoint resolution for more robust self-hosted deployments.
- 🧑‍💼 **Export All Users to CSV**: Administrators can now export a complete list of all users to a CSV file directly from the Admin Panel's database settings. This provides a simple, one-click way to generate user data for auditing, reporting, or management purposes.
- 🛂 **Customizable OAuth 'sub' Claim**: Administrators can now use the 'OAUTH_SUB_CLAIM_OVERRIDE' environment variable to specify which claim from the identity provider should be used as the unique user identifier ('sub'). This provides greater flexibility and control for complex enterprise authentication setups where modifying the IDP's default claims is not possible.
- 👁️ **Password Visibility Toggle for Input Fields**: Password fields across the application (login, registration, user management, and account settings) now utilize a new 'SensitiveInput' component, providing a consistent toggle to reveal/hide passwords for improved usability and security.
- 🛂 **Optional "Confirm Password" on Sign-Up**: To help prevent password typos during account creation, administrators can now enable a "Confirm Password" field on the sign-up page. This feature is disabled by default and can be activated via an environment variable for enhanced user experience.
- 💬 **View Full Chat from User Feedback**: Administrators can now easily navigate to the full conversation associated with a user feedback entry directly from the feedback modal, streamlining the review and troubleshooting process.
- 🎚️ **Intuitive Hybrid Search BM25-Weight Slider**: The numerical input for the BM25-Weight parameter in Hybrid Search has been replaced with an interactive slider, offering a more intuitive way to adjust the balance between lexical and semantic search. A "Default/Custom" toggle and clearer labels enhance usability and understanding of this key parameter.
- ⚙️ **Enhanced Bulk Function Synchronization**: The API endpoint for synchronizing functions has been significantly improved to reliably handle bulk updates. This ensures that importing and managing large libraries of functions is more robust and error-free for administrators.
- 🖼️ **Option to Disable Image Compression in Channels**: Introduced a new setting under Interface options to allow users to force-disable image compression specifically for images posted in channels, ensuring higher resolution for critical visual content.
- 🔗 **Custom CORS Scheme Support**: Introduced a new environment variable 'CORS_ALLOW_CUSTOM_SCHEME' that allows administrators to define custom URL schemes (e.g., 'app://') for CORS origins, enabling greater flexibility for local development or desktop client integrations.
- ♿ **Translatable and Accessible Banners**: Enhanced banner elements with translatable badge text and proper ARIA attributes (aria-label, aria-hidden) for SVG icons, significantly improving accessibility and screen reader compatibility.
- ⚠️ **OAuth Configuration Warning for Missing OPENID_PROVIDER_URL**: Added a proactive startup warning that notifies administrators when OAuth providers (Google, Microsoft, or GitHub) are configured but the essential 'OPENID_PROVIDER_URL' environment variable is missing. This prevents silent OAuth logout failures and guides administrators to complete their setup correctly.
- ♿ **Major Accessibility Enhancements**: Key parts of the interface have been made significantly more accessible. The user profile menu is now fully navigable via keyboard, essential controls in the Playground now include proper ARIA labels for screen readers, and decorative images have been hidden from assistive technologies to reduce audio clutter. Menu buttons also feature enhanced accessibility with 'aria-label', 'aria-hidden' for SVGs, and 'aria-pressed' for toggle buttons.
- ⚙️ **General Backend Refactoring**: Implemented various backend improvements to enhance performance, stability, and security, ensuring a more resilient and reliable platform for all users, including refining logging output to be cleaner and more efficient by conditionally including 'extra_json' fields and improving consistent metadata handling in vector database operations, and laying preliminary scaffolding for future analytics features.
- 🌐 **Localization & Internationalization Improvements**: Refined and expanded translations for Catalan, Danish, Korean, Persian, Polish, Simplified Chinese, and Spanish, ensuring a more fluent and native experience for global users across all supported languages.

### Fixed

- 🛡️ **Hardened Channel Message Security**: Fixed a key permission flaw that allowed users with channel access to edit or delete messages belonging to others. The system now correctly enforces that users can only modify their own messages, protecting data integrity in shared channels.
- 🛡️ **Hardened OAuth Security by Removing JWT from URL**: Fixed a critical security vulnerability where the authentication token was exposed in the URL after a successful OAuth login. The token is now transferred via a browser cookie, preventing potential leaks through browser history or server logs and protecting user sessions.
- 🛡️ **Hardened Chat Completion API Security**: The chat completion API endpoint now includes an explicit ownership check, ensuring non-admin users cannot access chats that do not belong to them and preventing potential unauthorized access.
- 🛠️ **Resilient Model Loading**: Fixed an issue where a failure in loading the model list (e.g., from a misconfigured provider) would prevent the entire user interface, including the admin panel, from loading. The application now gracefully handles these errors, ensuring the UI remains accessible.
- 🔒 **Resolved FIPS Self-Test Failure**: Fixed a critical issue that prevented Open WebUI from running on FIPS-compliant systems, specifically resolving the "FATAL FIPS SELFTEST FAILURE" error related to OpenSSL and SentenceTransformers, restoring compatibility with secure environments.
- 📦 **Redis Cluster Connection Restored**: Fixed an issue where the backend was unable to connect to Redis in cluster mode, now ensuring seamless integration with scalable Redis cluster deployments.
- 📦 **PGVector Connection Stability**: Fixed an issue where read-only operations could leave database transactions idle, preventing potential connection errors and improving overall database stability and resource management.
- 🛠️ **OpenAPI Tool Integration for Array Parameters Fixed**: Resolved a critical bug where external tools using array parameters (e.g., for tags) would fail when used with OpenAI models. The system now correctly generates the required 'items' property in the function schema, restoring functionality and preventing '400 Bad Request' errors.
- 🛠️ **Tool Creation for Users Restored**: Fixed a bug in the code editor where status messages were incorrectly prepended to tool scripts, causing a syntax error upon saving. All authorized users can now reliably create and save new tools.
- 📁 **Folder Knowledge Processing Restored**: Fixed a bug where files uploaded to folder and model knowledge bases were not being extracted or analyzed for Retrieval-Augmented Generation (RAG) when the 'Max Upload Count' setting was empty, ensuring seamless document processing and knowledge augmentation.
- 🧠 **Custom Model Knowledge Base Updates Recognized**: Fixed a bug where custom models linked to to knowledge bases did not automatically recognize newly added files to those knowledge bases. Models now correctly incorporate the latest information from updated knowledge collections.
- 📦 **Comprehensive Redis Key Prefixing**: Corrected hardcoded prefixes to ensure the REDIS_KEY_PREFIX is now respected across all WebSocket and task management keys. This prevents data collisions in multi-instance deployments and improves compatibility with Redis cluster mode.
- ✨ **More Descriptive OpenAI Router Errors**: The OpenAI-compatible API router now propagates detailed upstream error messages instead of returning a generic 'Bad Request'. This provides clear, actionable feedback for developers and API users, making it significantly easier to debug and resolve issues with model requests.
- 🔐 **Hardened OIDC Signout Flow**: The OpenID Connect signout process now verifies that the 'OPENID_PROVIDER_URL' is configured before attempting to communicate with it, preventing potential errors and ensuring a more reliable logout experience.
- 🍓 **Raspberry Pi Compatibility Restored**: Pinned the pyarrow library to version 20.0.0, resolving an "Illegal Instruction" crash on ARM-based devices like the Raspberry Pi and ensuring stable operation on this hardware.
- 📁 **Folder System Prompt Variables Restored**: Fixed a bug where prompt variables (e.g., '{{CURRENT_DATETIME}}') were not being rendered in Folder-level System Prompts. This restores an important capability for creating dynamic, context-aware instructions for all chats within a project folder.
- 📝 **Note Access in Knowledge Retrieval Fixed**: Corrected a permission oversight in knowledge retrieval, ensuring users can always use their own notes as a source for RAG without needing explicit sharing permissions.
- 🤖 **Title Generation Compatibility for GPT-5 Models**: Added support for 'gpt-5' models in the payload handler, which correctly converts the deprecated 'max_tokens' parameter to 'max_completion_tokens'. This resolves title generation failures and ensures seamless operation with the latest generation of models.
- ⚙️ **Correct API 'finish_reason' in Streaming Responses**: Fixed an issue where intermediate 'reasoning_content' chunks in streaming API responses incorrectly reported a 'finish_reason' of 'stop'. The 'finish_reason' is now correctly set to 'null' for these chunks, ensuring compatibility with third-party applications that rely on this field.
- 📈 **Evaluation Pages Stability**: Resolved a crash on the Leaderboard and Feedbacks pages when processing legacy feedback entries that were missing a 'rating' field. The system now gracefully handles this older data, ensuring both pages load reliably for all users.
- 🤝 **Reliable Collaborative Session Cleanup**: Fixed an asynchronous bug in the real-time collaboration engine that prevented document sessions from being properly cleaned up after all users had left. This ensures greater stability and resource management for features like Collaborative Notes.
- 🧠 **Enhanced Memory Stability and Security**: Refactored memory update and delete operations to strictly enforce user ownership, preventing potential data integrity issues. Additionally, improved error handling for memory queries now provides clearer feedback when no memories exists.
- 🧑‍⚖️ **Restored Admin Access to User Feedback**: Fixed a permission issue that blocked administrators from viewing or editing user feedback they didn't create, ensuring they can properly manage all evaluations across the platform.
- 🔐 **PGVector Encryption Fix for Metadata**: Corrected a SQL syntax error in the experimental 'PGVECTOR_PGCRYPTO' feature that prevented encrypted metadata from being saved. Document uploads to encrypted PGVector collections now work as intended.
- 🔍 **Serply Web Search Integration Restored**: Fixed an issue where incorrect parameters were passed to the Serply web search engine, restoring its functionality for RAG and web search workflows.
- 🔍 **Resilient Web Search Processing**: Web search retrieval now gracefully handles search results that are missing a 'snippet', preventing crashes and ensuring that RAG workflows complete successfully even with incomplete data from search engines.
- 🖼️ **Table Pasting in Rich Text Input Displayed Correctly**: Fixed an issue where pasting table text into the rich text input would incorrectly display it as code. Tables are now properly rendered as expected, improving content formatting and user experience.
- ✍️ **Rich Text Input TypeError Resolution**: Addressed a potential 'TypeError: ue.getWordAtDocPos is not a function' in 'MessageInput.svelte' by refactoring how the 'getWordAtDocPos' function is accessed and referenced from 'RichTextInput.svelte', ensuring stable rich text input behavior, especially after production restarts.
- ✏️ **Manual Code Block Creation in Chat Restored**: Fixed an issue where typing three backticks and then pressing Shift+Enter would incorrectly remove the backticks when "Enter to Send" mode was active. This ensures users can reliably create multi-line code blocks manually.
- 🎨 **Consistent Dark Mode Background**: Fixed an issue where the application background could incorrectly flash or remain white during page loads and refreshes in dark mode, ensuring a seamless and consistent visual experience.
- 🎨 **'Her' Theme Rendering Fixed**: Corrected a bug that caused the "Her" theme to incorrectly render as a dark theme in some situations. The theme now reliably applies its intended light appearance across all sessions.
- 📜 **Corrected Markdown Table Line Break Rendering**: Fixed an issue where line breaks ('<br>') within Markdown tables were displayed as raw HTML instead of being rendered correctly. This ensures that tables with multi-line cell content are now displayed as intended.
- 🚦 **Corrected App Configuration for Pending Users**: Fixed an issue where users awaiting approval could incorrectly load the full application interface, leading to a confusing or broken UI. This ensures that only fully approved users receive the standard app 'config', resulting in a smoother and more reliable onboarding experience.
- 🔄 **Chat Cloning Now Includes Tags, Folder Status, and Pinned Status**: When cloning a chat or shared chat, its associated tags, folder organization, and pinned status are now correctly replicated, ensuring consistent chat management.
- ⚙️ **Enhanced Backend Reliability**: Resolved a potential crash in knowledge base retrieval when referencing a deleted note. Additionally, chat processing was refactored to ensure model information is saved more reliably, enhancing overall system stability.
- ⚙️ **Floating 'Ask/Explain' Modal Stability**: Fixed an issue that spammed the console with errors when navigating away while a model was generating a response in the floating 'Ask' or 'Explain' modals. In-flight requests are now properly cancelled, improving application stability.
- ⚡ **Optimized User Count Checks**: Improved performance for user count and existence checks across the application by replacing resource-intensive 'COUNT' queries with more efficient 'EXISTS' queries, reducing database load.
- 🔐 **Hardened OpenTelemetry Exporter Configuration**: The OTLP HTTP exporter no longer uses a potentially insecure explicit flag, improving security by relying on the connection URL's protocol (HTTP/HTTPS) to ensure transport safety.
- 📱 **Mobile User Menu Closing Behavior Fixed**: Resolved an issue where the user menu would remain open on mobile devices after selecting an option, ensuring the menu correctly closes and returns focus to the main interface for a smoother mobile experience.
- 📱 **OnBoarding Page Display Fixed on Mobile**: Resolved an issue where buttons on the OnBoarding page were not consistently visible on certain mobile browsers, ensuring a functional and complete user experience across devices.
- ↕️ **Improved Pinned Models Drag-and-Drop Behavior**: The drag-and-drop functionality for reordering pinned models is now explicitly disabled on mobile devices, ensuring better usability and preventing potential UI conflicts or unexpected behavior.
- 📱 **PWA Rotation Behavior Corrected**: The Progressive Web App now correctly respects the device's screen orientation lock, preventing unwanted rotation and ensuring a more native mobile experience.
- ✏️ **Improved Chat Title Editing Behavior**: Changes to a chat title are now reliably saved when the user clicks away or presses Enter, replacing a less intuitive behavior that could accidentally discard edits. This makes renaming chats a smoother and more predictable experience.
- ✏️ **Underscores Allowed in Prompt Commands**: Fixed the validation for prompt commands to correctly allow the use of underscores ('\_'), aligning with documentation examples and improving flexibility in naming custom prompts.
- 💡 **Title Generation Button Behavior Fixed**: Resolved an issue where clicking the "Generate Title" button while editing a chat or note title would incorrectly save the title before generation could start. The focus is now managed correctly, ensuring a smooth and predictable user experience.
- ✏️ **Consistent Chat Input Height**: Fixed a minor visual bug where the chat input field's height would change slightly when toggling the "Rich Text Input for Chat" setting, ensuring a more stable and consistent layout.
- 🙈 **Admin UI Toggle Stability**: Fixed a visual glitch in the Admin settings where toggle switches could briefly display an incorrect state on page load, ensuring the UI always accurately reflects the saved settings.
- 🙈 **Community Sharing Button Visibility**: The "Share to Community" button on the feedback page is now correctly hidden when the Enable Community Sharing feature is disabled in the admin settings, ensuring the UI respects the configured sharing policy.
- 🙈 **"Help Us Translate" Link Visibility**: The "Help us translate" link in settings is now correctly hidden in deployments with specific license configurations, ensuring a cleaner interface for enterprise users.
- 🔗 **Robust Tool Server URL Handling**: Fixed an issue where providing a full URL for a tool server's OpenAPI specification resulted in an invalid path. The system now correctly handles both absolute URLs and relative paths, improving configuration flexibility.
- 🔧 **Improved Azure URL Detection**: The logic for identifying Azure OpenAI endpoints has been made more robust, ensuring all valid Azure URLs are now correctly detected for a smoother connection setup.
- ⚙️ **Corrected Direct Connection Save Logic**: Fixed a bug in the Admin Connections settings page by removing a redundant save action for 'Direct Connections', leading to more reliable and predictable behavior when updating settings.
- 🔗 **Corrected "Discover" Links**: The "Discover" links for models, prompts, tools, and functions now point to their specific, relevant pages on openwebui.com, improving content discovery for users.
- ⏱️ **Refined Display of AI Thought Duration**: Adjusted the display logic for AI thought (reasoning) durations to more accurately show very short thought times as "less than a second," improving clarity in AI process feedback.
- 📜 **Markdown Line Break Rendering Refinement**: Improved handling of line breaks within Markdown rendering for better visual consistency.
- 🛠️ **Corrected OpenTelemetry Docker Compose Example**: The docker-compose.otel.yaml file has been fixed and enhanced by removing duplicates, adding necessary environment variables, and hardening security settings, ensuring a more reliable out-of-box observability setup.
- 🛠️ **Development Script CORS Fix**: Corrected the CORS origin URL in the local development script (dev.sh) by removing the trailing slash, ensuring a more reliable and consistent setup for developers.
- ⬆️ **OpenTelemetry Libraries Updated**: Upgraded all OpenTelemetry-related libraries to their latest versions, ensuring better performance, stability, and compatibility for observability.

### Changed

- ❗ **Docling Integration Upgraded to v1 API (Breaking Change)**: The integration with the Docling document processing engine has been updated to its new, stable '/v1' API. This is required for compatibility with Docling version 1.0.0 and newer. As a result, older versions of Docling are no longer supported. Users who rely on Docling for document ingestion **must upgrade** their docling-serve instance to ensure continued functionality.
- 🗣️ **Admin-First Whisper Language Priority**: The global WHISPER_LANGUAGE setting now acts as a strict override for audio transcriptions. If set, it will be used for all speech-to-text tasks, ignoring any language specified by the user on a per-request basis. This gives administrators more control over transcription consistency.
- ✂️ **Datalab Marker API Language Selection Removed**: The separate language selection option for the Datalab Marker API has been removed, as its functionality is now integrated and superseded by the more comprehensive 'additional_config' parameter. Users should transition to using 'additional_config' for relevant language and processing settings.
- 📄 **Documentation and Releases Links Visibility**: The "Documentation" and "Releases" links in the user menu are now visible only to admin users, streamlining the user interface for non-admin roles.

## [0.6.18] - 2025-07-19

### Fixed

- 🚑 **Users Not Loading in Groups**: Resolved an issue where user list was not displaying within user groups, restoring full visibility and management of group memberships for teams and admins.

## [0.6.17] - 2025-07-19

### Added

- 📂 **Dedicated Folder View with Chat List**: Clicking a folder now reveals a brand-new landing page showcasing a list of all chats within that folder, making navigation simpler and giving teams immediate visibility into project-specific conversations.
- 🆕 **Streamlined Folder Creation Modal**: Creating a new folder is now a seamless, unified experience with a dedicated modal that visually and functionally matches the edit folder flow, making workspace organization more intuitive and error-free for all users.
- 🗃️ **Direct File Uploads to Folder Knowledge**: You can now upload files straight to a folder’s knowledge—empowering you to enrich project spaces by adding resources and documents directly, without the need to pre-create knowledge bases beforehand.
- 🔎 **Chat Preview in Search**: When searching chats, instantly preview results in context without having to open them—making discovery, auditing, and recall dramatically quicker, especially in large, active teams.
- 🖼️ **Image Upload and Inline Insertion in Notes**: Notes now support inserting images directly among your text, letting you create rich, visually structured documentation, brainstorms, or reports in a more natural and engaging way—no more images just as attachments.
- 📱 **Enhanced Note Selection Editing and Q&A**: Select any portion of your notes to either edit just the highlighted part or ask focused questions about that content—streamlining workflows, boosting productivity, and making reviews or AI-powered enhancements more targeted.
- 📝 **Copy Notes as Rich Text**: Copy entire notes—including all formatting, images, and structure—directly as rich text for seamless pasting into emails, reports, or other tools, maintaining clarity and consistency outside the WebUI.
- ⚡ **Fade-In Streaming Text Experience**: Live-generated responses now elegantly fade in as the AI streams them, creating a more natural and visually engaging reading experience; easily toggled off in Interface settings if you prefer static displays.
- 🔄 **Settings for Follow-Up Prompts**: Fine-tune your follow-up prompt experience—with new controls, you can choose to keep them visible or have them inserted directly into the message input instead of auto-submitting, giving you more flexibility and control over your workflow.
- 🔗 **Prompt Variable Documentation Quick Link**: Access documentation for prompt variables in one click from the prompt editor modal—shortening the learning curve and making advanced prompt-building more accessible.
- 📈 **Active and Total User Metrics for Telemetry**: Gain valuable insights into usage patterns and platform engagement with new metrics tracking active and total users—enhancing auditability and planning for large organizations.
- 🏷️ **Traceability with Log Trace and Span IDs**: Each log entry now carries detailed trace and span IDs, making it much easier for admins to pinpoint and resolve issues across distributed systems or in complex troubleshooting.
- 👥 **User Group Add/Remove Endpoints**: Effortlessly add or remove users from groups with new, improved endpoints—giving admins and team leads faster, clearer control over collaboration and permissions.
- ⚙️ **Note Settings and Controls Streamlined**: The main “Settings” for notes are now simply called “Controls”, and note files now reside in a dedicated controls section, decluttering navigation and making it easier to find and configure note-related options.
- 🚀 **Faster Admin User Page Loads**: The user list endpoint for admins has been optimized to exclude heavy profile images, speeding up load times for large teams and reducing waiting during administrative tasks.
- 📡 **Chat ID Header Forwarding**: Ollama and OpenAI router requests now include the chat ID in request headers, enabling better request correlation and debugging capabilities across AI model integrations.
- 🧠 **Enhanced Reasoning Tag Processing**: Improved and expanded reasoning tag parsing to handle various tag formats more robustly, including standard XML-style tags and custom delimiters, ensuring better AI reasoning transparency and debugging capabilities.
- 🔐 **OAuth Token Endpoint Authentication Method**: Added configurable OAuth token endpoint authentication method support, providing enhanced flexibility and security options for enterprise OAuth integrations and identity provider compatibility.
- 🛡️ **Redis Sentinel High Availability Support**: Comprehensive Redis Sentinel failover implementation with automatic master discovery, intelligent retry logic for connection failures, and seamless operation during master node outages—eliminating single points of failure and ensuring continuous service availability in production deployments.
- 🌐 **Localization & Internationalization Improvements**: Refined and expanded translations for Simplified Chinese, Traditional Chinese, French, German, Korean, and Polish, ensuring a more fluent and native experience for global users across all supported languages.

### Fixed

- 🏷️ **Hybrid Search Functionality Restored**: Hybrid search now works seamlessly again—enabling more accurate, relevant, and comprehensive knowledge discovery across all RAG-powered workflows.
- 🚦 **Note Chat - Edit Button Disabled During AI Generation**: The edit button when chatting with a note is now disabled while the AI is responding—preventing accidental edits and ensuring workflow clarity during chat sessions.
- 🧹 **Cleaner Database Credentials**: Database connection no longer duplicates ‘@’ in credentials, preventing potential connection issues and ensuring smoother, more reliable integrations.
- 🧑‍💻 **File Deletion Now Removes Related Vector Data**: When files are deleted from storage, they are now purged from the vector database as well, ensuring clean data management and preventing clutter or stale search results.
- 📁 **Files Modal Translation Issues Fixed**: All modal dialog strings—including “Using Entire Document” and “Using Focused Retrieval”—are now fully translated for a more consistent and localized UI experience.
- 🚫 **Drag-and-Drop File Upload Disabled for Unsupported Models**: File upload by drag-and-drop is disabled when using models that do not support attachments—removing confusion and preventing workflow interruptions.
- 🔑 **Ollama Tool Calls Now Reliable**: Fixed issues with Ollama-based tool calls, ensuring uninterrupted AI augmentation and tool use for every chat.
- 📄 **MIME Type Help String Correction**: Cleaned up mimetype help text by removing extraneous characters, providing clearer guidance for file upload configurations.
- 📝 **Note Editor Permission Fix**: Removed unnecessary admin-only restriction from note chat functionality, allowing all authorized users to access note editing features as intended.
- 📋 **Chat Sources Handling Improved**: Fixed sources handling logic to prevent duplicate source assignments in chat messages, ensuring cleaner and more accurate source attribution during conversations.
- 😀 **Emoji Generation Error Handling**: Improved error handling in audio router and fixed metadata structure for emoji generation tasks, preventing crashes and ensuring more reliable emoji generation functionality.
- 🔒 **Folder System Prompt Permission Enforcement**: System prompt fields in folder edit modal are now properly hidden for users without system prompt permissions, ensuring consistent security policy enforcement across all folder management interfaces.
- 🌐 **WebSocket Redis Lock Timeout Type Conversion**: Fixed proper integer type conversion for WebSocket Redis lock timeout configuration with robust error handling, preventing potential configuration errors and ensuring stable WebSocket connections.
- 📦 **PostHog Dependency Added**: Added PostHog 5.4.0 library to resolve ChromaDB compatibility issues, ensuring stable vector database operations and preventing library version conflicts during deployment.

### Changed

- 👀 **Tiptap Editor Upgraded to v3**: The underlying rich text editor has been updated for future-proofing, though some supporting libraries remain on v2 for compatibility. For now, please install dependencies using 'npm install --force' to avoid installation errors.
- 🚫 **Removed Redundant or Unused Strings and Elements**: Miscellaneous unused, duplicate, or obsolete code and translations have been cleaned up to maintain a streamlined and high-performance experience.

## [0.6.16] - 2025-07-14

### Added

- 🗂️ **Folders as Projects**: Organize your workflow with folder-based projects—set folder-level system prompts and associate custom knowledge, bringing seamless, context-rich management to teams and users handling multiple initiatives or clients.
- 📁 **Instant Folder-Based Chat Creation**: Start a new chat directly from any folder; just click and your new conversation is automatically embedded in the right project context—no more manual dragging or setup, saving time and eliminating mistakes.
- 🧩 **Prompt Variables with Automatic Input Modal**: Prompts containing variables now display a clean, auto-generated input modal that **autofocuses on the first field** for instant value entry—just select the prompt and fill in exactly what’s needed, reducing friction and guesswork.
- 🔡 **Variable Input Typing in Prompts**: Define input types for prompt variables (e.g., text, textarea, number, select, color, date, map and more), giving everyone a clearer and more precise prompt-building experience for advanced automation or workflows.
- 🚀 **Base Model List Caching**: Cache your base model list to speed up model selection and reduce repeated API calls; toggle this in Admin Settings > Connections for responsive model management even in large or multi-provider setups.
- ⏱️ **Configurable Model List Cache TTL**: Take control over model list caching with the new MODEL_LIST_CACHE_TTL environment variable. Set a custom cache duration in seconds to balance performance and freshness, reducing API requests in stable environments or ensuring rapid updates when models change frequently.
- 🔖 **Reference Notes as Knowledge or in Chats**: Use any note as knowledge for a model or folder, or reference it directly from chat—integrate living documentation into your Retrieval Augmented Generation workflows or discussions, bridging knowledge and action.
- 📝 **Chat Directly with Notes (Experimental)**: Ask questions about any note, and directly edit or update notes from within a chat—unlock direct AI-powered brainstorming, summarization, and cleanup, like having your own collaborative AI canvas.
- 🤝 **Collaborative Notes with Multi-User Editing**: Share notes with others and collaborate live—multiple users can edit a note in real-time, boosting cooperative knowledge building and workflow documentation.
- 🛡️ **Collaborative Note Permissions**: Control who can view or edit each note with robust sharing permissions, ensuring privacy or collaboration per your organizational needs.
- 🔗 **Copy Link to Notes**: Quickly copy and share direct links to notes for easier knowledge transfer within your team or external collaborators.
- 📋 **Task List Support in Notes**: Add, organize, and manage checklists or tasks inside your notes—plan projects, track to-dos, and keep everything actionable in a single space.
- 🧠 **AI-Generated Note Titles**: Instantly generate relevant and concise titles for your notes using AI—keep your knowledge library organized without tedious manual editing.
- 🔄 **Full Undo/Redo Support in Notes**: Effortlessly undo or redo your latest note changes—never fear mistakes or accidental edits while collaborating or writing.
- 📝 **Enhanced Note Word/Character Counter**: Always know the size of your notes with built-in counters, making it easier to adhere to length guidelines for shared or published content.
- 🖊️ **Floating & Bubble Formatting Menus in Note Editor**: Access text formatting tools through both a floating menu and an intuitive bubble menu directly in the note editor—making rich text editing faster, more discoverable, and easier than ever.
- ✍️ **Rich Text Prompt Insertion**: A new setting allows prompts to be inserted directly into the chat box as fully-formatted rich text, preserving Markdown elements like headings, lists, and bold text for a more intuitive and visually consistent editing experience.
- 🌐 **Configurable Database URL**: WebUI now supports more flexible database configuration via new environment variables—making deployment and scaling simpler across various infrastructure setups.
- 🎛️ **Completely Frontend-Handled File Upload in Temporary Chats**: When using temporary chats, file extraction now occurs fully in your browser with zero files sent to the backend, further strengthening privacy and giving you instant feedback.
- 🔄 **Enhanced Banner and Chat Command Visibility**: Banner handling and command feedback in chat are now clearer and more contextually visible, making alerts, suggestions, and automation easier to spot and interact with for all users.
- 📱 **Mobile Experience Polished**: The "new chat" button is back in mobile, plus core navigation and input controls have been smoothed out for better usability on phones and tablets.
- 📄 **OpenDocument Text (.odt) Support**: Seamlessly upload and process .odt files from open-source office suites like LibreOffice and OpenOffice, expanding your ability to build knowledge from a wider range of document formats.
- 📑 **Enhanced Markdown Document Splitting**: Improve knowledge retrieval from Markdown files with a new header-aware splitting strategy. This method intelligently chunks documents based on their header structure, preserving the original context and hierarchy for more accurate and relevant RAG results.
- 📚 **Full Context Mode for Knowledge Bases**: When adding a knowledge base to a folder or custom model, you can now toggle full context mode for the entire knowledge base. This bypasses the usual chunking and retrieval process, making it perfect for leaner knowledge bases.
- 🕰️ **Configurable OAuth Timeout**: Enhance login reliability by setting a custom timeout (OAUTH_TIMEOUT) for all OAuth providers (Google, Microsoft, GitHub, OIDC), preventing authentication failures on slow or restricted networks.
- 🎨 **Accessibility & High-Contrast Theme Enhancements**: Major accessibility overhaul with significant updates to the high-contrast theme. Improved focus visibility, ARIA labels, and semantic HTML ensure core components like the chat interface and model selector are fully compliant and readable for visually impaired users.
- ↕️ **Resizable System Prompt Fields**: Conveniently resize system prompt input fields to comfortably view and edit lengthy or complex instructions, improving the user experience for advanced model configuration.
- 🔧 **Granular Update Check Control**: Gain finer control over outbound connections with the new ENABLE_VERSION_UPDATE_CHECK flag. This allows administrators to disable version update checks independently of the full OFFLINE_MODE, perfect for environments with restricted internet access that still need to download embedding models.
- 🗃️ **Configurable Qdrant Collection Prefix**: Enhance scalability by setting a custom QDRANT_COLLECTION_PREFIX. This allows multiple Open WebUI instances to share a single Qdrant cluster safely, ensuring complete data isolation between separate deployments without conflicts.
- ⚙️ **Improved Default Database Performance**: Enhanced out-of-the-box performance by setting smarter database connection pooling defaults, reducing API response times for users on non-SQLite databases without requiring manual configuration.
- 🔧 **Configurable Redis Key Prefix**: Added support for the REDIS_KEY_PREFIX environment variable, allowing multiple Open WebUI instances to share a Redis cluster with isolated key namespaces for improved multi-tenancy.
- ➡️ **Forward User Context to Reranker**: For advanced RAG integrations, user information (ID, name, email, role) can now be forwarded as HTTP headers to external reranking services, enabling personalized results or per-user access control.
- ⚙️ **PGVector Connection Pooling**: Enhance performance and stability for PGVector-based RAG by enabling and configuring the database connection pool. New environment variables allow fine-tuning of pool size, timeout, and overflow settings to handle high-concurrency workloads efficiently.
- ⚙️ **General Backend Refactoring**: Extensive refactoring delivers a faster, more reliable, and robust backend experience—improving chat speed, model management, and day-to-day reliability.
- 🌍 **Expanded & Improved Translations**: Enjoy a more accessible and intuitive experience thanks to comprehensive updates and enhancements for Chinese (Simplified and Traditional), German, French, Catalan, Irish, and Spanish translations throughout the interface.

### Fixed

- 🛠️ **Rich Text Input Stability and Performance**: Multiple improvements ensure faster, cleaner text editing and rendering with reduced glitches—especially supporting links, color picking, checkbox controls, and code blocks in notes and chats.
- 📷 **Seamless iPhone Image Uploads**: Effortlessly upload photos from iPhones and other devices using HEIC format—images are now correctly recognized and processed, eliminating compatibility issues.
- 🔄 **Audio MIME Type Registration**: Issues with audio file content types have been resolved, guaranteeing smoother, error-free uploads and playback for transcription or note attachments.
- 🖍️ **Input Commands Now Always Visible**: Input commands (like prompts or knowledge) dynamically adjust their height on small screens, ensuring nothing is cut off and every tool remains easily accessible.
- 🛑 **Tool Result Rendering**: Fixed display problems with tool results, providing fast, clear feedback when using external or internal tools.
- 🗂️ **Table Alignment in Markdown**: Markdown tables are now rendered and aligned as expected, keeping reports and documentation readable.
- 🖼️ **Thread Image Handling**: Fixed an issue where messages containing only images in threads weren’t displayed correctly.
- 🗝️ **Note Access Control Security**: Tightened access control logic for notes to guarantee that shared or collaborative notes respect all user permissions and privacy safeguards.
- 🧾 **Ollama API Compatibility**: Fixed model parameter naming in the API to ensure uninterrupted compatibility for all Ollama endpoints.
- 🛠️ **Detection for 'text/html' Files**: Files loaded with docling/tika are now reliably detected as the correct type, improving knowledge ingestion and document parsing.
- 🔐 **OAuth Login Stability**: Resolved a critical OAuth bug that caused login failures on subsequent attempts after logging out. The user session is now completely cleared on logout, ensuring reliable and secure authentication across all supported providers (Google, Microsoft, GitHub, OIDC).
- 🚪 **OAuth Logout and Redirect Reliability**: The OAuth logout process has been made more robust. Logout requests now correctly use proxy environment variables, ensuring they succeed in corporate networks. Additionally, the custom WEBUI_AUTH_SIGNOUT_REDIRECT_URL is now properly respected for all OAuth/OIDC configurations, ensuring a seamless sign-out experience.
- 📜 **Banner Newline Rendering**: Banners now correctly render newline characters, ensuring that multi-line announcements and messages are displayed with their intended formatting.
- ℹ️ **Consistent Model Description Rendering**: Model descriptions now render Markdown correctly in the main chat interface, matching the formatting seen in the model selection dropdown for a consistent user experience.
- 🔄 **Offline Mode Update Check Display**: Corrected a UI bug where the "Checking for Updates..." message would display indefinitely when the application was set to offline mode.
- 🛠️ **Tool Result Encoding**: Fixed a bug where tool calls returning non-ASCII characters would fail, ensuring robust handling of international text and special characters in tool outputs.

## [0.6.15] - 2025-06-16

### Added

- 🖼️ **Global Image Compression Option**: Effortlessly set image compression globally so all image uploads and outputs are optimized, speeding up load times and saving bandwidth—perfect for teams dealing with large files or limited network resources.
- 🎤 **Custom Speech-to-Text Content-Type for Transcription**: Define custom content types for audio transcription, ensuring compatibility with diverse audio sources and unlocking smoother, more accurate transcriptions in advanced setups.
- 🗂️ **LDAP Group Synchronization (Experimental)**: Automatically sync user groups from your LDAP directory directly into Open WebUI for seamless enterprise access management—simplifies identity integration and governance across your organization.
- 📈 **OpenTelemetry Metrics via OTLP Exporter (Experimental)**: Gain enterprise-grade analytics and monitor your AI usage in real time with experimental OpenTelemetry Metrics support—connect to any OTLP-compatible backend for instant insights into performance, load, and user interactions.
- 🕰️ **See User Message Timestamps on Hover (Chat Bubble UI)**: Effortlessly check when any user message was sent by hovering over it in Chat Bubble mode—no more switching screens or digging through logs for context.
- 🗂️ **Leaderboard Sorting Options**: Sort the leaderboard directly in the UI for a clearer, more actionable view of top performers, models, or tools—making analysis and recognition quick and easy for teams.
- 🏆 **Evaluation Details Modal in Feedbacks and Leaderboard**: Dive deeper with new modals that display detailed evaluation information when reviewing feedbacks and leaderboard rankings—accelerates learning, progress tracking, and quality improvement.
- 🔄 **Support for Multiple Pages in External Document Loaders**: Effortlessly extract and work with content spanning multiple pages in external documents, giving you complete flexibility for in-depth research and document workflows.
- 🌐 **New Accessibility Enhancements Across the Interface**: Benefit from significant accessibility improvements—tab navigation, ARIA roles/labels, better high-contrast text/modes, accessible modals, and more—making Open WebUI more usable and equitable for everyone, including those using assistive technologies.
- ⚡ **Performance & Stability Upgrades Across Frontend and Backend**: Enjoy a smoother, more reliable experience with numerous behind-the-scenes optimizations and refactoring on both frontend and backend—resulting in faster load times, fewer errors, and even greater stability throughout your workflows.
- 🌏 **Updated and Expanded Localizations**: Enjoy improved, up-to-date translations for Finnish, German (now with model pinning features), Korean, Russian, Simplified Chinese, Spanish, and more—making every interaction smoother, clearer, and more intuitive for international users.

### Fixed

- 🦾 **Ollama Error Messages More Descriptive**: Receive clearer, more actionable error messages when something goes wrong with Ollama models—making troubleshooting and user support faster and more effective.
- 🌐 **Bypass Webloader Now Works as Expected**: Resolved an issue where the "bypass webloader" feature failed to function correctly, ensuring web search bypasses operate smoothly and reliably for lighter, faster query results.
- 🔍 **Prevent Redundant Documents in Citation List**: The expanded citation list no longer shows duplicate documents, offering a cleaner, easier-to-digest reference experience when reviewing sources in knowledge and research workflows.
- 🛡️ **Trusted Header Email Matching is Now Case-Insensitive**: Fixed a critical authentication issue where email case sensitivity could cause secure headers to mismatch, ensuring robust, seamless login and session management in all environments.
- ⚙️ **Direct Tool Server Input Accepts Empty Strings**: You can now submit direct tool server commands without unexpected errors when passing empty-string values, improving integration and automation efficiency.
- 📄 **Citation Page Number for Page 1 is Now Displayed**: Corrected an oversight where references for page 1 documents were missing the page number; citations are now always accurate and fully visible.
- 📒 **Notes Access Restored**: Fixed an issue where some users could not access their notes—everyone can now view and manage their notes reliably, ensuring seamless documentation and workflow continuity.
- 🛑 **OAuth Callback Double-Slash Issue Resolved**: Fixed rare cases where an extra slash in OAuth callbacks caused failed logins or redirects, making third-party login integrations more reliable.

### Changed

- 🔑 **Dedicated Permission for System Prompts**: System prompt access is now controlled by its own specific permission instead of being grouped with general chat controls, empowering admins with finer-grained management over who can view or modify system prompts for enhanced security and workflow customization.
- 🛠️ **YouTube Transcript API and python-pptx Updated**: Enjoy better performance, reliability, and broader compatibility thanks to underlying library upgrades—less friction with media-rich and presentation workflows.

### Removed

- 🗑️ **Console Logging Disabled in Production**: All 'console.log' and 'console.debug' statements are now disabled in production, guaranteeing improved security and cleaner browser logs for end users by removing extraneous technical output.

## [0.6.14] - 2025-06-10

### Added

- 🤖 **Automatic "Follow Up" Suggestions**: Open WebUI now intelligently generates actionable "Follow Up" suggestions automatically with each message you send, helping you stay productive and inspired without interrupting your flow; you can always disable this in Settings if you prefer a distraction-free experience.
- 🧩 **OpenAI-Compatible Embeddings Endpoint**: Introducing a fully OpenAI-style '/api/embeddings' endpoint—now you can plug in OpenAI-style embeddings workflows with zero hassle, making integrations with external tools and platforms seamless and familiar.
- ↗️ **Model Pinning for Quick Access**: Pin your favorite or most-used models to the sidebar for instant selection—no more scrolling through long model lists; your go-to models are always visible and ready for fast access.
- 📌 **Selector Model Item Menu**: Each model in the selector now features a menu where you can easily pin/unpin to the sidebar and copy a direct link—simplifying collaboration and staying organized in even the busiest environments.
- 🛑 **Reliable Stop for Ongoing Chats in Multi-Replica Setups**: Stopping or cancelling an in-progress chat now works reliably even in clustered deployments—ensuring every user can interrupt AI output at any time, no matter your scale.
- 🧠 **'Think' Parameter for Ollama Models**: Leverage new 'think' parameter support for Ollama—giving you advanced control over AI reasoning process and further tuning model behavior for your unique use cases.
- 💬 **Picture Description Modes for Docling**: Customize how images are described/extracted by Docling Loader for smarter, more detailed, and workflow-tailored image understanding in your document pipelines.
- 🛠 **Settings Modal Deep Linking**: Every tab in Settings now has its own route—making direct navigation and sharing of precise settings faster and more intuitive.
- 🎤 **Audio HTML Component Token**: Easily embed and play audio directly in your chats, improving voice-based workflows and making audio content instantly accessible and manageable from any conversation.
- 🔑 **Support for Secret Key File**: Now you can specify 'WEBUI_SECRET_KEY_FILE' for more secure and flexible key management—ideal for advanced deployments and tighter security standards.
- 💡 **Clarity When Cloning Prompts**: Cloned workspace prompts are clearly labelled with "(Clone)" and IDs have "-clone", keeping your prompt library organized and preventing accidental overwrites.
- 📝 **Dedicated User Role Edit Modal**: Updating user roles now reliably opens a dedicated edit user modal instead of cycling through roles—making it safer and more clear to manage team permissions.
- 🏞️ **Better Handling & Storage of Interpreter-Generated Images**: Code interpreter-generated images are now centrally stored and reliably loaded from the database or cloud storage, ensuring your artifacts are always available.
- 🚀 **Pinecone & Vector Search Optimizations**: Applied latest best practices from Pinecone for smarter timeouts, intelligent retry control, improved connection pooling, faster DNS, and concurrent batch handling—giving you more reliable, faster document search and RAG performance without manual tweaks.
- ⚙️ **Ollama Advanced Parameters Unified**: 'keep_alive' and 'format' options are now integrated into the advanced params section—edit everything from the model editor for flexible model control.
- 🛠️ **CUDA 12.6 Docker Image Support**: Deploy to NVIDIA GPUs with capability 7.0 and below (e.g., V100, GTX1080) via new cuda126 image—broadening your hardware options for scalable AI workloads.
- 🔒 **Experimental Table-Level PGVector Data Encryption**: Activate pgcrypto encryption support for pgvector to secure your vector search table contents, giving organizations enhanced compliance and data protection—perfect for enterprise or regulated environments.
- 👁 **Accessibility Upgrades Across Interface**: Chat buttons and close controls are now labelled and structured for optimal accessibility support, ensuring smoother operation with assistive technologies.
- 🎨 **High-Contrast Mode Expansions**: High-contrast accessibility mode now also applies to menu items, tabs, and search input fields, offering a more readable experience for all users.
- 🛠️ **Tooltip & Translation Clarity**: Improved translation and tooltip clarity, especially over radio buttons, making the UI more understandable for all users.
- 🔠 **Global Localization & Translation Improvements**: Hefty upgrades to Traditional Chinese, Simplified Chinese, Hebrew, Russian, Irish, German, and Danish translation packs—making the platform feel native and intuitive for even more users worldwide.
- ⚡ **General Backend Stability & Security Enhancements**: Refined numerous backend routines to minimize memory use, improve performance, and streamline integration with external APIs—making the entire platform more robust and secure for daily work.

### Fixed

- 🏷 **Feedback Score Display Improved**: Addressed overflow and visibility issues with feedback scores for more readable and accessible evaluations.
- 🗂 **Admin Settings Model Edits Apply Immediately**: Changes made in the Model Editor within Admin Settings now take effect instantly, eliminating confusion during model management.
- 🔄 **Assigned Tools Update Instantly on New Chats**: Models assigned with specific tools now consistently update and are available in every new chat—making tool workflows more predictable and robust.
- 🛠 **Document Settings Saved Only on User Action**: Document settings now save only when you press the Save button, reducing accidental changes and ensuring greater control.
- 🔊 **Voice Recording on Older iOS Devices Restored**: Voice input is now fully functional on older iOS devices, keeping voice workflows accessible to all users.
- 🔒 **Trusted Email Header Session Security**: User sessions now strictly verify the trusted email header matches the logged-in user's email, ensuring secure authentication and preventing accidental session switching.
- 🔒 **Consistent User Signout on Email Mismatch**: When the trusted email in the header changes, you will now be properly signed out and redirected, safeguarding your session's integrity.
- 🛠 **General Error & Content Validation Improvements**: Smarter error handling means clearer messages and fewer unnecessary retries—making batch uploads, document handling, and knowledge indexing more resilient.
- 🕵️ **Better Feedback on Chat Title Edits**: Error messages now show clearly if problems occur while editing chat titles.

## [0.6.13] - 2025-05-30

### Added

- 🟦 **Azure OpenAI Embedding Support**: You can now select Azure OpenAI endpoints for text embeddings, unlocking seamless integration with enterprise-scale Azure AI for powerful RAG and knowledge workflows—no more workarounds, connect and scale effortlessly.
- 🧩 **Smarter Custom Parameter Handling**: Instantly enjoy more flexible model setup—any JSON pasted into custom parameter fields is now parsed automatically, so you can define rich, nested parameters without tedious manual adjustment. This streamlines advanced configuration for all models and accelerates experimentation.
- ⚙️ **General Backend Refactoring**: Significant backend improvements deliver a cleaner codebase for better maintainability, faster performance, and even greater platform reliability—making all your workflows run more smoothly.
- 🌏 **Localization Upgrades**: Experience highly improved user interface translations and clarity in Simplified, Traditional Chinese, Korean, and Finnish, offering a more natural, accurate, and accessible experience for global users.

### Fixed

- 🛡️ **Robust Message Handling on Chat Load**: Fixed an issue where chat pages could fail to load if a referenced message was missing or undefined; now, chats always load smoothly and missing IDs no longer disrupt your workflow.
- 📝 **Correct Prompt Access Control**: Ensured that the prompt access controls register properly, restoring reliable permissioning and safeguarding your prompt workflows.
- 🛠 **Open WebUI-Specific Params No Longer Sent to Models**: Fixed a bug that sent internal WebUI parameters to APIs, ensuring only intended model options are transmitted—restoring predictable, error-free model operation.
- 🧠 **Refined Memory Error Handling**: Enhanced stability during memory-related operations, so even uncommon memory errors are gracefully managed without disrupting your session—resulting in a more reliable, worry-free experience.

## [0.6.12] - 2025-05-29

### Added

- 🧩 **Custom Advanced Model Parameters**: You can now add your own tailor-made advanced parameters to any model, empowering you to fine-tune behavior and unlock greater flexibility beyond just the built-in options—accelerate your experimentation.
- 🪧 **Datalab Marker API Content Extraction Support**: Seamlessly extract content from files and documents using the Datalab Marker API directly in your workflows, enabling more robust structured data extraction for RAG and document processing with just a simple engine switch in the UI.
- ⚡ **Parallelized Base Model Fetching**: Experience noticeably faster startup and model refresh times—base model data now loads in parallel, drastically shortening delays in busy or large-scale deployments.
- 🧠 **Efficient Function Loading and Caching**: Functions are now only reloaded if their content changes, preventing unnecessary duplicate loads, saving bandwidth, and boosting performance.
- 🌍 **Localization & Translation Enhancements**: Improved and expanded Simplified, Traditional Chinese, and Russian translations, providing smoother, more accurate, and context-aware experiences for global users.

### Fixed

- 💬 **Stable Message Input Box**: Fixed an issue where the message input box would shift unexpectedly (especially on mobile or with screen reader support), ensuring a smooth and reliable typing experience for every user.
- 🔊 **Reliable Read Aloud (Text-to-Speech)**: Read aloud now works seamlessly across messages, so users depending on TTS for accessibility or multitasking will experience uninterrupted and clear voice playback.
- 🖼 **Image Preview and Download Restored**: Fixed problems with image preview and downloads, ensuring frictionless creation, previewing, and downloading of images in your chats—no more interruptions in creative or documentation workflows.
- 📱 **Improved Mobile Styling for Workspace Capabilities**: Capabilities management is now readable and easy-to-use even on mobile devices, empowering admins and users to manage access quickly on the go.
- 🔁 **/api/v1/retrieval/query/collection Endpoint Reliability**: Queries to retrieval collections now return the expected results, bolstering the reliability of your knowledge workflows and citation-ready responses.

### Removed

- 🧹 **Duplicate CSS Elements**: Streamlined the UI by removing redundant CSS, reducing clutter and improving load times for a smoother visual experience.

## [0.6.11] - 2025-05-27

### Added

- 🟢 **Ollama Model Status Indicator in Model Selector**: Instantly see which Ollama models are currently loaded with a clear indicator in the model selector, helping you stay organized and optimize local model usage.
- 🗑️ **Unload Ollama Model Directly from Model Selector**: Easily release memory and resources by unloading any loaded Ollama model right in the model selector—streamline hardware management without switching pages.
- 🗣️ **User-Configurable Speech-to-Text Language Setting**: Improve transcription accuracy by letting individual users explicitly set their preferred STT language in their settings—ideal for multilingual teams and clear audio capture.
- ⚡ **Granular Audio Playback Speed Control**: Instead of just presets, you can now choose granular audio speed using a numeric input, giving you complete control over playback pace in transcriptions and media reviews.
- 📦 **GZip, Brotli, ZStd Compression Middleware**: Enjoy significantly faster page loads and reduced bandwidth usage with new server-side compression—giving users a snappier, more efficient experience.
- 🏷️ **Configurable Weight for BM25 in Hybrid Search**: Fine-tune search relevance by adjusting the weight for BM25 inside hybrid search from the UI, letting you tailor knowledge search results to your workflow.
- 🧪 **Bypass File Creation with CTRL + SHIFT + V**: When “Paste Large Text as File” is enabled, use CTRL + SHIFT + V to skip the file creation dialog and instantly upload text as a file—perfect for rapid document prep.
- 🌐 **Bypass Web Loader in Web Search**: Choose to bypass web content loading and use snippets directly in web search for faster, more reliable results when page loads are slow or blocked.
- 🚀 **Environment Variable: WEBUI_AUTH_TRUSTED_GROUPS_HEADER**: Now sync and manage user groups directly via trusted HTTP header, unlocking smoother single sign-on and identity integrations for organizations.
- 🏢 **Workspace Models Visibility Controls**: You can now hide workspace-level models from both the model selector and shared environments—keep your team focused and reduce clutter from rarely-used endpoints.
- 🛡️ **Copy Model Link**: You can now copy a direct link to any model—including those hidden from the selector—making sharing and onboarding others more seamless.
- 🔗 **Load Function Directly from URL**: Simplify custom function management—just paste any GitHub function URL into Open WebUI and import new functions in seconds.
- ⚙️ **Custom Name/Description for External Tool Servers**: Personalize and clarify external tool servers by assigning custom names and descriptions, making it easier to manage integrations in large-scale workspaces.
- 🌍 **Custom OpenAPI JSON URL Support for Tool Servers**: Supports specifying any custom OpenAPI JSON URL, unlocking more flexible integration with any backend for tool calls.
- 📊 **Source Field Now Displays in Non-Streaming Responses with Attachments**: When files or knowledge are attached, the "source" field now appears for all responses, even in non-streaming mode—enabling improved citation workflow.
- 🎛 **Pinned Chats**: Reduced payload size on pinned chat requests—leading to faster load times and less data usage, especially on busy warehouses.
- 🛠 **Import/Export Default Prompt Suggestions**: Enjoy one-click import/export of prompt suggestions, making it much easier to share, reuse, and manage best practices across teams or deployments.
- 🍰 **Banners Now Sortable from Admin Settings**: Quickly re-order or prioritize banners, letting you highlight the most critical info for your team.
- 🛠 **Advanced Chat Parameters—Clearer Ollama Support Labels**: Parameters and advanced settings now explicitly indicate if they are Ollama-specific, reducing confusion and improving setup accuracy.
- 🤏 **Scroll Bar Thumb Improved for Better Visibility**: Enhanced scrollbar styling makes navigation more accessible and visually intuitive.
- 🗄️ **Modal Redesign for Archived and User Chat Listings**: Clean, modern modal interface for browsing archived and user-specific chats makes locating conversations faster and more pleasant.
- 📝 **Add/Edit Memory Modal UX**: Memory modals are now larger and have resizable input fields, supporting easier editing of long or complex memory content.
- 🏆 **Translation & Localization Enhancements**: Major upgrades to Chinese (Simplified & Traditional), Korean, Russian, German, Danish, Finnish—not just fixing typos, but consistency, tone, and terminology for a more natural native-language experience.
- ⚡ **General Backend Stability & Security Enhancements**: Various backend refinements ensure a more resilient, reliable, and secure platform for smoother operation and peace of mind.

### Fixed

- 🖼️ **Image Generation with Allowed File Extensions Now Works Reliably**: Ensure seamless image generation even when strict file extension rules are set—no more blocked creative workflows due to technical hiccups.
- 🗂 **Remove Leading Dot for File Extension Check**: Fixed an issue where file validation failed because of a leading dot, making file uploads and knowledge management more robust.
- 🏷️ **Correct Local/External Model Classification**: The platform now accurately distinguishes between local and external models—preventing local models from showing up as external (and vice versa)—ensuring seamless setup, clarity, and management of your AI model endpoints.
- 📄 **External Document Loader Now Functions as Intended**: External document loaders are reliably invoked, ensuring smoother knowledge ingestion from external sources—expanding your RAG and knowledge workflows.
- 🎯 **Correct Handling of Toggle Filters**: Toggle filters are now robustly managed, preventing accidental auto-activation and ensuring user preferences are always respected.
- 🗃 **S3 Tagging Character Restrictions Fixed**: Tags for files in S3 now automatically meet Amazon’s allowed character set, avoiding upload errors and ensuring cross-cloud compatibility.
- 🛡️ **Authentication Now Uses Password Hash When Duplicate Emails Exist**: Ensures account security and prevents access issues if duplicate emails are present in your system.

### Changed

- 🧩 **Admin Settings: OAuth Redirects Now Use WEBUI_URL**: The OAuth redirect URL is now based on the explicitly set WEBUI_URL, ensuring single sign-on and identity provider integrations always send users to the correct frontend.

### Removed

- 💡 **Duplicate/Typo Component Removals**: Obsolete components have been cleaned up, reducing confusion and improving overall code quality for the team.
- 🚫 **Streaming Upsert in Pinecone Removed**: Removed streaming upsert references for better compatibility and future-proofing with latest Pinecone SDK updates.

## [0.6.10] - 2025-05-19

### Added

- 🧩 **Experimental Azure OpenAI Support**: Instantly connect to Azure OpenAI endpoints by simply pasting your Azure OpenAI URL into the model connections—bringing flexible, enterprise-grade AI integration directly to your workflow.
- 💧 **Watermark AI Responses**: Easily add a visible watermark to AI-generated responses for clear content provenance and compliance with EU AI regulations—perfect for regulated environments and transparent communication.
- 🔍 **Enhanced Search Experience with Dedicated Modal**: Enjoy a modern, powerful search UI in a dedicated modal (open with Ctrl/Cmd + K) accessible from anywhere—quickly find chats, models, or content and boost your productivity.
- 🔲 **"Toggle" Filter Type for Chat Input**: Add interactive toggle filters (e.g. Web Search, Image, Code Interpreter) right into the chat input—giving you one-click control to activate features and simplifying the chat configuration process.
- 🧰 **Granular Model Capabilities Editor**: Define detailed capabilities and feature access for each AI model directly from the model editor—enabling tailored behavior, modular control, and a more customized AI environment for every team or use case.
- 🌐 **Flexible Local and External Connection Support**: Now you can designate any AI connection—whether OpenAI, Ollama, or others—as local or external, enabling seamless setup for on-premise, self-hosted, or cloud configurations and giving you maximum control and flexibility.
- 🗂️ **Allowed File Extensions for RAG**: Gain full control over your Retrieval-Augmented Generation (RAG) workflows by specifying exactly which file extensions are permitted for upload, improving security and relevance of indexed documents.
- 🔊 **Enhanced Audio Transcription Logic**: Experience smoother, more reliable audio transcription—very long audio files are now automatically split and processed in segments, preventing errors and ensuring even challenging files are transcribed seamlessly, all part of a broader stability upgrade for robust media workflows.
- 🦾 **External Document Loader Support**: Enhance knowledge base building by integrating documents using external loaders from a wide range of data sources, expanding what your AI can read and process.
- 📝 **Preview Button for Code Artifacts**: Instantly jump from an HTML code block to its associated artifacts page with the click of a new preview button—speeding up review and streamlining analysis.
- 🦻 **Screen Reader Support for Response Messages**: All chat responses are now fully compatible with screen readers, making the platform more inclusive and accessible for everyone.
- 🧑‍💼 **Customizable Pending User Overlay**: You can now tailor the overlay title and content shown to pending users, ensuring onboarding messaging is perfectly aligned with your organization’s tone and requirements.
- 🔐 **Option to Disable LDAP Certificate Validation**: You can now disable LDAP certificate validation for maximum flexibility in diverse IT environments—making integrations and troubleshooting much easier.
- 🎯 **Workspace Search by Username or Email**: Easily search across workspace pages using any username or email address, streamlining user and resource management.
- 🎨 **High Contrast & Dark Mode Enhancements**: Further improved placeholder, input, suggestion, toast, and model selector contrasts—including a dedicated placeholder dark mode—for more comfortable viewing in all lighting conditions.
- 🛡️ **Refined Security for Pipelines & Model Uploads**: Strengthened safeguards against path traversal vulnerabilities during uploads—ensuring your platform’s document and model management remains secure.
- 🌏 **Major Localization Upgrades**: Comprehensive translation updates and improvements across Korean, Bulgarian, Catalan, Japanese, Italian, Traditional Chinese, and Spanish—including more accurate AI terminology for clarity; your experience is now more natural, inclusive, and professional everywhere.
- 🦾 **General Backend Stability & Security**: Multiple backend improvements (including file upload, command navigation, and logging refactorings) deliver increased resilience, better error handling, and a more robust platform for all users.

### Fixed

- ✅ **Evaluation Feedback Endpoint Reliability**: Addressed issues with feedback submission endpoints to ensure seamless user feedback collection on model responses.
- 🫰 **Model List State Fixes**: Resolved issues where model status toggles in the workspace page might inadvertently switch or confuse state, making the management of active/inactive models more dependable.
- ✍️ **Admin Signup Logic**: Admin self-signup experience and validation flow is smoother and more robust.
- 🔁 **Signout Redirect Flow Improved**: Logging out now redirects more reliably, reducing confusion and making session management seamless.

## [0.6.9] - 2025-05-10

### Added

- 📝 **Edit Attached Images/Files in Messages**: You can now easily edit your sent messages by removing attached files—streamlining document management, correcting mistakes on the fly, and keeping your chats clutter-free.
- 🚨 **Clear Alerts for Private Task Models**: When interacting with private task models, the UI now clearly alerts you—making it easier to understand resource availability and access, reducing confusion during workflow setup.

### Fixed

- 🛡️ **Confirm Dialog Focus Trap Reliability**: The focus now stays correctly within confirmation dialogs, ensuring keyboard navigation and accessibility is seamless and preventing accidental operations—especially helpful during critical or rapid workflows.
- 💬 **Temporary Chat Admin Controls & Session Cleanliness**: Admins are now able to properly enable temporary chat mode without errors, and previous session prompts or tool selections no longer carry over—delivering a fresh, predictable, and consistent temporary chat experience every time.
- 🤖 **External Reranker Integration Functionality Restored**: External reranker integrations now work correctly, allowing you to fully leverage advanced ranking services for sharper, more relevant search results in your RAG and knowledge base workflows.

## [0.6.8] - 2025-05-10

### Added

- 🏆 **External Reranker Support for Knowledge Base Search**: Supercharge your Retrieval-Augmented Generation (RAG) workflows with the new External Reranker integration; easily plug in advanced reranking services via the UI to deliver sharper and more relevant search results, accelerating research and insight discovery.
- 📤 **Unstylized PDF Export Option (Reduced File Size)**: When exporting chat transcripts or documents, you can now choose an unstylized PDF export for snappier downloads, minimal file size, and clean data archiving—perfect for large-scale storage or sharing.
- 📝 **Vazirmatn Font for Persian & Arabic**: Arabic and Persian users will now see their text beautifully rendered with the specialized Vazirmatn font for an improved localized reading experience.
- 🏷️ **SharePoint Tenant ID Support for OneDrive**: You can now specify a SharePoint tenant ID in OneDrive settings for seamless authentication and granular enterprise integration.
- 👤 **Refresh OAuth Profile Picture**: Your OAuth profile picture now updates in real-time, ensuring your presence and avatar always match your latest identity across integrated platforms.
- 🔧 **Milvus Configuration Improvements**: Configure index and metric types for Milvus directly within settings; take full control of your vector database for more accurate and robust AI search experiences.
- 🛡️ **S3 Tagging Toggle for Compatibility**: Optional S3 tagging via an environment toggle grants full compatibility with all storage backends—including those that don’t support tagging like Cloudflare R2—ensuring error-free attachment and document management.
- 👨‍🦯 **Icon Button Accessibility Improvements**: Key interactive icon-buttons now include aria-labels and ARIA descriptions, so screen readers provide precise guidance about what action each button performs for improved accessibility.
- ♿ **Enhanced Accessibility with Modal Focus Trap**: Modal dialogs and pop-ups now feature a focus trap and improved ARIA roles, ensuring seamless navigation and screen reader support—making the interface friendlier for everyone, including keyboard and assistive tech users.
- 🏃 **Improved Admin User List Loading Indicator**: The user list loading experience is now clearer and more responsive in the admin panel.
- 🧑‍🤝‍🧑 **Larger Admin User List Page Size**: Admins can now manage up to 30 users per page in the admin interface, drastically reducing pagination and making large user teams easier and faster to manage.
- 🌠 **Default Code Interpreter Prompt Clarified**: The built-in code interpreter prompt is now more explicit, preventing AI from wrapping code in Markdown blocks when not needed—ensuring properly formatted code runs as intended every time.
- 🧾 **Improved Default Title Generation Prompt Template**: Title generation now uses a robust template for reliable JSON output, improving chat organization and searchability.
- 🔗 **Support Jupyter Notebooks with Non-Root Base URLs**: Notebook-based code execution now supports non-root deployed Jupyter servers, granting full flexibility for hybrid or multi-user setups.
- 📰 **UI Scrollbar Always Visible for Overflow Tools**: When available tools overflow the display, the scrollbar is now always visible and there’s a handy "show all" toggle, making navigation of large toolsets snappier and more intuitive.
- 🛠️ **General Backend Refactoring for Stability**: Multiple under-the-hood improvements have been made across backend components, ensuring smoother performance, fewer errors, and a more reliable overall experience for all users.
- 🚀 **Optimized Web Search for Faster Results**: Web search speed and performance have been significantly enhanced, delivering answers and sources in record time to accelerate your research-heavy workflows.
- 💡 **More Supported Languages**: Expanded language support ensures an even wider range of users can enjoy an intuitive and natural interface in their native tongue.

### Fixed

- 🏃‍♂️ **Exhausting Workers in Nginx Reverse Proxy Due to Websocket Fix**: Websocket sessions are now fully compatible behind Nginx, eliminating worker exhaustion and restoring 24/7 reliability for real-time chats even in complex deployments.
- 🎤 **Audio Transcription Issue with OpenAI Resolved**: OpenAI-based audio transcription now handles WebM and newer formats without error, ensuring seamless voice-to-text workflows every time.
- 👉 **Message Input RTL Issue Fixed**: The chat message input now displays correctly for right-to-left languages, creating a flawless typing and reading experience for Arabic, Hebrew, and more.
- 🀄 **Katex: Proper Rendering of Chinese Characters Next to Math**: Math formulas now render perfectly even when directly adjacent to Chinese (CJK) characters, improving visual clarity for multilingual teams and cross-language documents.
- 🔂 **Duplicate Web Search URLs Eliminated**: Search results now reliably filter out URL duplicates, so your knowledge and search citations are always clean, trimmed, and easy to review.
- 📄 **Markdown Rendering Fixed in Knowledge Bases**: Markdown is now displayed correctly within knowledge bases, enabling better formatting and clarity of information-rich files.
- 🗂️ **LDAP Import/Loading Issue Resolved**: LDAP user imports process correctly, ensuring smooth onboarding and access without interruption.
- 🌎 **Pinecone Batch Operations and Async Safety**: All Pinecone operations (batch insert, upsert, delete) now run efficiently and safely in an async environment, boosting performance and preventing slowdowns in large-scale RAG jobs.

## [0.6.7] - 2025-05-07

### Added

- 🌐 **Custom Azure TTS API URL Support Added**: You can now define a custom Azure Text-to-Speech endpoint—enabling flexibility for enterprise deployments and regional compliance.
- ⚙️ **TOOL_SERVER_CONNECTIONS Environment Variable Suppor**: Easily configure and deploy tool servers via environment variables, streamlining setup and enabling faster enterprise provisioning.
- 👥 **Enhanced OAuth Group Handling as String or List**: OAuth group data can now be passed as either a list or a comma-separated string, improving compatibility with varied identity provider formats and reducing onboarding friction.

### Fixed

- 🧠 **Embedding with Ollama Proxy Endpoints Restored**: Fixed an issue where missing API config broke embedding for proxied Ollama models—ensuring consistent performance and compatibility.
- 🔐 **OIDC OAuth Login Issue Resolved**: Users can once again sign in seamlessly using OpenID Connect-based OAuth, eliminating login interruptions and improving reliability.
- 📝 **Notes Feature Access Fixed for Non-Admins**: Fixed an issue preventing non-admin users from accessing the Notes feature, restoring full cross-role collaboration capabilities.
- 🖼️ **Tika Loader Image Extraction Problem Resolved**: Ensured TikaLoader now processes 'extract_images' parameter correctly, restoring complete file extraction functionality in document workflows.
- 🎨 **Automatic1111 Image Model Setting Applied Properly**: Fixed an issue where switching to a specific image model via the UI wasn’t reflected in generation, re-enabling full visual creativity control.
- 🏷️ **Multiple XML Tags in Messages Now Parsed Correctly**: Fixed parsing issues when messages included multiple XML-style tags, ensuring clean and unbroken rendering of rich content in chats.
- 🖌️ **OpenAI Image Generation Issues Resolved**: Resolved broken image output when using OpenAI’s image generation, ensuring fully functional visual creation workflows.
- 🔎 **Tool Server Settings UI Privacy Restored**: Prevented restricted users from accessing tool server settings via search—restoring tight permissions control and safeguarding sensitive configurations.
- 🎧 **WebM Audio Transcription Now Supported**: Fixed an issue where WebM files failed during audio transcription—these formats are now fully supported, ensuring smoother voice note workflows and broader file compatibility.

## [0.6.6] - 2025-05-05

### Added

- 📝 **AI-Enhanced Notes (With Audio Transcription)**: Effortlessly create notes, attach meeting or voice audio, and let the AI instantly enhance, summarize, or refine your notes using audio transcriptions—making your documentation smarter, cleaner, and more insightful with minimal effort.
- 🔊 **Meeting Audio Recording & Import**: Seamlessly record audio from your meetings or capture screen audio and attach it to your notes—making it easier to revisit, annotate, and extract insights from important discussions.
- 📁 **Import Markdown Notes Effortlessly**: Bring your existing knowledge library into Open WebUI by importing your Markdown notes, so you can leverage all advanced note management and AI features right away.
- 👥 **Notes Permissions by User Group**: Fine-tune access and editing rights for notes based on user roles or groups, so you can delegate writing or restrict sensitive information as needed.
- ☁️ **OneDrive & SharePoint Integration**: Keep your content in sync by connecting notes and files directly with OneDrive or SharePoint—unlocking fast enterprise import/export and seamless collaboration with your existing workflows.
- 🗂️ **Paginated User List in Admin Panel**: Effortlessly manage and search through large teams via the new paginated user list—saving time and streamlining user administration in big organizations.
- 🕹️ **Granular Chat Share & Export Permissions**: Enjoy enhanced control over who can share or export chats, enabling tighter governance and privacy in team and enterprise settings.
- 🛑 **User Role Change Confirmation Dialog**: Reduce accidental privilege changes with a required confirmation step before updating user roles—improving security and preventing costly mistakes in team management.
- 🚨 **Audit Log for Failed Login Attempts**: Quickly detect unauthorized access attempts or troubleshoot user login problems with detailed logs of failed authentication right in the audit trail.
- 💡 **Dedicated 'Generate Title' Button for Chats**: Swiftly organize every conversation—tap the new button to let AI create relevant, clear titles for all your chats, saving time and reducing clutter.
- 💬 **Notification Sound Always-On Option**: Take control of your notifications by setting sound alerts to always play—helping you stay on top of important updates in busy environments.
- 🆔 **S3 File Tagging Support**: Uploaded files to S3 now include tags for better organization, searching, and integration with your file management policies.
- 🛡️ **OAuth Blocked Groups Support**: Gain more control over group-based access by explicitly blocking specified OAuth groups—ideal for complex identity or security requirements.
- 🚀 **Optimized Faster Web Search & Multi-Threaded Queries**: Enjoy dramatically faster web search and RAG (retrieval augmented generation) with revamped multi-threaded search—get richer, more accurate results in less time.
- 🔍 **All-Knowledge Parallel Search**: Searches across your entire knowledge base now happen in parallel even in non-hybrid mode, speeding up responses and improving knowledge accuracy for every question.
- 🌐 **New Firecrawl & Yacy Web Search Integrations**: Expand your world of information with two new advanced search engines—Firecrawl for deeper web insight and Yacy for decentralized, privacy-friendly search capabilities.
- 🧠 **Configurable Docling OCR Engine & Language**: Use environment variables to fine-tune Docling OCR engine and supported languages for smarter, more tailored document extraction and RAG workflows.
- 🗝️ **Enhanced Sentence Transformers Configuration**: Added new environment variables for easier set up and advanced customization of Sentence Transformers—ensuring best fit for your embedding needs.
- 🌲 **Pinecone Vector Database Integration**: Index, search, and manage knowledge at enterprise scale with full native support for Pinecone as your vector database—effortlessly handle even the biggest document sets.
- 🔄 **Automatic Requirements Installation for Tools & Functions**: Never worry about lost dependencies on restart—external function and tool requirements are now auto-installed at boot, ensuring tools always “just work.”
- 🔒 **Automatic Sign-Out on Token Expiry**: Security is smarter—users are now automatically logged out if their authentication token expires, protecting sensitive content and ensuring compliance without disruption.
- 🎬 **Automatic YouTube Embed Detection**: Paste YouTube links and see instant in-chat video embeds—no more manual embedding, making knowledge sharing and media consumption even easier for every team.
- 🔄 **Expanded Language & Locale Support**: Translations for Danish, French, Russian, Traditional Chinese, Simplified Chinese, Thai, Catalan, German, and Korean have been upgraded, offering smoother, more natural user experiences across the platform.

### Fixed

- 🔒 **Tighter HTML Token Security**: HTML rendering is now restricted to admin-uploaded tokens only, reducing any risk of XSS and keeping your data safe.
- 🔐 **Refined HTML Security and Token Handling**: Further hardened how HTML tokens and content are handled, guaranteeing even stronger resistance to security vulnerabilities and attacks.
- 🔏 **Correct Model Usage with Ollama Proxy Prefixes**: Enhanced model reference handling so proxied models in Ollama always download and run correctly—even when using custom prefixes.
- 📥 **Video File Upload Handling**: Prevented video files from being misclassified as text, fixing bugs with uploads and ensuring media files work as expected.
- 🔄 **No More Dependent WebSocket Sequential Delays**: Streamlined WebSocket operation to prevent delays and maintain snappy real-time collaboration, especially in multi-user environments.
- 🛠️ **More Robust Action Module Execution**: Multiple actions in a module now trigger as designed, increasing automation and scripting flexibility.
- 📧 **Notification Webhooks**: Ensured that notification webhooks are always sent for user events, even when the user isn’t currently active.
- 🗂️ **Smarter Knowledge Base Reindexing**: Knowledge reindexing continues even when corrupt or missing collections are encountered, keeping your search features running reliably.
- 🏷️ **User Import with Profile Images**: When importing users, their profile images now come along—making onboarding and collaboration visually clearer from day one.
- 💬 **OpenAI o-Series Universal Support**: All OpenAI o-series models are now seamlessly recognized and supported, unlocking more advanced capabilities and model choices for every workflow.

### Changed

- 📜 **Custom License Update & Contributor Agreement**: Open WebUI now operates under a custom license with Contributor License Agreement required by default—see https://docs.openwebui.com/license/ for details, ensuring sustainable open innovation for the community.
- 🔨 **CUDA Docker Images Updated to 12.8**: Upgraded CUDA image support for faster, more compatible model inference and futureproof GPU performance in your AI infrastructure.
- 🧱 **General Backend Refactoring for Reliability**: Continuous stability improvements streamline backend logic, reduce errors, and lay a stronger foundation for the next wave of feature releases—all under the hood for a more dependable WebUI.

## [0.6.5] - 2025-04-14

### Added

- 🛂 **Granular Voice Feature Permissions Per User Group**: Admins can now separately manage access to Speech-to-Text (record voice), Text-to-Speech (read aloud), and Tool Calls for each user group—giving teams tighter control over voice features and enhanced governance across roles.
- 🗣️ **Toggle Voice Activity Detection (VAD) for Whisper STT**: New environment variable lets you enable/disable VAD filtering with built-in Whisper speech-to-text, giving you flexibility to optimize for different audio quality and response accuracy levels.
- 📋 **Copy Formatted Response Mode**: You can now enable “Copy Formatted” in Settings > Interface to copy AI responses exactly as styled (with rich formatting, links, and structure preserved), making it faster and cleaner to paste into documents, emails, or reports.
- ⚙️ **Backend Stability and Performance Enhancements**: General backend refactoring improves system resilience, consistency, and overall reliability—offering smoother performance across workflows whether chatting, generating media, or using external tools.
- 🌎 **Translation Refinements Across Multiple Languages**: Updated translations deliver smoother language localization, clearer labels, and improved international usability throughout the UI—ensuring a better experience for non-English speakers.

### Fixed

- 🛠️ **LDAP Login Reliability Restored**: Resolved a critical issue where some LDAP setups failed due to attribute parsing—ensuring consistent, secure, and seamless user authentication across enterprise deployments.
- 🖼️ **Image Generation in Temporary Chats Now Works Properly**: Fixed a bug where image outputs weren’t generated during temporary chats—visual content can now be used reliably in all chat modes without interruptions.

## [0.6.4] - 2025-04-12

### Fixed

- 🛠️ **RAG_TEMPLATE Display Issue Resolved**: Fixed a formatting problem where the custom RAG_TEMPLATE wasn't correctly rendered in the interface—ensuring that custom retrieval prompts now appear exactly as intended for more reliable prompt engineering.

## [0.6.3] - 2025-04-12

### Added

- 🧪 **Auto-Artifact Detection Toggle**: Automatically detects artifacts in results—but now you can disable this behavior under advanced settings for full control.
- 🖼️ **Widescreen Mode for Shared Chats**: Shared link conversations now support widescreen layouts—perfect for presentations or easier review across wider displays.
- 🔁 **Reindex Knowledge Files on Demand**: Admins can now trigger reindexing of all knowledge files after changing embeddings—ensuring immediate alignment with new models for optimal RAG performance.
- 📄 **OpenAPI YAML Format Support**: External tools can now use YAML-format OpenAPI specs—making integration simpler for developers familiar with YAML-based configurations.
- 💬 **Message Content Copy Behavior**: Copy action now excludes 'details' tags—streamlining clipboard content when sharing or pasting summaries elsewhere.
- 🧭 **Sougou Web Search Integration**: New search engine option added—enhancing global relevance and diversity of search sources for multilingual users.
- 🧰 **Frontend Web Loader Engine Configuration**: Admins can now set preferred web loader engine for RAG workflows directly from the frontend—offering more control across setups.
- 👥 **Multi-Model Chat Permission Control**: Admins can manage access to multi-model chats per user group—allowing tighter governance in team environments.
- 🧱 **Persistent Configuration Can Be Disabled**: New environment variable lets advanced users and hosts turn off persistent configs—ideal for volatile or stateless deployments.
- 🧠 **Elixir Code Highlighting Support**: Elixir syntax is now beautifully rendered in code blocks—perfect for developers using this language in AI or automation projects.
- 🌐 **PWA External Manifest URL Support**: You can now define an external manifest.json—integrate Open WebUI seamlessly in managed or proxy-based PWA environments like Cloudflare Zero Trust.
- 🧪 **Azure AI Speech-to-Text Provider Integration**: Easily transcribe large audio files (up to 200MB) with high accuracy using Microsoft's Azure STT—fully configurable in Audio Settings.
- 🔏 **PKCE (Code Challenge Method) Support for OIDC**: Enhance your OIDC login security with Proof Key for Code Exchange—ideal for zero-trust and native client apps.
- ✨ **General UI/UX Enhancements**: Numerous refinements across layout, styling, and tool interactions—reducing visual noise and improving overall usability across key workflows.
- 🌍 **Translation Updates Across Multiple Languages**: Refined Catalan, Russian, Chinese (Simplified & Traditional), Hungarian, and Spanish translations for clearer navigation and instructions globally.

### Fixed

- 💥 **Chat Completion Error with Missing Models Resolved**: Fixed internal server error when referencing a model that doesn’t exist—ensuring graceful fallback and clear error guidance.
- 🔧 **Correct Knowledge Base Citations Restored**: Citations generated by RAG workflows now show accurate references—ensuring verifiability in outputs from sourced content.
- 🎙️ **Broken OGG/WebM Audio Upload Handling for OpenAI Fixed**: Uploading OGG or WebM files now converts properly to WAV before transcription—restoring accurate AI speech recognition workflows.
- 🔐 **Tool Server 'Session' Authentication Restored**: Previously broken session auth on external tool servers is now fully functional—ensuring secure and seamless access to connected tools.
- 🌐 **Folder-Based Chat Rename Now Updates Correctly**: Renaming chats in folders now reflects instantly everywhere—improving chat organization and clarity.
- 📜 **KaTeX Overflow Displays Fixed**: Math expressions now stay neatly within message bounds—preserving layout consistency even with long formulas.
- 🚫 **Stopping Ongoing Chat Fixed**: You can now return to an active (ongoing) chat and stop generation at any time—ensuring full control over sessions.
- 🔧 **TOOL_SERVERS / TOOL_SERVER_CONNECTIONS Indexing Issue Fixed**: Fixed a mismatch between tool lists and their access paths—restoring full function and preventing confusion in tool management.
- 🔐 **LDAP Login Handles Multiple Emails**: When LDAP returns multiple email attributes, the first valid one is now used—ensuring login success and account consistency.
- 🧩 **Model Visibility Toggle Fix**: Toggling model visibility now works even for untouched models—letting admins smoothly manage user access across base models.
- ⚙️ **Cross-Origin manifest.json Now Loads Properly**: Compatibility issues with Cloudflare Zero Trust (and others) resolved, allowing manifest.json to load behind authenticated proxies.

### Changed

- 🔒 **Default Access Scopes Set to Private for All Resources**: Models, tools, and knowledge are now private by default when created—ensuring better baseline security and visibility controls.
- 🧱 **General Backend Refactoring for Stability**: Numerous invisible improvements enhance backend scalability, security, and maintainability—powering upcoming features with a stronger foundation.
- 🧩 **Stable Dependency Upgrades**: Updated key platform libraries—Chromadb (0.6.3), pgvector (0.4.0), Azure Identity (1.21.0), and Youtube Transcript API (1.0.3)—for improved compatibility, functionality, and security.

## [0.6.2] - 2025-04-06

### Added

- 🌍 **Improved Global Language Support**: Expanded and refined translations across multiple languages to enhance clarity and consistency for international users.

### Fixed

- 🛠️ **Accurate Tool Descriptions from OpenAPI Servers**: External tools now use full endpoint descriptions instead of summaries when generating tool specifications—helping AI models understand tool purpose more precisely and choose the right tool more accurately in tool workflows.
- 🔧 **Precise Web Results Source Attribution**: Fixed a key issue where all web search results showed the same source ID—now each result gets its correct and distinct source, ensuring accurate citations and traceability.
- 🔍 **Clean Web Search Retrieval**: Web search now retains only results from URLs where real content was successfully fetched—improving accuracy and removing empty or broken links from citations.
- 🎵 **Audio File Upload Response Restored**: Resolved an issue where uploading audio files did not return valid responses, restoring smooth file handling for transcription and audio-based workflows.

### Changed

- 🧰 **General Backend Refactoring**: Multiple behind-the-scenes improvements streamline backend performance, reduce complexity, and ensure a more stable, maintainable system overall—making everything smoother without changing your workflow.

## [0.6.1] - 2025-04-05

### Added

- 🛠️ **Global Tool Servers Configuration**: Admins can now centrally configure global external tool servers from Admin Settings > Tools, allowing seamless sharing of tool integrations across all users without manual setup per user.
- 🔐 **Direct Tool Usage Permission for Users**: Introduced a new user-level permission toggle that grants non-admin users access to direct external tools, empowering broader team collaboration while maintaining control.
- 🧠 **Mistral OCR Content Extraction Support**: Added native support for Mistral OCR as a high-accuracy document loader, drastically improving text extraction from scanned documents in RAG workflows.
- 🖼️ **Tools Indicator UI Redesign**: Enhanced message input now smartly displays both built-in and external tools via a unified dropdown, making it simpler and more intuitive to activate tools during conversations.
- 📄 **RAG Prompt Improved and More Coherent**: Default RAG system prompt has been revised to be more clear and citation-focused—admins can leave the template field empty to use this new gold-standard prompt.
- 🧰 **Performance & Developer Improvements**: Major internal restructuring of several tool-related components, simplifying styling and merging external/internal handling logic, resulting in better maintainability and performance.
- 🌍 **Improved Translations**: Updated translations for Tibetan, Polish, Chinese (Simplified & Traditional), Arabic, Russian, Ukrainian, Dutch, Finnish, and French to improve clarity and consistency across the interface.

### Fixed

- 🔑 **External Tool Server API Key Bug Resolved**: Fixed a critical issue where authentication headers were not being sent when calling tools from external OpenAPI tool servers, ensuring full security and smooth tool operations.
- 🚫 **Conditional Export Button Visibility**: UI now gracefully hides export buttons when there's nothing to export in models, prompts, tools, or functions, improving visual clarity and reducing confusion.
- 🧪 **Hybrid Search Failure Recovery**: Resolved edge case in parallel hybrid search where empty or unindexed collections caused backend crashes—these are now cleanly skipped to ensure system stability.
- 📂 **Admin Folder Deletion Fix**: Addressed an issue where folders created in the admin workspace couldn't be deleted, restoring full organizational flexibility for admins.
- 🔐 **Improved Generic Error Feedback on Login**: Authentication errors now show simplified, non-revealing messages for privacy and improved UX, especially with federated logins.
- 📝 **Tool Message with Images Improved**: Enhanced how tool-generated messages with image outputs are shown in chat, making them more readable and consistent with the overall UI design.
- ⚙️ **Auto-Exclusion for Broken RAG Collections**: Auto-skips document collections that fail to fetch data or return "None", preventing silent errors and streamlining retrieval workflows.
- 📝 **Docling Text File Handling Fix**: Fixed file parsing inconsistency that broke docling-based RAG functionality for certain plain text files, ensuring wider file compatibility.

## [0.6.0] - 2025-03-31

### Added

- 🧩 **External Tool Server Support via OpenAPI**: Connect Open WebUI to any OpenAPI-compatible REST server instantly—offering immediate integration with thousands of developer tools, SDKs, and SaaS systems for powerful extensibility. Learn more: https://github.com/open-webui/openapi-servers
- 🛠️ **MCP Server Support via MCPO**: You can now convert and expose your internal MCP tools as interoperable OpenAPI HTTP servers within Open WebUI for seamless, plug-n-play AI toolchain creation. Learn more: https://github.com/open-webui/mcpo
- 📨 **/messages Chat API Endpoint Support**: For power users building external AI systems, new endpoints allow precise control of messages asynchronously—feed long-running external responses into Open WebUI chats without coupling with the frontend.
- 📝 **Client-Side PDF Generation**: PDF exports are now generated fully client-side for drastically improved output quality—perfect for saving conversations or documents.
- 💼 **Enforced Temporary Chats Mode**: Admins can now enforce temporary chat sessions by default to align with stringent data retention and compliance requirements.
- 🌍 **Public Resource Sharing Permission Controls**: Fine-grained user group permissions now allow enabling/disabling public sharing for models, knowledge, prompts, and tools—ideal for privacy, team control, and internal deployments.
- 📦 **Custom pip Options for Tools/Functions**: You can now specify custom pip installation options with "PIP_OPTIONS", "PIP_PACKAGE_INDEX_OPTIONS" environment variables—improving compatibility, support for private indexes, and better control over Python environments.
- 🔢 **Editable Message Counter**: You can now double-click the message count number and jump straight to editing the index—quickly navigate complex chats or regenerate specific messages precisely.
- 🧠 **Embedding Prefix Support Added**: Add custom prefixes to your embeddings for instruct-style tokens, enabling stronger model alignment and more consistent RAG performance.
- 🙈 **Ability to Hide Base Models**: Optionally hide base models from the UI, helping users streamline model visibility and limit access to only usable endpoints..
- 📚 **Docling Content Extraction Support**: Open WebUI now supports Docling as a content extraction engine, enabling smarter and more accurate parsing of complex file formats—ideal for advanced document understanding and Retrieval-Augmented Generation (RAG) workflows.
- 🗃️ **Redis Sentinel Support Added**: Enhance deployment redundancy with support for Redis Sentinel for highly available, failover-safe Redis-based caching or pub/sub.
- 📚 **JSON Schema Format for Ollama**: Added support for defining the format using JSON schema in Ollama-compatible models, improving flexibility and validation of model outputs.
- 🔍 **Chat Sidebar Search "Clear” Button**: Quickly clear search filters in chat sidebar using the new ✖️ button—streamline your chat navigation with one click.
- 🗂️ **Auto-Focus + Enter Submit for Folder Name**: When creating a new folder, the system automatically enters rename mode with name preselected—simplifying your org workflow.
- 🧱 **Markdown Alerts Rendering**: Blockquotes with syntax hinting (e.g. ⚠️, ℹ️, ✅) now render styled Markdown alert banners, making messages and documentation more visually structured.
- 🔁 **Hybrid Search Runs in Parallel Now**: Hybrid (BM25 + embedding) search components now run in parallel—dramatically reducing response times and speeding up document retrieval.
- 📋 **Cleaner UI for Tool Call Display**: Optimized the visual layout of called tools inside chat messages for better clarity and reduced visual clutter.
- 🧪 **Playwright Timeout Now Configurable**: Default timeout for Playwright processes is now shorter and adjustable via environment variables—making web scraping more robust and tunable to environments.
- 📈 **OpenTelemetry Support for Observability**: Open WebUI now integrates with OpenTelemetry, allowing you to connect with tools like Grafana, Jaeger, or Prometheus for detailed performance insights and real-time visibility—entirely opt-in and fully self-hosted. Even if enabled, no data is ever sent to us, ensuring your privacy and ownership over all telemetry data.
- 🛠 **General UI Enhancements & UX Polish**: Numerous refinements across sidebar, code blocks, modal interactions, button alignment, scrollbar visibility, and folder behavior improve overall fluidity and usability of the interface.
- 🧱 **General Backend Refactoring**: Numerous backend components have been refactored to improve stability, maintainability, and performance—ensuring a more consistent and reliable system across all features.
- 🌍 **Internationalization Language Support Updates**: Added Estonian and Galician languages, improved Spanish (fully revised), Traditional Chinese, Simplified Chinese, Turkish, Catalan, Ukrainian, and German for a more localized and inclusive interface.

### Fixed

- 🧑‍💻 **Firefox Input Height Bug**: Text input in Firefox now maintains proper height, ensuring message boxes look consistent and behave predictably.
- 🧾 **Tika Blank Line Bug**: PDFs processed with Apache Tika 3.1.0.0 no longer introduce excessive blank lines—improving RAG output quality and visual cleanliness.
- 🧪 **CSV Loader Encoding Issues**: CSV files with unknown encodings now automatically detect character sets, resolving import errors in non-UTF-8 datasets.
- ✅ **LDAP Auth Config Fix**: Path to certificate file is now optional for LDAP setups, fixing authentication trouble for users without preconfigured cert paths.
- 📥 **File Deletion in Bypass Mode**: Resolved issue where files couldn’t be deleted from knowledge when “bypass embedding” mode was enabled.
- 🧩 **Hybrid Search Result Sorting & Deduplication Fixed**: Fixed citation and sorting issues in RAG hybrid and reranker modes, ensuring retrieved documents are shown in correct order per score.
- 🧷 **Model Export/Import Broken for a Single Model**: Fixed bug where individual models couldn’t be exported or re-imported, restoring full portability.
- 📫 **Auth Redirect Fix**: Logged-in users are now routed properly without unnecessary login prompts when already authenticated.

### Changed

- 🧠 **Prompt Autocompletion Disabled By Default**: Autocomplete suggestions while typing are now disabled unless explicitly re-enabled in user preferences—reduces distractions while composing prompts for advanced users.
- 🧾 **Normalize Citation Numbering**: Source citations now properly begin from "1" instead of "0"—improving consistency and professional presentation in AI outputs.
- 📚 **Improved Error Handling from Pipelines**: Pipelines now show the actual returned error message from failed tasks rather than generic "Connection closed"—making debugging far more user-friendly.

### Removed

- 🧾 **ENABLE_AUDIT_LOGS Setting Removed**: Deprecated setting “ENABLE_AUDIT_LOGS” has been fully removed—now controlled via “AUDIT_LOG_LEVEL” instead.

## [0.5.20] - 2025-03-05

### Added

- **⚡ Toggle Code Execution On/Off**: You can now enable or disable code execution, providing more control over security, ensuring a safer and more customizable experience.

### Fixed

- **📜 Pinyin Keyboard Enter Key Now Works Properly**: Resolved an issue where the Enter key for Pinyin keyboards was not functioning as expected, ensuring seamless input for Chinese users.
- **🖼️ Web Manifest Loading Issue Fixed**: Addressed inconsistencies with 'site.webmanifest', guaranteeing proper loading and representation of the app across different browsers and devices.
- **📦 Non-Root Container Issue Resolved**: Fixed a critical issue where the UI failed to load correctly in non-root containers, ensuring reliable deployment in various environments.

## [0.5.19] - 2025-03-04

### Added

- **📊 Logit Bias Parameter Support**: Fine-tune conversation dynamics by adjusting the Logit Bias parameter directly in chat settings, giving you more control over model responses.
- **⌨️ Customizable Enter Behavior**: You can now configure Enter to send messages only when combined with Ctrl (Ctrl+Enter) via Settings > Interface, preventing accidental message sends.
- **📝 Collapsible Code Blocks**: Easily collapse long code blocks to declutter your chat, making it easier to focus on important details.
- **🏷️ Tag Selector in Model Selector**: Quickly find and categorize models with the new tag filtering system in the Model Selector, streamlining model discovery.
- **📈 Experimental Elasticsearch Vector DB Support**: Now supports Elasticsearch as a vector database, offering more flexibility for data retrieval in Retrieval-Augmented Generation (RAG) workflows.
- **⚙️ General Reliability Enhancements**: Various stability improvements across the WebUI, ensuring a smoother, more consistent experience.
- **🌍 Updated Translations**: Refined multilingual support for better localization and accuracy across various languages.

### Fixed

- **🔄 "Stream" Hook Activation**: Fixed an issue where the "Stream" hook only worked when globally enabled, ensuring reliable real-time filtering.
- **📧 LDAP Email Case Sensitivity**: Resolved an issue where LDAP login failed due to email case sensitivity mismatches, improving authentication reliability.
- **💬 WebSocket Chat Event Registration**: Fixed a bug preventing chat event listeners from being registered upon sign-in, ensuring real-time updates work properly.

## [0.5.18] - 2025-02-27

### Fixed

- **🌐 Open WebUI Now Works Over LAN in Insecure Context**: Resolved an issue preventing Open WebUI from functioning when accessed over a local network in an insecure context, ensuring seamless connectivity.
- **🔄 UI Now Reflects Deleted Connections Instantly**: Fixed an issue where deleting a connection did not update the UI in real time, ensuring accurate system state visibility.
- **🛠️ Models Now Display Correctly with ENABLE_FORWARD_USER_INFO_HEADERS**: Addressed a bug where models were not visible when ENABLE_FORWARD_USER_INFO_HEADERS was set, restoring proper model listing.

## [0.5.17] - 2025-02-27

### Added

- **🚀 Instant Document Upload with Bypass Embedding & Retrieval**: Admins can now enable "Bypass Embedding & Retrieval" in Admin Settings > Documents, significantly speeding up document uploads and ensuring full document context is retained without chunking.
- **🔎 "Stream" Hook for Real-Time Filtering**: The new "stream" hook allows dynamic real-time message filtering. Learn more in our documentation (https://docs.openwebui.com/features/plugin/functions/filter).
- **☁️ OneDrive Integration**: Early support for OneDrive storage integration has been introduced, expanding file import options.
- **📈 Enhanced Logging with Loguru**: Backend logging has been improved with Loguru, making debugging and issue tracking far more efficient.
- **⚙️ General Stability Enhancements**: Backend and frontend refactoring improves performance, ensuring a smoother and more reliable user experience.
- **🌍 Updated Translations**: Refined multilingual support for better localization and accuracy across various languages.

### Fixed

- **🔄 Reliable Model Imports from the Community Platform**: Resolved import failures, allowing seamless integration of community-shared models without errors.
- **📊 OpenAI Usage Statistics Restored**: Fixed an issue where OpenAI usage metrics were not displaying correctly, ensuring accurate tracking of usage data.
- **🗂️ Deduplication for Retrieved Documents**: Documents retrieved during searches are now intelligently deduplicated, meaning no more redundant results—helping to keep information concise and relevant.

### Changed

- **📝 "Full Context Mode" Renamed for Clarity**: The "Full Context Mode" toggle in Web Search settings is now labeled "Bypass Embedding & Retrieval" for consistency across the UI.

## [0.5.16] - 2025-02-20

### Fixed

- **🔍 Web Search Retrieval Restored**: Resolved a critical issue that broke web search retrieval by reverting deduplication changes, ensuring complete and accurate search results once again.

## [0.5.15] - 2025-02-20

### Added

- **📄 Full Context Mode for Local Document Search (RAG)**: Toggle full context mode from Admin Settings > Documents to inject entire document content into context, improving accuracy for models with large context windows—ideal for deep context understanding.
- **🌍 Smarter Web Search with Agentic Workflows**: Web searches now intelligently gather and refine multiple relevant terms, similar to RAG handling, delivering significantly better search results for more accurate information retrieval.
- **🔎 Experimental Playwright Support for Web Loader**: Web content retrieval is taken to the next level with Playwright-powered scraping for enhanced accuracy in extracted web data.
- **☁️ Experimental Azure Storage Provider**: Early-stage support for Azure Storage allows more cloud storage flexibility directly within Open WebUI.
- **📊 Improved Jupyter Code Execution with Plots**: Interactive coding now properly displays inline plots, making data visualization more seamless inside chat interactions.
- **⏳ Adjustable Execution Timeout for Jupyter Interpreter**: Customize execution timeout (default: 60s) for Jupyter-based code execution, allowing longer or more constrained execution based on your needs.
- **▶️ "Running..." Indicator for Jupyter Code Execution**: A visual indicator now appears while code execution is in progress, providing real-time status updates on ongoing computations.
- **⚙️ General Backend & Frontend Stability Enhancements**: Extensive refactoring improves reliability, performance, and overall user experience for a more seamless Open WebUI.
- **🌍 Translation Updates**: Various international translation refinements ensure better localization and a more natural user interface experience.

### Fixed

- **📱 Mobile Hover Issue Resolved**: Users can now edit responses smoothly on mobile without interference, fixing a longstanding hover issue.
- **🔄 Temporary Chat Message Duplication Fixed**: Eliminated buggy behavior where messages were being unnecessarily repeated in temporary chat mode, ensuring a smooth and consistent conversation flow.

## [0.5.14] - 2025-02-17

### Fixed

- **🔧 Critical Import Error Resolved**: Fixed a circular import issue preventing 'override_static' from being correctly imported in 'open_webui.config', ensuring smooth system initialization and stability.

## [0.5.13] - 2025-02-17

### Added

- **🌐 Full Context Mode for Web Search**: Enable highly accurate web searches by utilizing full context mode—ideal for models with large context windows, ensuring more precise and insightful results.
- **⚡ Optimized Asynchronous Web Search**: Web searches now load significantly faster with optimized async support, providing users with quicker, more efficient information retrieval.
- **🔄 Auto Text Direction for RTL Languages**: Automatic text alignment based on language input, ensuring seamless conversation flow for Arabic, Hebrew, and other right-to-left scripts.
- **🚀 Jupyter Notebook Support for Code Execution**: The "Run" button in code blocks can now use Jupyter for execution, offering a powerful, dynamic coding experience directly in the chat.
- **🗑️ Message Delete Confirmation Dialog**: Prevent accidental deletions with a new confirmation prompt before removing messages, adding an additional layer of security to your chat history.
- **📥 Download Button for SVG Diagrams**: SVG diagrams generated within chat can now be downloaded instantly, making it easier to save and share complex visual data.
- **✨ General UI/UX Improvements and Backend Stability**: A refined interface with smoother interactions, improved layouts, and backend stability enhancements for a more reliable, polished experience.

### Fixed

- **🛠️ Temporary Chat Message Continue Button Fixed**: The "Continue Response" button for temporary chats now works as expected, ensuring an uninterrupted conversation flow.

### Changed

- **📝 Prompt Variable Update**: Deprecated square bracket '[]' indicators for prompt variables; now requires double curly brackets '{{}}' for consistency and clarity.
- **🔧 Stability Enhancements**: Error handling improved in chat history, ensuring smoother operations when reviewing previous messages.

## [0.5.12] - 2025-02-13

### Added

- **🛠️ Multiple Tool Calls Support for Native Function Mode**: Functions now can call multiple tools within a single response, unlocking better automation and workflow flexibility when using native function calling.

### Fixed

- **📝 Playground Text Completion Restored**: Addressed an issue where text completion in the Playground was not functioning.
- **🔗 Direct Connections Now Work for Regular Users**: Fixed a bug where users with the 'user' role couldn't establish direct API connections, enabling seamless model usage for all user tiers.
- **⚡ Landing Page Input No Longer Lags with Long Text**: Improved input responsiveness on the landing page, ensuring fast and smooth typing experiences even when entering long messages.
- **🔧 Parameter in Functions Fixed**: Fixed an issue where the reserved parameters wasn’t recognized within functions, restoring full functionality for advanced task-based automation.

## [0.5.11] - 2025-02-13

### Added

- **🎤 Kokoro-JS TTS Support**: A new on-device, high-quality text-to-speech engine has been integrated, vastly improving voice generation quality—everything runs directly in your browser.
- **🐍 Jupyter Notebook Support in Code Interpreter**: Now, you can configure Code Interpreter to run Python code not only via Pyodide but also through Jupyter, offering a more robust coding environment for AI-driven computations and analysis.
- **🔗 Direct API Connections for Private & Local Inference**: You can now connect Open WebUI to your private or localhost API inference endpoints. CORS must be enabled, but this unlocks direct, on-device AI infrastructure support.
- **🔍 Advanced Domain Filtering for Web Search**: You can now specify which domains should be included or excluded from web searches, refining results for more relevant information retrieval.
- **🚀 Improved Image Generation Metadata Handling**: Generated images now retain metadata for better organization and future retrieval.
- **📂 S3 Key Prefix Support**: Fine-grained control over S3 storage file structuring with configurable key prefixes.
- **📸 Support for Image-Only Messages**: Send messages containing only images, facilitating more visual-centric interactions.
- **🌍 Updated Translations**: German, Spanish, Traditional Chinese, and Catalan translations updated for better multilingual support.

### Fixed

- **🔧 OAuth Debug Logs & Username Claim Fixes**: Debug logs have been added for OAuth role and group management, with fixes ensuring proper OAuth username retrieval and claim handling.
- **📌 Citations Formatting & Toggle Fixes**: Inline citation toggles now function correctly, and citations with more than three sources are now fully visible when expanded.
- **📸 ComfyUI Maximum Seed Value Constraint Fixed**: The maximum allowed seed value for ComfyUI has been corrected, preventing unintended behavior.
- **🔑 Connection Settings Stability**: Addressed connection settings issues that were causing instability when saving configurations.
- **📂 GGUF Model Upload Stability**: Fixed upload inconsistencies for GGUF models, ensuring reliable local model handling.
- **🔧 Web Search Configuration Bug**: Fixed issues where web search filters and settings weren't correctly applied.
- **💾 User Settings Persistence Fix**: Ensured user-specific settings are correctly saved and applied across sessions.
- **🔄 OpenID Username Retrieval Enhancement**: Usernames are now correctly picked up and assigned for OpenID Connect (OIDC) logins.

## [0.5.10] - 2025-02-05

### Fixed

- **⚙️ System Prompts Now Properly Templated via API**: Resolved an issue where system prompts were not being correctly processed when used through the API, ensuring template variables now function as expected.
- **📝 '<thinking>' Tag Display Issue Fixed**: Fixed a bug where the 'thinking' tag was disrupting content rendering, ensuring clean and accurate text display.
- **💻 Code Interpreter Stability with Custom Functions**: Addressed failures when using the Code Interpreter with certain custom functions like Anthropic, ensuring smoother execution and better compatibility.

## [0.5.9] - 2025-02-05

### Fixed

- **💡 "Think" Tag Display Issue**: Resolved a bug where the "Think" tag was not functioning correctly, ensuring proper visualization of the model's reasoning process before delivering responses.

## [0.5.8] - 2025-02-05

### Added

- **🖥️ Code Interpreter**: Models can now execute code in real time to refine their answers dynamically, running securely within a sandboxed browser environment using Pyodide. Perfect for calculations, data analysis, and AI-assisted coding tasks!
- **💬 Redesigned Chat Input UI**: Enjoy a sleeker and more intuitive message input with improved feature selection, making it easier than ever to toggle tools, enable search, and interact with AI seamlessly.
- **🛠️ Native Tool Calling Support (Experimental)**: Supported models can now call tools natively, reducing query latency and improving contextual responses. More enhancements coming soon!
- **🔗 Exa Search Engine Integration**: A new search provider has been added, allowing users to retrieve up-to-date and relevant information without leaving the chat interface.
- **🌍 Localized Dates & Times**: Date and time formats now match your system locale, ensuring a more natural, region-specific experience.
- **📎 User Headers for External Embedding APIs**: API calls to external embedding services now include user-related headers.
- **🌍 "Always On" Web Search Toggle**: A new option under Settings > Interface allows users to enable Web Search by default—transform Open WebUI into your go-to search engine, ensuring AI-powered results with every query.
- **🚀 General Performance & Stability**: Significant improvements across the platform for a faster, more reliable experience.
- **🖼️ UI/UX Enhancements**: Numerous design refinements improving readability, responsiveness, and accessibility.
- **🌍 Improved Translations**: Chinese, Korean, French, Ukrainian and Serbian translations have been updated with refined terminologies for better clarity.

### Fixed

- **🔄 OAuth Name Field Fallback**: Resolves OAuth login failures by using the email field as a fallback when a name is missing.
- **🔑 Google Drive Credentials Restriction**: Ensures only authenticated users can access Google Drive credentials for enhanced security.
- **🌐 DuckDuckGo Search Rate Limit Handling**: Fixes issues where users would encounter 202 errors due to rate limits when using DuckDuckGo for web search.
- **📁 File Upload Permission Indicator**: Users are now notified when they lack permission to upload files, improving clarity on system restrictions.
- **🔧 Max Tokens Issue**: Fixes cases where 'max_tokens' were not applied correctly, ensuring proper model behavior.
- **🔍 Validation for RAG Web Search URLs**: Filters out invalid or unsupported URLs when using web-based retrieval augmentation.
- **🖋️ Title Generation Bug**: Fixes inconsistencies in title generation, ensuring proper chat organization.

### Removed

- **⚡ Deprecated Non-Web Worker Pyodide Execution**: Moves entirely to browser sandboxing for better performance and security.

## [0.5.7] - 2025-01-23

### Added

- **🌍 Enhanced Internationalization (i18n)**: Refined and expanded translations for greater global accessibility and a smoother experience for international users.

### Fixed

- **🔗 Connection Model ID Resolution**: Resolved an issue preventing model IDs from registering in connections.
- **💡 Prefix ID for Ollama Connections**: Fixed a bug where prefix IDs in Ollama connections were non-functional.
- **🔧 Ollama Model Enable/Disable Functionality**: Addressed the issue of enable/disable toggles not working for Ollama base models.
- **🔒 RBAC Permissions for Tools and Models**: Corrected incorrect Role-Based Access Control (RBAC) permissions for tools and models, ensuring that users now only access features according to their assigned privileges, enhancing security and role clarity.

## [0.5.6] - 2025-01-22

### Added

- **🧠 Effortful Reasoning Control for OpenAI Models**: Introduced the reasoning_effort parameter in chat controls for supported OpenAI models, enabling users to fine-tune how much cognitive effort a model dedicates to its responses, offering greater customization for complex queries and reasoning tasks.

### Fixed

- **🔄 Chat Controls Loading UI Bug**: Resolved an issue where collapsible chat controls appeared as "loading," ensuring a smoother and more intuitive user experience for managing chat settings.

### Changed

- **🔧 Updated Ollama Model Creation**: Revamped the Ollama model creation method to align with their new JSON payload format, ensuring seamless compatibility and more efficient model setup workflows.

## [0.5.5] - 2025-01-22

### Added

- **🤔 Native 'Think' Tag Support**: Introduced the new 'think' tag support that visually displays how long the model is thinking, omitting the reasoning content itself until the next turn. Ideal for creating a more streamlined and focused interaction experience.
- **🖼️ Toggle Image Generation On/Off**: In the chat input menu, you can now easily toggle image generation before initiating chats, providing greater control and flexibility to suit your needs.
- **🔒 Chat Controls Permissions**: Admins can now disable chat controls access for users, offering tighter management and customization over user interactions.
- **🔍 Web Search & Image Generation Permissions**: Easily disable web search and image generation for specific users, improving workflow governance and security for certain environments.
- **🗂️ S3 and GCS Storage Provider Support**: Scaled deployments now benefit from expanded storage options with Amazon S3 and Google Cloud Storage seamlessly integrated as providers.
- **🎨 Enhanced Model Management**: Reintroduced the ability to download and delete models directly in the admin models settings page to minimize user confusion and aid efficient model management.
- **🔗 Improved Connection Handling**: Enhanced backend to smoothly handle multiple identical base URLs, allowing more flexible multi-instance configurations with fewer hiccups.
- **✨ General UI/UX Refinements**: Numerous tweaks across the WebUI make navigation and usability even more user-friendly and intuitive.
- **🌍 Translation Enhancements**: Various translation updates ensure smoother and more polished interactions for international users.

### Fixed

- **⚡ MPS Functionality for Mac Users**: Fixed MPS support, ensuring smooth performance and compatibility for Mac users leveraging MPS.
- **📡 Ollama Connection Management**: Resolved the issue where deleting all Ollama connections prevented adding new ones.

### Changed

- **⚙️ General Stability Refac**: Backend refactoring delivers a more stable, robust platform.
- **🖥️ Desktop App Preparations**: Ongoing work to support the upcoming Open WebUI desktop app. Follow our progress and updates here: https://github.com/open-webui/desktop

## [0.5.4] - 2025-01-05

### Added

- **🔄 Clone Shared Chats**: Effortlessly clone shared chats to save time and streamline collaboration, perfect for reusing insightful discussions or custom setups.
- **📣 Native Notifications for Channel Messages**: Stay informed with integrated desktop notifications for channel messages, ensuring you never miss important updates while multitasking.
- **🔥 Torch MPS Support**: MPS support for Mac users when Open WebUI is installed directly, offering better performance and compatibility for AI workloads.
- **🌍 Enhanced Translations**: Small improvements to various translations, ensuring a smoother global user experience.

### Fixed

- **🖼️ Image-Only Messages in Channels**: You can now send images without accompanying text or content in channels.
- **❌ Proper Exception Handling**: Enhanced error feedback by ensuring exceptions are raised clearly, reducing confusion and promoting smoother debugging.
- **🔍 RAG Query Generation Restored**: Fixed query generation issues for Retrieval-Augmented Generation, improving retrieval accuracy and ensuring seamless functionality.
- **📩 MOA Response Functionality Fixed**: Addressed an error with the MOA response generation feature.
- **💬 Channel Thread Loading with 50+ Messages**: Resolved an issue where channel threads stalled when exceeding 50 messages, ensuring smooth navigation in active discussions.
- **🔑 API Endpoint Restrictions Resolution**: Fixed a critical bug where the 'API_KEY_ALLOWED_ENDPOINTS' setting was not functioning as intended, ensuring API access is limited to specified endpoints for enhanced security.
- **🛠️ Action Functions Restored**: Corrected an issue preventing action functions from working, restoring their utility for customized automations and workflows.
- **📂 Temporary Chat JSON Export Fix**: Resolved a bug blocking temporary chats from being exported in JSON format, ensuring seamless data portability.

### Changed

- **🎛️ Sidebar UI Tweaks**: Chat folders, including pinned folders, now display below the Chats section for better organization; the "New Folder" button has been relocated to the Chats section for a more intuitive workflow.
- **🏗️ Real-Time Save Disabled by Default**: The 'ENABLE_REALTIME_CHAT_SAVE' setting is now off by default, boosting response speed for users who prioritize performance in high-paced workflows or less critical scenarios.
- **🎤 Audio Input Echo Cancellation**: Audio input now features echo cancellation enabled by default, reducing audio feedback for improved clarity during conversations or voice-based interactions.
- **🔧 General Reliability Improvements**: Numerous under-the-hood enhancements have been made to improve platform stability, boost overall performance, and ensure a more seamless, dependable experience across workflows.

## [0.5.3] - 2024-12-31

### Added

- **💬 Channel Reactions with Built-In Emoji Picker**: Easily express yourself in channel threads and messages with reactions, featuring an intuitive built-in emoji picker for seamless selection.
- **🧵 Threads for Channels**: Organize discussions within channels by creating threads, improving clarity and fostering focused conversations.
- **🔄 Reset Button for SVG Pan/Zoom**: Added a handy reset button to SVG Pan/Zoom, allowing users to quickly return diagrams or visuals to their default state without hassle.
- **⚡ Realtime Chat Save Environment Variable**: Introduced the ENABLE_REALTIME_CHAT_SAVE environment variable. Choose between faster responses by disabling realtime chat saving or ensuring chunk-by-chunk data persistency for critical operations.
- **🌍 Translation Enhancements**: Updated and refined translations across multiple languages, providing a smoother experience for international users.
- **📚 Improved Documentation**: Expanded documentation on functions, including clearer guidance on function plugins and detailed instructions for migrating to v0.5. This ensures users can adapt and harness new updates more effectively. (https://docs.openwebui.com/features/plugin/)

### Fixed

- **🛠️ Ollama Parameters Respected**: Resolved an issue where input parameters for Ollama were being ignored, ensuring precise and consistent model behavior.
- **🔧 Function Plugin Outlet Hook Reliability**: Fixed a bug causing issues with 'event_emitter' and outlet hooks in filter function plugins, guaranteeing smoother operation within custom extensions.
- **🖋️ Weird Custom Status Descriptions**: Adjusted the formatting and functionality for custom user statuses, ensuring they display correctly and intuitively.
- **🔗 Restored API Functionality**: Fixed a critical issue where APIs were not operational for certain configurations, ensuring uninterrupted access.
- **⏳ Custom Pipe Function Completion**: Resolved an issue where chats using specific custom pipe function plugins weren’t finishing properly, restoring consistent chat workflows.
- **✅ General Stability Enhancements**: Implemented various under-the-hood improvements to boost overall reliability, ensuring smoother and more consistent performance across the WebUI.

## [0.5.2] - 2024-12-26

### Added

- **🖊️ Typing Indicators in Channels**: Know exactly who’s typing in real-time within your channels, enhancing collaboration and keeping everyone engaged.
- **👤 User Status Indicators**: Quickly view a user’s status by clicking their profile image in channels for better coordination and availability insights.
- **🔒 Configurable API Key Authentication Restrictions**: Flexibly configure endpoint restrictions for API key authentication, now off by default for a smoother setup in trusted environments.

### Fixed

- **🔧 Playground Functionality Restored**: Resolved a critical issue where the playground wasn’t working, ensuring seamless experimentation and troubleshooting workflows.
- **📊 Corrected Ollama Usage Statistics**: Fixed a calculation error in Ollama’s usage statistics, providing more accurate tracking and insights for better resource management.
- **🔗 Pipelines Outlet Hook Registration**: Addressed an issue where outlet hooks for pipelines weren’t registered, restoring functionality and consistency in pipeline workflows.
- **🎨 Image Generation Error**: Resolved a persistent issue causing errors with 'get_automatic1111_api_auth()' to ensure smooth image generation workflows.
- **🎙️ Text-to-Speech Error**: Fixed the missing argument in Eleven Labs’ 'get_available_voices()', restoring full text-to-speech capabilities for uninterrupted voice interactions.
- **🖋️ Title Generation Issue**: Fixed a bug where title generation was not working in certain cases, ensuring consistent and reliable chat organization.

## [0.5.1] - 2024-12-25

### Added

- **🔕 Notification Sound Toggle**: Added a new setting under Settings > Interface to disable notification sounds, giving you greater control over your workspace environment and focus.

### Fixed

- **🔄 Non-Streaming Response Visibility**: Resolved an issue where non-streaming responses were not displayed, ensuring all responses are now reliably shown in your conversations.
- **🖋️ Title Generation with OpenAI APIs**: Fixed a bug preventing title generation when using OpenAI APIs, restoring the ability to automatically generate chat titles for smoother organization.
- **👥 Admin Panel User List**: Addressed the issue where only 50 users were visible in the admin panel. You can now manage and view all users without restrictions.
- **🖼️ Image Generation Error**: Fixed the issue causing 'get_automatic1111_api_auth()' errors in image generation, ensuring seamless creative workflows.
- **⚙️ Pipeline Settings Loading Issue**: Resolved a problem where pipeline settings were stuck at the loading screen, restoring full configurability in the admin panel.

## [0.5.0] - 2024-12-25

### Added

- **💬 True Asynchronous Chat Support**: Create chats, navigate away, and return anytime with responses ready. Ideal for reasoning models and multi-agent workflows, enhancing multitasking like never before.
- **🔔 Chat Completion Notifications**: Never miss a completed response. Receive instant in-UI notifications when a chat finishes in a non-active tab, keeping you updated while you work elsewhere.
- **🌐 Notification Webhook Integration**: Get alerts via webhooks even when your tab is closed! Configure your webhook URL in Settings > Account and receive timely updates for long-running chats or external integration needs.
- **📚 Channels (Beta)**: Explore Discord/Slack-style chat rooms designed for real-time collaboration between users and AIs. Build bots for channels and unlock asynchronous communication for proactive multi-agent workflows. Opt-in via Admin Settings > General. A Comprehensive Bot SDK tutorial (https://github.com/open-webui/bot) is incoming, so stay tuned!
- **🖼️ Client-Side Image Compression**: Now compress images before upload (Settings > Interface), saving bandwidth and improving performance seamlessly.
- **🛠️ OAuth Management for User Groups**: Enable group-level management via OAuth integration for enhanced control and scalability in collaborative environments.
- **✅ Structured Output for Ollama**: Pass structured data output directly to Ollama, unlocking new possibilities for streamlined automation and precise data handling.
- **📜 Offline Swagger Documentation**: Developer-friendly Swagger API docs are now available offline, ensuring full accessibility wherever you are.
- **📸 Quick Screen Capture Button**: Effortlessly capture your screen with a single click from the message input menu.
- **🌍 i18n Updates**: Improved and refined translations across several languages, including Ukrainian, German, Brazilian Portuguese, Catalan, and more, ensuring a seamless global user experience.

### Fixed

- **📋 Table Export to CSV**: Resolved issues with CSV export where headers were missing or errors occurred due to values with commas, ensuring smooth and reliable data handling.
- **🔓 BYPASS_MODEL_ACCESS_CONTROL**: Fixed an issue where users could see models but couldn’t use them with 'BYPASS_MODEL_ACCESS_CONTROL=True', restoring proper functionality for environments leveraging this setting.

### Changed

- **💡 API Key Authentication Restriction**: Narrowed API key auth permissions to '/api/models' and '/api/chat/completions' for enhanced security and better API governance.
- **⚙️ Backend Overhaul for Performance**: Major backend restructuring; a heads-up that some "Functions" using internal variables may face compatibility issues. Moving forward, websocket support is mandatory to ensure Open WebUI operates seamlessly.

### Removed

- **⚠️ Legacy Functionality Clean-Up**: Deprecated outdated backend systems that were non-essential or overlapped with newer implementations, allowing for a leaner, more efficient platform.

## [0.4.8] - 2024-12-07

### Added

- **🔓 Bypass Model Access Control**: Introduced the 'BYPASS_MODEL_ACCESS_CONTROL' environment variable. Easily bypass model access controls for user roles when access control isn't required, simplifying workflows for trusted environments.
- **📝 Markdown in Banners**: Now supports markdown for banners, enabling richer, more visually engaging announcements.
- **🌐 Internationalization Updates**: Enhanced translations across multiple languages, further improving accessibility and global user experience.
- **🎨 Styling Enhancements**: General UI style refinements for a cleaner and more polished interface.
- **📋 Rich Text Reliability**: Improved the reliability and stability of rich text input across chats for smoother interactions.

### Fixed

- **💡 Tailwind Build Issue**: Resolved a breaking bug caused by Tailwind, ensuring smoother builds and overall system reliability.
- **📚 Knowledge Collection Query Fix**: Addressed API endpoint issues with querying knowledge collections, ensuring accurate and reliable information retrieval.

## [0.4.7] - 2024-12-01

### Added

- **✨ Prompt Input Auto-Completion**: Type a prompt and let AI intelligently suggest and complete your inputs. Simply press 'Tab' or swipe right on mobile to confirm. Available only with Rich Text Input (default setting). Disable via Admin Settings for full control.
- **🌍 Improved Translations**: Enhanced localization for multiple languages, ensuring a more polished and accessible experience for international users.

### Fixed

- **🛠️ Tools Export Issue**: Resolved a critical issue where exporting tools wasn’t functioning, restoring seamless export capabilities.
- **🔗 Model ID Registration**: Fixed an issue where model IDs weren’t registering correctly in the model editor, ensuring reliable model setup and tracking.
- **🖋️ Textarea Auto-Expansion**: Corrected a bug where textareas didn’t expand automatically on certain browsers, improving usability for multi-line inputs.
- **🔧 Ollama Embed Endpoint**: Addressed the /ollama/embed endpoint malfunction, ensuring consistent performance and functionality.

### Changed

- **🎨 Knowledge Base Styling**: Refined knowledge base visuals for a cleaner, more modern look, laying the groundwork for further enhancements in upcoming releases.

## [0.4.6] - 2024-11-26

### Added

- **🌍 Enhanced Translations**: Various language translations improved to make the WebUI more accessible and user-friendly worldwide.

### Fixed

- **✏️ Textarea Shifting Bug**: Resolved the issue where the textarea shifted unexpectedly, ensuring a smoother typing experience.
- **⚙️ Model Configuration Modal**: Fixed the issue where the models configuration modal introduced in 0.4.5 wasn’t working for some users.
- **🔍 Legacy Query Support**: Restored functionality for custom query generation in RAG when using legacy prompts, ensuring both default and custom templates now work seamlessly.
- **⚡ Improved General Reliability**: Various minor fixes improve platform stability and ensure a smoother overall experience across workflows.

## [0.4.5] - 2024-11-26

### Added

- **🎨 Model Order/Defaults Reintroduced**: Brought back the ability to set model order and default models, now configurable via Admin Settings > Models > Configure (Gear Icon).

### Fixed

- **🔍 Query Generation Issue**: Resolved an error in web search query generation, enhancing search accuracy and ensuring smoother search workflows.
- **📏 Textarea Auto Height Bug**: Fixed a layout issue where textarea input height was shifting unpredictably, particularly when editing system prompts.
- **🔑 Ollama Authentication**: Corrected an issue with Ollama’s authorization headers, guaranteeing reliable authentication across all endpoints.
- **⚙️ Missing Min_P Save**: Resolved an issue where the 'min_p' parameter was not being saved in configurations.
- **🛠️ Tools Description**: Fixed a key issue that omitted tool descriptions in tools payload.

## [0.4.4] - 2024-11-22

### Added

- **🌐 Translation Updates**: Refreshed Catalan, Brazilian Portuguese, German, and Ukrainian translations, further enhancing the platform's accessibility and improving the experience for international users.

### Fixed

- **📱 Mobile Controls Visibility**: Resolved an issue where the controls button was not displaying on the new chats page for mobile users, ensuring smoother navigation and functionality on smaller screens.
- **📷 LDAP Profile Image Issue**: Fixed an LDAP integration bug related to profile images, ensuring seamless authentication and a reliable login experience for users.
- **⏳ RAG Query Generation Issue**: Addressed a significant problem where RAG query generation occurred unnecessarily without attached files, drastically improving speed and reducing delays during chat completions.

### Changed

- **⚙️ Legacy Event Emitter Support**: Reintroduced compatibility with legacy "citation" types for event emitters in tools and functions, providing smoother workflows and broader tool support for users.

## [0.4.3] - 2024-11-21

### Added

- **📚 Inline Citations for RAG Results**: Get seamless inline citations for Retrieval-Augmented Generation (RAG) responses using the default RAG prompt. Note: This feature only supports newly uploaded files, improving traceability and providing source clarity.
- **🎨 Better Rich Text Input Support**: Enjoy smoother and more reliable rich text formatting for chats, enhancing communication quality.
- **⚡ Faster Model Retrieval**: Implemented caching optimizations for faster model loading, providing a noticeable speed boost across workflows. Further improvements are on the way!

### Fixed

- **🔗 Pipelines Feature Restored**: Resolved a critical issue that previously prevented Pipelines from functioning, ensuring seamless workflows.
- **✏️ Missing Suffix Field in Ollama Form**: Added the missing "suffix" field to the Ollama generate form, enhancing customization options.

### Changed

- **🗂️ Renamed "Citations" to "Sources"**: Improved clarity and consistency by renaming the "citations" field to "sources" in messages.

## [0.4.2] - 2024-11-20

### Fixed

- **📁 Knowledge Files Visibility Issue**: Resolved the bug preventing individual files in knowledge collections from displaying when referenced with '#'.
- **🔗 OpenAI Endpoint Prefix**: Fixed the issue where certain OpenAI connections that deviate from the official API spec weren’t working correctly with prefixes.
- **⚔️ Arena Model Access Control**: Corrected an issue where arena model access control settings were not being saved.
- **🔧 Usage Capability Selector**: Fixed the broken usage capabilities selector in the model editor.

## [0.4.1] - 2024-11-19

### Added

- **📊 Enhanced Feedback System**: Introduced a detailed 1-10 rating scale for feedback alongside thumbs up/down, preparing for more precise model fine-tuning and improving feedback quality.
- **ℹ️ Tool Descriptions on Hover**: Easily access tool descriptions by hovering over the message input, providing a smoother workflow with more context when utilizing tools.

### Fixed

- **🗑️ Graceful Handling of Deleted Users**: Resolved an issue where deleted users caused workspace items (models, knowledge, prompts, tools) to fail, ensuring reliable workspace loading.
- **🔑 API Key Creation**: Fixed an issue preventing users from creating new API keys, restoring secure and seamless API management.
- **🔗 HTTPS Proxy Fix**: Corrected HTTPS proxy issues affecting the '/api/v1/models/' endpoint, ensuring smoother, uninterrupted model management.

## [0.4.0] - 2024-11-19

### Added

- **👥 User Groups**: You can now create and manage user groups, making user organization seamless.
- **🔐 Group-Based Access Control**: Set granular access to models, knowledge, prompts, and tools based on user groups, allowing for more controlled and secure environments.
- **🛠️ Group-Based User Permissions**: Easily manage workspace permissions. Grant users the ability to upload files, delete, edit, or create temporary chats, as well as define their ability to create models, knowledge, prompts, and tools.
- **🔑 LDAP Support**: Newly introduced LDAP authentication adds robust security and scalability to user management.
- **🌐 Enhanced OpenAI-Compatible Connections**: Added prefix ID support to avoid model ID clashes, with explicit model ID support for APIs lacking '/models' endpoint support, ensuring smooth operation with custom setups.
- **🔐 Ollama API Key Support**: Now manage credentials for Ollama when set behind proxies, including the option to utilize prefix ID for proper distinction across multiple Ollama instances.
- **🔄 Connection Enable/Disable Toggle**: Easily enable or disable individual OpenAI and Ollama connections as needed.
- **🎨 Redesigned Model Workspace**: Freshly redesigned to improve usability for managing models across users and groups.
- **🎨 Redesigned Prompt Workspace**: A fresh UI to conveniently organize and manage prompts.
- **🧩 Sorted Functions Workspace**: Functions are now automatically categorized by type (Action, Filter, Pipe), streamlining management.
- **💻 Redesigned Collaborative Workspace**: Enhanced support for multiple users contributing to models, knowledge, prompts, or tools, improving collaboration.
- **🔧 Auto-Selected Tools in Model Editor**: Tools enabled through the model editor are now automatically selected, whereas previously it only gave users the option to enable the tool, reducing manual steps and enhancing efficiency.
- **🔔 Web Search & Tools Indicator**: A clear indication now shows when web search or tools are active, reducing confusion.
- **🔑 Toggle API Key Auth**: Tighten security by easily enabling or disabling API key authentication option for Open WebUI.
- **🗂️ Agentic Retrieval**: Improve RAG accuracy via smart pre-processing of chat history to determine the best queries before retrieval.
- **📁 Large Text as File Option**: Optionally convert large pasted text into a file upload, keeping the chat interface cleaner.
- **🗂️ Toggle Citations for Models**: Ability to disable citations has been introduced in the model editor.
- **🔍 User Settings Search**: Quickly search for settings fields, improving ease of use and navigation.
- **🗣️ Experimental SpeechT5 TTS**: Local SpeechT5 support added for improved text-to-speech capabilities.
- **🔄 Unified Reset for Models**: A one-click option has been introduced to reset and remove all models from the Admin Settings.
- **🛠️ Initial Setup Wizard**: The setup process now explicitly informs users that they are creating an admin account during the first-time setup, ensuring clarity. Previously, users encountered the login page right away without this distinction.
- **🌐 Enhanced Translations**: Several language translations, including Ukrainian, Norwegian, and Brazilian Portuguese, were refined for better localization.

### Fixed

- **🎥 YouTube Video Attachments**: Fixed issues preventing proper loading and attachment of YouTube videos as files.
- **🔄 Shared Chat Update**: Corrected issues where shared chats were not updating, improving collaboration consistency.
- **🔍 DuckDuckGo Rate Limit Fix**: Addressed issues with DuckDuckGo search integration, enhancing search stability and performance when operating within rate limits.
- **🧾 Citations Relevance Fix**: Adjusted the relevance percentage calculation for citations, so that Open WebUI properly reflect the accuracy of a retrieved document in RAG, ensuring users get clearer insights into sources.
- **🔑 Jina Search API Key Requirement**: Added the option to input an API key for Jina Search, ensuring smooth functionality as keys are now mandatory.

### Changed

- **🛠️ Functions Moved to Admin Panel**: As Functions operate as advanced plugins, they are now accessible from the Admin Panel instead of the workspace.
- **🛠️ Manage Ollama Connections**: The "Models" section in Admin Settings has been relocated to Admin Settings > "Connections" > Ollama Connections. You can now manage Ollama instances via a dedicated "Manage Ollama" modal from "Connections", streamlining the setup and configuration of Ollama models.
- **📊 Base Models in Admin Settings**: Admins can now find all base models, both connections or functions, in the "Models" Admin setting. Global model accessibility can be enabled or disabled here. Models are private by default, requiring explicit permission assignment for user access.
- **📌 Sticky Model Selection for New Chats**: The model chosen from a previous chat now persists when creating a new chat. If you click "New Chat" again from the new chat page, it will revert to your default model.
- **🎨 Design Refactoring**: Overall design refinements across the platform have been made, providing a more cohesive and polished user experience.

### Removed

- **📂 Model List Reordering**: Temporarily removed and will be reintroduced in upcoming user group settings improvements.
- **⚙️ Default Model Setting**: Removed the ability to set a default model for users, will be reintroduced with user group settings in the future.

## [0.3.35] - 2024-10-26

### Added

- **🌐 Translation Update**: Added translation labels in the SearchInput and CreateCollection components and updated Brazilian Portuguese translation (pt-BR)
- **📁 Robust File Handling**: Enhanced file input handling for chat. If the content extraction fails or is empty, users will now receive a clear warning, preventing silent failures and ensuring you always know what's happening with your uploads.
- **🌍 New Language Support**: Introduced Hungarian translations and updated French translations, expanding the platform's language accessibility for a more global user base.

### Fixed

- **📚 Knowledge Base Loading Issue**: Resolved a critical bug where the Knowledge Base was not loading, ensuring smooth access to your stored documents and improving information retrieval in RAG-enhanced workflows.
- **🛠️ Tool Parameters Issue**: Fixed an error where tools were not functioning correctly when required parameters were missing, ensuring reliable tool performance and more efficient task completions.
- **🔗 Merged Response Loss in Multi-Model Chats**: Addressed an issue where responses in multi-model chat workflows were being deleted after follow-up queries, improving consistency and ensuring smoother interactions across models.

## [0.3.34] - 2024-10-26

### Added

- **🔧 Feedback Export Enhancements**: Feedback history data can now be exported to JSON, allowing for seamless integration in RLHF processing and further analysis.
- **🗂️ Embedding Model Lazy Loading**: Search functionality for leaderboard reranking is now more efficient, as embedding models are lazy-loaded only when needed, optimizing performance.
- **🎨 Rich Text Input Toggle**: Users can now switch back to legacy textarea input for chat if they prefer simpler text input, though rich text is still the default until deprecation.
- **🛠️ Improved Tool Calling Mechanism**: Enhanced method for parsing and calling tools, improving the reliability and robustness of tool function calls.
- **🌐 Globalization Enhancements**: Updates to internationalization (i18n) support, further refining multi-language compatibility and accuracy.

### Fixed

- **🖥️ Folder Rename Fix for Firefox**: Addressed a persistent issue where users could not rename folders by pressing enter in Firefox, now ensuring seamless folder management across browsers.
- **🔠 Tiktoken Model Text Splitter Issue**: Resolved an issue where the tiktoken text splitter wasn’t working in Docker installations, restoring full functionality for tokenized text editing.
- **💼 S3 File Upload Issue**: Fixed a problem affecting S3 file uploads, ensuring smooth operations for those who store files on cloud storage.
- **🔒 Strict-Transport-Security Crash**: Resolved a crash when setting the Strict-Transport-Security (HSTS) header, improving stability and security enhancements.
- **🚫 OIDC Boolean Access Fix**: Addressed an issue with boolean values not being accessed correctly during OIDC logins, ensuring login reliability.
- **⚙️ Rich Text Paste Behavior**: Refined paste behavior in rich text input to make it smoother and more intuitive when pasting various content types.
- **🔨 Model Exclusion for Arena Fix**: Corrected the filter function that was not properly excluding models from the arena, improving model management.
- **🏷️ "Tags Generation Prompt" Fix**: Addressed an issue preventing custom "tags generation prompts" from registering properly, ensuring custom prompt work seamlessly.

## [0.3.33] - 2024-10-24

### Added

- **🏆 Evaluation Leaderboard**: Easily track your performance through a new leaderboard system where your ratings contribute to a real-time ranking based on the Elo system. Sibling responses (regenerations, many model chats) are required for your ratings to count in the leaderboard. Additionally, you can opt-in to share your feedback history and be part of the community-wide leaderboard. Expect further improvements as we refine the algorithm—help us build the best community leaderboard!
- **⚔️ Arena Model Evaluation**: Enable blind A/B testing of models directly from Admin Settings > Evaluation for a true side-by-side comparison. Ideal for pinpointing the best model for your needs.
- **🎯 Topic-Based Leaderboard**: Discover more accurate rankings with experimental topic-based reranking, which adjusts leaderboard standings based on tag similarity in feedback. Get more relevant insights based on specific topics!
- **📁 Folders Support for Chats**: Organize your chats better by grouping them into folders. Drag and drop chats between folders and export them seamlessly for easy sharing or analysis.
- **📤 Easy Chat Import via Drag & Drop**: Save time by simply dragging and dropping chat exports (JSON) directly onto the sidebar to import them into your workspace—streamlined, efficient, and intuitive!
- **📚 Enhanced Knowledge Collection**: Now, you can reference individual files from a knowledge collection—ideal for more precise Retrieval-Augmented Generations (RAG) queries and document analysis.
- **🏷️ Enhanced Tagging System**: Tags now take up less space! Utilize the new 'tag:' query system to manage, search, and organize your conversations more effectively without cluttering the interface.
- **🧠 Auto-Tagging for Chats**: Your conversations are now automatically tagged for improved organization, mirroring the efficiency of auto-generated titles.
- **🔍 Backend Chat Query System**: Chat filtering has become more efficient, now handled through the backend\*\* instead of your browser, improving search performance and accuracy.
- **🎮 Revamped Playground**: Experience a refreshed and optimized Playground for smoother testing, tweaks, and experimentation of your models and tools.
- **🧩 Token-Based Text Splitter**: Introducing token-based text splitting (tiktoken), giving you more precise control over how text is processed. Previously, only character-based splitting was available.
- **🔢 Ollama Batch Embeddings**: Leverage new batch embedding support for improved efficiency and performance with Ollama embedding models.
- **🔍 Enhanced Add Text Content Modal**: Enjoy a cleaner, more intuitive workflow for adding and curating knowledge content with an upgraded input modal from our Knowledge workspace.
- **🖋️ Rich Text Input for Chats**: Make your chat inputs more dynamic with support for rich text formatting. Your conversations just got a lot more polished and professional.
- **⚡ Faster Whisper Model Configurability**: Customize your local faster whisper model directly from the WebUI.
- **☁️ Experimental S3 Support**: Enable stateless WebUI instances with S3 support, greatly enhancing scalability and balancing heavy workloads.
- **🔕 Disable Update Toast**: Now you can streamline your workspace even further—choose to disable update notifications for a more focused experience.
- **🌟 RAG Citation Relevance Percentage**: Easily assess citation accuracy with the addition of relevance percentages in RAG results.
- **⚙️ Mermaid Copy Button**: Mermaid diagrams now come with a handy copy button, simplifying the extraction and use of diagram contents directly in your workflow.
- **🎨 UI Redesign**: Major interface redesign that will make navigation smoother, keep your focus where it matters, and ensure a modern look.

### Fixed

- **🎙️ Voice Note Mic Stopping Issue**: Fixed the issue where the microphone stayed active after ending a voice note recording, ensuring your audio workflow runs smoothly.

### Removed

- **👋 Goodbye Sidebar Tags**: Sidebar tag clutter is gone. We’ve shifted tag buttons to more effective query-based tag filtering for a sleeker, more agile interface.

## [0.3.32] - 2024-10-06

### Added

- **🔢 Workspace Enhancements**: Added a display count for models, prompts, tools, and functions in the workspace, providing a clear overview and easier management.

### Fixed

- **🖥️ Web and YouTube Attachment Fix**: Resolved an issue where attaching web links and YouTube videos was malfunctioning, ensuring seamless integration and display within chats.
- **📞 Call Mode Activation on Landing Page**: Fixed a bug where call mode was not operational from the landing page.

### Changed

- **🔄 URL Parameter Refinement**: Updated the 'tool_ids' URL parameter to 'tools' or 'tool-ids' for more intuitive and consistent user experience.
- **🎨 Floating Buttons Styling Update**: Refactored the styling of floating buttons to intelligently adjust to the left side when there isn't enough room on the right, improving interface usability and aesthetic.
- **🔧 Enhanced Accessibility for Floating Buttons**: Implemented the ability to close floating buttons with the 'Esc' key, making workflow smoother and more efficient for users navigating via keyboard.
- **🖇️ Updated Information URL**: Information URLs now direct users to a general release page rather than a version-specific URL, ensuring access to the latest and relevant details all in one place.
- **📦 Library Dependencies Update**: Upgraded dependencies to ensure compatibility and performance optimization for pip installs.

## [0.3.31] - 2024-10-06

### Added

- **📚 Knowledge Feature**: Reimagined documents feature, now more performant with a better UI for enhanced organization; includes streamlined API integration for Retrieval-Augmented Generation (RAG). Detailed documentation forthcoming: https://docs.openwebui.com/
- **🌐 New Landing Page**: Freshly designed landing page; toggle between the new UI and the classic chat UI from Settings > Interface for a personalized experience.
- **📁 Full Document Retrieval Mode**: Toggle between full document retrieval or traditional snippets by clicking on the file item. This mode enhances document capabilities and supports comprehensive tasks like summarization by utilizing the entire content instead of RAG.
- **📄 Extracted File Content Display**: View extracted content directly by clicking on the file item, simplifying file analysis.
- **🎨 Artifacts Feature**: Render web content and SVGs directly in the interface, supporting quick iterations and live changes.
- **🖊️ Editable Code Blocks**: Supercharged code blocks now allow live editing directly in the LLM response, with live reloads supported by artifacts.
- **🔧 Code Block Enhancements**: Introduced a floating copy button in code blocks to facilitate easier code copying without scrolling.
- **🔍 SVG Pan/Zoom**: Enhanced interaction with SVG images, including Mermaid diagrams, via new pan and zoom capabilities.
- **🔍 Text Select Quick Actions**: New floating buttons appear when text is highlighted in LLM responses, offering deeper interactions like "Ask a Question" or "Explain".
- **🗃️ Database Pool Configuration**: Enhanced database handling to support scalable user growth.
- **🔊 Experimental Audio Compression**: Compress audio files to navigate around the 25MB limit for OpenAI's speech-to-text processing.
- **🔍 Query Embedding**: Adjusted embedding behavior to enhance system performance by not repeating query embedding.
- **💾 Lazy Load Optimizations**: Implemented lazy loading of large dependencies to minimize initial memory usage, boosting performance.
- **🍏 Apple Touch Icon Support**: Optimizes the display of icons for web bookmarks on Apple mobile devices.
- **🔽 Expandable Content Markdown Support**: Introducing 'details', 'summary' tag support for creating expandable content sections in markdown, facilitating cleaner, organized documentation and interactive content display.

### Fixed

- **🔘 Action Button Issue**: Resolved a bug where action buttons were not functioning, enhancing UI reliability.
- **🔄 Multi-Model Chat Loop**: Fixed an infinite loop issue in multi-model chat environments, ensuring smoother chat operations.
- **📄 Chat PDF/TXT Export Issue**: Resolved problems with exporting chat logs to PDF and TXT formats.
- **🔊 Call to Text-to-Speech Issues**: Rectified problems with text-to-speech functions to improve audio interactions.

### Changed

- **⚙️ Endpoint Renaming**: Renamed 'rag' endpoints to 'retrieval' for clearer function description.
- **🎨 Styling and Interface Updates**: Multiple refinements across the platform to enhance visual appeal and user interaction.

### Removed

- **🗑️ Deprecated 'DOCS_DIR'**: Removed the outdated 'docs_dir' variable in favor of more direct file management solutions, with direct file directory syncing and API uploads for a more integrated experience.

## [0.3.30] - 2024-09-26

### Fixed

- **🍞 Update Available Toast Dismissal**: Enhanced user experience by ensuring that once the update available notification is dismissed, it won't reappear for 24 hours.
- **📋 Ollama /embed Form Data**: Adjusted the integration inaccuracies in the /embed form data to ensure it perfectly matches with Ollama's specifications.
- **🔧 O1 Max Completion Tokens Issue**: Resolved compatibility issues with OpenAI's o1 models max_completion_tokens param to ensure smooth operation.
- **🔄 Pip Install Database Issue**: Fixed a critical issue where database changes during pip installations were reverting and not saving chat logs, now ensuring data persistence and reliability in chat operations.
- **🏷️ Chat Rename Tab Update**: Fixed the functionality to change the web browser's tab title simultaneously when a chat is renamed, keeping tab titles consistent.

## [0.3.29] - 2023-09-25

### Fixed

- **🔧 KaTeX Rendering Improvement**: Resolved specific corner cases in KaTeX rendering to enhance the display of complex mathematical notation.
- **📞 'Call' URL Parameter Fix**: Corrected functionality for 'call' URL search parameter ensuring reliable activation of voice calls through URL triggers.
- **🔄 Configuration Reset Fix**: Fixed the RESET_CONFIG_ON_START to ensure settings revert to default correctly upon each startup, improving reliability in configuration management.
- **🌍 Filter Outlet Hook Fix**: Addressed issues in the filter outlet hook, ensuring all filter functions operate as intended.

## [0.3.28] - 2024-09-24

### Fixed

- **🔍 Web Search Functionality**: Corrected an issue where the web search option was not functioning properly.

## [0.3.27] - 2024-09-24

### Fixed

- **🔄 Periodic Cleanup Error Resolved**: Fixed a critical RuntimeError related to the 'periodic_usage_pool_cleanup' coroutine, ensuring smooth and efficient performance post-pip install, correcting a persisting issue from version 0.3.26.
- **📊 Enhanced LaTeX Rendering**: Improved rendering for LaTeX content, enhancing clarity and visual presentation in documents and mathematical models.

## [0.3.26] - 2024-09-24

### Fixed

- **🔄 Event Loop Error Resolution**: Addressed a critical error where a missing running event loop caused 'periodic_usage_pool_cleanup' to fail with pip installs. This fix ensures smoother and more reliable updates and installations, enhancing overall system stability.

## [0.3.25] - 2024-09-24

### Fixed

- **🖼️ Image Generation Functionality**: Resolved an issue where image generation was not functioning, restoring full capability for visual content creation.
- **⚖️ Rate Response Corrections**: Addressed a problem where rate responses were not working, ensuring reliable feedback mechanisms are operational.

## [0.3.24] - 2024-09-24

### Added

- **🚀 Rendering Optimization**: Significantly improved message rendering performance, enhancing user experience and webui responsiveness.
- **💖 Favorite Response Feature in Chat Overview**: Users can now mark responses as favorite directly from the chat overview, enhancing ease of retrieval and organization of preferred responses.
- **💬 Create Message Pairs with Shortcut**: Implemented creation of new message pairs using Cmd/Ctrl+Shift+Enter, making conversation editing faster and more intuitive.
- **🌍 Expanded User Prompt Variables**: Added weekday, timezone, and language information variables to user prompts to match system prompt variables.
- **🎵 Enhanced Audio Support**: Now includes support for 'audio/x-m4a' files, broadening compatibility with audio content within the platform.
- **🔏 Model URL Search Parameter**: Added an ability to select a model directly via URL parameters, streamlining navigation and model access.
- **📄 Enhanced PDF Citations**: PDF citations now open at the associated page, streamlining reference checks and document handling.
- **🔧Use of Redis in Sockets**: Enhanced socket implementation to fully support Redis, enabling effective stateless instances suitable for scalable load balancing.
- **🌍 Stream Individual Model Responses**: Allows specific models to have individualized streaming settings, enhancing performance and customization.
- **🕒 Display Model Hash and Last Modified Timestamp for Ollama Models**: Provides critical model details directly in the Models workspace for enhanced tracking.
- **❗ Update Info Notification for Admins**: Ensures administrators receive immediate updates upon login, keeping them informed of the latest changes and system statuses.

### Fixed

- **🗑️ Temporary File Handling On Windows**: Fixed an issue causing errors when accessing a temporary file being used by another process, Tools & Functions should now work as intended.
- **🔓 Authentication Toggle Issue**: Resolved the malfunction where setting 'WEBUI_AUTH=False' did not appropriately disable authentication, ensuring that user experience and system security settings function as configured.
- **🔧 Save As Copy Issue for Many Model Chats**: Resolved an error preventing users from save messages as copies in many model chats.
- **🔒 Sidebar Closure on Mobile**: Resolved an issue where the mobile sidebar remained open after menu engagement, improving user interface responsivity and comfort.
- **🛡️ Tooltip XSS Vulnerability**: Resolved a cross-site scripting (XSS) issue within tooltips, ensuring enhanced security and data integrity during user interactions.

### Changed

- **↩️ Deprecated Interface Stream Response Settings**: Moved to advanced parameters to streamline interface settings and enhance user clarity.
- **⚙️ Renamed 'speedRate' to 'playbackRate'**: Standardizes terminology, improving usability and understanding in media settings.

## [0.3.23] - 2024-09-21

### Added

- **🚀 WebSocket Redis Support**: Enhanced load balancing capabilities for multiple instance setups, promoting better performance and reliability in WebUI.
- **🔧 Adjustable Chat Controls**: Introduced width-adjustable chat controls, enabling a personalized and more comfortable user interface.
- **🌎 i18n Updates**: Improved and updated the Chinese translations.

### Fixed

- **🌐 Task Model Unloading Issue**: Modified task handling to use the Ollama /api/chat endpoint instead of OpenAI compatible endpoint, ensuring models stay loaded and ready with custom parameters, thus minimizing delays in task execution.
- **📝 Title Generation Fix for OpenAI Compatible APIs**: Resolved an issue preventing the generation of titles, enhancing consistency and reliability when using multiple API providers.
- **🗃️ RAG Duplicate Collection Issue**: Fixed a bug causing repeated processing of the same uploaded file. Now utilizes indexed files to prevent unnecessary duplications, optimizing resource usage.
- **🖼️ Image Generation Enhancement**: Refactored OpenAI image generation endpoint to be asynchronous, preventing the WebUI from becoming unresponsive during processing, thus enhancing user experience.
- **🔓 Downgrade Authlib**: Reverted Authlib to version 1.3.1 to address and resolve issues concerning OAuth functionality.

### Changed

- **🔍 Improved Message Interaction**: Enhanced the message node interface to allow for easier focus redirection with a simple click, streamlining user interaction.
- **✨ Styling Refactor**: Updated WebUI styling for a cleaner, more modern look, enhancing user experience across the platform.

## [0.3.22] - 2024-09-19

### Added

- **⭐ Chat Overview**: Introducing a node-based interactive messages diagram for improved visualization of conversation flows.
- **🔗 Multiple Vector DB Support**: Now supports multiple vector databases, including the newly added Milvus support. Community contributions for additional database support are highly encouraged!
- **📡 Experimental Non-Stream Chat Completion**: Experimental feature allowing the use of OpenAI o1 models, which do not support streaming, ensuring more versatile model deployment.
- **🔍 Experimental Colbert-AI Reranker Integration**: Added support for "jinaai/jina-colbert-v2" as a reranker, enhancing search relevance and accuracy. Note: it may not function at all on low-spec computers.
- **🕸️ ENABLE_WEBSOCKET_SUPPORT**: Added environment variable for instances to ignore websocket upgrades, stabilizing connections on platforms with websocket issues.
- **🔊 Azure Speech Service Integration**: Added support for Azure Speech services for Text-to-Speech (TTS).
- **🎚️ Customizable Playback Speed**: Playback speed control is now available in Call mode settings, allowing users to adjust audio playback speed to their preferences.
- **🧠 Enhanced Error Messaging**: System now displays helpful error messages directly to users during chat completion issues.
- **📂 Save Model as Transparent PNG**: Model profile images are now saved as PNGs, supporting transparency and improving visual integration.
- **📱 iPhone Compatibility Adjustments**: Added padding to accommodate the iPhone navigation bar, improving UI display on these devices.
- **🔗 Secure Response Headers**: Implemented security response headers, bolstering web application security.
- **🔧 Enhanced AUTOMATIC1111 Settings**: Users can now configure 'CFG Scale', 'Sampler', and 'Scheduler' parameters directly in the admin settings, enhancing workflow flexibility without source code modifications.
- **🌍 i18n Updates**: Enhanced translations for Chinese, Ukrainian, Russian, and French, fostering a better localized experience.

### Fixed

- **🛠️ Chat Message Deletion**: Resolved issues with chat message deletion, ensuring a smoother user interaction and system stability.
- **🔢 Ordered List Numbering**: Fixed the incorrect ordering in lists.

### Changed

- **🎨 Transparent Icon Handling**: Allowed model icons to be displayed on transparent backgrounds, improving UI aesthetics.
- **📝 Improved RAG Template**: Enhanced Retrieval-Augmented Generation template, optimizing context handling and error checking for more precise operation.

## [0.3.21] - 2024-09-08

### Added

- **📊 Document Count Display**: Now displays the total number of documents directly within the dashboard.
- **🚀 Ollama Embed API Endpoint**: Enabled /api/embed endpoint proxy support.

### Fixed

- **🐳 Docker Launch Issue**: Resolved the problem preventing Open-WebUI from launching correctly when using Docker.

### Changed

- **🔍 Enhanced Search Prompts**: Improved the search query generation prompts for better accuracy and user interaction, enhancing the overall search experience.

## [0.3.20] - 2024-09-07

### Added

- **🌐 Translation Update**: Updated Catalan translations to improve user experience for Catalan speakers.

### Fixed

- **📄 PDF Download**: Resolved a configuration issue with fonts directory, ensuring PDFs are now downloaded with the correct formatting.
- **🛠️ Installation of Tools & Functions Requirements**: Fixed a bug where necessary requirements for tools and functions were not properly installing.
- **🔗 Inline Image Link Rendering**: Enabled rendering of images directly from links in chat.
- **📞 Post-Call User Interface Cleanup**: Adjusted UI behavior to automatically close chat controls after a voice call ends, reducing screen clutter.
- **🎙️ Microphone Deactivation Post-Call**: Addressed an issue where the microphone remained active after calls.
- **✍️ Markdown Spacing Correction**: Corrected spacing in Markdown rendering, ensuring text appears neatly and as expected.
- **🔄 Message Re-rendering**: Fixed an issue causing all response messages to re-render with each new message, now improving chat performance.

### Changed

- **🌐 Refined Web Search Integration**: Deprecated the Search Query Generation Prompt threshold; introduced a toggle button for "Enable Web Search Query Generation" allowing users to opt-in to using web search more judiciously.
- **📝 Default Prompt Templates Update**: Emptied environment variable templates for search and title generation now default to the Open WebUI default prompt templates, simplifying configuration efforts.

## [0.3.19] - 2024-09-05

### Added

- **🌐 Translation Update**: Improved Chinese translations.

### Fixed

- **📂 DATA_DIR Overriding**: Fixed an issue to avoid overriding DATA_DIR, preventing errors when directories are set identically, ensuring smoother operation and data management.
- **🛠️ Frontmatter Extraction**: Fixed the extraction process for frontmatter in tools and functions.

### Changed

- **🎨 UI Styling**: Refined the user interface styling for enhanced visual coherence and user experience.

## [0.3.18] - 2024-09-04

### Added

- **🛠️ Direct Database Execution for Tools & Functions**: Enhanced the execution of Python files for tools and functions, now directly loading from the database for a more streamlined backend process.

### Fixed

- **🔄 Automatic Rewrite of Import Statements in Tools & Functions**: Tool and function scripts that import 'utils', 'apps', 'main', 'config' will now automatically rename these with 'open_webui.', ensuring compatibility and consistency across different modules.
- **🎨 Styling Adjustments**: Minor fixes in the visual styling to improve user experience and interface consistency.

## [0.3.17] - 2024-09-04

### Added

- **🔄 Import/Export Configuration**: Users can now import and export webui configurations from admin settings > Database, simplifying setup replication across systems.
- **🌍 Web Search via URL Parameter**: Added support for activating web search directly through URL by setting 'web-search=true'.
- **🌐 SearchApi Integration**: Added support for SearchApi as an alternative web search provider, enhancing search capabilities within the platform.
- **🔍 Literal Type Support in Tools**: Tools now support the Literal type.
- **🌍 Updated Translations**: Improved translations for Chinese, Ukrainian, and Catalan.

### Fixed

- **🔧 Pip Install Issue**: Resolved the issue where pip install failed due to missing 'alembic.ini', ensuring smoother installation processes.
- **🌃 Automatic Theme Update**: Fixed an issue where the color theme did not update dynamically with system changes.
- **🛠️ User Agent in ComfyUI**: Added default headers in ComfyUI to fix access issues, improving reliability in network communications.
- **🔄 Missing Chat Completion Response Headers**: Ensured proper return of proxied response headers during chat completion, improving API reliability.
- **🔗 Websocket Connection Prioritization**: Modified socket.io configuration to prefer websockets and more reliably fallback to polling, enhancing connection stability.
- **🎭 Accessibility Enhancements**: Added missing ARIA labels for buttons, improving accessibility for visually impaired users.
- **⚖️ Advanced Parameter**: Fixed an issue ensuring that advanced parameters are correctly applied in all scenarios, ensuring consistent behavior of user-defined settings.

### Changed

- **🔁 Namespace Reorganization**: Reorganized all Python files under the 'open_webui' namespace to streamline the project structure and improve maintainability. Tools and functions importing from 'utils' should now use 'open_webui.utils'.
- **🚧 Dependency Updates**: Updated several backend dependencies like 'aiohttp', 'authlib', 'duckduckgo-search', 'flask-cors', and 'langchain' to their latest versions, enhancing performance and security.

## [0.3.16] - 2024-08-27

### Added

- **🚀 Config DB Migration**: Migrated configuration handling from config.json to the database, enabling high-availability setups and load balancing across multiple Open WebUI instances.
- **🔗 Call Mode Activation via URL**: Added a 'call=true' URL search parameter enabling direct shortcuts to activate call mode, enhancing user interaction on mobile devices.
- **✨ TTS Content Control**: Added functionality to control how message content is segmented for Text-to-Speech (TTS) generation requests, allowing for more flexible speech output options.
- **😄 Show Knowledge Search Status**: Enhanced model usage transparency by displaying status when working with knowledge-augmented models, helping users understand the system's state during queries.
- **👆 Click-to-Copy for Codespan**: Enhanced interactive experience in the WebUI by allowing users to click to copy content from code spans directly.
- **🚫 API User Blocking via Model Filter**: Introduced the ability to block API users based on customized model filters, enhancing security and control over API access.
- **🎬 Call Overlay Styling**: Adjusted call overlay styling on large screens to not cover the entire interface, but only the chat control area, for a more unobtrusive interaction experience.

### Fixed

- **🔧 LaTeX Rendering Issue**: Addressed an issue that affected the correct rendering of LaTeX.
- **📁 File Leak Prevention**: Resolved the issue of uploaded files mistakenly being accessible across user chats.
- **🔧 Pipe Functions with '**files**' Param**: Fixed issues with '**files**' parameter not functioning correctly in pipe functions.
- **📝 Markdown Processing for RAG**: Fixed issues with processing Markdown in files.
- **🚫 Duplicate System Prompts**: Fixed bugs causing system prompts to duplicate.

### Changed

- **🔋 Wakelock Permission**: Optimized the activation of wakelock to only engage during call mode, conserving device resources and improving battery performance during idle periods.
- **🔍 Content-Type for Ollama Chats**: Added 'application/x-ndjson' content-type to '/api/chat' endpoint responses to match raw Ollama responses.
- **✋ Disable Signups Conditionally**: Implemented conditional logic to disable sign-ups when 'ENABLE_LOGIN_FORM' is set to false.

## [0.3.15] - 2024-08-21

### Added

- **🔗 Temporary Chat Activation**: Integrated a new URL parameter 'temporary-chat=true' to enable temporary chat sessions directly through the URL.
- **🌄 ComfyUI Seed Node Support**: Introduced seed node support in ComfyUI for image generation, allowing users to specify node IDs for randomized seed assignment.

### Fixed

- **🛠️ Tools and Functions**: Resolved a critical issue where Tools and Functions were not properly functioning, restoring full capability and reliability to these essential features.
- **🔘 Chat Action Button in Many Model Chat**: Fixed the malfunctioning of chat action buttons in many model chat environments, ensuring a smoother and more responsive user interaction.
- **⏪ Many Model Chat Compatibility**: Restored backward compatibility for many model chats.

## [0.3.14] - 2024-08-21

### Added

- **🛠️ Custom ComfyUI Workflow**: Deprecating several older environment variables, this enhancement introduces a new, customizable workflow for a more tailored user experience.
- **🔀 Merge Responses in Many Model Chat**: Enhances the dialogue by merging responses from multiple models into a single, coherent reply, improving the interaction quality in many model chats.
- **✅ Multiple Instances of Same Model in Chats**: Enhanced many model chat to support adding multiple instances of the same model.
- **🔧 Quick Actions in Model Workspace**: Enhanced Shift key quick actions for hiding/unhiding and deleting models, facilitating a smoother workflow.
- **🗨️ Markdown Rendering in User Messages**: User messages are now rendered in Markdown, enhancing readability and interaction.
- **💬 Temporary Chat Feature**: Introduced a temporary chat feature, deprecating the old chat history setting to enhance user interaction flexibility.
- **🖋️ User Message Editing**: Enhanced the user chat editing feature to allow saving changes without sending, providing more flexibility in message management.
- **🛡️ Security Enhancements**: Various security improvements implemented across the platform to ensure safer user experiences.
- **🌍 Updated Translations**: Enhanced translations for Chinese, Ukrainian, and Bahasa Malaysia, improving localization and user comprehension.

### Fixed

- **📑 Mermaid Rendering Issue**: Addressed issues with Mermaid chart rendering to ensure clean and clear visual data representation.
- **🎭 PWA Icon Maskability**: Fixed the Progressive Web App icon to be maskable, ensuring proper display on various device home screens.
- **🔀 Cloned Model Chat Freezing Issue**: Fixed a bug where cloning many model chats would cause freezing, enhancing stability and responsiveness.
- **🔍 Generic Error Handling and Refinements**: Various minor fixes and refinements to address previously untracked issues, ensuring smoother operations.

### Changed

- **🖼️ Image Generation Refactor**: Overhauled image generation processes for improved efficiency and quality.
- **🔨 Refactor Tool and Function Calling**: Refactored tool and function calling mechanisms for improved clarity and maintainability.
- **🌐 Backend Library Updates**: Updated critical backend libraries including SQLAlchemy, uvicorn[standard], faster-whisper, bcrypt, and boto3 for enhanced performance and security.

### Removed

- **🚫 Deprecated ComfyUI Environment Variables**: Removed several outdated environment variables related to ComfyUI settings, simplifying configuration management.

## [0.3.13] - 2024-08-14

### Added

- **🎨 Enhanced Markdown Rendering**: Significant improvements in rendering markdown, ensuring smooth and reliable display of LaTeX and Mermaid charts, enhancing user experience with more robust visual content.
- **🔄 Auto-Install Tools & Functions Python Dependencies**: For 'Tools' and 'Functions', Open WebUI now automatically install extra python requirements specified in the frontmatter, streamlining setup processes and customization.
- **🌀 OAuth Email Claim Customization**: Introduced an 'OAUTH_EMAIL_CLAIM' variable to allow customization of the default "email" claim within OAuth configurations, providing greater flexibility in authentication processes.
- **📶 Websocket Reconnection**: Enhanced reliability with the capability to automatically reconnect when a websocket is closed, ensuring consistent and stable communication.
- **🤳 Haptic Feedback on Support Devices**: Android devices now support haptic feedback for an immersive tactile experience during certain interactions.

### Fixed

- **🛠️ ComfyUI Performance Improvement**: Addressed an issue causing FastAPI to stall when ComfyUI image generation was active; now runs in a separate thread to prevent UI unresponsiveness.
- **🔀 Session Handling**: Fixed an issue mandating session_id on client-side to ensure smoother session management and transitions.
- **🖋️ Minor Bug Fixes and Format Corrections**: Various minor fixes including typo corrections, backend formatting improvements, and test amendments enhancing overall system stability and performance.

### Changed

- **🚀 Migration to SvelteKit 2**: Upgraded the underlying framework to SvelteKit version 2, offering enhanced speed, better code structure, and improved deployment capabilities.
- **🧹 General Cleanup and Refactoring**: Performed broad cleanup and refactoring across the platform, improving code efficiency and maintaining high standards of code health.
- **🚧 Integration Testing Improvements**: Modified how Cypress integration tests detect chat messages and updated sharing tests for better reliability and accuracy.
- **📁 Standardized '.safetensors' File Extension**: Renamed the '.sft' file extension to '.safetensors' for ComfyUI workflows, standardizing file formats across the platform.

### Removed

- **🗑️ Deprecated Frontend Functions**: Removed frontend functions that were migrated to backend to declutter the codebase and reduce redundancy.

## [0.3.12] - 2024-08-07

### Added

- **🔄 Sidebar Infinite Scroll**: Added an infinite scroll feature in the sidebar for more efficient chat navigation, reducing load times and enhancing user experience.
- **🚀 Enhanced Markdown Rendering**: Support for rendering all code blocks and making images clickable for preview; codespan styling is also enhanced to improve readability and user interaction.
- **🔒 Admin Shared Chat Visibility**: Admins no longer have default visibility over shared chats when ENABLE_ADMIN_CHAT_ACCESS is set to false, tightening security and privacy settings for users.
- **🌍 Language Updates**: Added Malay (Bahasa Malaysia) translation and updated Catalan and Traditional Chinese translations to improve accessibility for more users.

### Fixed

- **📊 Markdown Rendering Issues**: Resolved issues with markdown rendering to ensure consistent and correct display across components.
- **🛠️ Styling Issues**: Multiple fixes applied to styling throughout the application, improving the overall visual experience and interface consistency.
- **🗃️ Modal Handling**: Fixed an issue where modals were not closing correctly in various model chat scenarios, enhancing usability and interface reliability.
- **📄 Missing OpenAI Usage Information**: Resolved issues where usage statistics for OpenAI services were not being correctly displayed, ensuring users have access to crucial data for managing and monitoring their API consumption.
- **🔧 Non-Streaming Support for Functions Plugin**: Fixed a functionality issue with the Functions plugin where non-streaming operations were not functioning as intended, restoring full capabilities for async and sync integration within the platform.
- **🔄 Environment Variable Type Correction (COMFYUI_FLUX_FP8_CLIP)**: Corrected the data type of the 'COMFYUI_FLUX_FP8_CLIP' environment variable from string to boolean, ensuring environment settings apply correctly and enhance configuration management.

### Changed

- **🔧 Backend Dependency Updates**: Updated several backend dependencies such as boto3, pypdf, python-pptx, validators, and black, ensuring up-to-date security and performance optimizations.

## [0.3.11] - 2024-08-02

### Added

- **📊 Model Information Display**: Added visuals for model selection, including images next to model names for more intuitive navigation.
- **🗣 ElevenLabs Voice Adaptations**: Voice enhancements including support for ElevenLabs voice ID by name for personalized vocal interactions.
- **⌨️ Arrow Keys Model Selection**: Users can now use arrow keys for quicker model selection, enhancing accessibility.
- **🔍 Fuzzy Search in Model Selector**: Enhanced model selector with fuzzy search to locate models swiftly, including descriptions.
- **🕹️ ComfyUI Flux Image Generation**: Added support for the new Flux image gen model; introduces environment controls like weight precision and CLIP model options in Settings.
- **💾 Display File Size for Uploads**: Enhanced file interface now displays file size, preparing for upcoming upload restrictions.
- **🎚️ Advanced Params "Min P"**: Added 'Min P' parameter in the advanced settings for customized model precision control.
- **🔒 Enhanced OAuth**: Introduced custom redirect URI support for OAuth behind reverse proxies, enabling safer authentication processes.
- **🖥 Enhanced Latex Rendering**: Adjustments made to latex rendering processes, now accurately detecting and presenting latex inputs from text.
- **🌐 Internationalization**: Enhanced with new Romanian and updated Vietnamese and Ukrainian translations, helping broaden accessibility for international users.

### Fixed

- **🔧 Tags Handling in Document Upload**: Tags are now properly sent to the upload document handler, resolving issues with missing metadata.
- **🖥️ Sensitive Input Fields**: Corrected browser misinterpretation of secure input fields, preventing misclassification as password fields.
- **📂 Static Path Resolution in PDF Generation**: Fixed static paths that adjust dynamically to prevent issues across various environments.

### Changed

- **🎨 UI/UX Styling Enhancements**: Multiple minor styling updates for a cleaner and more intuitive user interface.
- **🚧 Refactoring Various Components**: Numerous refactoring changes across styling, file handling, and function simplifications for clarity and performance.
- **🎛️ User Valves Management**: Moved user valves from settings to direct chat controls for more user-friendly access during interactions.

### Removed

- **⚙️ Health Check Logging**: Removed verbose logging from the health checking processes to declutter logs and improve backend performance.

## [0.3.10] - 2024-07-17

### Fixed

- **🔄 Improved File Upload**: Addressed the issue where file uploads lacked animation.
- **💬 Chat Continuity**: Fixed a problem where existing chats were not functioning properly in some instances.
- **🗂️ Chat File Reset**: Resolved the issue of chat files not resetting for new conversations, now ensuring a clean slate for each chat session.
- **📁 Document Workspace Uploads**: Corrected the handling of document uploads in the workspace using the Files API.

## [0.3.9] - 2024-07-17

### Added

- **📁 Files Chat Controls**: We've reverted to the old file handling behavior where uploaded files are always included. You can now manage files directly within the chat controls section, giving you the ability to remove files as needed.
- **🔧 "Action" Function Support**: Introducing a new "Action" function to write custom buttons to the message toolbar. This feature enables more interactive messaging, with documentation coming soon.
- **📜 Citations Handling**: For newly uploaded files in documents workspace, citations will now display the actual filename. Additionally, you can click on these filenames to open the file in a new tab for easier access.
- **🛠️ Event Emitter and Call Updates**: Enhanced 'event_emitter' to allow message replacement and 'event_call' to support text input for Tools and Functions. Detailed documentation will be provided shortly.
- **🎨 Styling Refactor**: Various styling updates for a cleaner and more cohesive user interface.
- **🌐 Enhanced Translations**: Improved translations for Catalan, Ukrainian, and Brazilian Portuguese.

### Fixed

- **🔧 Chat Controls Priority**: Resolved an issue where Chat Controls values were being overridden by model information parameters. The priority is now Chat Controls, followed by Global Settings, then Model Settings.
- **🪲 Debug Logs**: Fixed an issue where debug logs were not being logged properly.
- **🔑 Automatic1111 Auth Key**: The auth key for Automatic1111 is no longer required.
- **📝 Title Generation**: Ensured that the title generation runs only once, even when multiple models are in a chat.
- **✅ Boolean Values in Params**: Added support for boolean values in parameters.
- **🖼️ Files Overlay Styling**: Fixed the styling issue with the files overlay.

### Changed

- **⬆️ Dependency Updates**
  - Upgraded 'pydantic' from version 2.7.1 to 2.8.2.
  - Upgraded 'sqlalchemy' from version 2.0.30 to 2.0.31.
  - Upgraded 'unstructured' from version 0.14.9 to 0.14.10.
  - Upgraded 'chromadb' from version 0.5.3 to 0.5.4.

## [0.3.8] - 2024-07-09

### Added

- **💬 Chat Controls**: Easily adjust parameters for each chat session, offering more precise control over your interactions.
- **📌 Pinned Chats**: Support for pinned chats, allowing you to keep important conversations easily accessible.
- **📄 Apache Tika Integration**: Added support for using Apache Tika as a document loader, enhancing document processing capabilities.
- **🛠️ Custom Environment for OpenID Claims**: Allows setting custom claims for OpenID, providing more flexibility in user authentication.
- **🔧 Enhanced Tools & Functions API**: Introduced 'event_emitter' and 'event_call', now you can also add citations for better documentation and tracking. Detailed documentation will be provided on our documentation website.
- **↔️ Sideways Scrolling in Settings**: Settings tabs container now supports horizontal scrolling for easier navigation.
- **🌑 Darker OLED Theme**: Includes a new, darker OLED theme and improved styling for the light theme, enhancing visual appeal.
- **🌐 Language Updates**: Updated translations for Indonesian, German, French, and Catalan languages, expanding accessibility.

### Fixed

- **⏰ OpenAI Streaming Timeout**: Resolved issues with OpenAI streaming response using the 'AIOHTTP_CLIENT_TIMEOUT' setting, ensuring reliable performance.
- **💡 User Valves**: Fixed malfunctioning user valves, ensuring proper functionality.
- **🔄 Collapsible Components**: Addressed issues with collapsible components not working, restoring expected behavior.

### Changed

- **🗃️ Database Backend**: Switched from Peewee to SQLAlchemy for improved concurrency support, enhancing database performance.
- **⬆️ ChromaDB Update**: Upgraded to version 0.5.3. Ensure your remote ChromaDB instance matches this version.
- **🔤 Primary Font Styling**: Updated primary font to Archivo for better visual consistency.
- **🔄 Font Change for Windows**: Replaced Arimo with Inter font for Windows users, improving readability.
- **🚀 Lazy Loading**: Implemented lazy loading for 'faster_whisper' and 'sentence_transformers' to reduce startup memory usage.
- **📋 Task Generation Payload**: Task generations now include only the "task" field in the body instead of "title".

## [0.3.7] - 2024-06-29

### Added

- **🌐 Enhanced Internationalization (i18n)**: Newly introduced Indonesian translation, and updated translations for Turkish, Chinese, and Catalan languages to improve user accessibility.

### Fixed

- **🕵️‍♂️ Browser Language Detection**: Corrected the issue where the application was not properly detecting and adapting to the browser's language settings.
- **🔐 OIDC Admin Role Assignment**: Fixed a bug where the admin role was not being assigned to the first user who signed up via OpenID Connect (OIDC).
- **💬 Chat/Completions Endpoint**: Resolved an issue where the chat/completions endpoint was non-functional when the stream option was set to False.
- **🚫 'WEBUI_AUTH' Configuration**: Addressed the problem where setting 'WEBUI_AUTH' to False was not being applied correctly.

### Changed

- **📦 Dependency Update**: Upgraded 'authlib' from version 1.3.0 to 1.3.1 to ensure better security and performance enhancements.

## [0.3.6] - 2024-06-27

### Added

- **✨ "Functions" Feature**: You can now utilize "Functions" like filters (middleware) and pipe (model) functions directly within the WebUI. While largely compatible with Pipelines, these native functions can be executed easily within Open WebUI. Example use cases for filter functions include usage monitoring, real-time translation, moderation, and automemory. For pipe functions, the scope ranges from Cohere and Anthropic integration directly within Open WebUI, enabling "Valves" for per-user OpenAI API key usage, and much more. If you encounter issues, SAFE_MODE has been introduced.
- **📁 Files API**: Compatible with OpenAI, this feature allows for custom Retrieval-Augmented Generation (RAG) in conjunction with the Filter Function. More examples will be shared on our community platform and official documentation website.
- **🛠️ Tool Enhancements**: Tools now support citations and "Valves". Documentation will be available shortly.
- **🔗 Iframe Support via Files API**: Enables rendering HTML directly into your chat interface using functions and tools. Use cases include playing games like DOOM and Snake, displaying a weather applet, and implementing Anthropic "artifacts"-like features. Stay tuned for updates on our community platform and documentation.
- **🔒 Experimental OAuth Support**: New experimental OAuth support. Check our documentation for more details.
- **🖼️ Custom Background Support**: Set a custom background from Settings > Interface to personalize your experience.
- **🔑 AUTOMATIC1111_API_AUTH Support**: Enhanced security for the AUTOMATIC1111 API.
- **🎨 Code Highlight Optimization**: Improved code highlighting features.
- **🎙️ Voice Interruption Feature**: Reintroduced and now toggleable from Settings > Interface.
- **💤 Wakelock API**: Now in use to prevent screen dimming during important tasks.
- **🔐 API Key Privacy**: All API keys are now hidden by default for better security.
- **🔍 New Web Search Provider**: Added jina_search as a new option.
- **🌐 Enhanced Internationalization (i18n)**: Improved Korean translation and updated Chinese and Ukrainian translations.

### Fixed

- **🔧 Conversation Mode Issue**: Fixed the issue where Conversation Mode remained active after being removed from settings.
- **📏 Scroll Button Obstruction**: Resolved the issue where the scrollToBottom button container obstructed clicks on buttons beneath it.

### Changed

- **⏲️ AIOHTTP_CLIENT_TIMEOUT**: Now set to 'None' by default for improved configuration flexibility.
- **📞 Voice Call Enhancements**: Improved by skipping code blocks and expressions during calls.
- **🚫 Error Message Handling**: Disabled the continuation of operations with error messages.
- **🗂️ Playground Relocation**: Moved the Playground from the workspace to the user menu for better user experience.

## [0.3.5] - 2024-06-16

### Added

- **📞 Enhanced Voice Call**: Text-to-speech (TTS) callback now operates in real-time for each sentence, reducing latency by not waiting for full completion.
- **👆 Tap to Interrupt**: During a call, you can now stop the assistant from speaking by simply tapping, instead of using voice. This resolves the issue of the speaker's voice being mistakenly registered as input.
- **😊 Emoji Call**: Toggle this feature on from the Settings > Interface, allowing LLMs to express emotions using emojis during voice calls for a more dynamic interaction.
- **🖱️ Quick Archive/Delete**: Use the Shift key + mouseover on the chat list to swiftly archive or delete items.
- **📝 Markdown Support in Model Descriptions**: You can now format model descriptions with markdown, enabling bold text, links, etc.
- **🧠 Editable Memories**: Adds the capability to modify memories.
- **📋 Admin Panel Sorting**: Introduces the ability to sort users/chats within the admin panel.
- **🌑 Dark Mode for Quick Selectors**: Dark mode now available for chat quick selectors (prompts, models, documents).
- **🔧 Advanced Parameters**: Adds 'num_keep' and 'num_batch' to advanced parameters for customization.
- **📅 Dynamic System Prompts**: New variables '{{CURRENT_DATETIME}}', '{{CURRENT_TIME}}', '{{USER_LOCATION}}' added for system prompts. Ensure '{{USER_LOCATION}}' is toggled on from Settings > Interface.
- **🌐 Tavily Web Search**: Includes Tavily as a web search provider option.
- **🖊️ Federated Auth Usernames**: Ability to set user names for federated authentication.
- **🔗 Auto Clean URLs**: When adding connection URLs, trailing slashes are now automatically removed.
- **🌐 Enhanced Translations**: Improved Chinese and Swedish translations.

### Fixed

- **⏳ AIOHTTP_CLIENT_TIMEOUT**: Introduced a new environment variable 'AIOHTTP_CLIENT_TIMEOUT' for requests to Ollama lasting longer than 5 minutes. Default is 300 seconds; set to blank ('') for no timeout.
- **❌ Message Delete Freeze**: Resolved an issue where message deletion would sometimes cause the web UI to freeze.

## [0.3.4] - 2024-06-12

### Fixed

- **🔒 Mixed Content with HTTPS Issue**: Resolved a problem where mixed content (HTTP and HTTPS) was causing security warnings and blocking resources on HTTPS sites.
- **🔍 Web Search Issue**: Addressed the problem where web search functionality was not working correctly. The 'ENABLE_RAG_LOCAL_WEB_FETCH' option has been reintroduced to restore proper web searching capabilities.
- **💾 RAG Template Not Being Saved**: Fixed an issue where the RAG template was not being saved correctly, ensuring your custom templates are now preserved as expected.

## [0.3.3] - 2024-06-12

### Added

- **🛠️ Native Python Function Calling**: Introducing native Python function calling within Open WebUI. We’ve also included a built-in code editor to seamlessly develop and integrate function code within the 'Tools' workspace. With this, you can significantly enhance your LLM’s capabilities by creating custom RAG pipelines, web search tools, and even agent-like features such as sending Discord messages.
- **🌐 DuckDuckGo Integration**: Added DuckDuckGo as a web search provider, giving you more search options.
- **🌏 Enhanced Translations**: Improved translations for Vietnamese and Chinese languages, making the interface more accessible.

### Fixed

- **🔗 Web Search URL Error Handling**: Fixed the issue where a single URL error would disrupt the data loading process in Web Search mode. Now, such errors will be handled gracefully to ensure uninterrupted data loading.
- **🖥️ Frontend Responsiveness**: Resolved the problem where the frontend would stop responding if the backend encounters an error while downloading a model. Improved error handling to maintain frontend stability.
- **🔧 Dependency Issues in pip**: Fixed issues related to pip installations, ensuring all dependencies are correctly managed to prevent installation errors.

## [0.3.2] - 2024-06-10

### Added

- **🔍 Web Search Query Status**: The web search query will now persist in the results section to aid in easier debugging and tracking of search queries.
- **🌐 New Web Search Provider**: We have added Serply as a new option for web search providers, giving you more choices for your search needs.
- **🌏 Improved Translations**: We've enhanced translations for Chinese and Portuguese.

### Fixed

- **🎤 Audio File Upload Issue**: The bug that prevented audio files from being uploaded in chat input has been fixed, ensuring smooth communication.
- **💬 Message Input Handling**: Improved the handling of message inputs by instantly clearing images and text after sending, along with immediate visual indications when a response message is loading, enhancing user feedback.
- **⚙️ Parameter Registration and Validation**: Fixed the issue where parameters were not registering in certain cases and addressed the problem where users were unable to save due to invalid input errors.

## [0.3.1] - 2024-06-09

### Fixed

- **💬 Chat Functionality**: Resolved the issue where chat functionality was not working for specific models.

## [0.3.0] - 2024-06-09

### Added

- **📚 Knowledge Support for Models**: Attach documents directly to models from the models workspace, enhancing the information available to each model.
- **🎙️ Hands-Free Voice Call Feature**: Initiate voice calls without needing to use your hands, making interactions more seamless.
- **📹 Video Call Feature**: Enable video calls with supported vision models like Llava and GPT-4o, adding a visual dimension to your communications.
- **🎛️ Enhanced UI for Voice Recording**: Improved user interface for the voice recording feature, making it more intuitive and user-friendly.
- **🌐 External STT Support**: Now support for external Speech-To-Text services, providing more flexibility in choosing your STT provider.
- **⚙️ Unified Settings**: Consolidated settings including document settings under a new admin settings section for easier management.
- **🌑 Dark Mode Splash Screen**: A new splash screen for dark mode, ensuring a consistent and visually appealing experience for dark mode users.
- **📥 Upload Pipeline**: Directly upload pipelines from the admin settings > pipelines section, streamlining the pipeline management process.
- **🌍 Improved Language Support**: Enhanced support for Chinese and Ukrainian languages, better catering to a global user base.

### Fixed

- **🛠️ Playground Issue**: Fixed the playground not functioning properly, ensuring a smoother user experience.
- **🔥 Temperature Parameter Issue**: Corrected the issue where the temperature value '0' was not being passed correctly.
- **📝 Prompt Input Clearing**: Resolved prompt input textarea not being cleared right away, ensuring a clean slate for new inputs.
- **✨ Various UI Styling Issues**: Fixed numerous user interface styling problems for a more cohesive look.
- **👥 Active Users Display**: Fixed active users showing active sessions instead of actual users, now reflecting accurate user activity.
- **🌐 Community Platform Compatibility**: The Community Platform is back online and fully compatible with Open WebUI.

### Changed

- **📝 RAG Implementation**: Updated the RAG (Retrieval-Augmented Generation) implementation to use a system prompt for context, instead of overriding the user's prompt.
- **🔄 Settings Relocation**: Moved Models, Connections, Audio, and Images settings to the admin settings for better organization.
- **✍️ Improved Title Generation**: Enhanced the default prompt for title generation, yielding better results.
- **🔧 Backend Task Management**: Tasks like title generation and search query generation are now managed on the backend side and controlled only by the admin.
- **🔍 Editable Search Query Prompt**: You can now edit the search query generation prompt, offering more control over how queries are generated.
- **📏 Prompt Length Threshold**: Set the prompt length threshold for search query generation from the admin settings, giving more customization options.
- **📣 Settings Consolidation**: Merged the Banners admin setting with the Interface admin setting for a more streamlined settings area.

## [0.2.5] - 2024-06-05

### Added

- **👥 Active Users Indicator**: Now you can see how many people are currently active and what they are running. This helps you gauge when performance might slow down due to a high number of users.
- **🗂️ Create Ollama Modelfile**: The option to create a modelfile for Ollama has been reintroduced in the Settings > Models section, making it easier to manage your models.
- **⚙️ Default Model Setting**: Added an option to set the default model from Settings > Interface. This feature is now easily accessible, especially convenient for mobile users as it was previously hidden.
- **🌐 Enhanced Translations**: We've improved the Chinese translations and added support for Turkmen and Norwegian languages to make the interface more accessible globally.

### Fixed

- **📱 Mobile View Improvements**: The UI now uses dvh (dynamic viewport height) instead of vh (viewport height), providing a better and more responsive experience for mobile users.

## [0.2.4] - 2024-06-03

### Added

- **👤 Improved Account Pending Page**: The account pending page now displays admin details by default to avoid confusion. You can disable this feature in the admin settings if needed.
- **🌐 HTTP Proxy Support**: We have enabled the use of the 'http_proxy' environment variable in OpenAI and Ollama API calls, making it easier to configure network settings.
- **❓ Quick Access to Documentation**: You can now easily access Open WebUI documents via a question mark button located at the bottom right corner of the screen (available on larger screens like PCs).
- **🌍 Enhanced Translation**: Improvements have been made to translations.

### Fixed

- **🔍 SearxNG Web Search**: Fixed the issue where the SearxNG web search functionality was not working properly.

## [0.2.3] - 2024-06-03

### Added

- **📁 Export Chat as JSON**: You can now export individual chats as JSON files from the navbar menu by navigating to 'Download > Export Chat'. This makes sharing specific conversations easier.
- **✏️ Edit Titles with Double Click**: Double-click on titles to rename them quickly and efficiently.
- **🧩 Batch Multiple Embeddings**: Introduced 'RAG_EMBEDDING_OPENAI_BATCH_SIZE' to process multiple embeddings in a batch, enhancing performance for large datasets.
- **🌍 Improved Translations**: Enhanced the translation quality across various languages for a better user experience.

### Fixed

- **🛠️ Modelfile Migration Script**: Fixed an issue where the modelfile migration script would fail if an invalid modelfile was encountered.
- **💬 Zhuyin Input Method on Mac**: Resolved an issue where using the Zhuyin input method in the Web UI on a Mac caused text to send immediately upon pressing the enter key, leading to incorrect input.
- **🔊 Local TTS Voice Selection**: Fixed the issue where the selected local Text-to-Speech (TTS) voice was not being displayed in settings.

## [0.2.2] - 2024-06-02

### Added

- **🌊 Mermaid Rendering Support**: We've included support for Mermaid rendering. This allows you to create beautiful diagrams and flowcharts directly within Open WebUI.
- **🔄 New Environment Variable 'RESET_CONFIG_ON_START'**: Introducing a new environment variable: 'RESET_CONFIG_ON_START'. Set this variable to reset your configuration settings upon starting the application, making it easier to revert to default settings.

### Fixed

- **🔧 Pipelines Filter Issue**: We've addressed an issue with the pipelines where filters were not functioning as expected.

## [0.2.1] - 2024-06-02

### Added

- **🖱️ Single Model Export Button**: Easily export models with just one click using the new single model export button.
- **🖥️ Advanced Parameters Support**: Added support for 'num_thread', 'use_mmap', and 'use_mlock' parameters for Ollama.
- **🌐 Improved Vietnamese Translation**: Enhanced Vietnamese language support for a better user experience for our Vietnamese-speaking community.

### Fixed

- **🔧 OpenAI URL API Save Issue**: Corrected a problem preventing the saving of OpenAI URL API settings.
- **🚫 Display Issue with Disabled Ollama API**: Fixed the display bug causing models to appear in settings when the Ollama API was disabled.

### Changed

- **💡 Versioning Update**: As a reminder from our previous update, version 0.2.y will focus primarily on bug fixes, while major updates will be designated as 0.x from now on for better version tracking.

## [0.2.0] - 2024-06-01

### Added

- **🔧 Pipelines Support**: Open WebUI now includes a plugin framework for enhanced customization and functionality (https://github.com/open-webui/pipelines). Easily add custom logic and integrate Python libraries, from AI agents to home automation APIs.
- **🔗 Function Calling via Pipelines**: Integrate function calling seamlessly through Pipelines.
- **⚖️ User Rate Limiting via Pipelines**: Implement user-specific rate limits to manage API usage efficiently.
- **📊 Usage Monitoring with Langfuse**: Track and analyze usage statistics with Langfuse integration through Pipelines.
- **🕒 Conversation Turn Limits**: Set limits on conversation turns to manage interactions better through Pipelines.
- **🛡️ Toxic Message Filtering**: Automatically filter out toxic messages to maintain a safe environment using Pipelines.
- **🔍 Web Search Support**: Introducing built-in web search capabilities via RAG API, allowing users to search using SearXNG, Google Programmatic Search Engine, Brave Search, serpstack, and serper. Activate it effortlessly by adding necessary variables from Document settings > Web Params.
- **🗂️ Models Workspace**: Create and manage model presets for both Ollama/OpenAI API. Note: The old Modelfiles workspace is deprecated.
- **🛠️ Model Builder Feature**: Build and edit all models with persistent builder mode.
- **🏷️ Model Tagging Support**: Organize models with tagging features in the models workspace.
- **📋 Model Ordering Support**: Effortlessly organize models by dragging and dropping them into the desired positions within the models workspace.
- **📈 OpenAI Generation Stats**: Access detailed generation statistics for OpenAI models.
- **📅 System Prompt Variables**: New variables added: '{{CURRENT_DATE}}' and '{{USER_NAME}}' for dynamic prompts.
- **📢 Global Banner Support**: Manage global banners from admin settings > banners.
- **🗃️ Enhanced Archived Chats Modal**: Search and export archived chats easily.
- **📂 Archive All Button**: Quickly archive all chats from settings > chats.
- **🌐 Improved Translations**: Added and improved translations for French, Croatian, Cebuano, and Vietnamese.

### Fixed

- **🔍 Archived Chats Visibility**: Resolved issue with archived chats not showing in the admin panel.
- **💬 Message Styling**: Fixed styling issues affecting message appearance.
- **🔗 Shared Chat Responses**: Corrected the issue where shared chat response messages were not readonly.
- **🖥️ UI Enhancement**: Fixed the scrollbar overlapping issue with the message box in the user interface.

### Changed

- **💾 User Settings Storage**: User settings are now saved on the backend, ensuring consistency across all devices.
- **📡 Unified API Requests**: The API request for getting models is now unified to '/api/models' for easier usage.
- **🔄 Versioning Update**: Our versioning will now follow the format 0.x for major updates and 0.x.y for patches.
- **📦 Export All Chats (All Users)**: Moved this functionality to the Admin Panel settings for better organization and accessibility.

### Removed

- **🚫 Bundled LiteLLM Support Deprecated**: Migrate your LiteLLM config.yaml to a self-hosted LiteLLM instance. LiteLLM can still be added via OpenAI Connections. Download the LiteLLM config.yaml from admin settings > database > export LiteLLM config.yaml.

## [0.1.125] - 2024-05-19

### Added

- **🔄 Updated UI**: Chat interface revamped with chat bubbles. Easily switch back to the old style via settings > interface > chat bubble UI.
- **📂 Enhanced Sidebar UI**: Model files, documents, prompts, and playground merged into Workspace for streamlined access.
- **🚀 Improved Many Model Interaction**: All responses now displayed simultaneously for a smoother experience.
- **🐍 Python Code Execution**: Execute Python code locally in the browser with libraries like 'requests', 'beautifulsoup4', 'numpy', 'pandas', 'seaborn', 'matplotlib', 'scikit-learn', 'scipy', 'regex'.
- **🧠 Experimental Memory Feature**: Manually input personal information you want LLMs to remember via settings > personalization > memory.
- **💾 Persistent Settings**: Settings now saved as config.json for convenience.
- **🩺 Health Check Endpoint**: Added for Docker deployment.
- **↕️ RTL Support**: Toggle chat direction via settings > interface > chat direction.
- **🖥️ PowerPoint Support**: RAG pipeline now supports PowerPoint documents.
- **🌐 Language Updates**: Ukrainian, Turkish, Arabic, Chinese, Serbian, Vietnamese updated; Punjabi added.

### Changed

- **👤 Shared Chat Update**: Shared chat now includes creator user information.

## [0.1.124] - 2024-05-08

### Added

- **🖼️ Improved Chat Sidebar**: Now conveniently displays time ranges and organizes chats by today, yesterday, and more.
- **📜 Citations in RAG Feature**: Easily track the context fed to the LLM with added citations in the RAG feature.
- **🔒 Auth Disable Option**: Introducing the ability to disable authentication. Set 'WEBUI_AUTH' to False to disable authentication. Note: Only applicable for fresh installations without existing users.
- **📹 Enhanced YouTube RAG Pipeline**: Now supports non-English videos for an enriched experience.
- **🔊 Specify OpenAI TTS Models**: Customize your TTS experience by specifying OpenAI TTS models.
- **🔧 Additional Environment Variables**: Discover more environment variables in our comprehensive documentation at Open WebUI Documentation (https://docs.openwebui.com).
- **🌐 Language Support**: Arabic, Finnish, and Hindi added; Improved support for German, Vietnamese, and Chinese.

### Fixed

- **🛠️ Model Selector Styling**: Addressed styling issues for improved user experience.
- **⚠️ Warning Messages**: Resolved backend warning messages.

### Changed

- **📝 Title Generation**: Limited output to 50 tokens.
- **📦 Helm Charts**: Removed Helm charts, now available in a separate repository (https://github.com/open-webui/helm-charts).

## [0.1.123] - 2024-05-02

### Added

- **🎨 New Landing Page Design**: Refreshed design for a more modern look and optimized use of screen space.
- **📹 Youtube RAG Pipeline**: Introduces dedicated RAG pipeline for Youtube videos, enabling interaction with video transcriptions directly.
- **🔧 Enhanced Admin Panel**: Streamlined user management with options to add users directly or in bulk via CSV import.
- **👥 '@' Model Integration**: Easily switch to specific models during conversations; old collaborative chat feature phased out.
- **🌐 Language Enhancements**: Swedish translation added, plus improvements to German, Spanish, and the addition of Doge translation.

### Fixed

- **🗑️ Delete Chat Shortcut**: Addressed issue where shortcut wasn't functioning.
- **🖼️ Modal Closing Bug**: Resolved unexpected closure of modal when dragging from within.
- **✏️ Edit Button Styling**: Fixed styling inconsistency with edit buttons.
- **🌐 Image Generation Compatibility Issue**: Rectified image generation compatibility issue with third-party APIs.
- **📱 iOS PWA Icon Fix**: Corrected iOS PWA home screen icon shape.
- **🔍 Scroll Gesture Bug**: Adjusted gesture sensitivity to prevent accidental activation when scrolling through code on mobile; now requires scrolling from the leftmost side to open the sidebar.

### Changed

- **🔄 Unlimited Context Length**: Advanced settings now allow unlimited max context length (previously limited to 16000).
- **👑 Super Admin Assignment**: The first signup is automatically assigned a super admin role, unchangeable by other admins.
- **🛡️ Admin User Restrictions**: User action buttons from the admin panel are now disabled for users with admin roles.
- **🔝 Default Model Selector**: Set as default model option now exclusively available on the landing page.

## [0.1.122] - 2024-04-27

### Added

- **🌟 Enhanced RAG Pipeline**: Now with hybrid searching via 'BM25', reranking powered by 'CrossEncoder', and configurable relevance score thresholds.
- **🛢️ External Database Support**: Seamlessly connect to custom SQLite or Postgres databases using the 'DATABASE_URL' environment variable.
- **🌐 Remote ChromaDB Support**: Introducing the capability to connect to remote ChromaDB servers.
- **👨‍💼 Improved Admin Panel**: Admins can now conveniently check users' chat lists and last active status directly from the admin panel.
- **🎨 Splash Screen**: Introducing a loading splash screen for a smoother user experience.
- **🌍 Language Support Expansion**: Added support for Bangla (bn-BD), along with enhancements to Chinese, Spanish, and Ukrainian translations.
- **💻 Improved LaTeX Rendering Performance**: Enjoy faster rendering times for LaTeX equations.
- **🔧 More Environment Variables**: Explore additional environment variables in our documentation (https://docs.openwebui.com), including the 'ENABLE_LITELLM' option to manage memory usage.

### Fixed

- **🔧 Ollama Compatibility**: Resolved errors occurring when Ollama server version isn't an integer, such as SHA builds or RCs.
- **🐛 Various OpenAI API Issues**: Addressed several issues related to the OpenAI API.
- **🛑 Stop Sequence Issue**: Fixed the problem where the stop sequence with a backslash '\' was not functioning.
- **🔤 Font Fallback**: Corrected font fallback issue.

### Changed

- **⌨️ Prompt Input Behavior on Mobile**: Enter key prompt submission disabled on mobile devices for improved user experience.

## [0.1.121] - 2024-04-24

### Fixed

- **🔧 Translation Issues**: Addressed various translation discrepancies.
- **🔒 LiteLLM Security Fix**: Updated LiteLLM version to resolve a security vulnerability.
- **🖥️ HTML Tag Display**: Rectified the issue where the '< br >' tag wasn't displaying correctly.
- **🔗 WebSocket Connection**: Resolved the failure of WebSocket connection under HTTPS security for ComfyUI server.
- **📜 FileReader Optimization**: Implemented FileReader initialization per image in multi-file drag & drop to ensure reusability.
- **🏷️ Tag Display**: Corrected tag display inconsistencies.
- **📦 Archived Chat Styling**: Fixed styling issues in archived chat.
- **🔖 Safari Copy Button Bug**: Addressed the bug where the copy button failed to copy links in Safari.

## [0.1.120] - 2024-04-20

### Added

- **📦 Archive Chat Feature**: Easily archive chats with a new sidebar button, and access archived chats via the profile button > archived chats.
- **🔊 Configurable Text-to-Speech Endpoint**: Customize your Text-to-Speech experience with configurable OpenAI endpoints.
- **🛠️ Improved Error Handling**: Enhanced error message handling for connection failures.
- **⌨️ Enhanced Shortcut**: When editing messages, use ctrl/cmd+enter to save and submit, and esc to close.
- **🌐 Language Support**: Added support for Georgian and enhanced translations for Portuguese and Vietnamese.

### Fixed

- **🔧 Model Selector**: Resolved issue where default model selection was not saving.
- **🔗 Share Link Copy Button**: Fixed bug where the copy button wasn't copying links in Safari.
- **🎨 Light Theme Styling**: Addressed styling issue with the light theme.

## [0.1.119] - 2024-04-16

### Added

- **🌟 Enhanced RAG Embedding Support**: Ollama, and OpenAI models can now be used for RAG embedding model.
- **🔄 Seamless Integration**: Copy 'ollama run <model name>' directly from Ollama page to easily select and pull models.
- **🏷️ Tagging Feature**: Add tags to chats directly via the sidebar chat menu.
- **📱 Mobile Accessibility**: Swipe left and right on mobile to effortlessly open and close the sidebar.
- **🔍 Improved Navigation**: Admin panel now supports pagination for user list.
- **🌍 Additional Language Support**: Added Polish language support.

### Fixed

- **🌍 Language Enhancements**: Vietnamese and Spanish translations have been improved.
- **🔧 Helm Fixes**: Resolved issues with Helm trailing slash and manifest.json.

### Changed

- **🐳 Docker Optimization**: Updated docker image build process to utilize 'uv' for significantly faster builds compared to 'pip3'.

## [0.1.118] - 2024-04-10

### Added

- **🦙 Ollama and CUDA Images**: Added support for ':ollama' and ':cuda' tagged images.
- **👍 Enhanced Response Rating**: Now you can annotate your ratings for better feedback.
- **👤 User Initials Profile Photo**: User initials are now the default profile photo.
- **🔍 Update RAG Embedding Model**: Customize RAG embedding model directly in document settings.
- **🌍 Additional Language Support**: Added Turkish language support.

### Fixed

- **🔒 Share Chat Permission**: Resolved issue with chat sharing permissions.
- **🛠 Modal Close**: Modals can now be closed using the Esc key.

### Changed

- **🎨 Admin Panel Styling**: Refreshed styling for the admin panel.
- **🐳 Docker Image Build**: Updated docker image build process for improved efficiency.

## [0.1.117] - 2024-04-03

### Added

- 🗨️ **Local Chat Sharing**: Share chat links seamlessly between users.
- 🔑 **API Key Generation Support**: Generate secret keys to leverage Open WebUI with OpenAI libraries.
- 📄 **Chat Download as PDF**: Easily download chats in PDF format.
- 📝 **Improved Logging**: Enhancements to logging functionality.
- 📧 **Trusted Email Authentication**: Authenticate using a trusted email header.

### Fixed

- 🌷 **Enhanced Dutch Translation**: Improved translation for Dutch users.
- ⚪ **White Theme Styling**: Resolved styling issue with the white theme.
- 📜 **LaTeX Chat Screen Overflow**: Fixed screen overflow issue with LaTeX rendering.
- 🔒 **Security Patches**: Applied necessary security patches.

## [0.1.116] - 2024-03-31

### Added

- **🔄 Enhanced UI**: Model selector now conveniently located in the navbar, enabling seamless switching between multiple models during conversations.
- **🔍 Improved Model Selector**: Directly pull a model from the selector/Models now display detailed information for better understanding.
- **💬 Webhook Support**: Now compatible with Google Chat and Microsoft Teams.
- **🌐 Localization**: Korean translation (I18n) now available.
- **🌑 Dark Theme**: OLED dark theme introduced for reduced strain during prolonged usage.
- **🏷️ Tag Autocomplete**: Dropdown feature added for effortless chat tagging.

### Fixed

- **🔽 Auto-Scrolling**: Addressed OpenAI auto-scrolling issue.
- **🏷️ Tag Validation**: Implemented tag validation to prevent empty string tags.
- **🚫 Model Whitelisting**: Resolved LiteLLM model whitelisting issue.
- **✅ Spelling**: Corrected various spelling issues for improved readability.

## [0.1.115] - 2024-03-24

### Added

- **🔍 Custom Model Selector**: Easily find and select custom models with the new search filter feature.
- **🛑 Cancel Model Download**: Added the ability to cancel model downloads.
- **🎨 Image Generation ComfyUI**: Image generation now supports ComfyUI.
- **🌟 Updated Light Theme**: Updated the light theme for a fresh look.
- **🌍 Additional Language Support**: Now supporting Bulgarian, Italian, Portuguese, Japanese, and Dutch.

### Fixed

- **🔧 Fixed Broken Experimental GGUF Upload**: Resolved issues with experimental GGUF upload functionality.

### Changed

- **🔄 Vector Storage Reset Button**: Moved the reset vector storage button to document settings.

## [0.1.114] - 2024-03-20

### Added

- **🔗 Webhook Integration**: Now you can subscribe to new user sign-up events via webhook. Simply navigate to the admin panel > admin settings > webhook URL.
- **🛡️ Enhanced Model Filtering**: Alongside Ollama, OpenAI proxy model whitelisting, we've added model filtering functionality for LiteLLM proxy.
- **🌍 Expanded Language Support**: Spanish, Catalan, and Vietnamese languages are now available, with improvements made to others.

### Fixed

- **🔧 Input Field Spelling**: Resolved issue with spelling mistakes in input fields.
- **🖊️ Light Mode Styling**: Fixed styling issue with light mode in document adding.

### Changed

- **🔄 Language Sorting**: Languages are now sorted alphabetically by their code for improved organization.

## [0.1.113] - 2024-03-18

### Added

- 🌍 **Localization**: You can now change the UI language in Settings > General. We support Ukrainian, German, Farsi (Persian), Traditional and Simplified Chinese and French translations. You can help us to translate the UI into your language! More info in our [CONTRIBUTION.md](https://github.com/open-webui/open-webui/blob/main/docs/CONTRIBUTING.md#-translations-and-internationalization).
- 🎨 **System-wide Theme**: Introducing a new system-wide theme for enhanced visual experience.

### Fixed

- 🌑 **Dark Background on Select Fields**: Improved readability by adding a dark background to select fields, addressing issues on certain browsers/devices.
- **Multiple OPENAI_API_BASE_URLS Issue**: Resolved issue where multiple base URLs caused conflicts when one wasn't functioning.
- **RAG Encoding Issue**: Fixed encoding problem in RAG.
- **npm Audit Fix**: Addressed npm audit findings.
- **Reduced Scroll Threshold**: Improved auto-scroll experience by reducing the scroll threshold from 50px to 5px.

### Changed

- 🔄 **Sidebar UI Update**: Updated sidebar UI to feature a chat menu dropdown, replacing two icons for improved navigation.

## [0.1.112] - 2024-03-15

### Fixed

- 🗨️ Resolved chat malfunction after image generation.
- 🎨 Fixed various RAG issues.
- 🧪 Rectified experimental broken GGUF upload logic.

## [0.1.111] - 2024-03-10

### Added

- 🛡️ **Model Whitelisting**: Admins now have the ability to whitelist models for users with the 'user' role.
- 🔄 **Update All Models**: Added a convenient button to update all models at once.
- 📄 **Toggle PDF OCR**: Users can now toggle PDF OCR option for improved parsing performance.
- 🎨 **DALL-E Integration**: Introduced DALL-E integration for image generation alongside automatic1111.
- 🛠️ **RAG API Refactoring**: Refactored RAG logic and exposed its API, with additional documentation to follow.

### Fixed

- 🔒 **Max Token Settings**: Added max token settings for anthropic/claude-3-sonnet-20240229 (Issue #1094).
- 🔧 **Misalignment Issue**: Corrected misalignment of Edit and Delete Icons when Chat Title is Empty (Issue #1104).
- 🔄 **Context Loss Fix**: Resolved RAG losing context on model response regeneration with Groq models via API key (Issue #1105).
- 📁 **File Handling Bug**: Addressed File Not Found Notification when Dropping a Conversation Element (Issue #1098).
- 🖱️ **Dragged File Styling**: Fixed dragged file layover styling issue.

## [0.1.110] - 2024-03-06

### Added

- **🌐 Multiple OpenAI Servers Support**: Enjoy seamless integration with multiple OpenAI-compatible APIs, now supported natively.

### Fixed

- **🔍 OCR Issue**: Resolved PDF parsing issue caused by OCR malfunction.
- **🚫 RAG Issue**: Fixed the RAG functionality, ensuring it operates smoothly.
- **📄 "Add Docs" Model Button**: Addressed the non-functional behavior of the "Add Docs" model button.

## [0.1.109] - 2024-03-06

### Added

- **🔄 Multiple Ollama Servers Support**: Enjoy enhanced scalability and performance with support for multiple Ollama servers in a single WebUI. Load balancing features are now available, providing improved efficiency (#788, #278).
- **🔧 Support for Claude 3 and Gemini**: Responding to user requests, we've expanded our toolset to include Claude 3 and Gemini, offering a wider range of functionalities within our platform (#1064).
- **🔍 OCR Functionality for PDF Loader**: We've augmented our PDF loader with Optical Character Recognition (OCR) capabilities. Now, extract text from scanned documents and images within PDFs, broadening the scope of content processing (#1050).

### Fixed

- **🛠️ RAG Collection**: Implemented a dynamic mechanism to recreate RAG collections, ensuring users have up-to-date and accurate data (#1031).
- **📝 User Agent Headers**: Fixed issue of RAG web requests being sent with empty user_agent headers, reducing rejections from certain websites. Realistic headers are now utilized for these requests (#1024).
- **⏹️ Playground Cancel Functionality**: Introducing a new "Cancel" option for stopping Ollama generation in the Playground, enhancing user control and usability (#1006).
- **🔤 Typographical Error in 'ASSISTANT' Field**: Corrected a typographical error in the 'ASSISTANT' field within the GGUF model upload template for accuracy and consistency (#1061).

### Changed

- **🔄 Refactored Message Deletion Logic**: Streamlined message deletion process for improved efficiency and user experience, simplifying interactions within the platform (#1004).
- **⚠️ Deprecation of `OLLAMA_API_BASE_URL`**: Deprecated `OLLAMA_API_BASE_URL` environment variable; recommend using `OLLAMA_BASE_URL` instead. Refer to our documentation for further details.

## [0.1.108] - 2024-03-02

### Added

- **🎮 Playground Feature (Beta)**: Explore the full potential of the raw API through an intuitive UI with our new playground feature, accessible to admins. Simply click on the bottom name area of the sidebar to access it. The playground feature offers two modes text completion (notebook) and chat completion. As it's in beta, please report any issues you encounter.
- **🛠️ Direct Database Download for Admins**: Admins can now download the database directly from the WebUI via the admin settings.
- **🎨 Additional RAG Settings**: Customize your RAG process with the ability to edit the TOP K value. Navigate to Documents > Settings > General to make changes.
- **🖥️ UI Improvements**: Tooltips now available in the input area and sidebar handle. More tooltips will be added across other parts of the UI.

### Fixed

- Resolved input autofocus issue on mobile when the sidebar is open, making it easier to use.
- Corrected numbered list display issue in Safari (#963).
- Restricted user ability to delete chats without proper permissions (#993).

### Changed

- **Simplified Ollama Settings**: Ollama settings now don't require the `/api` suffix. You can now utilize the Ollama base URL directly, e.g., `http://localhost:11434`. Also, an `OLLAMA_BASE_URL` environment variable has been added.
- **Database Renaming**: Starting from this release, `ollama.db` will be automatically renamed to `webui.db`.

## [0.1.107] - 2024-03-01

### Added

- **🚀 Makefile and LLM Update Script**: Included Makefile and a script for LLM updates in the repository.

### Fixed

- Corrected issue where links in the settings modal didn't appear clickable (#960).
- Fixed problem with web UI port not taking effect due to incorrect environment variable name in run-compose.sh (#996).
- Enhanced user experience by displaying chat in browser title and enabling automatic scrolling to the bottom (#992).

### Changed

- Upgraded toast library from `svelte-french-toast` to `svelte-sonner` for a more polished UI.
- Enhanced accessibility with the addition of dark mode on the authentication page.

## [0.1.106] - 2024-02-27

### Added

- **🎯 Auto-focus Feature**: The input area now automatically focuses when initiating or opening a chat conversation.

### Fixed

- Corrected typo from "HuggingFace" to "Hugging Face" (Issue #924).
- Resolved bug causing errors in chat completion API calls to OpenAI due to missing "num_ctx" parameter (Issue #927).
- Fixed issues preventing text editing, selection, and cursor retention in the input field (Issue #940).
- Fixed a bug where defining an OpenAI-compatible API server using 'OPENAI_API_BASE_URL' containing 'openai' string resulted in hiding models not containing 'gpt' string from the model menu. (Issue #930)

## [0.1.105] - 2024-02-25

### Added

- **📄 Document Selection**: Now you can select and delete multiple documents at once for easier management.

### Changed

- **🏷️ Document Pre-tagging**: Simply click the "+" button at the top, enter tag names in the popup window, or select from a list of existing tags. Then, upload files with the added tags for streamlined organization.

## [0.1.104] - 2024-02-25

### Added

- **🔄 Check for Updates**: Keep your system current by checking for updates conveniently located in Settings > About.
- **🗑️ Automatic Tag Deletion**: Unused tags on the sidebar will now be deleted automatically with just a click.

### Changed

- **🎨 Modernized Styling**: Enjoy a refreshed look with updated styling for a more contemporary experience.

## [0.1.103] - 2024-02-25

### Added

- **🔗 Built-in LiteLLM Proxy**: Now includes LiteLLM proxy within Open WebUI for enhanced functionality.

  - Easily integrate existing LiteLLM configurations using `-v /path/to/config.yaml:/app/backend/data/litellm/config.yaml` flag.
  - When utilizing Docker container to run Open WebUI, ensure connections to localhost use `host.docker.internal`.

- **🖼️ Image Generation Enhancements**: Introducing Advanced Settings with Image Preview Feature.
  - Customize image generation by setting the number of steps; defaults to A1111 value.

### Fixed

- Resolved issue with RAG scan halting document loading upon encountering unsupported MIME types or exceptions (Issue #866).

### Changed

- Ollama is no longer required to run Open WebUI.
- Access our comprehensive documentation at [Open WebUI Documentation](https://docs.openwebui.com/).

## [0.1.102] - 2024-02-22

### Added

- **🖼️ Image Generation**: Generate Images using the AUTOMATIC1111/stable-diffusion-webui API. You can set this up in Settings > Images.
- **📝 Change title generation prompt**: Change the prompt used to generate titles for your chats. You can set this up in the Settings > Interface.
- **🤖 Change embedding model**: Change the embedding model used to generate embeddings for your chats in the Dockerfile. Use any sentence transformer model from huggingface.co.
- **📢 CHANGELOG.md/Popup**: This popup will show you the latest changes.

## [0.1.101] - 2024-02-22

### Fixed

- LaTex output formatting issue (#828)

### Changed

- Instead of having the previous 1.0.0-alpha.101, we switched to semantic versioning as a way to respect global conventions.<|MERGE_RESOLUTION|>--- conflicted
+++ resolved
@@ -5,10 +5,7 @@
 The format is based on [Keep a Changelog](https://keepachangelog.com/en/1.1.0/),
 and this project adheres to [Semantic Versioning](https://semver.org/spec/v2.0.0.html).
 
-<<<<<<< HEAD
-## [0.6.30+lf] - 2025-09-23
-=======
-## [0.6.36] - 2025-11-07
+## [0.6.36+lf] - 2025-11-07
 
 ### Added
 
@@ -295,7 +292,6 @@
 - 👥 Channel permissions now require write access for message posting, editing, and deletion, with existing user groups defaulting to read-only access requiring manual admin migration to write permissions for full participation.
 - ☁️ OneDrive environment variable configuration was updated to use separate ONEDRIVE_CLIENT_ID_PERSONAL and ONEDRIVE_CLIENT_ID_BUSINESS variables for better client ID separation, while maintaining backward compatibility with the legacy ONEDRIVE_CLIENT_ID variable. [Docs](https://docs.openwebui.com/tutorials/integrations/onedrive-sharepoint), [Docs](https://docs.openwebui.com/getting-started/env-configuration/#onedrive)
 
->>>>>>> e0d5de16
 ## [0.6.30] - 2025-09-17
 
 ### Added
