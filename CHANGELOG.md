--- conflicted
+++ resolved
@@ -5,8 +5,6 @@
 The format is based on [Keep a Changelog](https://keepachangelog.com/en/1.1.0/),
 and this project adheres to [Semantic Versioning](https://semver.org/spec/v2.0.0.html).
 
-<<<<<<< HEAD
-=======
 ## [0.6.34] - 2025-10-16
 
 ### Added
@@ -35,7 +33,6 @@
 - 🛠️ Tool ID display issues where "undefined" was incorrectly shown in the interface are now resolved. [#18178](https://github.com/open-webui/open-webui/pull/18178)
 - 🛠️ Model management issues caused by excessively long model IDs are now prevented through validation that limits model IDs to 256 characters. [#18125](https://github.com/open-webui/open-webui/issues/18125)
 
->>>>>>> 3fe2640f
 ## [0.6.33] - 2025-10-08
 
 ### Added
