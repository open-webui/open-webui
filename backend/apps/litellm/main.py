import sys
from contextlib import asynccontextmanager

from fastapi import FastAPI, Depends, HTTPException
from fastapi.routing import APIRoute
from fastapi.middleware.cors import CORSMiddleware

import logging
from fastapi import FastAPI, Request, Depends, status, Response
from fastapi.responses import JSONResponse

from starlette.middleware.base import BaseHTTPMiddleware, RequestResponseEndpoint
from starlette.responses import StreamingResponse
import json
import time
import requests

from pydantic import BaseModel, ConfigDict
from typing import Optional, List

from utils.utils import get_verified_user, get_current_user, get_admin_user
from config import SRC_LOG_LEVELS, ENV
from constants import MESSAGES

import os

log = logging.getLogger(__name__)
log.setLevel(SRC_LOG_LEVELS["LITELLM"])


from config import (
    ENABLE_LITELLM,
    ENABLE_MODEL_FILTER,
    MODEL_FILTER_LIST,
    ADMIN_MODEL_FILTER_LIST,
    DATA_DIR,
    LITELLM_PROXY_PORT,
    LITELLM_PROXY_HOST,
)

import warnings

warnings.simplefilter("ignore")

from litellm.utils import get_llm_provider

import asyncio
import subprocess
import yaml


@asynccontextmanager
async def lifespan(app: FastAPI):
    log.info("startup_event")
    # TODO: Check config.yaml file and create one
    asyncio.create_task(start_litellm_background())
    yield


app = FastAPI(lifespan=lifespan)

origins = ["*"]

app.add_middleware(
    CORSMiddleware,
    allow_origins=origins,
    allow_credentials=True,
    allow_methods=["*"],
    allow_headers=["*"],
)


LITELLM_CONFIG_DIR = f"{DATA_DIR}/litellm/config.yaml"

with open(LITELLM_CONFIG_DIR, "r") as file:
    litellm_config = yaml.safe_load(file)


app.state.ENABLE_MODEL_FILTER = ENABLE_MODEL_FILTER.value
app.state.MODEL_FILTER_LIST = MODEL_FILTER_LIST.value


app.state.ENABLE = ENABLE_LITELLM
app.state.CONFIG = litellm_config

# Global variable to store the subprocess reference
background_process = None

CONFLICT_ENV_VARS = [
    # Uvicorn uses PORT, so LiteLLM might use it as well
    "PORT",
    # LiteLLM uses DATABASE_URL for Prisma connections
    "DATABASE_URL",
]


async def run_background_process(command):
    global background_process
    log.info("run_background_process")

    try:
        # Log the command to be executed
        log.info(f"Executing command: {command}")
        # Filter environment variables known to conflict with litellm
        env = {k: v for k, v in os.environ.items() if k not in CONFLICT_ENV_VARS}
        # Execute the command and create a subprocess
        process = await asyncio.create_subprocess_exec(
            *command, stdout=subprocess.PIPE, stderr=subprocess.PIPE, env=env
        )
        background_process = process
        log.info("Subprocess started successfully.")

        # Capture STDERR for debugging purposes
        stderr_output = await process.stderr.read()
        stderr_text = stderr_output.decode().strip()
        if stderr_text:
            log.info(f"Subprocess STDERR: {stderr_text}")

        # log.info output line by line
        async for line in process.stdout:
            log.info(line.decode().strip())

        # Wait for the process to finish
        returncode = await process.wait()
        log.info(f"Subprocess exited with return code {returncode}")
    except Exception as e:
        log.error(f"Failed to start subprocess: {e}")
        raise  # Optionally re-raise the exception if you want it to propagate


async def start_litellm_background():
    log.info("start_litellm_background")
    # Command to run in the background
    command = [
        "litellm",
        "--port",
        str(LITELLM_PROXY_PORT),
        "--host",
        LITELLM_PROXY_HOST,
        "--telemetry",
        "False",
        "--config",
        LITELLM_CONFIG_DIR,
    ]

    await run_background_process(command)


async def shutdown_litellm_background():
    log.info("shutdown_litellm_background")
    global background_process
    if background_process:
        background_process.terminate()
        await background_process.wait()  # Ensure the process has terminated
        log.info("Subprocess terminated")
        background_process = None


<<<<<<< HEAD
@app.on_event("startup")
async def startup_event():
    log.info("startup_event")
    # TODO: Check config.yaml file and create one
    asyncio.create_task(start_litellm_background())


app.state.ENABLE_MODEL_FILTER = ENABLE_MODEL_FILTER
app.state.MODEL_FILTER_LIST = MODEL_FILTER_LIST
app.state.ADMIN_MODEL_FILTER_LIST = ADMIN_MODEL_FILTER_LIST


=======
>>>>>>> 7068ea92
@app.get("/")
async def get_status():
    return {"status": True}


async def restart_litellm():
    """
    Endpoint to restart the litellm background service.
    """
    log.info("Requested restart of litellm service.")
    try:
        # Shut down the existing process if it is running
        await shutdown_litellm_background()
        log.info("litellm service shutdown complete.")

        # Restart the background service

        asyncio.create_task(start_litellm_background())
        log.info("litellm service restart complete.")

        return {
            "status": "success",
            "message": "litellm service restarted successfully.",
        }
    except Exception as e:
        log.info(f"Error restarting litellm service: {e}")
        raise HTTPException(
            status_code=status.HTTP_500_INTERNAL_SERVER_ERROR, detail=str(e)
        )


@app.get("/restart")
async def restart_litellm_handler(user=Depends(get_admin_user)):
    return await restart_litellm()


@app.get("/config")
async def get_config(user=Depends(get_admin_user)):
    return app.state.CONFIG


class LiteLLMConfigForm(BaseModel):
    general_settings: Optional[dict] = None
    litellm_settings: Optional[dict] = None
    model_list: Optional[List[dict]] = None
    router_settings: Optional[dict] = None

    model_config = ConfigDict(protected_namespaces=())


@app.post("/config/update")
async def update_config(form_data: LiteLLMConfigForm, user=Depends(get_admin_user)):
    app.state.CONFIG = form_data.model_dump(exclude_none=True)

    with open(LITELLM_CONFIG_DIR, "w") as file:
        yaml.dump(app.state.CONFIG, file)

    await restart_litellm()
    return app.state.CONFIG


@app.get("/models")
@app.get("/v1/models")
async def get_models(user=Depends(get_current_user)):

    if app.state.ENABLE:
        while not background_process:
            await asyncio.sleep(0.1)

        url = f"http://localhost:{LITELLM_PROXY_PORT}/v1"
        r = None
        try:
            r = requests.request(method="GET", url=f"{url}/models")
            r.raise_for_status()

            data = r.json()

            if app.state.ENABLE_MODEL_FILTER:
                if user and user.role == "user":
                    data["data"] = list(
                        filter(
                            lambda model: model["id"] in app.state.MODEL_FILTER_LIST,
                            data["data"],
                        )
                    )
                elif user and user.role == "admin":
                    data["data"] = list(
                        filter(
                            lambda model: model["id"] in app.state.ADMIN_MODEL_FILTER_LIST,
                            data["data"],
                        )
                    )
            return data
        except Exception as e:

            log.exception(e)
            error_detail = "Open WebUI: Server Connection Error"
            if r is not None:
                try:
                    res = r.json()
                    if "error" in res:
                        error_detail = f"External: {res['error']}"
                except:
                    error_detail = f"External: {e}"

            return {
                "data": [
                    {
                        "id": model["model_name"],
                        "object": "model",
                        "created": int(time.time()),
                        "owned_by": "openai",
                    }
                    for model in app.state.CONFIG["model_list"]
                ],
                "object": "list",
            }
    else:
        return {
            "data": [],
            "object": "list",
        }


@app.get("/model/info")
async def get_model_list(user=Depends(get_admin_user)):
    return {"data": app.state.CONFIG["model_list"]}


class AddLiteLLMModelForm(BaseModel):
    model_name: str
    litellm_params: dict

    model_config = ConfigDict(protected_namespaces=())


@app.post("/model/new")
async def add_model_to_config(
    form_data: AddLiteLLMModelForm, user=Depends(get_admin_user)
):
    try:
        get_llm_provider(model=form_data.model_name)
        app.state.CONFIG["model_list"].append(form_data.model_dump())

        with open(LITELLM_CONFIG_DIR, "w") as file:
            yaml.dump(app.state.CONFIG, file)

        await restart_litellm()

        return {"message": MESSAGES.MODEL_ADDED(form_data.model_name)}
    except Exception as e:
        print(e)
        raise HTTPException(
            status_code=status.HTTP_500_INTERNAL_SERVER_ERROR, detail=str(e)
        )


class DeleteLiteLLMModelForm(BaseModel):
    id: str


@app.post("/model/delete")
async def delete_model_from_config(
    form_data: DeleteLiteLLMModelForm, user=Depends(get_admin_user)
):
    app.state.CONFIG["model_list"] = [
        model
        for model in app.state.CONFIG["model_list"]
        if model["model_name"] != form_data.id
    ]

    with open(LITELLM_CONFIG_DIR, "w") as file:
        yaml.dump(app.state.CONFIG, file)

    await restart_litellm()

    return {"message": MESSAGES.MODEL_DELETED(form_data.id)}


@app.api_route("/{path:path}", methods=["GET", "POST", "PUT", "DELETE"])
async def proxy(path: str, request: Request, user=Depends(get_verified_user)):
    body = await request.body()

    url = f"http://localhost:{LITELLM_PROXY_PORT}"

    target_url = f"{url}/{path}"

    headers = {}
    # headers["Authorization"] = f"Bearer {key}"
    headers["Content-Type"] = "application/json"

    r = None

    try:
        r = requests.request(
            method=request.method,
            url=target_url,
            data=body,
            headers=headers,
            stream=True,
        )

        r.raise_for_status()

        # Check if response is SSE
        if "text/event-stream" in r.headers.get("Content-Type", ""):
            return StreamingResponse(
                r.iter_content(chunk_size=8192),
                status_code=r.status_code,
                headers=dict(r.headers),
            )
        else:
            response_data = r.json()
            return response_data
    except Exception as e:
        log.exception(e)
        error_detail = "Open WebUI: Server Connection Error"
        if r is not None:
            try:
                res = r.json()
                if "error" in res:
                    error_detail = f"External: {res['error']['message'] if 'message' in res['error'] else res['error']}"
            except:
                error_detail = f"External: {e}"

        raise HTTPException(
            status_code=r.status_code if r else 500, detail=error_detail
        )<|MERGE_RESOLUTION|>--- conflicted
+++ resolved
@@ -156,7 +156,6 @@
         background_process = None
 
 
-<<<<<<< HEAD
 @app.on_event("startup")
 async def startup_event():
     log.info("startup_event")
@@ -169,8 +168,6 @@
 app.state.ADMIN_MODEL_FILTER_LIST = ADMIN_MODEL_FILTER_LIST
 
 
-=======
->>>>>>> 7068ea92
 @app.get("/")
 async def get_status():
     return {"status": True}
