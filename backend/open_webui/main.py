--- conflicted
+++ resolved
@@ -1439,38 +1439,13 @@
 
 @app.get("/manifest.json")
 async def get_manifest_json():
-<<<<<<< HEAD
-    return {
-        "name": app.state.WEBUI_NAME,
-        "short_name": app.state.WEBUI_NAME,
-        "description": "Findlay Park AI is an open, extensible, user-friendly interface for AI that adapts to your workflow.",
-        "start_url": "/",
-        "display": "standalone",
-        "background_color": "#343541",
-        "orientation": "natural",
-        "icons": [
-            {
-                "src": "/static/logo.png",
-                "type": "image/png",
-                "sizes": "500x500",
-                "purpose": "any",
-            },
-            {
-                "src": "/static/logo.png",
-                "type": "image/png",
-                "sizes": "500x500",
-                "purpose": "maskable",
-            },
-        ],
-    }
-=======
     if app.state.EXTERNAL_PWA_MANIFEST_URL:
         return requests.get(app.state.EXTERNAL_PWA_MANIFEST_URL).json()
     else:
         return {
             "name": app.state.WEBUI_NAME,
             "short_name": app.state.WEBUI_NAME,
-            "description": "Open WebUI is an open, extensible, user-friendly interface for AI that adapts to your workflow.",
+            "description": "Findlay Park AI is an open, extensible, user-friendly interface for AI that adapts to your workflow.",
             "start_url": "/",
             "display": "standalone",
             "background_color": "#343541",
@@ -1490,7 +1465,6 @@
                 },
             ],
         }
->>>>>>> aca37f59
 
 
 @app.get("/opensearch.xml")
