import asyncio
import inspect
import json
import logging
import mimetypes
import os
import shutil
import sys
import time
import random

from contextlib import asynccontextmanager
from urllib.parse import urlencode, parse_qs, urlparse
from pydantic import BaseModel
from sqlalchemy import text

from typing import Optional
from aiocache import cached
import aiohttp
import requests


from fastapi import (
    Depends,
    FastAPI,
    File,
    Form,
    HTTPException,
    Request,
    UploadFile,
    status,
    applications,
    BackgroundTasks,
)

from fastapi.openapi.docs import get_swagger_ui_html

from fastapi.middleware.cors import CORSMiddleware
from fastapi.responses import JSONResponse, RedirectResponse
from fastapi.staticfiles import StaticFiles

from starlette.exceptions import HTTPException as StarletteHTTPException
from starlette.middleware.base import BaseHTTPMiddleware
from starlette.middleware.sessions import SessionMiddleware
from starlette.responses import Response, StreamingResponse


from open_webui.utils import logger
from open_webui.utils.audit import AuditLevel, AuditLoggingMiddleware
from open_webui.utils.logger import start_logger
from open_webui.socket.main import (
    app as socket_app,
    periodic_usage_pool_cleanup,
)
from open_webui.routers import (
    audio,
    images,
    ollama,
    openai,
    retrieval,
    pipelines,
    tasks,
    auths,
    channels,
    chats,
    folders,
    configs,
    groups,
    files,
    functions,
    memories,
    models,
    knowledge,
    prompts,
    evaluations,
    tools,
    users,
    utils,
)

from open_webui.routers.retrieval import (
    get_embedding_function,
    get_ef,
    get_rf,
)

from open_webui.internal.db import Session, engine

from open_webui.models.functions import Functions
from open_webui.models.models import Models
from open_webui.models.users import UserModel, Users
from open_webui.models.chats import Chats

from open_webui.config import (
    LICENSE_KEY,
    # Ollama
    ENABLE_OLLAMA_API,
    OLLAMA_BASE_URLS,
    OLLAMA_API_CONFIGS,
    # OpenAI
    ENABLE_OPENAI_API,
    ONEDRIVE_CLIENT_ID,
    OPENAI_API_BASE_URLS,
    OPENAI_API_KEYS,
    OPENAI_API_CONFIGS,
    # Direct Connections
    ENABLE_DIRECT_CONNECTIONS,
    # Tool Server Configs
    TOOL_SERVER_CONNECTIONS,
    # Code Execution
    ENABLE_CODE_EXECUTION,
    CODE_EXECUTION_ENGINE,
    CODE_EXECUTION_JUPYTER_URL,
    CODE_EXECUTION_JUPYTER_AUTH,
    CODE_EXECUTION_JUPYTER_AUTH_TOKEN,
    CODE_EXECUTION_JUPYTER_AUTH_PASSWORD,
    CODE_EXECUTION_JUPYTER_TIMEOUT,
    ENABLE_CODE_INTERPRETER,
    CODE_INTERPRETER_ENGINE,
    CODE_INTERPRETER_PROMPT_TEMPLATE,
    CODE_INTERPRETER_JUPYTER_URL,
    CODE_INTERPRETER_JUPYTER_AUTH,
    CODE_INTERPRETER_JUPYTER_AUTH_TOKEN,
    CODE_INTERPRETER_JUPYTER_AUTH_PASSWORD,
    CODE_INTERPRETER_JUPYTER_TIMEOUT,
    # Image
    AUTOMATIC1111_API_AUTH,
    AUTOMATIC1111_BASE_URL,
    AUTOMATIC1111_CFG_SCALE,
    AUTOMATIC1111_SAMPLER,
    AUTOMATIC1111_SCHEDULER,
    COMFYUI_BASE_URL,
    COMFYUI_API_KEY,
    COMFYUI_WORKFLOW,
    COMFYUI_WORKFLOW_NODES,
    ENABLE_IMAGE_GENERATION,
    ENABLE_IMAGE_PROMPT_GENERATION,
    IMAGE_GENERATION_ENGINE,
    IMAGE_GENERATION_MODEL,
    IMAGE_SIZE,
    IMAGE_STEPS,
    IMAGES_OPENAI_API_BASE_URL,
    IMAGES_OPENAI_API_KEY,
    IMAGES_GEMINI_API_BASE_URL,
    IMAGES_GEMINI_API_KEY,
    # Audio
    AUDIO_STT_ENGINE,
    AUDIO_STT_MODEL,
    AUDIO_STT_OPENAI_API_BASE_URL,
    AUDIO_STT_OPENAI_API_KEY,
    AUDIO_STT_AZURE_API_KEY,
    AUDIO_STT_AZURE_REGION,
    AUDIO_STT_AZURE_LOCALES,
    AUDIO_TTS_API_KEY,
    AUDIO_TTS_ENGINE,
    AUDIO_TTS_MODEL,
    AUDIO_TTS_OPENAI_API_BASE_URL,
    AUDIO_TTS_OPENAI_API_KEY,
    AUDIO_TTS_SPLIT_ON,
    AUDIO_TTS_VOICE,
    AUDIO_TTS_AZURE_SPEECH_REGION,
    AUDIO_TTS_AZURE_SPEECH_OUTPUT_FORMAT,
    PLAYWRIGHT_WS_URL,
    PLAYWRIGHT_TIMEOUT,
    FIRECRAWL_API_BASE_URL,
    FIRECRAWL_API_KEY,
    WEB_LOADER_ENGINE,
    WHISPER_MODEL,
    DEEPGRAM_API_KEY,
    WHISPER_MODEL_AUTO_UPDATE,
    WHISPER_MODEL_DIR,
    # Retrieval
    RAG_TEMPLATE,
    DEFAULT_RAG_TEMPLATE,
    RAG_FULL_CONTEXT,
    BYPASS_EMBEDDING_AND_RETRIEVAL,
    RAG_EMBEDDING_MODEL,
    RAG_EMBEDDING_MODEL_AUTO_UPDATE,
    RAG_EMBEDDING_MODEL_TRUST_REMOTE_CODE,
    RAG_RERANKING_MODEL,
    RAG_RERANKING_MODEL_AUTO_UPDATE,
    RAG_RERANKING_MODEL_TRUST_REMOTE_CODE,
    RAG_EMBEDDING_ENGINE,
    RAG_EMBEDDING_BATCH_SIZE,
    RAG_RELEVANCE_THRESHOLD,
    RAG_FILE_MAX_COUNT,
    RAG_FILE_MAX_SIZE,
    RAG_OPENAI_API_BASE_URL,
    RAG_OPENAI_API_KEY,
    RAG_OLLAMA_BASE_URL,
    RAG_OLLAMA_API_KEY,
    CHUNK_OVERLAP,
    CHUNK_SIZE,
    CONTENT_EXTRACTION_ENGINE,
    TIKA_SERVER_URL,
    DOCLING_SERVER_URL,
    DOCUMENT_INTELLIGENCE_ENDPOINT,
    DOCUMENT_INTELLIGENCE_KEY,
    MISTRAL_OCR_API_KEY,
    RAG_TOP_K,
    RAG_TOP_K_RERANKER,
    RAG_TEXT_SPLITTER,
    TIKTOKEN_ENCODING_NAME,
    PDF_EXTRACT_IMAGES,
    YOUTUBE_LOADER_LANGUAGE,
    YOUTUBE_LOADER_PROXY_URL,
    # Retrieval (Web Search)
    ENABLE_WEB_SEARCH,
    WEB_SEARCH_ENGINE,
    BYPASS_WEB_SEARCH_EMBEDDING_AND_RETRIEVAL,
    WEB_SEARCH_RESULT_COUNT,
    WEB_SEARCH_CONCURRENT_REQUESTS,
    WEB_SEARCH_TRUST_ENV,
    WEB_SEARCH_DOMAIN_FILTER_LIST,
    JINA_API_KEY,
    SEARCHAPI_API_KEY,
    SEARCHAPI_ENGINE,
    SERPAPI_API_KEY,
    SERPAPI_ENGINE,
    SEARXNG_QUERY_URL,
    SERPER_API_KEY,
    SERPLY_API_KEY,
    SERPSTACK_API_KEY,
    SERPSTACK_HTTPS,
    TAVILY_API_KEY,
    TAVILY_EXTRACT_DEPTH,
    BING_SEARCH_V7_ENDPOINT,
    BING_SEARCH_V7_SUBSCRIPTION_KEY,
    BRAVE_SEARCH_API_KEY,
    EXA_API_KEY,
    PERPLEXITY_API_KEY,
    SOUGOU_API_SID,
    SOUGOU_API_SK,
    KAGI_SEARCH_API_KEY,
    MOJEEK_SEARCH_API_KEY,
    BOCHA_SEARCH_API_KEY,
    GOOGLE_PSE_API_KEY,
    GOOGLE_PSE_ENGINE_ID,
    GOOGLE_DRIVE_CLIENT_ID,
    GOOGLE_DRIVE_API_KEY,
    ONEDRIVE_CLIENT_ID,
    ENABLE_RAG_HYBRID_SEARCH,
    ENABLE_RAG_LOCAL_WEB_FETCH,
    ENABLE_WEB_LOADER_SSL_VERIFICATION,
    ENABLE_GOOGLE_DRIVE_INTEGRATION,
    ENABLE_ONEDRIVE_INTEGRATION,
    UPLOAD_DIR,
    # WebUI
    WEBUI_AUTH,
    WEBUI_NAME,
    WEBUI_BANNERS,
    WEBHOOK_URL,
    ADMIN_EMAIL,
    SHOW_ADMIN_DETAILS,
    JWT_EXPIRES_IN,
    ENABLE_SIGNUP,
    ENABLE_LOGIN_FORM,
    ENABLE_API_KEY,
    ENABLE_API_KEY_ENDPOINT_RESTRICTIONS,
    API_KEY_ALLOWED_ENDPOINTS,
    ENABLE_CHANNELS,
    ENABLE_COMMUNITY_SHARING,
    ENABLE_MESSAGE_RATING,
    ENABLE_USER_WEBHOOKS,
    ENABLE_EVALUATION_ARENA_MODELS,
    USER_PERMISSIONS,
    DEFAULT_USER_ROLE,
    DEFAULT_PROMPT_SUGGESTIONS,
    DEFAULT_MODELS,
    DEFAULT_ARENA_MODEL,
    MODEL_ORDER_LIST,
    EVALUATION_ARENA_MODELS,
    # WebUI (OAuth)
    ENABLE_OAUTH_ROLE_MANAGEMENT,
    OAUTH_ROLES_CLAIM,
    OAUTH_EMAIL_CLAIM,
    OAUTH_PICTURE_CLAIM,
    OAUTH_USERNAME_CLAIM,
    OAUTH_ALLOWED_ROLES,
    OAUTH_ADMIN_ROLES,
    # WebUI (LDAP)
    ENABLE_LDAP,
    LDAP_SERVER_LABEL,
    LDAP_SERVER_HOST,
    LDAP_SERVER_PORT,
    LDAP_ATTRIBUTE_FOR_MAIL,
    LDAP_ATTRIBUTE_FOR_USERNAME,
    LDAP_SEARCH_FILTERS,
    LDAP_SEARCH_BASE,
    LDAP_APP_DN,
    LDAP_APP_PASSWORD,
    LDAP_USE_TLS,
    LDAP_CA_CERT_FILE,
    LDAP_CIPHERS,
    # Misc
    ENV,
    CACHE_DIR,
    STATIC_DIR,
    FRONTEND_BUILD_DIR,
    CORS_ALLOW_ORIGIN,
    DEFAULT_LOCALE,
    OAUTH_PROVIDERS,
    WEBUI_URL,
    # Admin
    ENABLE_ADMIN_CHAT_ACCESS,
    ENABLE_ADMIN_EXPORT,
    # Tasks
    TASK_MODEL,
    TASK_MODEL_EXTERNAL,
    ENABLE_TAGS_GENERATION,
    ENABLE_TITLE_GENERATION,
    ENABLE_SEARCH_QUERY_GENERATION,
    ENABLE_RETRIEVAL_QUERY_GENERATION,
    ENABLE_AUTOCOMPLETE_GENERATION,
    TITLE_GENERATION_PROMPT_TEMPLATE,
    TAGS_GENERATION_PROMPT_TEMPLATE,
    IMAGE_PROMPT_GENERATION_PROMPT_TEMPLATE,
    TOOLS_FUNCTION_CALLING_PROMPT_TEMPLATE,
    QUERY_GENERATION_PROMPT_TEMPLATE,
    AUTOCOMPLETE_GENERATION_PROMPT_TEMPLATE,
    AUTOCOMPLETE_GENERATION_INPUT_MAX_LENGTH,
    AppConfig,
    reset_config,
)
from open_webui.env import (
    AUDIT_EXCLUDED_PATHS,
    AUDIT_LOG_LEVEL,
    CHANGELOG,
    REDIS_URL,
    REDIS_SENTINEL_HOSTS,
    REDIS_SENTINEL_PORT,
    GLOBAL_LOG_LEVEL,
    MAX_BODY_LOG_SIZE,
    SAFE_MODE,
    SRC_LOG_LEVELS,
    VERSION,
    WEBUI_BUILD_HASH,
    WEBUI_SECRET_KEY,
    WEBUI_SESSION_COOKIE_SAME_SITE,
    WEBUI_SESSION_COOKIE_SECURE,
    WEBUI_AUTH_TRUSTED_EMAIL_HEADER,
    WEBUI_AUTH_TRUSTED_NAME_HEADER,
    ENABLE_WEBSOCKET_SUPPORT,
    BYPASS_MODEL_ACCESS_CONTROL,
    RESET_CONFIG_ON_START,
    OFFLINE_MODE,
    ENABLE_OTEL,
<<<<<<< HEAD
    PASS_HEADERS_TO_TOOL,
=======
    EXTERNAL_PWA_MANIFEST_URL,
>>>>>>> 8158609c
)


from open_webui.utils.models import (
    get_all_models,
    get_all_base_models,
    check_model_access,
)
from open_webui.utils.chat import (
    generate_chat_completion as chat_completion_handler,
    chat_completed as chat_completed_handler,
    chat_action as chat_action_handler,
)
from open_webui.utils.middleware import process_chat_payload, process_chat_response
from open_webui.utils.access_control import has_access

from open_webui.utils.auth import (
    get_license_data,
    get_http_authorization_cred,
    decode_token,
    get_admin_user,
    get_verified_user,
)
from open_webui.utils.oauth import OAuthManager
from open_webui.utils.security_headers import SecurityHeadersMiddleware

from open_webui.tasks import (
    list_task_ids_by_chat_id,
    stop_task,
    list_tasks,
)  # Import from tasks.py

from open_webui.utils.redis import get_sentinels_from_env


if SAFE_MODE:
    print("SAFE MODE ENABLED")
    Functions.deactivate_all_functions()

logging.basicConfig(stream=sys.stdout, level=GLOBAL_LOG_LEVEL)
log = logging.getLogger(__name__)
log.setLevel(SRC_LOG_LEVELS["MAIN"])


class SPAStaticFiles(StaticFiles):
    async def get_response(self, path: str, scope):
        try:
            return await super().get_response(path, scope)
        except (HTTPException, StarletteHTTPException) as ex:
            if ex.status_code == 404:
                if path.endswith(".js"):
                    # Return 404 for javascript files
                    raise ex
                else:
                    return await super().get_response("index.html", scope)
            else:
                raise ex


print(
    rf"""
 ██████╗ ██████╗ ███████╗███╗   ██╗    ██╗    ██╗███████╗██████╗ ██╗   ██╗██╗
██╔═══██╗██╔══██╗██╔════╝████╗  ██║    ██║    ██║██╔════╝██╔══██╗██║   ██║██║
██║   ██║██████╔╝█████╗  ██╔██╗ ██║    ██║ █╗ ██║█████╗  ██████╔╝██║   ██║██║
██║   ██║██╔═══╝ ██╔══╝  ██║╚██╗██║    ██║███╗██║██╔══╝  ██╔══██╗██║   ██║██║
╚██████╔╝██║     ███████╗██║ ╚████║    ╚███╔███╔╝███████╗██████╔╝╚██████╔╝██║
 ╚═════╝ ╚═╝     ╚══════╝╚═╝  ╚═══╝     ╚══╝╚══╝ ╚══════╝╚═════╝  ╚═════╝ ╚═╝


v{VERSION} - building the best open-source AI user interface.
{f"Commit: {WEBUI_BUILD_HASH}" if WEBUI_BUILD_HASH != "dev-build" else ""}
https://github.com/open-webui/open-webui
"""
)


@asynccontextmanager
async def lifespan(app: FastAPI):
    start_logger()
    if RESET_CONFIG_ON_START:
        reset_config()

    if LICENSE_KEY:
        get_license_data(app, LICENSE_KEY)

    asyncio.create_task(periodic_usage_pool_cleanup())
    yield


app = FastAPI(
    title="Open WebUI",
    docs_url="/docs" if ENV == "dev" else None,
    openapi_url="/openapi.json" if ENV == "dev" else None,
    redoc_url=None,
    lifespan=lifespan,
)

oauth_manager = OAuthManager(app)

app.state.config = AppConfig(
    redis_url=REDIS_URL,
    redis_sentinels=get_sentinels_from_env(REDIS_SENTINEL_HOSTS, REDIS_SENTINEL_PORT),
)

app.state.WEBUI_NAME = WEBUI_NAME
app.state.LICENSE_METADATA = None


########################################
#
# OPENTELEMETRY
#
########################################

if ENABLE_OTEL:
    from open_webui.utils.telemetry.setup import setup as setup_opentelemetry

    setup_opentelemetry(app=app, db_engine=engine)


########################################
#
# OLLAMA
#
########################################


app.state.config.ENABLE_OLLAMA_API = ENABLE_OLLAMA_API
app.state.config.OLLAMA_BASE_URLS = OLLAMA_BASE_URLS
app.state.config.OLLAMA_API_CONFIGS = OLLAMA_API_CONFIGS

app.state.OLLAMA_MODELS = {}

########################################
#
# OPENAI
#
########################################

app.state.config.ENABLE_OPENAI_API = ENABLE_OPENAI_API
app.state.config.OPENAI_API_BASE_URLS = OPENAI_API_BASE_URLS
app.state.config.OPENAI_API_KEYS = OPENAI_API_KEYS
app.state.config.OPENAI_API_CONFIGS = OPENAI_API_CONFIGS

app.state.OPENAI_MODELS = {}

########################################
#
# TOOL SERVERS
#
########################################

app.state.config.TOOL_SERVER_CONNECTIONS = TOOL_SERVER_CONNECTIONS
app.state.TOOL_SERVERS = []

########################################
#
# DIRECT CONNECTIONS
#
########################################

app.state.config.ENABLE_DIRECT_CONNECTIONS = ENABLE_DIRECT_CONNECTIONS

########################################
#
# WEBUI
#
########################################

app.state.config.WEBUI_URL = WEBUI_URL
app.state.config.ENABLE_SIGNUP = ENABLE_SIGNUP
app.state.config.ENABLE_LOGIN_FORM = ENABLE_LOGIN_FORM

app.state.config.ENABLE_API_KEY = ENABLE_API_KEY
app.state.config.ENABLE_API_KEY_ENDPOINT_RESTRICTIONS = (
    ENABLE_API_KEY_ENDPOINT_RESTRICTIONS
)
app.state.config.API_KEY_ALLOWED_ENDPOINTS = API_KEY_ALLOWED_ENDPOINTS

app.state.config.JWT_EXPIRES_IN = JWT_EXPIRES_IN

app.state.config.SHOW_ADMIN_DETAILS = SHOW_ADMIN_DETAILS
app.state.config.ADMIN_EMAIL = ADMIN_EMAIL


app.state.config.DEFAULT_MODELS = DEFAULT_MODELS
app.state.config.DEFAULT_PROMPT_SUGGESTIONS = DEFAULT_PROMPT_SUGGESTIONS
app.state.config.DEFAULT_USER_ROLE = DEFAULT_USER_ROLE

app.state.config.USER_PERMISSIONS = USER_PERMISSIONS
app.state.config.WEBHOOK_URL = WEBHOOK_URL
app.state.config.BANNERS = WEBUI_BANNERS
app.state.config.MODEL_ORDER_LIST = MODEL_ORDER_LIST


app.state.config.ENABLE_CHANNELS = ENABLE_CHANNELS
app.state.config.ENABLE_COMMUNITY_SHARING = ENABLE_COMMUNITY_SHARING
app.state.config.ENABLE_MESSAGE_RATING = ENABLE_MESSAGE_RATING
app.state.config.ENABLE_USER_WEBHOOKS = ENABLE_USER_WEBHOOKS

app.state.config.ENABLE_EVALUATION_ARENA_MODELS = ENABLE_EVALUATION_ARENA_MODELS
app.state.config.EVALUATION_ARENA_MODELS = EVALUATION_ARENA_MODELS

app.state.config.OAUTH_USERNAME_CLAIM = OAUTH_USERNAME_CLAIM
app.state.config.OAUTH_PICTURE_CLAIM = OAUTH_PICTURE_CLAIM
app.state.config.OAUTH_EMAIL_CLAIM = OAUTH_EMAIL_CLAIM

app.state.config.ENABLE_OAUTH_ROLE_MANAGEMENT = ENABLE_OAUTH_ROLE_MANAGEMENT
app.state.config.OAUTH_ROLES_CLAIM = OAUTH_ROLES_CLAIM
app.state.config.OAUTH_ALLOWED_ROLES = OAUTH_ALLOWED_ROLES
app.state.config.OAUTH_ADMIN_ROLES = OAUTH_ADMIN_ROLES

app.state.config.ENABLE_LDAP = ENABLE_LDAP
app.state.config.LDAP_SERVER_LABEL = LDAP_SERVER_LABEL
app.state.config.LDAP_SERVER_HOST = LDAP_SERVER_HOST
app.state.config.LDAP_SERVER_PORT = LDAP_SERVER_PORT
app.state.config.LDAP_ATTRIBUTE_FOR_MAIL = LDAP_ATTRIBUTE_FOR_MAIL
app.state.config.LDAP_ATTRIBUTE_FOR_USERNAME = LDAP_ATTRIBUTE_FOR_USERNAME
app.state.config.LDAP_APP_DN = LDAP_APP_DN
app.state.config.LDAP_APP_PASSWORD = LDAP_APP_PASSWORD
app.state.config.LDAP_SEARCH_BASE = LDAP_SEARCH_BASE
app.state.config.LDAP_SEARCH_FILTERS = LDAP_SEARCH_FILTERS
app.state.config.LDAP_USE_TLS = LDAP_USE_TLS
app.state.config.LDAP_CA_CERT_FILE = LDAP_CA_CERT_FILE
app.state.config.LDAP_CIPHERS = LDAP_CIPHERS


app.state.AUTH_TRUSTED_EMAIL_HEADER = WEBUI_AUTH_TRUSTED_EMAIL_HEADER
app.state.AUTH_TRUSTED_NAME_HEADER = WEBUI_AUTH_TRUSTED_NAME_HEADER
<<<<<<< HEAD
app.state.PASS_HEADERS_TO_TOOL = PASS_HEADERS_TO_TOOL
=======
app.state.EXTERNAL_PWA_MANIFEST_URL = EXTERNAL_PWA_MANIFEST_URL
>>>>>>> 8158609c

app.state.USER_COUNT = None
app.state.TOOLS = {}
app.state.FUNCTIONS = {}

########################################
#
# RETRIEVAL
#
########################################


app.state.config.TOP_K = RAG_TOP_K
app.state.config.TOP_K_RERANKER = RAG_TOP_K_RERANKER
app.state.config.RELEVANCE_THRESHOLD = RAG_RELEVANCE_THRESHOLD
app.state.config.FILE_MAX_SIZE = RAG_FILE_MAX_SIZE
app.state.config.FILE_MAX_COUNT = RAG_FILE_MAX_COUNT


app.state.config.RAG_FULL_CONTEXT = RAG_FULL_CONTEXT
app.state.config.BYPASS_EMBEDDING_AND_RETRIEVAL = BYPASS_EMBEDDING_AND_RETRIEVAL
app.state.config.ENABLE_RAG_HYBRID_SEARCH = ENABLE_RAG_HYBRID_SEARCH
app.state.config.ENABLE_WEB_LOADER_SSL_VERIFICATION = ENABLE_WEB_LOADER_SSL_VERIFICATION

app.state.config.CONTENT_EXTRACTION_ENGINE = CONTENT_EXTRACTION_ENGINE
app.state.config.TIKA_SERVER_URL = TIKA_SERVER_URL
app.state.config.DOCLING_SERVER_URL = DOCLING_SERVER_URL
app.state.config.DOCUMENT_INTELLIGENCE_ENDPOINT = DOCUMENT_INTELLIGENCE_ENDPOINT
app.state.config.DOCUMENT_INTELLIGENCE_KEY = DOCUMENT_INTELLIGENCE_KEY
app.state.config.MISTRAL_OCR_API_KEY = MISTRAL_OCR_API_KEY

app.state.config.TEXT_SPLITTER = RAG_TEXT_SPLITTER
app.state.config.TIKTOKEN_ENCODING_NAME = TIKTOKEN_ENCODING_NAME

app.state.config.CHUNK_SIZE = CHUNK_SIZE
app.state.config.CHUNK_OVERLAP = CHUNK_OVERLAP

app.state.config.RAG_EMBEDDING_ENGINE = RAG_EMBEDDING_ENGINE
app.state.config.RAG_EMBEDDING_MODEL = RAG_EMBEDDING_MODEL
app.state.config.RAG_EMBEDDING_BATCH_SIZE = RAG_EMBEDDING_BATCH_SIZE
app.state.config.RAG_RERANKING_MODEL = RAG_RERANKING_MODEL
app.state.config.RAG_TEMPLATE = RAG_TEMPLATE

app.state.config.RAG_OPENAI_API_BASE_URL = RAG_OPENAI_API_BASE_URL
app.state.config.RAG_OPENAI_API_KEY = RAG_OPENAI_API_KEY

app.state.config.RAG_OLLAMA_BASE_URL = RAG_OLLAMA_BASE_URL
app.state.config.RAG_OLLAMA_API_KEY = RAG_OLLAMA_API_KEY

app.state.config.PDF_EXTRACT_IMAGES = PDF_EXTRACT_IMAGES

app.state.config.YOUTUBE_LOADER_LANGUAGE = YOUTUBE_LOADER_LANGUAGE
app.state.config.YOUTUBE_LOADER_PROXY_URL = YOUTUBE_LOADER_PROXY_URL


app.state.config.ENABLE_WEB_SEARCH = ENABLE_WEB_SEARCH
app.state.config.WEB_SEARCH_ENGINE = WEB_SEARCH_ENGINE
app.state.config.WEB_SEARCH_DOMAIN_FILTER_LIST = WEB_SEARCH_DOMAIN_FILTER_LIST
app.state.config.WEB_SEARCH_RESULT_COUNT = WEB_SEARCH_RESULT_COUNT
app.state.config.WEB_SEARCH_CONCURRENT_REQUESTS = WEB_SEARCH_CONCURRENT_REQUESTS
app.state.config.WEB_LOADER_ENGINE = WEB_LOADER_ENGINE
app.state.config.WEB_SEARCH_TRUST_ENV = WEB_SEARCH_TRUST_ENV
app.state.config.BYPASS_WEB_SEARCH_EMBEDDING_AND_RETRIEVAL = (
    BYPASS_WEB_SEARCH_EMBEDDING_AND_RETRIEVAL
)

app.state.config.ENABLE_GOOGLE_DRIVE_INTEGRATION = ENABLE_GOOGLE_DRIVE_INTEGRATION
app.state.config.ENABLE_ONEDRIVE_INTEGRATION = ENABLE_ONEDRIVE_INTEGRATION
app.state.config.SEARXNG_QUERY_URL = SEARXNG_QUERY_URL
app.state.config.GOOGLE_PSE_API_KEY = GOOGLE_PSE_API_KEY
app.state.config.GOOGLE_PSE_ENGINE_ID = GOOGLE_PSE_ENGINE_ID
app.state.config.BRAVE_SEARCH_API_KEY = BRAVE_SEARCH_API_KEY
app.state.config.KAGI_SEARCH_API_KEY = KAGI_SEARCH_API_KEY
app.state.config.MOJEEK_SEARCH_API_KEY = MOJEEK_SEARCH_API_KEY
app.state.config.BOCHA_SEARCH_API_KEY = BOCHA_SEARCH_API_KEY
app.state.config.SERPSTACK_API_KEY = SERPSTACK_API_KEY
app.state.config.SERPSTACK_HTTPS = SERPSTACK_HTTPS
app.state.config.SERPER_API_KEY = SERPER_API_KEY
app.state.config.SERPLY_API_KEY = SERPLY_API_KEY
app.state.config.TAVILY_API_KEY = TAVILY_API_KEY
app.state.config.SEARCHAPI_API_KEY = SEARCHAPI_API_KEY
app.state.config.SEARCHAPI_ENGINE = SEARCHAPI_ENGINE
app.state.config.SERPAPI_API_KEY = SERPAPI_API_KEY
app.state.config.SERPAPI_ENGINE = SERPAPI_ENGINE
app.state.config.JINA_API_KEY = JINA_API_KEY
app.state.config.BING_SEARCH_V7_ENDPOINT = BING_SEARCH_V7_ENDPOINT
app.state.config.BING_SEARCH_V7_SUBSCRIPTION_KEY = BING_SEARCH_V7_SUBSCRIPTION_KEY
app.state.config.EXA_API_KEY = EXA_API_KEY
app.state.config.PERPLEXITY_API_KEY = PERPLEXITY_API_KEY
app.state.config.SOUGOU_API_SID = SOUGOU_API_SID
app.state.config.SOUGOU_API_SK = SOUGOU_API_SK


app.state.config.PLAYWRIGHT_WS_URL = PLAYWRIGHT_WS_URL
app.state.config.PLAYWRIGHT_TIMEOUT = PLAYWRIGHT_TIMEOUT
app.state.config.FIRECRAWL_API_BASE_URL = FIRECRAWL_API_BASE_URL
app.state.config.FIRECRAWL_API_KEY = FIRECRAWL_API_KEY
app.state.config.TAVILY_EXTRACT_DEPTH = TAVILY_EXTRACT_DEPTH

app.state.EMBEDDING_FUNCTION = None
app.state.ef = None
app.state.rf = None

app.state.YOUTUBE_LOADER_TRANSLATION = None


try:
    app.state.ef = get_ef(
        app.state.config.RAG_EMBEDDING_ENGINE,
        app.state.config.RAG_EMBEDDING_MODEL,
        RAG_EMBEDDING_MODEL_AUTO_UPDATE,
    )

    app.state.rf = get_rf(
        app.state.config.RAG_RERANKING_MODEL,
        RAG_RERANKING_MODEL_AUTO_UPDATE,
    )
except Exception as e:
    log.error(f"Error updating models: {e}")
    pass


app.state.EMBEDDING_FUNCTION = get_embedding_function(
    app.state.config.RAG_EMBEDDING_ENGINE,
    app.state.config.RAG_EMBEDDING_MODEL,
    app.state.ef,
    (
        app.state.config.RAG_OPENAI_API_BASE_URL
        if app.state.config.RAG_EMBEDDING_ENGINE == "openai"
        else app.state.config.RAG_OLLAMA_BASE_URL
    ),
    (
        app.state.config.RAG_OPENAI_API_KEY
        if app.state.config.RAG_EMBEDDING_ENGINE == "openai"
        else app.state.config.RAG_OLLAMA_API_KEY
    ),
    app.state.config.RAG_EMBEDDING_BATCH_SIZE,
)

########################################
#
# CODE EXECUTION
#
########################################

app.state.config.ENABLE_CODE_EXECUTION = ENABLE_CODE_EXECUTION
app.state.config.CODE_EXECUTION_ENGINE = CODE_EXECUTION_ENGINE
app.state.config.CODE_EXECUTION_JUPYTER_URL = CODE_EXECUTION_JUPYTER_URL
app.state.config.CODE_EXECUTION_JUPYTER_AUTH = CODE_EXECUTION_JUPYTER_AUTH
app.state.config.CODE_EXECUTION_JUPYTER_AUTH_TOKEN = CODE_EXECUTION_JUPYTER_AUTH_TOKEN
app.state.config.CODE_EXECUTION_JUPYTER_AUTH_PASSWORD = (
    CODE_EXECUTION_JUPYTER_AUTH_PASSWORD
)
app.state.config.CODE_EXECUTION_JUPYTER_TIMEOUT = CODE_EXECUTION_JUPYTER_TIMEOUT

app.state.config.ENABLE_CODE_INTERPRETER = ENABLE_CODE_INTERPRETER
app.state.config.CODE_INTERPRETER_ENGINE = CODE_INTERPRETER_ENGINE
app.state.config.CODE_INTERPRETER_PROMPT_TEMPLATE = CODE_INTERPRETER_PROMPT_TEMPLATE

app.state.config.CODE_INTERPRETER_JUPYTER_URL = CODE_INTERPRETER_JUPYTER_URL
app.state.config.CODE_INTERPRETER_JUPYTER_AUTH = CODE_INTERPRETER_JUPYTER_AUTH
app.state.config.CODE_INTERPRETER_JUPYTER_AUTH_TOKEN = (
    CODE_INTERPRETER_JUPYTER_AUTH_TOKEN
)
app.state.config.CODE_INTERPRETER_JUPYTER_AUTH_PASSWORD = (
    CODE_INTERPRETER_JUPYTER_AUTH_PASSWORD
)
app.state.config.CODE_INTERPRETER_JUPYTER_TIMEOUT = CODE_INTERPRETER_JUPYTER_TIMEOUT

########################################
#
# IMAGES
#
########################################

app.state.config.IMAGE_GENERATION_ENGINE = IMAGE_GENERATION_ENGINE
app.state.config.ENABLE_IMAGE_GENERATION = ENABLE_IMAGE_GENERATION
app.state.config.ENABLE_IMAGE_PROMPT_GENERATION = ENABLE_IMAGE_PROMPT_GENERATION

app.state.config.IMAGES_OPENAI_API_BASE_URL = IMAGES_OPENAI_API_BASE_URL
app.state.config.IMAGES_OPENAI_API_KEY = IMAGES_OPENAI_API_KEY

app.state.config.IMAGES_GEMINI_API_BASE_URL = IMAGES_GEMINI_API_BASE_URL
app.state.config.IMAGES_GEMINI_API_KEY = IMAGES_GEMINI_API_KEY

app.state.config.IMAGE_GENERATION_MODEL = IMAGE_GENERATION_MODEL

app.state.config.AUTOMATIC1111_BASE_URL = AUTOMATIC1111_BASE_URL
app.state.config.AUTOMATIC1111_API_AUTH = AUTOMATIC1111_API_AUTH
app.state.config.AUTOMATIC1111_CFG_SCALE = AUTOMATIC1111_CFG_SCALE
app.state.config.AUTOMATIC1111_SAMPLER = AUTOMATIC1111_SAMPLER
app.state.config.AUTOMATIC1111_SCHEDULER = AUTOMATIC1111_SCHEDULER
app.state.config.COMFYUI_BASE_URL = COMFYUI_BASE_URL
app.state.config.COMFYUI_API_KEY = COMFYUI_API_KEY
app.state.config.COMFYUI_WORKFLOW = COMFYUI_WORKFLOW
app.state.config.COMFYUI_WORKFLOW_NODES = COMFYUI_WORKFLOW_NODES

app.state.config.IMAGE_SIZE = IMAGE_SIZE
app.state.config.IMAGE_STEPS = IMAGE_STEPS


########################################
#
# AUDIO
#
########################################

app.state.config.STT_OPENAI_API_BASE_URL = AUDIO_STT_OPENAI_API_BASE_URL
app.state.config.STT_OPENAI_API_KEY = AUDIO_STT_OPENAI_API_KEY
app.state.config.STT_ENGINE = AUDIO_STT_ENGINE
app.state.config.STT_MODEL = AUDIO_STT_MODEL

app.state.config.WHISPER_MODEL = WHISPER_MODEL
app.state.config.DEEPGRAM_API_KEY = DEEPGRAM_API_KEY

app.state.config.AUDIO_STT_AZURE_API_KEY = AUDIO_STT_AZURE_API_KEY
app.state.config.AUDIO_STT_AZURE_REGION = AUDIO_STT_AZURE_REGION
app.state.config.AUDIO_STT_AZURE_LOCALES = AUDIO_STT_AZURE_LOCALES

app.state.config.TTS_OPENAI_API_BASE_URL = AUDIO_TTS_OPENAI_API_BASE_URL
app.state.config.TTS_OPENAI_API_KEY = AUDIO_TTS_OPENAI_API_KEY
app.state.config.TTS_ENGINE = AUDIO_TTS_ENGINE
app.state.config.TTS_MODEL = AUDIO_TTS_MODEL
app.state.config.TTS_VOICE = AUDIO_TTS_VOICE
app.state.config.TTS_API_KEY = AUDIO_TTS_API_KEY
app.state.config.TTS_SPLIT_ON = AUDIO_TTS_SPLIT_ON


app.state.config.TTS_AZURE_SPEECH_REGION = AUDIO_TTS_AZURE_SPEECH_REGION
app.state.config.TTS_AZURE_SPEECH_OUTPUT_FORMAT = AUDIO_TTS_AZURE_SPEECH_OUTPUT_FORMAT


app.state.faster_whisper_model = None
app.state.speech_synthesiser = None
app.state.speech_speaker_embeddings_dataset = None


########################################
#
# TASKS
#
########################################


app.state.config.TASK_MODEL = TASK_MODEL
app.state.config.TASK_MODEL_EXTERNAL = TASK_MODEL_EXTERNAL


app.state.config.ENABLE_SEARCH_QUERY_GENERATION = ENABLE_SEARCH_QUERY_GENERATION
app.state.config.ENABLE_RETRIEVAL_QUERY_GENERATION = ENABLE_RETRIEVAL_QUERY_GENERATION
app.state.config.ENABLE_AUTOCOMPLETE_GENERATION = ENABLE_AUTOCOMPLETE_GENERATION
app.state.config.ENABLE_TAGS_GENERATION = ENABLE_TAGS_GENERATION
app.state.config.ENABLE_TITLE_GENERATION = ENABLE_TITLE_GENERATION


app.state.config.TITLE_GENERATION_PROMPT_TEMPLATE = TITLE_GENERATION_PROMPT_TEMPLATE
app.state.config.TAGS_GENERATION_PROMPT_TEMPLATE = TAGS_GENERATION_PROMPT_TEMPLATE
app.state.config.IMAGE_PROMPT_GENERATION_PROMPT_TEMPLATE = (
    IMAGE_PROMPT_GENERATION_PROMPT_TEMPLATE
)

app.state.config.TOOLS_FUNCTION_CALLING_PROMPT_TEMPLATE = (
    TOOLS_FUNCTION_CALLING_PROMPT_TEMPLATE
)
app.state.config.QUERY_GENERATION_PROMPT_TEMPLATE = QUERY_GENERATION_PROMPT_TEMPLATE
app.state.config.AUTOCOMPLETE_GENERATION_PROMPT_TEMPLATE = (
    AUTOCOMPLETE_GENERATION_PROMPT_TEMPLATE
)
app.state.config.AUTOCOMPLETE_GENERATION_INPUT_MAX_LENGTH = (
    AUTOCOMPLETE_GENERATION_INPUT_MAX_LENGTH
)


########################################
#
# WEBUI
#
########################################

app.state.MODELS = {}


class RedirectMiddleware(BaseHTTPMiddleware):
    async def dispatch(self, request: Request, call_next):
        # Check if the request is a GET request
        if request.method == "GET":
            path = request.url.path
            query_params = dict(parse_qs(urlparse(str(request.url)).query))

            # Check for the specific watch path and the presence of 'v' parameter
            if path.endswith("/watch") and "v" in query_params:
                video_id = query_params["v"][0]  # Extract the first 'v' parameter
                encoded_video_id = urlencode({"youtube": video_id})
                redirect_url = f"/?{encoded_video_id}"
                return RedirectResponse(url=redirect_url)

        # Proceed with the normal flow of other requests
        response = await call_next(request)
        return response


# Add the middleware to the app
app.add_middleware(RedirectMiddleware)
app.add_middleware(SecurityHeadersMiddleware)


@app.middleware("http")
async def commit_session_after_request(request: Request, call_next):
    response = await call_next(request)
    # log.debug("Commit session after request")
    Session.commit()
    return response


@app.middleware("http")
async def check_url(request: Request, call_next):
    start_time = int(time.time())
    request.state.token = get_http_authorization_cred(
        request.headers.get("Authorization")
    )

    request.state.enable_api_key = app.state.config.ENABLE_API_KEY
    response = await call_next(request)
    process_time = int(time.time()) - start_time
    response.headers["X-Process-Time"] = str(process_time)
    return response


@app.middleware("http")
async def inspect_websocket(request: Request, call_next):
    if (
        "/ws/socket.io" in request.url.path
        and request.query_params.get("transport") == "websocket"
    ):
        upgrade = (request.headers.get("Upgrade") or "").lower()
        connection = (request.headers.get("Connection") or "").lower().split(",")
        # Check that there's the correct headers for an upgrade, else reject the connection
        # This is to work around this upstream issue: https://github.com/miguelgrinberg/python-engineio/issues/367
        if upgrade != "websocket" or "upgrade" not in connection:
            return JSONResponse(
                status_code=status.HTTP_400_BAD_REQUEST,
                content={"detail": "Invalid WebSocket upgrade request"},
            )
    return await call_next(request)


app.add_middleware(
    CORSMiddleware,
    allow_origins=CORS_ALLOW_ORIGIN,
    allow_credentials=True,
    allow_methods=["*"],
    allow_headers=["*"],
)


app.mount("/ws", socket_app)


app.include_router(ollama.router, prefix="/ollama", tags=["ollama"])
app.include_router(openai.router, prefix="/openai", tags=["openai"])


app.include_router(pipelines.router, prefix="/api/v1/pipelines", tags=["pipelines"])
app.include_router(tasks.router, prefix="/api/v1/tasks", tags=["tasks"])
app.include_router(images.router, prefix="/api/v1/images", tags=["images"])

app.include_router(audio.router, prefix="/api/v1/audio", tags=["audio"])
app.include_router(retrieval.router, prefix="/api/v1/retrieval", tags=["retrieval"])

app.include_router(configs.router, prefix="/api/v1/configs", tags=["configs"])

app.include_router(auths.router, prefix="/api/v1/auths", tags=["auths"])
app.include_router(users.router, prefix="/api/v1/users", tags=["users"])


app.include_router(channels.router, prefix="/api/v1/channels", tags=["channels"])
app.include_router(chats.router, prefix="/api/v1/chats", tags=["chats"])

app.include_router(models.router, prefix="/api/v1/models", tags=["models"])
app.include_router(knowledge.router, prefix="/api/v1/knowledge", tags=["knowledge"])
app.include_router(prompts.router, prefix="/api/v1/prompts", tags=["prompts"])
app.include_router(tools.router, prefix="/api/v1/tools", tags=["tools"])

app.include_router(memories.router, prefix="/api/v1/memories", tags=["memories"])
app.include_router(folders.router, prefix="/api/v1/folders", tags=["folders"])
app.include_router(groups.router, prefix="/api/v1/groups", tags=["groups"])
app.include_router(files.router, prefix="/api/v1/files", tags=["files"])
app.include_router(functions.router, prefix="/api/v1/functions", tags=["functions"])
app.include_router(
    evaluations.router, prefix="/api/v1/evaluations", tags=["evaluations"]
)
app.include_router(utils.router, prefix="/api/v1/utils", tags=["utils"])


try:
    audit_level = AuditLevel(AUDIT_LOG_LEVEL)
except ValueError as e:
    logger.error(f"Invalid audit level: {AUDIT_LOG_LEVEL}. Error: {e}")
    audit_level = AuditLevel.NONE

if audit_level != AuditLevel.NONE:
    app.add_middleware(
        AuditLoggingMiddleware,
        audit_level=audit_level,
        excluded_paths=AUDIT_EXCLUDED_PATHS,
        max_body_size=MAX_BODY_LOG_SIZE,
    )
##################################
#
# Chat Endpoints
#
##################################


@app.get("/api/models")
async def get_models(request: Request, user=Depends(get_verified_user)):
    def get_filtered_models(models, user):
        filtered_models = []
        for model in models:
            if model.get("arena"):
                if has_access(
                    user.id,
                    type="read",
                    access_control=model.get("info", {})
                    .get("meta", {})
                    .get("access_control", {}),
                ):
                    filtered_models.append(model)
                continue

            model_info = Models.get_model_by_id(model["id"])
            if model_info:
                if user.id == model_info.user_id or has_access(
                    user.id, type="read", access_control=model_info.access_control
                ):
                    filtered_models.append(model)

        return filtered_models

    all_models = await get_all_models(request, user=user)

    models = []
    for model in all_models:
        # Filter out filter pipelines
        if "pipeline" in model and model["pipeline"].get("type", None) == "filter":
            continue

        model_tags = [
            tag.get("name")
            for tag in model.get("info", {}).get("meta", {}).get("tags", [])
        ]
        tags = [tag.get("name") for tag in model.get("tags", [])]

        tags = list(set(model_tags + tags))
        model["tags"] = [{"name": tag} for tag in tags]

        models.append(model)

    model_order_list = request.app.state.config.MODEL_ORDER_LIST
    if model_order_list:
        model_order_dict = {model_id: i for i, model_id in enumerate(model_order_list)}
        # Sort models by order list priority, with fallback for those not in the list
        models.sort(
            key=lambda x: (model_order_dict.get(x["id"], float("inf")), x["name"])
        )

    # Filter out models that the user does not have access to
    if user.role == "user" and not BYPASS_MODEL_ACCESS_CONTROL:
        models = get_filtered_models(models, user)

    log.debug(
        f"/api/models returned filtered models accessible to the user: {json.dumps([model['id'] for model in models])}"
    )
    return {"data": models}


@app.get("/api/models/base")
async def get_base_models(request: Request, user=Depends(get_admin_user)):
    models = await get_all_base_models(request, user=user)
    return {"data": models}


@app.post("/api/chat/completions")
async def chat_completion(
    request: Request,
    form_data: dict,
    user=Depends(get_verified_user),
):
    if not request.app.state.MODELS:
        await get_all_models(request, user=user)

    model_item = form_data.pop("model_item", {})
    tasks = form_data.pop("background_tasks", None)

    metadata = {}
    try:
        if not model_item.get("direct", False):
            model_id = form_data.get("model", None)
            if model_id not in request.app.state.MODELS:
                raise Exception("Model not found")

            model = request.app.state.MODELS[model_id]
            model_info = Models.get_model_by_id(model_id)

            # Check if user has access to the model
            if not BYPASS_MODEL_ACCESS_CONTROL and user.role == "user":
                try:
                    check_model_access(user, model)
                except Exception as e:
                    raise e
        else:
            model = model_item
            model_info = None

            request.state.direct = True
            request.state.model = model

        metadata = {
            "user_id": user.id,
            "chat_id": form_data.pop("chat_id", None),
            "message_id": form_data.pop("id", None),
            "session_id": form_data.pop("session_id", None),
            "tool_ids": form_data.get("tool_ids", None),
            "tool_servers": form_data.pop("tool_servers", None),
            "files": form_data.get("files", None),
            "features": form_data.get("features", None),
            "variables": form_data.get("variables", None),
            "model": model,
            "direct": model_item.get("direct", False),
            **(
                {"function_calling": "native"}
                if form_data.get("params", {}).get("function_calling") == "native"
                or (
                    model_info
                    and model_info.params.model_dump().get("function_calling")
                    == "native"
                )
                else {}
            ),
        }

        request.state.metadata = metadata
        form_data["metadata"] = metadata

        form_data, metadata, events = await process_chat_payload(
            request, form_data, user, metadata, model
        )

    except Exception as e:
        log.debug(f"Error processing chat payload: {e}")
        if metadata.get("chat_id") and metadata.get("message_id"):
            # Update the chat message with the error
            Chats.upsert_message_to_chat_by_id_and_message_id(
                metadata["chat_id"],
                metadata["message_id"],
                {
                    "error": {"content": str(e)},
                },
            )

        raise HTTPException(
            status_code=status.HTTP_400_BAD_REQUEST,
            detail=str(e),
        )

    try:
        response = await chat_completion_handler(request, form_data, user)

        return await process_chat_response(
            request, response, form_data, user, metadata, model, events, tasks
        )
    except Exception as e:
        raise HTTPException(
            status_code=status.HTTP_400_BAD_REQUEST,
            detail=str(e),
        )


# Alias for chat_completion (Legacy)
generate_chat_completions = chat_completion
generate_chat_completion = chat_completion


@app.post("/api/chat/completed")
async def chat_completed(
    request: Request, form_data: dict, user=Depends(get_verified_user)
):
    try:
        model_item = form_data.pop("model_item", {})

        if model_item.get("direct", False):
            request.state.direct = True
            request.state.model = model_item

        return await chat_completed_handler(request, form_data, user)
    except Exception as e:
        raise HTTPException(
            status_code=status.HTTP_400_BAD_REQUEST,
            detail=str(e),
        )


@app.post("/api/chat/actions/{action_id}")
async def chat_action(
    request: Request, action_id: str, form_data: dict, user=Depends(get_verified_user)
):
    try:
        model_item = form_data.pop("model_item", {})

        if model_item.get("direct", False):
            request.state.direct = True
            request.state.model = model_item

        return await chat_action_handler(request, action_id, form_data, user)
    except Exception as e:
        raise HTTPException(
            status_code=status.HTTP_400_BAD_REQUEST,
            detail=str(e),
        )


@app.post("/api/tasks/stop/{task_id}")
async def stop_task_endpoint(task_id: str, user=Depends(get_verified_user)):
    try:
        result = await stop_task(task_id)
        return result
    except ValueError as e:
        raise HTTPException(status_code=status.HTTP_404_NOT_FOUND, detail=str(e))


@app.get("/api/tasks")
async def list_tasks_endpoint(user=Depends(get_verified_user)):
    return {"tasks": list_tasks()}


@app.get("/api/tasks/chat/{chat_id}")
async def list_tasks_by_chat_id_endpoint(chat_id: str, user=Depends(get_verified_user)):
    chat = Chats.get_chat_by_id(chat_id)
    if chat is None or chat.user_id != user.id:
        return {"task_ids": []}

    task_ids = list_task_ids_by_chat_id(chat_id)

    print(f"Task IDs for chat {chat_id}: {task_ids}")
    return {"task_ids": task_ids}


##################################
#
# Config Endpoints
#
##################################


@app.get("/api/config")
async def get_app_config(request: Request):
    user = None
    if "token" in request.cookies:
        token = request.cookies.get("token")
        try:
            data = decode_token(token)
        except Exception as e:
            log.debug(e)
            raise HTTPException(
                status_code=status.HTTP_401_UNAUTHORIZED,
                detail="Invalid token",
            )
        if data is not None and "id" in data:
            user = Users.get_user_by_id(data["id"])

    user_count = Users.get_num_users()
    onboarding = False

    if user is None:
        onboarding = user_count == 0

    return {
        **({"onboarding": True} if onboarding else {}),
        "status": True,
        "name": app.state.WEBUI_NAME,
        "version": VERSION,
        "default_locale": str(DEFAULT_LOCALE),
        "oauth": {
            "providers": {
                name: config.get("name", name)
                for name, config in OAUTH_PROVIDERS.items()
            }
        },
        "features": {
            "auth": WEBUI_AUTH,
            "auth_trusted_header": bool(app.state.AUTH_TRUSTED_EMAIL_HEADER),
            "enable_ldap": app.state.config.ENABLE_LDAP,
            "enable_api_key": app.state.config.ENABLE_API_KEY,
            "enable_signup": app.state.config.ENABLE_SIGNUP,
            "enable_login_form": app.state.config.ENABLE_LOGIN_FORM,
            "enable_websocket": ENABLE_WEBSOCKET_SUPPORT,
            **(
                {
                    "enable_direct_connections": app.state.config.ENABLE_DIRECT_CONNECTIONS,
                    "enable_channels": app.state.config.ENABLE_CHANNELS,
                    "enable_web_search": app.state.config.ENABLE_WEB_SEARCH,
                    "enable_code_execution": app.state.config.ENABLE_CODE_EXECUTION,
                    "enable_code_interpreter": app.state.config.ENABLE_CODE_INTERPRETER,
                    "enable_image_generation": app.state.config.ENABLE_IMAGE_GENERATION,
                    "enable_autocomplete_generation": app.state.config.ENABLE_AUTOCOMPLETE_GENERATION,
                    "enable_community_sharing": app.state.config.ENABLE_COMMUNITY_SHARING,
                    "enable_message_rating": app.state.config.ENABLE_MESSAGE_RATING,
                    "enable_user_webhooks": app.state.config.ENABLE_USER_WEBHOOKS,
                    "enable_admin_export": ENABLE_ADMIN_EXPORT,
                    "enable_admin_chat_access": ENABLE_ADMIN_CHAT_ACCESS,
                    "enable_google_drive_integration": app.state.config.ENABLE_GOOGLE_DRIVE_INTEGRATION,
                    "enable_onedrive_integration": app.state.config.ENABLE_ONEDRIVE_INTEGRATION,
                }
                if user is not None
                else {}
            ),
        },
        **(
            {
                "default_models": app.state.config.DEFAULT_MODELS,
                "default_prompt_suggestions": app.state.config.DEFAULT_PROMPT_SUGGESTIONS,
                "user_count": user_count,
                "code": {
                    "engine": app.state.config.CODE_EXECUTION_ENGINE,
                },
                "audio": {
                    "tts": {
                        "engine": app.state.config.TTS_ENGINE,
                        "voice": app.state.config.TTS_VOICE,
                        "split_on": app.state.config.TTS_SPLIT_ON,
                    },
                    "stt": {
                        "engine": app.state.config.STT_ENGINE,
                    },
                },
                "file": {
                    "max_size": app.state.config.FILE_MAX_SIZE,
                    "max_count": app.state.config.FILE_MAX_COUNT,
                },
                "permissions": {**app.state.config.USER_PERMISSIONS},
                "google_drive": {
                    "client_id": GOOGLE_DRIVE_CLIENT_ID.value,
                    "api_key": GOOGLE_DRIVE_API_KEY.value,
                },
                "onedrive": {"client_id": ONEDRIVE_CLIENT_ID.value},
                "license_metadata": app.state.LICENSE_METADATA,
                **(
                    {
                        "active_entries": app.state.USER_COUNT,
                    }
                    if user.role == "admin"
                    else {}
                ),
            }
            if user is not None
            else {}
        ),
    }


class UrlForm(BaseModel):
    url: str


@app.get("/api/webhook")
async def get_webhook_url(user=Depends(get_admin_user)):
    return {
        "url": app.state.config.WEBHOOK_URL,
    }


@app.post("/api/webhook")
async def update_webhook_url(form_data: UrlForm, user=Depends(get_admin_user)):
    app.state.config.WEBHOOK_URL = form_data.url
    app.state.WEBHOOK_URL = app.state.config.WEBHOOK_URL
    return {"url": app.state.config.WEBHOOK_URL}


@app.get("/api/version")
async def get_app_version():
    return {
        "version": VERSION,
    }


@app.get("/api/version/updates")
async def get_app_latest_release_version(user=Depends(get_verified_user)):
    if OFFLINE_MODE:
        log.debug(
            f"Offline mode is enabled, returning current version as latest version"
        )
        return {"current": VERSION, "latest": VERSION}
    try:
        timeout = aiohttp.ClientTimeout(total=1)
        async with aiohttp.ClientSession(timeout=timeout, trust_env=True) as session:
            async with session.get(
                "https://api.github.com/repos/open-webui/open-webui/releases/latest"
            ) as response:
                response.raise_for_status()
                data = await response.json()
                latest_version = data["tag_name"]

                return {"current": VERSION, "latest": latest_version[1:]}
    except Exception as e:
        log.debug(e)
        return {"current": VERSION, "latest": VERSION}


@app.get("/api/changelog")
async def get_app_changelog():
    return {key: CHANGELOG[key] for idx, key in enumerate(CHANGELOG) if idx < 5}


############################
# OAuth Login & Callback
############################

# SessionMiddleware is used by authlib for oauth
if len(OAUTH_PROVIDERS) > 0:
    app.add_middleware(
        SessionMiddleware,
        secret_key=WEBUI_SECRET_KEY,
        session_cookie="oui-session",
        same_site=WEBUI_SESSION_COOKIE_SAME_SITE,
        https_only=WEBUI_SESSION_COOKIE_SECURE,
    )


@app.get("/oauth/{provider}/login")
async def oauth_login(provider: str, request: Request):
    return await oauth_manager.handle_login(request, provider)


# OAuth login logic is as follows:
# 1. Attempt to find a user with matching subject ID, tied to the provider
# 2. If OAUTH_MERGE_ACCOUNTS_BY_EMAIL is true, find a user with the email address provided via OAuth
#    - This is considered insecure in general, as OAuth providers do not always verify email addresses
# 3. If there is no user, and ENABLE_OAUTH_SIGNUP is true, create a user
#    - Email addresses are considered unique, so we fail registration if the email address is already taken
@app.get("/oauth/{provider}/callback")
async def oauth_callback(provider: str, request: Request, response: Response):
    return await oauth_manager.handle_callback(request, provider, response)


@app.get("/manifest.json")
async def get_manifest_json():
    if app.state.EXTERNAL_PWA_MANIFEST_URL:
        return requests.get(app.state.EXTERNAL_PWA_MANIFEST_URL).json()
    else:
        return {
            "name": app.state.WEBUI_NAME,
            "short_name": app.state.WEBUI_NAME,
            "description": "Open WebUI is an open, extensible, user-friendly interface for AI that adapts to your workflow.",
            "start_url": "/",
            "display": "standalone",
            "background_color": "#343541",
            "orientation": "natural",
            "icons": [
                {
                    "src": "/static/logo.png",
                    "type": "image/png",
                    "sizes": "500x500",
                    "purpose": "any",
                },
                {
                    "src": "/static/logo.png",
                    "type": "image/png",
                    "sizes": "500x500",
                    "purpose": "maskable",
                },
            ],
        }


@app.get("/opensearch.xml")
async def get_opensearch_xml():
    xml_content = rf"""
    <OpenSearchDescription xmlns="http://a9.com/-/spec/opensearch/1.1/" xmlns:moz="http://www.mozilla.org/2006/browser/search/">
    <ShortName>{app.state.WEBUI_NAME}</ShortName>
    <Description>Search {app.state.WEBUI_NAME}</Description>
    <InputEncoding>UTF-8</InputEncoding>
    <Image width="16" height="16" type="image/x-icon">{app.state.config.WEBUI_URL}/static/favicon.png</Image>
    <Url type="text/html" method="get" template="{app.state.config.WEBUI_URL}/?q={"{searchTerms}"}"/>
    <moz:SearchForm>{app.state.config.WEBUI_URL}</moz:SearchForm>
    </OpenSearchDescription>
    """
    return Response(content=xml_content, media_type="application/xml")


@app.get("/health")
async def healthcheck():
    return {"status": True}


@app.get("/health/db")
async def healthcheck_with_db():
    Session.execute(text("SELECT 1;")).all()
    return {"status": True}


app.mount("/static", StaticFiles(directory=STATIC_DIR), name="static")
app.mount("/cache", StaticFiles(directory=CACHE_DIR), name="cache")


def swagger_ui_html(*args, **kwargs):
    return get_swagger_ui_html(
        *args,
        **kwargs,
        swagger_js_url="/static/swagger-ui/swagger-ui-bundle.js",
        swagger_css_url="/static/swagger-ui/swagger-ui.css",
        swagger_favicon_url="/static/swagger-ui/favicon.png",
    )


applications.get_swagger_ui_html = swagger_ui_html

if os.path.exists(FRONTEND_BUILD_DIR):
    mimetypes.add_type("text/javascript", ".js")
    app.mount(
        "/",
        SPAStaticFiles(directory=FRONTEND_BUILD_DIR, html=True),
        name="spa-static-files",
    )
else:
    log.warning(
        f"Frontend build directory not found at '{FRONTEND_BUILD_DIR}'. Serving API only."
    )<|MERGE_RESOLUTION|>--- conflicted
+++ resolved
@@ -345,11 +345,8 @@
     RESET_CONFIG_ON_START,
     OFFLINE_MODE,
     ENABLE_OTEL,
-<<<<<<< HEAD
     PASS_HEADERS_TO_TOOL,
-=======
     EXTERNAL_PWA_MANIFEST_URL,
->>>>>>> 8158609c
 )
 
 
@@ -579,11 +576,8 @@
 
 app.state.AUTH_TRUSTED_EMAIL_HEADER = WEBUI_AUTH_TRUSTED_EMAIL_HEADER
 app.state.AUTH_TRUSTED_NAME_HEADER = WEBUI_AUTH_TRUSTED_NAME_HEADER
-<<<<<<< HEAD
 app.state.PASS_HEADERS_TO_TOOL = PASS_HEADERS_TO_TOOL
-=======
 app.state.EXTERNAL_PWA_MANIFEST_URL = EXTERNAL_PWA_MANIFEST_URL
->>>>>>> 8158609c
 
 app.state.USER_COUNT = None
 app.state.TOOLS = {}
