--- conflicted
+++ resolved
@@ -216,10 +216,7 @@
     BING_SEARCH_V7_SUBSCRIPTION_KEY,
     BRAVE_SEARCH_API_KEY,
     EXA_API_KEY,
-<<<<<<< HEAD
     PERPLEXITY_API_KEY,
-=======
->>>>>>> 6b1e2df6
     KAGI_SEARCH_API_KEY,
     MOJEEK_SEARCH_API_KEY,
     BOCHA_SEARCH_API_KEY,
@@ -608,10 +605,7 @@
 app.state.config.BING_SEARCH_V7_ENDPOINT = BING_SEARCH_V7_ENDPOINT
 app.state.config.BING_SEARCH_V7_SUBSCRIPTION_KEY = BING_SEARCH_V7_SUBSCRIPTION_KEY
 app.state.config.EXA_API_KEY = EXA_API_KEY
-<<<<<<< HEAD
 app.state.config.PERPLEXITY_API_KEY = PERPLEXITY_API_KEY
-=======
->>>>>>> 6b1e2df6
 
 app.state.config.RAG_WEB_SEARCH_RESULT_COUNT = RAG_WEB_SEARCH_RESULT_COUNT
 app.state.config.RAG_WEB_SEARCH_CONCURRENT_REQUESTS = RAG_WEB_SEARCH_CONCURRENT_REQUESTS
@@ -999,7 +993,6 @@
     tasks = form_data.pop("background_tasks", None)
 
     try:
-<<<<<<< HEAD
         if not model_item.get("direct", False):
             model_id = form_data.get("model", None)
             if model_id not in request.app.state.MODELS:
@@ -1020,20 +1013,6 @@
 
             request.state.direct = True
             request.state.model = model
-=======
-        model_id = form_data.get("model", None)
-        if model_id not in request.app.state.MODELS:
-            raise Exception("Model not found")
-        model = request.app.state.MODELS[model_id]
-        model_info = Models.get_model_by_id(model_id)
-
-        # Check if user has access to the model
-        if not BYPASS_MODEL_ACCESS_CONTROL and user.role == "user":
-            try:
-                check_model_access(user, model)
-            except Exception as e:
-                raise e
->>>>>>> 6b1e2df6
 
         metadata = {
             "user_id": user.id,
@@ -1044,12 +1023,8 @@
             "files": form_data.get("files", None),
             "features": form_data.get("features", None),
             "variables": form_data.get("variables", None),
-<<<<<<< HEAD
             "model": model,
             "direct": model_item.get("direct", False),
-=======
-            "model": model_info,
->>>>>>> 6b1e2df6
             **(
                 {"function_calling": "native"}
                 if form_data.get("params", {}).get("function_calling") == "native"
@@ -1066,11 +1041,7 @@
         form_data["metadata"] = metadata
 
         form_data, metadata, events = await process_chat_payload(
-<<<<<<< HEAD
             request, form_data, user, metadata, model
-=======
-            request, form_data, metadata, user, model
->>>>>>> 6b1e2df6
         )
 
     except Exception as e:
@@ -1245,7 +1216,6 @@
                     "client_id": GOOGLE_DRIVE_CLIENT_ID.value,
                     "api_key": GOOGLE_DRIVE_API_KEY.value,
                 },
-<<<<<<< HEAD
                 "onedrive": {"client_id": ONEDRIVE_CLIENT_ID.value},
                 "license_metadata": app.state.LICENSE_METADATA,
                 **(
@@ -1255,8 +1225,6 @@
                     if user.role == "admin"
                     else {}
                 ),
-=======
->>>>>>> 6b1e2df6
             }
             if user is not None
             else {}
