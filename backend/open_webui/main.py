import asyncio
import inspect
import json
import logging
import mimetypes
import os
import shutil
import sys
import time
import random

from contextlib import asynccontextmanager
from urllib.parse import urlencode, parse_qs, urlparse
from pydantic import BaseModel
from sqlalchemy import text

from typing import Optional
from aiocache import cached
import aiohttp
import requests


from fastapi import (
    Depends,
    FastAPI,
    File,
    Form,
    HTTPException,
    Request,
    UploadFile,
    status,
    applications,
    BackgroundTasks,
)

from fastapi.openapi.docs import get_swagger_ui_html

from fastapi.middleware.cors import CORSMiddleware
from fastapi.responses import JSONResponse, RedirectResponse
from fastapi.staticfiles import StaticFiles

from starlette.exceptions import HTTPException as StarletteHTTPException
from starlette.middleware.base import BaseHTTPMiddleware
from starlette.middleware.sessions import SessionMiddleware
from starlette.responses import Response, StreamingResponse


from open_webui.utils import logger
from open_webui.utils.audit import AuditLevel, AuditLoggingMiddleware
from open_webui.utils.logger import start_logger
from open_webui.socket.main import (
    app as socket_app,
    periodic_usage_pool_cleanup,
)
from open_webui.routers import (
    audio,
    images,
    ollama,
    openai,
    retrieval,
    pipelines,
    tasks,
    auths,
    channels,
    chats,
    folders,
    configs,
    groups,
    files,
    functions,
    memories,
    models,
    knowledge,
    prompts,
    evaluations,
    tools,
    users,
    utils,
)

from open_webui.routers.retrieval import (
    get_embedding_function,
    get_ef,
    get_rf,
)

from open_webui.internal.db import Session, engine

from open_webui.models.functions import Functions
from open_webui.models.models import Models
from open_webui.models.users import UserModel, Users
from open_webui.models.chats import Chats

from open_webui.config import (
    LICENSE_KEY,
    # Ollama
    ENABLE_OLLAMA_API,
    OLLAMA_BASE_URLS,
    OLLAMA_API_CONFIGS,
    # OpenAI
    ENABLE_OPENAI_API,
    ONEDRIVE_CLIENT_ID,
    OPENAI_API_BASE_URLS,
    OPENAI_API_KEYS,
    OPENAI_API_CONFIGS,
    # Direct Connections
    ENABLE_DIRECT_CONNECTIONS,
    # Code Execution
    ENABLE_CODE_EXECUTION,
    CODE_EXECUTION_ENGINE,
    CODE_EXECUTION_JUPYTER_URL,
    CODE_EXECUTION_JUPYTER_AUTH,
    CODE_EXECUTION_JUPYTER_AUTH_TOKEN,
    CODE_EXECUTION_JUPYTER_AUTH_PASSWORD,
    CODE_EXECUTION_JUPYTER_TIMEOUT,
    ENABLE_CODE_INTERPRETER,
    CODE_INTERPRETER_ENGINE,
    CODE_INTERPRETER_PROMPT_TEMPLATE,
    CODE_INTERPRETER_JUPYTER_URL,
    CODE_INTERPRETER_JUPYTER_AUTH,
    CODE_INTERPRETER_JUPYTER_AUTH_TOKEN,
    CODE_INTERPRETER_JUPYTER_AUTH_PASSWORD,
    CODE_INTERPRETER_JUPYTER_TIMEOUT,
    # Image
    AUTOMATIC1111_API_AUTH,
    AUTOMATIC1111_BASE_URL,
    AUTOMATIC1111_CFG_SCALE,
    AUTOMATIC1111_SAMPLER,
    AUTOMATIC1111_SCHEDULER,
    COMFYUI_BASE_URL,
    COMFYUI_API_KEY,
    COMFYUI_WORKFLOW,
    COMFYUI_WORKFLOW_NODES,
    ENABLE_IMAGE_GENERATION,
    ENABLE_IMAGE_PROMPT_GENERATION,
    IMAGE_GENERATION_ENGINE,
    IMAGE_GENERATION_MODEL,
    IMAGE_SIZE,
    IMAGE_STEPS,
    IMAGES_OPENAI_API_BASE_URL,
    IMAGES_OPENAI_API_KEY,
    IMAGES_GEMINI_API_BASE_URL,
    IMAGES_GEMINI_API_KEY,
    # Audio
    AUDIO_STT_ENGINE,
    AUDIO_STT_MODEL,
    AUDIO_STT_OPENAI_API_BASE_URL,
    AUDIO_STT_OPENAI_API_KEY,
    AUDIO_TTS_API_KEY,
    AUDIO_TTS_ENGINE,
    AUDIO_TTS_MODEL,
    AUDIO_TTS_OPENAI_API_BASE_URL,
    AUDIO_TTS_OPENAI_API_KEY,
    AUDIO_TTS_SPLIT_ON,
    AUDIO_TTS_VOICE,
    AUDIO_TTS_AZURE_SPEECH_REGION,
    AUDIO_TTS_AZURE_SPEECH_OUTPUT_FORMAT,
    PLAYWRIGHT_WS_URI,
    PLAYWRIGHT_TIMEOUT,
    FIRECRAWL_API_BASE_URL,
    FIRECRAWL_API_KEY,
    RAG_WEB_LOADER_ENGINE,
    WHISPER_MODEL,
    DEEPGRAM_API_KEY,
    WHISPER_MODEL_AUTO_UPDATE,
    WHISPER_MODEL_DIR,
    # Retrieval
    RAG_TEMPLATE,
    DEFAULT_RAG_TEMPLATE,
    RAG_FULL_CONTEXT,
    BYPASS_EMBEDDING_AND_RETRIEVAL,
    RAG_EMBEDDING_MODEL,
    RAG_EMBEDDING_MODEL_AUTO_UPDATE,
    RAG_EMBEDDING_MODEL_TRUST_REMOTE_CODE,
    RAG_RERANKING_MODEL,
    RAG_RERANKING_MODEL_AUTO_UPDATE,
    RAG_RERANKING_MODEL_TRUST_REMOTE_CODE,
    RAG_EMBEDDING_ENGINE,
    RAG_EMBEDDING_BATCH_SIZE,
    RAG_RELEVANCE_THRESHOLD,
    RAG_FILE_MAX_COUNT,
    RAG_FILE_MAX_SIZE,
    RAG_OPENAI_API_BASE_URL,
    RAG_OPENAI_API_KEY,
    RAG_OLLAMA_BASE_URL,
    RAG_OLLAMA_API_KEY,
    CHUNK_OVERLAP,
    CHUNK_SIZE,
    CONTENT_EXTRACTION_ENGINE,
    TIKA_SERVER_URL,
    DOCLING_SERVER_URL,
    DOCUMENT_INTELLIGENCE_ENDPOINT,
    DOCUMENT_INTELLIGENCE_KEY,
    RAG_TOP_K,
    RAG_TOP_K_RERANKER,
    RAG_TEXT_SPLITTER,
    TIKTOKEN_ENCODING_NAME,
    PDF_EXTRACT_IMAGES,
    YOUTUBE_LOADER_LANGUAGE,
    YOUTUBE_LOADER_PROXY_URL,
    # Retrieval (Web Search)
    RAG_WEB_SEARCH_ENGINE,
    BYPASS_WEB_SEARCH_EMBEDDING_AND_RETRIEVAL,
    RAG_WEB_SEARCH_RESULT_COUNT,
    RAG_WEB_SEARCH_CONCURRENT_REQUESTS,
    RAG_WEB_SEARCH_TRUST_ENV,
    RAG_WEB_SEARCH_DOMAIN_FILTER_LIST,
    JINA_API_KEY,
    SEARCHAPI_API_KEY,
    SEARCHAPI_ENGINE,
    SERPAPI_API_KEY,
    SERPAPI_ENGINE,
    SEARXNG_QUERY_URL,
    SERPER_API_KEY,
    SERPLY_API_KEY,
    SERPSTACK_API_KEY,
    SERPSTACK_HTTPS,
    TAVILY_API_KEY,
    TAVILY_EXTRACT_DEPTH,
    BING_SEARCH_V7_ENDPOINT,
    BING_SEARCH_V7_SUBSCRIPTION_KEY,
    BRAVE_SEARCH_API_KEY,
    EXA_API_KEY,
    PERPLEXITY_API_KEY,
    KAGI_SEARCH_API_KEY,
    MOJEEK_SEARCH_API_KEY,
    BOCHA_SEARCH_API_KEY,
    GOOGLE_PSE_API_KEY,
    GOOGLE_PSE_ENGINE_ID,
    GOOGLE_DRIVE_CLIENT_ID,
    GOOGLE_DRIVE_API_KEY,
    ONEDRIVE_CLIENT_ID,
    ENABLE_RAG_HYBRID_SEARCH,
    ENABLE_RAG_LOCAL_WEB_FETCH,
    ENABLE_RAG_WEB_LOADER_SSL_VERIFICATION,
    ENABLE_RAG_WEB_SEARCH,
    ENABLE_GOOGLE_DRIVE_INTEGRATION,
    ENABLE_ONEDRIVE_INTEGRATION,
    UPLOAD_DIR,
    # WebUI
    WEBUI_AUTH,
    WEBUI_NAME,
    WEBUI_BANNERS,
    WEBHOOK_URL,
    ADMIN_EMAIL,
    SHOW_ADMIN_DETAILS,
    JWT_EXPIRES_IN,
    ENABLE_SIGNUP,
    ENABLE_LOGIN_FORM,
    ENABLE_API_KEY,
    ENABLE_API_KEY_ENDPOINT_RESTRICTIONS,
    API_KEY_ALLOWED_ENDPOINTS,
    ENABLE_CHANNELS,
    ENABLE_COMMUNITY_SHARING,
    ENABLE_MESSAGE_RATING,
    ENABLE_USER_WEBHOOKS,
    ENABLE_EVALUATION_ARENA_MODELS,
    USER_PERMISSIONS,
    DEFAULT_USER_ROLE,
    DEFAULT_PROMPT_SUGGESTIONS,
    DEFAULT_MODELS,
    DEFAULT_ARENA_MODEL,
    MODEL_ORDER_LIST,
    EVALUATION_ARENA_MODELS,
    # WebUI (OAuth)
    ENABLE_OAUTH_ROLE_MANAGEMENT,
    OAUTH_ROLES_CLAIM,
    OAUTH_EMAIL_CLAIM,
    OAUTH_PICTURE_CLAIM,
    OAUTH_USERNAME_CLAIM,
    OAUTH_ALLOWED_ROLES,
    OAUTH_ADMIN_ROLES,
    # WebUI (LDAP)
    ENABLE_LDAP,
    LDAP_SERVER_LABEL,
    LDAP_SERVER_HOST,
    LDAP_SERVER_PORT,
    LDAP_ATTRIBUTE_FOR_MAIL,
    LDAP_ATTRIBUTE_FOR_USERNAME,
    LDAP_SEARCH_FILTERS,
    LDAP_SEARCH_BASE,
    LDAP_APP_DN,
    LDAP_APP_PASSWORD,
    LDAP_USE_TLS,
    LDAP_CA_CERT_FILE,
    LDAP_CIPHERS,
    # Misc
    ENV,
    CACHE_DIR,
    STATIC_DIR,
    FRONTEND_BUILD_DIR,
    CORS_ALLOW_ORIGIN,
    DEFAULT_LOCALE,
    OAUTH_PROVIDERS,
    WEBUI_URL,
    # Admin
    ENABLE_ADMIN_CHAT_ACCESS,
    ENABLE_ADMIN_EXPORT,
    # Tasks
    TASK_MODEL,
    TASK_MODEL_EXTERNAL,
    ENABLE_TAGS_GENERATION,
    ENABLE_TITLE_GENERATION,
    ENABLE_SEARCH_QUERY_GENERATION,
    ENABLE_RETRIEVAL_QUERY_GENERATION,
    ENABLE_AUTOCOMPLETE_GENERATION,
    TITLE_GENERATION_PROMPT_TEMPLATE,
    TAGS_GENERATION_PROMPT_TEMPLATE,
    IMAGE_PROMPT_GENERATION_PROMPT_TEMPLATE,
    TOOLS_FUNCTION_CALLING_PROMPT_TEMPLATE,
    QUERY_GENERATION_PROMPT_TEMPLATE,
    AUTOCOMPLETE_GENERATION_PROMPT_TEMPLATE,
    AUTOCOMPLETE_GENERATION_INPUT_MAX_LENGTH,
    AppConfig,
    reset_config,
)
from open_webui.env import (
    AUDIT_EXCLUDED_PATHS,
    AUDIT_LOG_LEVEL,
    CHANGELOG,
    REDIS_URL,
    REDIS_SENTINEL_HOSTS,
    REDIS_SENTINEL_PORT,
    GLOBAL_LOG_LEVEL,
    MAX_BODY_LOG_SIZE,
    SAFE_MODE,
    SRC_LOG_LEVELS,
    VERSION,
    WEBUI_BUILD_HASH,
    WEBUI_SECRET_KEY,
    WEBUI_SESSION_COOKIE_SAME_SITE,
    WEBUI_SESSION_COOKIE_SECURE,
    WEBUI_AUTH_TRUSTED_EMAIL_HEADER,
    WEBUI_AUTH_TRUSTED_NAME_HEADER,
    ENABLE_WEBSOCKET_SUPPORT,
    BYPASS_MODEL_ACCESS_CONTROL,
    RESET_CONFIG_ON_START,
    OFFLINE_MODE,
    ENABLE_OTEL,
)


from open_webui.utils.models import (
    get_all_models,
    get_all_base_models,
    check_model_access,
)
from open_webui.utils.chat import (
    generate_chat_completion as chat_completion_handler,
    chat_completed as chat_completed_handler,
    chat_action as chat_action_handler,
)
from open_webui.utils.middleware import process_chat_payload, process_chat_response
from open_webui.utils.access_control import has_access

from open_webui.utils.auth import (
    get_license_data,
    decode_token,
    get_admin_user,
    get_verified_user,
)
from open_webui.utils.oauth import OAuthManager
from open_webui.utils.security_headers import SecurityHeadersMiddleware

from open_webui.tasks import stop_task, list_tasks  # Import from tasks.py

<<<<<<< HEAD
import sentry_sdk

sentry_sdk.init(
    dsn="https://07c215ea3da735c5b13359cd04646f6d@o4508676547936256.ingest.de.sentry.io/4509032184938576",
    # Add data like request headers and IP for users,
    # see https://docs.sentry.io/platforms/python/data-management/data-collected/ for more info
    send_default_pii=True,
    # Set traces_sample_rate to 1.0 to capture 100%
    # of transactions for tracing.
    traces_sample_rate=1.0,
    _experiments={
        # Set continuous_profiling_auto_start to True
        # to automatically start the profiler on when
        # possible.
        "continuous_profiling_auto_start": True,
    },
)
=======
from open_webui.utils.redis import get_sentinels_from_env

>>>>>>> 04799f1f

if SAFE_MODE:
    print("SAFE MODE ENABLED")
    Functions.deactivate_all_functions()

logging.basicConfig(stream=sys.stdout, level=GLOBAL_LOG_LEVEL)
log = logging.getLogger(__name__)
log.setLevel(SRC_LOG_LEVELS["MAIN"])


class SPAStaticFiles(StaticFiles):
    async def get_response(self, path: str, scope):
        try:
            return await super().get_response(path, scope)
        except (HTTPException, StarletteHTTPException) as ex:
            if ex.status_code == 404:
                if path.endswith(".js"):
                    # Return 404 for javascript files
                    raise ex
                else:
                    return await super().get_response("index.html", scope)
            else:
                raise ex


print(
    rf"""
 ██████╗ ██████╗ ███████╗███╗   ██╗    ██╗    ██╗███████╗██████╗ ██╗   ██╗██╗
██╔═══██╗██╔══██╗██╔════╝████╗  ██║    ██║    ██║██╔════╝██╔══██╗██║   ██║██║
██║   ██║██████╔╝█████╗  ██╔██╗ ██║    ██║ █╗ ██║█████╗  ██████╔╝██║   ██║██║
██║   ██║██╔═══╝ ██╔══╝  ██║╚██╗██║    ██║███╗██║██╔══╝  ██╔══██╗██║   ██║██║
╚██████╔╝██║     ███████╗██║ ╚████║    ╚███╔███╔╝███████╗██████╔╝╚██████╔╝██║
 ╚═════╝ ╚═╝     ╚══════╝╚═╝  ╚═══╝     ╚══╝╚══╝ ╚══════╝╚═════╝  ╚═════╝ ╚═╝


v{VERSION} - building the best open-source AI user interface.
{f"Commit: {WEBUI_BUILD_HASH}" if WEBUI_BUILD_HASH != "dev-build" else ""}
https://github.com/open-webui/open-webui
"""
)


@asynccontextmanager
async def lifespan(app: FastAPI):
    start_logger()
    if RESET_CONFIG_ON_START:
        reset_config()

    if LICENSE_KEY:
        get_license_data(app, LICENSE_KEY)

    asyncio.create_task(periodic_usage_pool_cleanup())
    yield


app = FastAPI(
    docs_url="/docs" if ENV == "dev" else None,
    openapi_url="/openapi.json" if ENV == "dev" else None,
    redoc_url=None,
    lifespan=lifespan,
)

oauth_manager = OAuthManager(app)

app.state.config = AppConfig(
    redis_url=REDIS_URL,
    redis_sentinels=get_sentinels_from_env(REDIS_SENTINEL_HOSTS, REDIS_SENTINEL_PORT),
)

app.state.WEBUI_NAME = WEBUI_NAME
app.state.LICENSE_METADATA = None


########################################
#
# OPENTELEMETRY
#
########################################

if ENABLE_OTEL:
    from open_webui.utils.telemetry.setup import setup as setup_opentelemetry

    setup_opentelemetry(app=app, db_engine=engine)


########################################
#
# OLLAMA
#
########################################


app.state.config.ENABLE_OLLAMA_API = ENABLE_OLLAMA_API
app.state.config.OLLAMA_BASE_URLS = OLLAMA_BASE_URLS
app.state.config.OLLAMA_API_CONFIGS = OLLAMA_API_CONFIGS

app.state.OLLAMA_MODELS = {}

########################################
#
# OPENAI
#
########################################

app.state.config.ENABLE_OPENAI_API = ENABLE_OPENAI_API
app.state.config.OPENAI_API_BASE_URLS = OPENAI_API_BASE_URLS
app.state.config.OPENAI_API_KEYS = OPENAI_API_KEYS
app.state.config.OPENAI_API_CONFIGS = OPENAI_API_CONFIGS

app.state.OPENAI_MODELS = {}

########################################
#
# DIRECT CONNECTIONS
#
########################################

app.state.config.ENABLE_DIRECT_CONNECTIONS = ENABLE_DIRECT_CONNECTIONS

########################################
#
# WEBUI
#
########################################

app.state.config.WEBUI_URL = WEBUI_URL
app.state.config.ENABLE_SIGNUP = ENABLE_SIGNUP
app.state.config.ENABLE_LOGIN_FORM = ENABLE_LOGIN_FORM

app.state.config.ENABLE_API_KEY = ENABLE_API_KEY
app.state.config.ENABLE_API_KEY_ENDPOINT_RESTRICTIONS = (
    ENABLE_API_KEY_ENDPOINT_RESTRICTIONS
)
app.state.config.API_KEY_ALLOWED_ENDPOINTS = API_KEY_ALLOWED_ENDPOINTS

app.state.config.JWT_EXPIRES_IN = JWT_EXPIRES_IN

app.state.config.SHOW_ADMIN_DETAILS = SHOW_ADMIN_DETAILS
app.state.config.ADMIN_EMAIL = ADMIN_EMAIL


app.state.config.DEFAULT_MODELS = DEFAULT_MODELS
app.state.config.DEFAULT_PROMPT_SUGGESTIONS = DEFAULT_PROMPT_SUGGESTIONS
app.state.config.DEFAULT_USER_ROLE = DEFAULT_USER_ROLE

app.state.config.USER_PERMISSIONS = USER_PERMISSIONS
app.state.config.WEBHOOK_URL = WEBHOOK_URL
app.state.config.BANNERS = WEBUI_BANNERS
app.state.config.MODEL_ORDER_LIST = MODEL_ORDER_LIST


app.state.config.ENABLE_CHANNELS = ENABLE_CHANNELS
app.state.config.ENABLE_COMMUNITY_SHARING = ENABLE_COMMUNITY_SHARING
app.state.config.ENABLE_MESSAGE_RATING = ENABLE_MESSAGE_RATING
app.state.config.ENABLE_USER_WEBHOOKS = ENABLE_USER_WEBHOOKS

app.state.config.ENABLE_EVALUATION_ARENA_MODELS = ENABLE_EVALUATION_ARENA_MODELS
app.state.config.EVALUATION_ARENA_MODELS = EVALUATION_ARENA_MODELS

app.state.config.OAUTH_USERNAME_CLAIM = OAUTH_USERNAME_CLAIM
app.state.config.OAUTH_PICTURE_CLAIM = OAUTH_PICTURE_CLAIM
app.state.config.OAUTH_EMAIL_CLAIM = OAUTH_EMAIL_CLAIM

app.state.config.ENABLE_OAUTH_ROLE_MANAGEMENT = ENABLE_OAUTH_ROLE_MANAGEMENT
app.state.config.OAUTH_ROLES_CLAIM = OAUTH_ROLES_CLAIM
app.state.config.OAUTH_ALLOWED_ROLES = OAUTH_ALLOWED_ROLES
app.state.config.OAUTH_ADMIN_ROLES = OAUTH_ADMIN_ROLES

app.state.config.ENABLE_LDAP = ENABLE_LDAP
app.state.config.LDAP_SERVER_LABEL = LDAP_SERVER_LABEL
app.state.config.LDAP_SERVER_HOST = LDAP_SERVER_HOST
app.state.config.LDAP_SERVER_PORT = LDAP_SERVER_PORT
app.state.config.LDAP_ATTRIBUTE_FOR_MAIL = LDAP_ATTRIBUTE_FOR_MAIL
app.state.config.LDAP_ATTRIBUTE_FOR_USERNAME = LDAP_ATTRIBUTE_FOR_USERNAME
app.state.config.LDAP_APP_DN = LDAP_APP_DN
app.state.config.LDAP_APP_PASSWORD = LDAP_APP_PASSWORD
app.state.config.LDAP_SEARCH_BASE = LDAP_SEARCH_BASE
app.state.config.LDAP_SEARCH_FILTERS = LDAP_SEARCH_FILTERS
app.state.config.LDAP_USE_TLS = LDAP_USE_TLS
app.state.config.LDAP_CA_CERT_FILE = LDAP_CA_CERT_FILE
app.state.config.LDAP_CIPHERS = LDAP_CIPHERS


app.state.AUTH_TRUSTED_EMAIL_HEADER = WEBUI_AUTH_TRUSTED_EMAIL_HEADER
app.state.AUTH_TRUSTED_NAME_HEADER = WEBUI_AUTH_TRUSTED_NAME_HEADER

app.state.USER_COUNT = None
app.state.TOOLS = {}
app.state.FUNCTIONS = {}

########################################
#
# RETRIEVAL
#
########################################


app.state.config.TOP_K = RAG_TOP_K
app.state.config.TOP_K_RERANKER = RAG_TOP_K_RERANKER
app.state.config.RELEVANCE_THRESHOLD = RAG_RELEVANCE_THRESHOLD
app.state.config.FILE_MAX_SIZE = RAG_FILE_MAX_SIZE
app.state.config.FILE_MAX_COUNT = RAG_FILE_MAX_COUNT


app.state.config.RAG_FULL_CONTEXT = RAG_FULL_CONTEXT
app.state.config.BYPASS_EMBEDDING_AND_RETRIEVAL = BYPASS_EMBEDDING_AND_RETRIEVAL
app.state.config.ENABLE_RAG_HYBRID_SEARCH = ENABLE_RAG_HYBRID_SEARCH
app.state.config.ENABLE_RAG_WEB_LOADER_SSL_VERIFICATION = (
    ENABLE_RAG_WEB_LOADER_SSL_VERIFICATION
)

app.state.config.CONTENT_EXTRACTION_ENGINE = CONTENT_EXTRACTION_ENGINE
app.state.config.TIKA_SERVER_URL = TIKA_SERVER_URL
app.state.config.DOCLING_SERVER_URL = DOCLING_SERVER_URL
app.state.config.DOCUMENT_INTELLIGENCE_ENDPOINT = DOCUMENT_INTELLIGENCE_ENDPOINT
app.state.config.DOCUMENT_INTELLIGENCE_KEY = DOCUMENT_INTELLIGENCE_KEY

app.state.config.TEXT_SPLITTER = RAG_TEXT_SPLITTER
app.state.config.TIKTOKEN_ENCODING_NAME = TIKTOKEN_ENCODING_NAME

app.state.config.CHUNK_SIZE = CHUNK_SIZE
app.state.config.CHUNK_OVERLAP = CHUNK_OVERLAP

app.state.config.RAG_EMBEDDING_ENGINE = RAG_EMBEDDING_ENGINE
app.state.config.RAG_EMBEDDING_MODEL = RAG_EMBEDDING_MODEL
app.state.config.RAG_EMBEDDING_BATCH_SIZE = RAG_EMBEDDING_BATCH_SIZE
app.state.config.RAG_RERANKING_MODEL = RAG_RERANKING_MODEL
app.state.config.RAG_TEMPLATE = RAG_TEMPLATE

app.state.config.RAG_OPENAI_API_BASE_URL = RAG_OPENAI_API_BASE_URL
app.state.config.RAG_OPENAI_API_KEY = RAG_OPENAI_API_KEY

app.state.config.RAG_OLLAMA_BASE_URL = RAG_OLLAMA_BASE_URL
app.state.config.RAG_OLLAMA_API_KEY = RAG_OLLAMA_API_KEY

app.state.config.PDF_EXTRACT_IMAGES = PDF_EXTRACT_IMAGES

app.state.config.YOUTUBE_LOADER_LANGUAGE = YOUTUBE_LOADER_LANGUAGE
app.state.config.YOUTUBE_LOADER_PROXY_URL = YOUTUBE_LOADER_PROXY_URL


app.state.config.ENABLE_RAG_WEB_SEARCH = ENABLE_RAG_WEB_SEARCH
app.state.config.RAG_WEB_SEARCH_ENGINE = RAG_WEB_SEARCH_ENGINE
app.state.config.BYPASS_WEB_SEARCH_EMBEDDING_AND_RETRIEVAL = (
    BYPASS_WEB_SEARCH_EMBEDDING_AND_RETRIEVAL
)
app.state.config.RAG_WEB_SEARCH_DOMAIN_FILTER_LIST = RAG_WEB_SEARCH_DOMAIN_FILTER_LIST

app.state.config.ENABLE_GOOGLE_DRIVE_INTEGRATION = ENABLE_GOOGLE_DRIVE_INTEGRATION
app.state.config.ENABLE_ONEDRIVE_INTEGRATION = ENABLE_ONEDRIVE_INTEGRATION
app.state.config.SEARXNG_QUERY_URL = SEARXNG_QUERY_URL
app.state.config.GOOGLE_PSE_API_KEY = GOOGLE_PSE_API_KEY
app.state.config.GOOGLE_PSE_ENGINE_ID = GOOGLE_PSE_ENGINE_ID
app.state.config.BRAVE_SEARCH_API_KEY = BRAVE_SEARCH_API_KEY
app.state.config.KAGI_SEARCH_API_KEY = KAGI_SEARCH_API_KEY
app.state.config.MOJEEK_SEARCH_API_KEY = MOJEEK_SEARCH_API_KEY
app.state.config.BOCHA_SEARCH_API_KEY = BOCHA_SEARCH_API_KEY
app.state.config.SERPSTACK_API_KEY = SERPSTACK_API_KEY
app.state.config.SERPSTACK_HTTPS = SERPSTACK_HTTPS
app.state.config.SERPER_API_KEY = SERPER_API_KEY
app.state.config.SERPLY_API_KEY = SERPLY_API_KEY
app.state.config.TAVILY_API_KEY = TAVILY_API_KEY
app.state.config.SEARCHAPI_API_KEY = SEARCHAPI_API_KEY
app.state.config.SEARCHAPI_ENGINE = SEARCHAPI_ENGINE
app.state.config.SERPAPI_API_KEY = SERPAPI_API_KEY
app.state.config.SERPAPI_ENGINE = SERPAPI_ENGINE
app.state.config.JINA_API_KEY = JINA_API_KEY
app.state.config.BING_SEARCH_V7_ENDPOINT = BING_SEARCH_V7_ENDPOINT
app.state.config.BING_SEARCH_V7_SUBSCRIPTION_KEY = BING_SEARCH_V7_SUBSCRIPTION_KEY
app.state.config.EXA_API_KEY = EXA_API_KEY
app.state.config.PERPLEXITY_API_KEY = PERPLEXITY_API_KEY

app.state.config.RAG_WEB_SEARCH_RESULT_COUNT = RAG_WEB_SEARCH_RESULT_COUNT
app.state.config.RAG_WEB_SEARCH_CONCURRENT_REQUESTS = RAG_WEB_SEARCH_CONCURRENT_REQUESTS
app.state.config.RAG_WEB_LOADER_ENGINE = RAG_WEB_LOADER_ENGINE
app.state.config.RAG_WEB_SEARCH_TRUST_ENV = RAG_WEB_SEARCH_TRUST_ENV
app.state.config.PLAYWRIGHT_WS_URI = PLAYWRIGHT_WS_URI
app.state.config.PLAYWRIGHT_TIMEOUT = PLAYWRIGHT_TIMEOUT
app.state.config.FIRECRAWL_API_BASE_URL = FIRECRAWL_API_BASE_URL
app.state.config.FIRECRAWL_API_KEY = FIRECRAWL_API_KEY
app.state.config.TAVILY_EXTRACT_DEPTH = TAVILY_EXTRACT_DEPTH

app.state.EMBEDDING_FUNCTION = None
app.state.ef = None
app.state.rf = None

app.state.YOUTUBE_LOADER_TRANSLATION = None


try:
    app.state.ef = get_ef(
        app.state.config.RAG_EMBEDDING_ENGINE,
        app.state.config.RAG_EMBEDDING_MODEL,
        RAG_EMBEDDING_MODEL_AUTO_UPDATE,
    )

    app.state.rf = get_rf(
        app.state.config.RAG_RERANKING_MODEL,
        RAG_RERANKING_MODEL_AUTO_UPDATE,
    )
except Exception as e:
    log.error(f"Error updating models: {e}")
    pass


app.state.EMBEDDING_FUNCTION = get_embedding_function(
    app.state.config.RAG_EMBEDDING_ENGINE,
    app.state.config.RAG_EMBEDDING_MODEL,
    app.state.ef,
    (
        app.state.config.RAG_OPENAI_API_BASE_URL
        if app.state.config.RAG_EMBEDDING_ENGINE == "openai"
        else app.state.config.RAG_OLLAMA_BASE_URL
    ),
    (
        app.state.config.RAG_OPENAI_API_KEY
        if app.state.config.RAG_EMBEDDING_ENGINE == "openai"
        else app.state.config.RAG_OLLAMA_API_KEY
    ),
    app.state.config.RAG_EMBEDDING_BATCH_SIZE,
)

########################################
#
# CODE EXECUTION
#
########################################

app.state.config.ENABLE_CODE_EXECUTION = ENABLE_CODE_EXECUTION
app.state.config.CODE_EXECUTION_ENGINE = CODE_EXECUTION_ENGINE
app.state.config.CODE_EXECUTION_JUPYTER_URL = CODE_EXECUTION_JUPYTER_URL
app.state.config.CODE_EXECUTION_JUPYTER_AUTH = CODE_EXECUTION_JUPYTER_AUTH
app.state.config.CODE_EXECUTION_JUPYTER_AUTH_TOKEN = CODE_EXECUTION_JUPYTER_AUTH_TOKEN
app.state.config.CODE_EXECUTION_JUPYTER_AUTH_PASSWORD = (
    CODE_EXECUTION_JUPYTER_AUTH_PASSWORD
)
app.state.config.CODE_EXECUTION_JUPYTER_TIMEOUT = CODE_EXECUTION_JUPYTER_TIMEOUT

app.state.config.ENABLE_CODE_INTERPRETER = ENABLE_CODE_INTERPRETER
app.state.config.CODE_INTERPRETER_ENGINE = CODE_INTERPRETER_ENGINE
app.state.config.CODE_INTERPRETER_PROMPT_TEMPLATE = CODE_INTERPRETER_PROMPT_TEMPLATE

app.state.config.CODE_INTERPRETER_JUPYTER_URL = CODE_INTERPRETER_JUPYTER_URL
app.state.config.CODE_INTERPRETER_JUPYTER_AUTH = CODE_INTERPRETER_JUPYTER_AUTH
app.state.config.CODE_INTERPRETER_JUPYTER_AUTH_TOKEN = (
    CODE_INTERPRETER_JUPYTER_AUTH_TOKEN
)
app.state.config.CODE_INTERPRETER_JUPYTER_AUTH_PASSWORD = (
    CODE_INTERPRETER_JUPYTER_AUTH_PASSWORD
)
app.state.config.CODE_INTERPRETER_JUPYTER_TIMEOUT = CODE_INTERPRETER_JUPYTER_TIMEOUT

########################################
#
# IMAGES
#
########################################

app.state.config.IMAGE_GENERATION_ENGINE = IMAGE_GENERATION_ENGINE
app.state.config.ENABLE_IMAGE_GENERATION = ENABLE_IMAGE_GENERATION
app.state.config.ENABLE_IMAGE_PROMPT_GENERATION = ENABLE_IMAGE_PROMPT_GENERATION

app.state.config.IMAGES_OPENAI_API_BASE_URL = IMAGES_OPENAI_API_BASE_URL
app.state.config.IMAGES_OPENAI_API_KEY = IMAGES_OPENAI_API_KEY

app.state.config.IMAGES_GEMINI_API_BASE_URL = IMAGES_GEMINI_API_BASE_URL
app.state.config.IMAGES_GEMINI_API_KEY = IMAGES_GEMINI_API_KEY

app.state.config.IMAGE_GENERATION_MODEL = IMAGE_GENERATION_MODEL

app.state.config.AUTOMATIC1111_BASE_URL = AUTOMATIC1111_BASE_URL
app.state.config.AUTOMATIC1111_API_AUTH = AUTOMATIC1111_API_AUTH
app.state.config.AUTOMATIC1111_CFG_SCALE = AUTOMATIC1111_CFG_SCALE
app.state.config.AUTOMATIC1111_SAMPLER = AUTOMATIC1111_SAMPLER
app.state.config.AUTOMATIC1111_SCHEDULER = AUTOMATIC1111_SCHEDULER
app.state.config.COMFYUI_BASE_URL = COMFYUI_BASE_URL
app.state.config.COMFYUI_API_KEY = COMFYUI_API_KEY
app.state.config.COMFYUI_WORKFLOW = COMFYUI_WORKFLOW
app.state.config.COMFYUI_WORKFLOW_NODES = COMFYUI_WORKFLOW_NODES

app.state.config.IMAGE_SIZE = IMAGE_SIZE
app.state.config.IMAGE_STEPS = IMAGE_STEPS


########################################
#
# AUDIO
#
########################################

app.state.config.STT_OPENAI_API_BASE_URL = AUDIO_STT_OPENAI_API_BASE_URL
app.state.config.STT_OPENAI_API_KEY = AUDIO_STT_OPENAI_API_KEY
app.state.config.STT_ENGINE = AUDIO_STT_ENGINE
app.state.config.STT_MODEL = AUDIO_STT_MODEL

app.state.config.WHISPER_MODEL = WHISPER_MODEL
app.state.config.DEEPGRAM_API_KEY = DEEPGRAM_API_KEY

app.state.config.TTS_OPENAI_API_BASE_URL = AUDIO_TTS_OPENAI_API_BASE_URL
app.state.config.TTS_OPENAI_API_KEY = AUDIO_TTS_OPENAI_API_KEY
app.state.config.TTS_ENGINE = AUDIO_TTS_ENGINE
app.state.config.TTS_MODEL = AUDIO_TTS_MODEL
app.state.config.TTS_VOICE = AUDIO_TTS_VOICE
app.state.config.TTS_API_KEY = AUDIO_TTS_API_KEY
app.state.config.TTS_SPLIT_ON = AUDIO_TTS_SPLIT_ON


app.state.config.TTS_AZURE_SPEECH_REGION = AUDIO_TTS_AZURE_SPEECH_REGION
app.state.config.TTS_AZURE_SPEECH_OUTPUT_FORMAT = AUDIO_TTS_AZURE_SPEECH_OUTPUT_FORMAT


app.state.faster_whisper_model = None
app.state.speech_synthesiser = None
app.state.speech_speaker_embeddings_dataset = None


########################################
#
# TASKS
#
########################################


app.state.config.TASK_MODEL = TASK_MODEL
app.state.config.TASK_MODEL_EXTERNAL = TASK_MODEL_EXTERNAL


app.state.config.ENABLE_SEARCH_QUERY_GENERATION = ENABLE_SEARCH_QUERY_GENERATION
app.state.config.ENABLE_RETRIEVAL_QUERY_GENERATION = ENABLE_RETRIEVAL_QUERY_GENERATION
app.state.config.ENABLE_AUTOCOMPLETE_GENERATION = ENABLE_AUTOCOMPLETE_GENERATION
app.state.config.ENABLE_TAGS_GENERATION = ENABLE_TAGS_GENERATION
app.state.config.ENABLE_TITLE_GENERATION = ENABLE_TITLE_GENERATION


app.state.config.TITLE_GENERATION_PROMPT_TEMPLATE = TITLE_GENERATION_PROMPT_TEMPLATE
app.state.config.TAGS_GENERATION_PROMPT_TEMPLATE = TAGS_GENERATION_PROMPT_TEMPLATE
app.state.config.IMAGE_PROMPT_GENERATION_PROMPT_TEMPLATE = (
    IMAGE_PROMPT_GENERATION_PROMPT_TEMPLATE
)

app.state.config.TOOLS_FUNCTION_CALLING_PROMPT_TEMPLATE = (
    TOOLS_FUNCTION_CALLING_PROMPT_TEMPLATE
)
app.state.config.QUERY_GENERATION_PROMPT_TEMPLATE = QUERY_GENERATION_PROMPT_TEMPLATE
app.state.config.AUTOCOMPLETE_GENERATION_PROMPT_TEMPLATE = (
    AUTOCOMPLETE_GENERATION_PROMPT_TEMPLATE
)
app.state.config.AUTOCOMPLETE_GENERATION_INPUT_MAX_LENGTH = (
    AUTOCOMPLETE_GENERATION_INPUT_MAX_LENGTH
)


########################################
#
# WEBUI
#
########################################

app.state.MODELS = {}


class RedirectMiddleware(BaseHTTPMiddleware):
    async def dispatch(self, request: Request, call_next):
        # Check if the request is a GET request
        if request.method == "GET":
            path = request.url.path
            query_params = dict(parse_qs(urlparse(str(request.url)).query))

            # Check for the specific watch path and the presence of 'v' parameter
            if path.endswith("/watch") and "v" in query_params:
                video_id = query_params["v"][0]  # Extract the first 'v' parameter
                encoded_video_id = urlencode({"youtube": video_id})
                redirect_url = f"/?{encoded_video_id}"
                return RedirectResponse(url=redirect_url)

        # Proceed with the normal flow of other requests
        response = await call_next(request)
        return response


# Add the middleware to the app
app.add_middleware(RedirectMiddleware)
app.add_middleware(SecurityHeadersMiddleware)


@app.middleware("http")
async def commit_session_after_request(request: Request, call_next):
    response = await call_next(request)
    # log.debug("Commit session after request")
    Session.commit()
    return response


@app.middleware("http")
async def check_url(request: Request, call_next):
    start_time = int(time.time())
    request.state.enable_api_key = app.state.config.ENABLE_API_KEY
    response = await call_next(request)
    process_time = int(time.time()) - start_time
    response.headers["X-Process-Time"] = str(process_time)
    return response


@app.middleware("http")
async def inspect_websocket(request: Request, call_next):
    if (
        "/ws/socket.io" in request.url.path
        and request.query_params.get("transport") == "websocket"
    ):
        upgrade = (request.headers.get("Upgrade") or "").lower()
        connection = (request.headers.get("Connection") or "").lower().split(",")
        # Check that there's the correct headers for an upgrade, else reject the connection
        # This is to work around this upstream issue: https://github.com/miguelgrinberg/python-engineio/issues/367
        if upgrade != "websocket" or "upgrade" not in connection:
            return JSONResponse(
                status_code=status.HTTP_400_BAD_REQUEST,
                content={"detail": "Invalid WebSocket upgrade request"},
            )
    return await call_next(request)


app.add_middleware(
    CORSMiddleware,
    allow_origins=CORS_ALLOW_ORIGIN,
    allow_credentials=True,
    allow_methods=["*"],
    allow_headers=["*"],
)


app.mount("/ws", socket_app)


app.include_router(ollama.router, prefix="/ollama", tags=["ollama"])
app.include_router(openai.router, prefix="/openai", tags=["openai"])


app.include_router(pipelines.router, prefix="/api/v1/pipelines", tags=["pipelines"])
app.include_router(tasks.router, prefix="/api/v1/tasks", tags=["tasks"])
app.include_router(images.router, prefix="/api/v1/images", tags=["images"])

app.include_router(audio.router, prefix="/api/v1/audio", tags=["audio"])
app.include_router(retrieval.router, prefix="/api/v1/retrieval", tags=["retrieval"])

app.include_router(configs.router, prefix="/api/v1/configs", tags=["configs"])

app.include_router(auths.router, prefix="/api/v1/auths", tags=["auths"])
app.include_router(users.router, prefix="/api/v1/users", tags=["users"])


app.include_router(channels.router, prefix="/api/v1/channels", tags=["channels"])
app.include_router(chats.router, prefix="/api/v1/chats", tags=["chats"])

app.include_router(models.router, prefix="/api/v1/models", tags=["models"])
app.include_router(knowledge.router, prefix="/api/v1/knowledge", tags=["knowledge"])
app.include_router(prompts.router, prefix="/api/v1/prompts", tags=["prompts"])
app.include_router(tools.router, prefix="/api/v1/tools", tags=["tools"])

app.include_router(memories.router, prefix="/api/v1/memories", tags=["memories"])
app.include_router(folders.router, prefix="/api/v1/folders", tags=["folders"])
app.include_router(groups.router, prefix="/api/v1/groups", tags=["groups"])
app.include_router(files.router, prefix="/api/v1/files", tags=["files"])
app.include_router(functions.router, prefix="/api/v1/functions", tags=["functions"])
app.include_router(
    evaluations.router, prefix="/api/v1/evaluations", tags=["evaluations"]
)
app.include_router(utils.router, prefix="/api/v1/utils", tags=["utils"])


try:
    audit_level = AuditLevel(AUDIT_LOG_LEVEL)
except ValueError as e:
    logger.error(f"Invalid audit level: {AUDIT_LOG_LEVEL}. Error: {e}")
    audit_level = AuditLevel.NONE

if audit_level != AuditLevel.NONE:
    app.add_middleware(
        AuditLoggingMiddleware,
        audit_level=audit_level,
        excluded_paths=AUDIT_EXCLUDED_PATHS,
        max_body_size=MAX_BODY_LOG_SIZE,
    )
##################################
#
# Chat Endpoints
#
##################################


@app.get("/api/models")
async def get_models(request: Request, user=Depends(get_verified_user)):
    def get_filtered_models(models, user):
        filtered_models = []
        for model in models:
            if model.get("arena"):
                if has_access(
                    user.id,
                    type="read",
                    access_control=model.get("info", {})
                    .get("meta", {})
                    .get("access_control", {}),
                ):
                    filtered_models.append(model)
                continue

            model_info = Models.get_model_by_id(model["id"])
            if model_info:
                if user.id == model_info.user_id or has_access(
                    user.id, type="read", access_control=model_info.access_control
                ):
                    filtered_models.append(model)

        return filtered_models

    all_models = await get_all_models(request, user=user)

    models = []
    for model in all_models:
        # Filter out filter pipelines
        if "pipeline" in model and model["pipeline"].get("type", None) == "filter":
            continue

        model_tags = [
            tag.get("name")
            for tag in model.get("info", {}).get("meta", {}).get("tags", [])
        ]
        tags = [tag.get("name") for tag in model.get("tags", [])]

        tags = list(set(model_tags + tags))
        model["tags"] = [{"name": tag} for tag in tags]

        models.append(model)

    model_order_list = request.app.state.config.MODEL_ORDER_LIST
    if model_order_list:
        model_order_dict = {model_id: i for i, model_id in enumerate(model_order_list)}
        # Sort models by order list priority, with fallback for those not in the list
        models.sort(
            key=lambda x: (model_order_dict.get(x["id"], float("inf")), x["name"])
        )

    # Filter out models that the user does not have access to
    if user.role == "user" and not BYPASS_MODEL_ACCESS_CONTROL:
        models = get_filtered_models(models, user)

    log.debug(
        f"/api/models returned filtered models accessible to the user: {json.dumps([model['id'] for model in models])}"
    )
    return {"data": models}


@app.get("/api/models/base")
async def get_base_models(request: Request, user=Depends(get_admin_user)):
    models = await get_all_base_models(request, user=user)
    return {"data": models}


@app.post("/api/chat/completions")
async def chat_completion(
    request: Request,
    form_data: dict,
    user=Depends(get_verified_user),
):
    if not request.app.state.MODELS:
        await get_all_models(request, user=user)

    model_item = form_data.pop("model_item", {})
    tasks = form_data.pop("background_tasks", None)

    try:
        if not model_item.get("direct", False):
            model_id = form_data.get("model", None)
            if model_id not in request.app.state.MODELS:
                raise Exception("Model not found")

            model = request.app.state.MODELS[model_id]
            model_info = Models.get_model_by_id(model_id)

            # Check if user has access to the model
            if not BYPASS_MODEL_ACCESS_CONTROL and user.role == "user":
                try:
                    check_model_access(user, model)
                except Exception as e:
                    raise e
        else:
            model = model_item
            model_info = None

            request.state.direct = True
            request.state.model = model

        metadata = {
            "user_id": user.id,
            "chat_id": form_data.pop("chat_id", None),
            "message_id": form_data.pop("id", None),
            "session_id": form_data.pop("session_id", None),
            "tool_ids": form_data.get("tool_ids", None),
            "tool_servers": form_data.pop("tool_servers", None),
            "files": form_data.get("files", None),
            "features": form_data.get("features", None),
            "variables": form_data.get("variables", None),
            "model": model,
            "direct": model_item.get("direct", False),
            **(
                {"function_calling": "native"}
                if form_data.get("params", {}).get("function_calling") == "native"
                or (
                    model_info
                    and model_info.params.model_dump().get("function_calling")
                    == "native"
                )
                else {}
            ),
        }

        request.state.metadata = metadata
        form_data["metadata"] = metadata

        form_data, metadata, events = await process_chat_payload(
            request, form_data, user, metadata, model
        )

    except Exception as e:
        log.debug(f"Error processing chat payload: {e}")
        Chats.upsert_message_to_chat_by_id_and_message_id(
            metadata["chat_id"],
            metadata["message_id"],
            {
                "error": {"content": str(e)},
            },
        )

        raise HTTPException(
            status_code=status.HTTP_400_BAD_REQUEST,
            detail=str(e),
        )

    try:
        response = await chat_completion_handler(request, form_data, user)

        return await process_chat_response(
            request, response, form_data, user, metadata, model, events, tasks
        )
    except Exception as e:
        raise HTTPException(
            status_code=status.HTTP_400_BAD_REQUEST,
            detail=str(e),
        )


# Alias for chat_completion (Legacy)
generate_chat_completions = chat_completion
generate_chat_completion = chat_completion


@app.post("/api/chat/completed")
async def chat_completed(
    request: Request, form_data: dict, user=Depends(get_verified_user)
):
    try:
        model_item = form_data.pop("model_item", {})

        if model_item.get("direct", False):
            request.state.direct = True
            request.state.model = model_item

        return await chat_completed_handler(request, form_data, user)
    except Exception as e:
        raise HTTPException(
            status_code=status.HTTP_400_BAD_REQUEST,
            detail=str(e),
        )


@app.post("/api/chat/actions/{action_id}")
async def chat_action(
    request: Request, action_id: str, form_data: dict, user=Depends(get_verified_user)
):
    try:
        model_item = form_data.pop("model_item", {})

        if model_item.get("direct", False):
            request.state.direct = True
            request.state.model = model_item

        return await chat_action_handler(request, action_id, form_data, user)
    except Exception as e:
        raise HTTPException(
            status_code=status.HTTP_400_BAD_REQUEST,
            detail=str(e),
        )


@app.post("/api/tasks/stop/{task_id}")
async def stop_task_endpoint(task_id: str, user=Depends(get_verified_user)):
    try:
        result = await stop_task(task_id)  # Use the function from tasks.py
        return result
    except ValueError as e:
        raise HTTPException(status_code=status.HTTP_404_NOT_FOUND, detail=str(e))


@app.get("/api/tasks")
async def list_tasks_endpoint(user=Depends(get_verified_user)):
    return {"tasks": list_tasks()}  # Use the function from tasks.py


##################################
#
# Config Endpoints
#
##################################


@app.get("/api/config")
async def get_app_config(request: Request):
    user = None
    if "token" in request.cookies:
        token = request.cookies.get("token")
        try:
            data = decode_token(token)
        except Exception as e:
            log.debug(e)
            raise HTTPException(
                status_code=status.HTTP_401_UNAUTHORIZED,
                detail="Invalid token",
            )
        if data is not None and "id" in data:
            user = Users.get_user_by_id(data["id"])

    user_count = Users.get_num_users()
    onboarding = False

    if user is None:
        onboarding = user_count == 0

    return {
        **({"onboarding": True} if onboarding else {}),
        "status": True,
        "name": app.state.WEBUI_NAME,
        "version": VERSION,
        "default_locale": str(DEFAULT_LOCALE),
        "oauth": {
            "providers": {
                name: config.get("name", name)
                for name, config in OAUTH_PROVIDERS.items()
            }
        },
        "features": {
            "auth": WEBUI_AUTH,
            "auth_trusted_header": bool(app.state.AUTH_TRUSTED_EMAIL_HEADER),
            "enable_ldap": app.state.config.ENABLE_LDAP,
            "enable_api_key": app.state.config.ENABLE_API_KEY,
            "enable_signup": app.state.config.ENABLE_SIGNUP,
            "enable_login_form": app.state.config.ENABLE_LOGIN_FORM,
            "enable_websocket": ENABLE_WEBSOCKET_SUPPORT,
            **(
                {
                    "enable_direct_connections": app.state.config.ENABLE_DIRECT_CONNECTIONS,
                    "enable_channels": app.state.config.ENABLE_CHANNELS,
                    "enable_web_search": app.state.config.ENABLE_RAG_WEB_SEARCH,
                    "enable_code_execution": app.state.config.ENABLE_CODE_EXECUTION,
                    "enable_code_interpreter": app.state.config.ENABLE_CODE_INTERPRETER,
                    "enable_image_generation": app.state.config.ENABLE_IMAGE_GENERATION,
                    "enable_autocomplete_generation": app.state.config.ENABLE_AUTOCOMPLETE_GENERATION,
                    "enable_community_sharing": app.state.config.ENABLE_COMMUNITY_SHARING,
                    "enable_message_rating": app.state.config.ENABLE_MESSAGE_RATING,
                    "enable_user_webhooks": app.state.config.ENABLE_USER_WEBHOOKS,
                    "enable_admin_export": ENABLE_ADMIN_EXPORT,
                    "enable_admin_chat_access": ENABLE_ADMIN_CHAT_ACCESS,
                    "enable_google_drive_integration": app.state.config.ENABLE_GOOGLE_DRIVE_INTEGRATION,
                    "enable_onedrive_integration": app.state.config.ENABLE_ONEDRIVE_INTEGRATION,
                }
                if user is not None
                else {}
            ),
        },
        **(
            {
                "default_models": app.state.config.DEFAULT_MODELS,
                "default_prompt_suggestions": app.state.config.DEFAULT_PROMPT_SUGGESTIONS,
                "user_count": user_count,
                "code": {
                    "engine": app.state.config.CODE_EXECUTION_ENGINE,
                },
                "audio": {
                    "tts": {
                        "engine": app.state.config.TTS_ENGINE,
                        "voice": app.state.config.TTS_VOICE,
                        "split_on": app.state.config.TTS_SPLIT_ON,
                    },
                    "stt": {
                        "engine": app.state.config.STT_ENGINE,
                    },
                },
                "file": {
                    "max_size": app.state.config.FILE_MAX_SIZE,
                    "max_count": app.state.config.FILE_MAX_COUNT,
                },
                "permissions": {**app.state.config.USER_PERMISSIONS},
                "google_drive": {
                    "client_id": GOOGLE_DRIVE_CLIENT_ID.value,
                    "api_key": GOOGLE_DRIVE_API_KEY.value,
                },
                "onedrive": {"client_id": ONEDRIVE_CLIENT_ID.value},
                "license_metadata": app.state.LICENSE_METADATA,
                **(
                    {
                        "active_entries": app.state.USER_COUNT,
                    }
                    if user.role == "admin"
                    else {}
                ),
            }
            if user is not None
            else {}
        ),
    }


class UrlForm(BaseModel):
    url: str


@app.get("/api/webhook")
async def get_webhook_url(user=Depends(get_admin_user)):
    return {
        "url": app.state.config.WEBHOOK_URL,
    }


@app.post("/api/webhook")
async def update_webhook_url(form_data: UrlForm, user=Depends(get_admin_user)):
    app.state.config.WEBHOOK_URL = form_data.url
    app.state.WEBHOOK_URL = app.state.config.WEBHOOK_URL
    return {"url": app.state.config.WEBHOOK_URL}


@app.get("/api/version")
async def get_app_version():
    return {
        "version": VERSION,
    }


@app.get("/api/version/updates")
async def get_app_latest_release_version(user=Depends(get_verified_user)):
    if OFFLINE_MODE:
        log.debug(
            f"Offline mode is enabled, returning current version as latest version"
        )
        return {"current": VERSION, "latest": VERSION}
    try:
        timeout = aiohttp.ClientTimeout(total=1)
        async with aiohttp.ClientSession(timeout=timeout, trust_env=True) as session:
            async with session.get(
                "https://api.github.com/repos/open-webui/open-webui/releases/latest"
            ) as response:
                response.raise_for_status()
                data = await response.json()
                latest_version = data["tag_name"]

                return {"current": VERSION, "latest": latest_version[1:]}
    except Exception as e:
        log.debug(e)
        return {"current": VERSION, "latest": VERSION}


@app.get("/api/changelog")
async def get_app_changelog():
    return {key: CHANGELOG[key] for idx, key in enumerate(CHANGELOG) if idx < 5}


############################
# OAuth Login & Callback
############################

# SessionMiddleware is used by authlib for oauth
if len(OAUTH_PROVIDERS) > 0:
    app.add_middleware(
        SessionMiddleware,
        secret_key=WEBUI_SECRET_KEY,
        session_cookie="oui-session",
        same_site=WEBUI_SESSION_COOKIE_SAME_SITE,
        https_only=WEBUI_SESSION_COOKIE_SECURE,
    )


@app.get("/oauth/{provider}/login")
async def oauth_login(provider: str, request: Request):
    return await oauth_manager.handle_login(request, provider)


# OAuth login logic is as follows:
# 1. Attempt to find a user with matching subject ID, tied to the provider
# 2. If OAUTH_MERGE_ACCOUNTS_BY_EMAIL is true, find a user with the email address provided via OAuth
#    - This is considered insecure in general, as OAuth providers do not always verify email addresses
# 3. If there is no user, and ENABLE_OAUTH_SIGNUP is true, create a user
#    - Email addresses are considered unique, so we fail registration if the email address is already taken
@app.get("/oauth/{provider}/callback")
async def oauth_callback(provider: str, request: Request, response: Response):
    return await oauth_manager.handle_callback(request, provider, response)


@app.get("/manifest.json")
async def get_manifest_json():
    return {
        "name": app.state.WEBUI_NAME,
        "short_name": app.state.WEBUI_NAME,
        "description": "Findlay Park AI is an open, extensible, user-friendly interface for AI that adapts to your workflow.",
        "start_url": "/",
        "display": "standalone",
        "background_color": "#343541",
        "orientation": "natural",
        "icons": [
            {
                "src": "/static/logo.png",
                "type": "image/png",
                "sizes": "500x500",
                "purpose": "any",
            },
            {
                "src": "/static/logo.png",
                "type": "image/png",
                "sizes": "500x500",
                "purpose": "maskable",
            },
        ],
    }


@app.get("/opensearch.xml")
async def get_opensearch_xml():
    xml_content = rf"""
    <OpenSearchDescription xmlns="http://a9.com/-/spec/opensearch/1.1/" xmlns:moz="http://www.mozilla.org/2006/browser/search/">
    <ShortName>{app.state.WEBUI_NAME}</ShortName>
    <Description>Search {app.state.WEBUI_NAME}</Description>
    <InputEncoding>UTF-8</InputEncoding>
    <Image width="16" height="16" type="image/x-icon">{app.state.config.WEBUI_URL}/static/favicon.png</Image>
    <Url type="text/html" method="get" template="{app.state.config.WEBUI_URL}/?q={"{searchTerms}"}"/>
    <moz:SearchForm>{app.state.config.WEBUI_URL}</moz:SearchForm>
    </OpenSearchDescription>
    """
    return Response(content=xml_content, media_type="application/xml")


@app.get("/health")
async def healthcheck():
    return {"status": True}


@app.get("/health/db")
async def healthcheck_with_db():
    Session.execute(text("SELECT 1;")).all()
    return {"status": True}


app.mount("/static", StaticFiles(directory=STATIC_DIR), name="static")
app.mount("/cache", StaticFiles(directory=CACHE_DIR), name="cache")


def swagger_ui_html(*args, **kwargs):
    return get_swagger_ui_html(
        *args,
        **kwargs,
        swagger_js_url="/static/swagger-ui/swagger-ui-bundle.js",
        swagger_css_url="/static/swagger-ui/swagger-ui.css",
        swagger_favicon_url="/static/swagger-ui/favicon.png",
    )


applications.get_swagger_ui_html = swagger_ui_html

if os.path.exists(FRONTEND_BUILD_DIR):
    mimetypes.add_type("text/javascript", ".js")
    app.mount(
        "/",
        SPAStaticFiles(directory=FRONTEND_BUILD_DIR, html=True),
        name="spa-static-files",
    )
else:
    log.warning(
        f"Frontend build directory not found at '{FRONTEND_BUILD_DIR}'. Serving API only."
    )<|MERGE_RESOLUTION|>--- conflicted
+++ resolved
@@ -364,7 +364,8 @@
 
 from open_webui.tasks import stop_task, list_tasks  # Import from tasks.py
 
-<<<<<<< HEAD
+from open_webui.utils.redis import get_sentinels_from_env
+
 import sentry_sdk
 
 sentry_sdk.init(
@@ -382,10 +383,6 @@
         "continuous_profiling_auto_start": True,
     },
 )
-=======
-from open_webui.utils.redis import get_sentinels_from_env
-
->>>>>>> 04799f1f
 
 if SAFE_MODE:
     print("SAFE MODE ENABLED")
