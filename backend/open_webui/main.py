--- conflicted
+++ resolved
@@ -1765,14 +1765,11 @@
         return {
             "name": app.state.WEBUI_NAME,
             "short_name": app.state.WEBUI_NAME,
-<<<<<<< HEAD
-=======
             "description": "Open WebUI is an open, extensible, user-friendly interface for AI that adapts to your workflow.",
             "start_url": "/",
             "display": "standalone",
             "background_color": "#343541",
             "orientation": "any",
->>>>>>> 5fbfe2bd
             "icons": [
                 {
                     "src": "/static/SmallTile.scale-100.png",
