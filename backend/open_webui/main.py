import asyncio
import inspect
import json
import logging
import mimetypes
import os
import shutil
import sys
import time
import random

from contextlib import asynccontextmanager
from urllib.parse import urlencode, parse_qs, urlparse
from pydantic import BaseModel
from sqlalchemy import text

from typing import Optional
from aiocache import cached
import aiohttp
import requests


from fastapi import (
    Depends,
    FastAPI,
    File,
    Form,
    HTTPException,
    Request,
    UploadFile,
    status,
    applications,
    BackgroundTasks,
)

from fastapi.openapi.docs import get_swagger_ui_html

from fastapi.middleware.cors import CORSMiddleware
from fastapi.responses import JSONResponse, RedirectResponse
from fastapi.staticfiles import StaticFiles

from starlette.exceptions import HTTPException as StarletteHTTPException
from starlette.middleware.base import BaseHTTPMiddleware
from starlette.middleware.sessions import SessionMiddleware
from starlette.responses import Response, StreamingResponse


from open_webui.utils import logger
from open_webui.utils.audit import AuditLevel, AuditLoggingMiddleware
from open_webui.utils.logger import start_logger
from open_webui.socket.main import (
    app as socket_app,
    periodic_usage_pool_cleanup,
)
from open_webui.routers import (
    audio,
    images,
    ollama,
    openai,
    retrieval,
    pipelines,
    tasks,
    auths,
    channels,
    chats,
    folders,
    configs,
    groups,
    files,
    functions,
    memories,
    models,
    knowledge,
    prompts,
    evaluations,
    tools,
    users,
    utils,
)

from open_webui.routers.retrieval import (
    get_embedding_function,
    get_ef,
    get_rf,
)

from open_webui.internal.db import Session, engine

from open_webui.models.functions import Functions
from open_webui.models.models import Models
from open_webui.models.users import UserModel, Users
from open_webui.models.chats import Chats

from open_webui.config import (
    LICENSE_KEY,
    # Ollama
    ENABLE_OLLAMA_API,
    OLLAMA_BASE_URLS,
    OLLAMA_API_CONFIGS,
    # OpenAI
    ENABLE_OPENAI_API,
    ONEDRIVE_CLIENT_ID,
    OPENAI_API_BASE_URLS,
    OPENAI_API_KEYS,
    OPENAI_API_CONFIGS,
    # Direct Connections
    ENABLE_DIRECT_CONNECTIONS,
    # Tool Server Configs
    TOOL_SERVER_CONNECTIONS,
    # Code Execution
    ENABLE_CODE_EXECUTION,
    CODE_EXECUTION_ENGINE,
    CODE_EXECUTION_JUPYTER_URL,
    CODE_EXECUTION_JUPYTER_AUTH,
    CODE_EXECUTION_JUPYTER_AUTH_TOKEN,
    CODE_EXECUTION_JUPYTER_AUTH_PASSWORD,
    CODE_EXECUTION_JUPYTER_TIMEOUT,
    ENABLE_CODE_INTERPRETER,
    CODE_INTERPRETER_ENGINE,
    CODE_INTERPRETER_PROMPT_TEMPLATE,
    CODE_INTERPRETER_JUPYTER_URL,
    CODE_INTERPRETER_JUPYTER_AUTH,
    CODE_INTERPRETER_JUPYTER_AUTH_TOKEN,
    CODE_INTERPRETER_JUPYTER_AUTH_PASSWORD,
    CODE_INTERPRETER_JUPYTER_TIMEOUT,
    # Image
    AUTOMATIC1111_API_AUTH,
    AUTOMATIC1111_BASE_URL,
    AUTOMATIC1111_CFG_SCALE,
    AUTOMATIC1111_SAMPLER,
    AUTOMATIC1111_SCHEDULER,
    COMFYUI_BASE_URL,
    COMFYUI_API_KEY,
    COMFYUI_WORKFLOW,
    COMFYUI_WORKFLOW_NODES,
    ENABLE_IMAGE_GENERATION,
    ENABLE_IMAGE_PROMPT_GENERATION,
    IMAGE_GENERATION_ENGINE,
    IMAGE_GENERATION_MODEL,
    IMAGE_SIZE,
    IMAGE_STEPS,
    IMAGES_OPENAI_API_BASE_URL,
    IMAGES_OPENAI_API_KEY,
    IMAGES_GEMINI_API_BASE_URL,
    IMAGES_GEMINI_API_KEY,
    # Audio
    AUDIO_STT_ENGINE,
    AUDIO_STT_MODEL,
    AUDIO_STT_OPENAI_API_BASE_URL,
    AUDIO_STT_OPENAI_API_KEY,
    AUDIO_STT_AZURE_API_KEY,
    AUDIO_STT_AZURE_REGION,
    AUDIO_STT_AZURE_LOCALES,
    AUDIO_TTS_API_KEY,
    AUDIO_TTS_ENGINE,
    AUDIO_TTS_MODEL,
    AUDIO_TTS_OPENAI_API_BASE_URL,
    AUDIO_TTS_OPENAI_API_KEY,
    AUDIO_TTS_SPLIT_ON,
    AUDIO_TTS_VOICE,
    AUDIO_TTS_AZURE_SPEECH_REGION,
    AUDIO_TTS_AZURE_SPEECH_OUTPUT_FORMAT,
    PLAYWRIGHT_WS_URL,
    PLAYWRIGHT_TIMEOUT,
    FIRECRAWL_API_BASE_URL,
    FIRECRAWL_API_KEY,
    WEB_LOADER_ENGINE,
    WHISPER_MODEL,
    WHISPER_VAD_FILTER,
    DEEPGRAM_API_KEY,
    WHISPER_MODEL_AUTO_UPDATE,
    WHISPER_MODEL_DIR,
    # Retrieval
    RAG_TEMPLATE,
    DEFAULT_RAG_TEMPLATE,
    RAG_FULL_CONTEXT,
    BYPASS_EMBEDDING_AND_RETRIEVAL,
    RAG_EMBEDDING_MODEL,
    RAG_EMBEDDING_MODEL_AUTO_UPDATE,
    RAG_EMBEDDING_MODEL_TRUST_REMOTE_CODE,
    RAG_RERANKING_MODEL,
    RAG_RERANKING_MODEL_AUTO_UPDATE,
    RAG_RERANKING_MODEL_TRUST_REMOTE_CODE,
    RAG_EMBEDDING_ENGINE,
    RAG_EMBEDDING_BATCH_SIZE,
    RAG_RELEVANCE_THRESHOLD,
    RAG_FILE_MAX_COUNT,
    RAG_FILE_MAX_SIZE,
    RAG_OPENAI_API_BASE_URL,
    RAG_OPENAI_API_KEY,
    RAG_OLLAMA_BASE_URL,
    RAG_OLLAMA_API_KEY,
    CHUNK_OVERLAP,
    CHUNK_SIZE,
    CONTENT_EXTRACTION_ENGINE,
    TIKA_SERVER_URL,
    DOCLING_SERVER_URL,
    DOCUMENT_INTELLIGENCE_ENDPOINT,
    DOCUMENT_INTELLIGENCE_KEY,
    MISTRAL_OCR_API_KEY,
    RAG_TOP_K,
    RAG_TOP_K_RERANKER,
    RAG_TEXT_SPLITTER,
    TIKTOKEN_ENCODING_NAME,
    PDF_EXTRACT_IMAGES,
    YOUTUBE_LOADER_LANGUAGE,
    YOUTUBE_LOADER_PROXY_URL,
    # Retrieval (Web Search)
    ENABLE_WEB_SEARCH,
    WEB_SEARCH_ENGINE,
    BYPASS_WEB_SEARCH_EMBEDDING_AND_RETRIEVAL,
    WEB_SEARCH_RESULT_COUNT,
    WEB_SEARCH_CONCURRENT_REQUESTS,
    WEB_SEARCH_TRUST_ENV,
    WEB_SEARCH_DOMAIN_FILTER_LIST,
    JINA_API_KEY,
    SEARCHAPI_API_KEY,
    SEARCHAPI_ENGINE,
    SERPAPI_API_KEY,
    SERPAPI_ENGINE,
    SEARXNG_QUERY_URL,
    SERPER_API_KEY,
    SERPLY_API_KEY,
    SERPSTACK_API_KEY,
    SERPSTACK_HTTPS,
    TAVILY_API_KEY,
    TAVILY_EXTRACT_DEPTH,
    BING_SEARCH_V7_ENDPOINT,
    BING_SEARCH_V7_SUBSCRIPTION_KEY,
    BRAVE_SEARCH_API_KEY,
    EXA_API_KEY,
    PERPLEXITY_API_KEY,
    SOUGOU_API_SID,
    SOUGOU_API_SK,
    KAGI_SEARCH_API_KEY,
    MOJEEK_SEARCH_API_KEY,
    BOCHA_SEARCH_API_KEY,
    GOOGLE_PSE_API_KEY,
    GOOGLE_PSE_ENGINE_ID,
    GOOGLE_DRIVE_CLIENT_ID,
    GOOGLE_DRIVE_API_KEY,
    ONEDRIVE_CLIENT_ID,
    ENABLE_RAG_HYBRID_SEARCH,
    ENABLE_RAG_LOCAL_WEB_FETCH,
    ENABLE_WEB_LOADER_SSL_VERIFICATION,
    ENABLE_GOOGLE_DRIVE_INTEGRATION,
    ENABLE_ONEDRIVE_INTEGRATION,
    UPLOAD_DIR,
    # WebUI
    WEBUI_AUTH,
    WEBUI_NAME,
    WEBUI_BANNERS,
    WEBHOOK_URL,
    ADMIN_EMAIL,
    SHOW_ADMIN_DETAILS,
    JWT_EXPIRES_IN,
    ENABLE_SIGNUP,
    ENABLE_LOGIN_FORM,
    ENABLE_API_KEY,
    ENABLE_API_KEY_ENDPOINT_RESTRICTIONS,
    API_KEY_ALLOWED_ENDPOINTS,
    ENABLE_CHANNELS,
    ENABLE_COMMUNITY_SHARING,
    ENABLE_MESSAGE_RATING,
    ENABLE_USER_WEBHOOKS,
    ENABLE_EVALUATION_ARENA_MODELS,
    USER_PERMISSIONS,
    DEFAULT_USER_ROLE,
    DEFAULT_PROMPT_SUGGESTIONS,
    DEFAULT_MODELS,
    DEFAULT_ARENA_MODEL,
    MODEL_ORDER_LIST,
    EVALUATION_ARENA_MODELS,
    # WebUI (OAuth)
    ENABLE_OAUTH_ROLE_MANAGEMENT,
    OAUTH_ROLES_CLAIM,
    OAUTH_EMAIL_CLAIM,
    OAUTH_PICTURE_CLAIM,
    OAUTH_USERNAME_CLAIM,
    OAUTH_ALLOWED_ROLES,
    OAUTH_ADMIN_ROLES,
    # WebUI (LDAP)
    ENABLE_LDAP,
    LDAP_SERVER_LABEL,
    LDAP_SERVER_HOST,
    LDAP_SERVER_PORT,
    LDAP_ATTRIBUTE_FOR_MAIL,
    LDAP_ATTRIBUTE_FOR_USERNAME,
    LDAP_SEARCH_FILTERS,
    LDAP_SEARCH_BASE,
    LDAP_APP_DN,
    LDAP_APP_PASSWORD,
    LDAP_USE_TLS,
    LDAP_CA_CERT_FILE,
    LDAP_CIPHERS,
    # Misc
    ENV,
    CACHE_DIR,
    STATIC_DIR,
    FRONTEND_BUILD_DIR,
    CORS_ALLOW_ORIGIN,
    DEFAULT_LOCALE,
    OAUTH_PROVIDERS,
    WEBUI_URL,
    # Admin
    ENABLE_ADMIN_CHAT_ACCESS,
    ENABLE_ADMIN_EXPORT,
    # Tasks
    TASK_MODEL,
    TASK_MODEL_EXTERNAL,
    ENABLE_TAGS_GENERATION,
    ENABLE_TITLE_GENERATION,
    ENABLE_SEARCH_QUERY_GENERATION,
    ENABLE_RETRIEVAL_QUERY_GENERATION,
    ENABLE_AUTOCOMPLETE_GENERATION,
    TITLE_GENERATION_PROMPT_TEMPLATE,
    TAGS_GENERATION_PROMPT_TEMPLATE,
    IMAGE_PROMPT_GENERATION_PROMPT_TEMPLATE,
    TOOLS_FUNCTION_CALLING_PROMPT_TEMPLATE,
    QUERY_GENERATION_PROMPT_TEMPLATE,
    AUTOCOMPLETE_GENERATION_PROMPT_TEMPLATE,
    AUTOCOMPLETE_GENERATION_INPUT_MAX_LENGTH,
    AppConfig,
    reset_config,
)
from open_webui.env import (
    AUDIT_EXCLUDED_PATHS,
    AUDIT_LOG_LEVEL,
    CHANGELOG,
    REDIS_URL,
    REDIS_SENTINEL_HOSTS,
    REDIS_SENTINEL_PORT,
    GLOBAL_LOG_LEVEL,
    MAX_BODY_LOG_SIZE,
    SAFE_MODE,
    SRC_LOG_LEVELS,
    VERSION,
    WEBUI_BUILD_HASH,
    WEBUI_SECRET_KEY,
    WEBUI_SESSION_COOKIE_SAME_SITE,
    WEBUI_SESSION_COOKIE_SECURE,
    WEBUI_AUTH_TRUSTED_EMAIL_HEADER,
    WEBUI_AUTH_TRUSTED_NAME_HEADER,
    ENABLE_WEBSOCKET_SUPPORT,
    BYPASS_MODEL_ACCESS_CONTROL,
    RESET_CONFIG_ON_START,
    OFFLINE_MODE,
    ENABLE_OTEL,
    EXTERNAL_PWA_MANIFEST_URL,
)


from open_webui.utils.models import (
    get_all_models,
    get_all_base_models,
    check_model_access,
)
from open_webui.utils.chat import (
    generate_chat_completion as chat_completion_handler,
    chat_completed as chat_completed_handler,
    chat_action as chat_action_handler,
)
from open_webui.utils.middleware import process_chat_payload, process_chat_response
from open_webui.utils.access_control import has_access

from open_webui.utils.auth import (
    get_license_data,
    get_http_authorization_cred,
    decode_token,
    get_admin_user,
    get_verified_user,
)
from open_webui.utils.oauth import OAuthManager
from open_webui.utils.security_headers import SecurityHeadersMiddleware

from open_webui.tasks import (
    list_task_ids_by_chat_id,
    stop_task,
    list_tasks,
)  # Import from tasks.py

from open_webui.utils.redis import get_sentinels_from_env


if SAFE_MODE:
    print("SAFE MODE ENABLED")
    Functions.deactivate_all_functions()

logging.basicConfig(stream=sys.stdout, level=GLOBAL_LOG_LEVEL)
log = logging.getLogger(__name__)
log.setLevel(SRC_LOG_LEVELS["MAIN"])


class SPAStaticFiles(StaticFiles):
    async def get_response(self, path: str, scope):
        try:
            return await super().get_response(path, scope)
        except (HTTPException, StarletteHTTPException) as ex:
            if ex.status_code == 404:
                if path.endswith(".js"):
                    # Return 404 for javascript files
                    raise ex
                else:
                    return await super().get_response("index.html", scope)
            else:
                raise ex


print(
    rf"""
 ██████╗ ██████╗ ███████╗███╗   ██╗    ██╗    ██╗███████╗██████╗ ██╗   ██╗██╗
██╔═══██╗██╔══██╗██╔════╝████╗  ██║    ██║    ██║██╔════╝██╔══██╗██║   ██║██║
██║   ██║██████╔╝█████╗  ██╔██╗ ██║    ██║ █╗ ██║█████╗  ██████╔╝██║   ██║██║
██║   ██║██╔═══╝ ██╔══╝  ██║╚██╗██║    ██║███╗██║██╔══╝  ██╔══██╗██║   ██║██║
╚██████╔╝██║     ███████╗██║ ╚████║    ╚███╔███╔╝███████╗██████╔╝╚██████╔╝██║
 ╚═════╝ ╚═╝     ╚══════╝╚═╝  ╚═══╝     ╚══╝╚══╝ ╚══════╝╚═════╝  ╚═════╝ ╚═╝


v{VERSION} - building the best open-source AI user interface.
{f"Commit: {WEBUI_BUILD_HASH}" if WEBUI_BUILD_HASH != "dev-build" else ""}
https://github.com/open-webui/open-webui
"""
)


@asynccontextmanager
async def lifespan(app: FastAPI):
    start_logger()
    if RESET_CONFIG_ON_START:
        reset_config()

    if LICENSE_KEY:
        get_license_data(app, LICENSE_KEY)

    asyncio.create_task(periodic_usage_pool_cleanup())
    yield


app = FastAPI(
    title="Open WebUI",
    docs_url="/docs" if ENV == "dev" else None,
    openapi_url="/openapi.json" if ENV == "dev" else None,
    redoc_url=None,
    lifespan=lifespan,
)

oauth_manager = OAuthManager(app)

app.state.config = AppConfig(
    redis_url=REDIS_URL,
    redis_sentinels=get_sentinels_from_env(REDIS_SENTINEL_HOSTS, REDIS_SENTINEL_PORT),
)

app.state.WEBUI_NAME = WEBUI_NAME
app.state.LICENSE_METADATA = None


########################################
#
# OPENTELEMETRY
#
########################################

if ENABLE_OTEL:
    from open_webui.utils.telemetry.setup import setup as setup_opentelemetry

    setup_opentelemetry(app=app, db_engine=engine)


########################################
#
# OLLAMA
#
########################################


app.state.config.ENABLE_OLLAMA_API = ENABLE_OLLAMA_API
app.state.config.OLLAMA_BASE_URLS = OLLAMA_BASE_URLS
app.state.config.OLLAMA_API_CONFIGS = OLLAMA_API_CONFIGS

app.state.OLLAMA_MODELS = {}

########################################
#
# OPENAI
#
########################################

app.state.config.ENABLE_OPENAI_API = ENABLE_OPENAI_API
app.state.config.OPENAI_API_BASE_URLS = OPENAI_API_BASE_URLS
app.state.config.OPENAI_API_KEYS = OPENAI_API_KEYS
app.state.config.OPENAI_API_CONFIGS = OPENAI_API_CONFIGS

app.state.OPENAI_MODELS = {}

########################################
#
# TOOL SERVERS
#
########################################

app.state.config.TOOL_SERVER_CONNECTIONS = TOOL_SERVER_CONNECTIONS
app.state.TOOL_SERVERS = []

########################################
#
# DIRECT CONNECTIONS
#
########################################

app.state.config.ENABLE_DIRECT_CONNECTIONS = ENABLE_DIRECT_CONNECTIONS

########################################
#
# WEBUI
#
########################################

app.state.config.WEBUI_URL = WEBUI_URL
app.state.config.ENABLE_SIGNUP = ENABLE_SIGNUP
app.state.config.ENABLE_LOGIN_FORM = ENABLE_LOGIN_FORM

app.state.config.ENABLE_API_KEY = ENABLE_API_KEY
app.state.config.ENABLE_API_KEY_ENDPOINT_RESTRICTIONS = (
    ENABLE_API_KEY_ENDPOINT_RESTRICTIONS
)
app.state.config.API_KEY_ALLOWED_ENDPOINTS = API_KEY_ALLOWED_ENDPOINTS

app.state.config.JWT_EXPIRES_IN = JWT_EXPIRES_IN

app.state.config.SHOW_ADMIN_DETAILS = SHOW_ADMIN_DETAILS
app.state.config.ADMIN_EMAIL = ADMIN_EMAIL


app.state.config.DEFAULT_MODELS = DEFAULT_MODELS
app.state.config.DEFAULT_PROMPT_SUGGESTIONS = DEFAULT_PROMPT_SUGGESTIONS
app.state.config.DEFAULT_USER_ROLE = DEFAULT_USER_ROLE

app.state.config.USER_PERMISSIONS = USER_PERMISSIONS
app.state.config.WEBHOOK_URL = WEBHOOK_URL
app.state.config.BANNERS = WEBUI_BANNERS
app.state.config.MODEL_ORDER_LIST = MODEL_ORDER_LIST


app.state.config.ENABLE_CHANNELS = ENABLE_CHANNELS
app.state.config.ENABLE_COMMUNITY_SHARING = ENABLE_COMMUNITY_SHARING
app.state.config.ENABLE_MESSAGE_RATING = ENABLE_MESSAGE_RATING
app.state.config.ENABLE_USER_WEBHOOKS = ENABLE_USER_WEBHOOKS

app.state.config.ENABLE_EVALUATION_ARENA_MODELS = ENABLE_EVALUATION_ARENA_MODELS
app.state.config.EVALUATION_ARENA_MODELS = EVALUATION_ARENA_MODELS

app.state.config.OAUTH_USERNAME_CLAIM = OAUTH_USERNAME_CLAIM
app.state.config.OAUTH_PICTURE_CLAIM = OAUTH_PICTURE_CLAIM
app.state.config.OAUTH_EMAIL_CLAIM = OAUTH_EMAIL_CLAIM

app.state.config.ENABLE_OAUTH_ROLE_MANAGEMENT = ENABLE_OAUTH_ROLE_MANAGEMENT
app.state.config.OAUTH_ROLES_CLAIM = OAUTH_ROLES_CLAIM
app.state.config.OAUTH_ALLOWED_ROLES = OAUTH_ALLOWED_ROLES
app.state.config.OAUTH_ADMIN_ROLES = OAUTH_ADMIN_ROLES

app.state.config.ENABLE_LDAP = ENABLE_LDAP
app.state.config.LDAP_SERVER_LABEL = LDAP_SERVER_LABEL
app.state.config.LDAP_SERVER_HOST = LDAP_SERVER_HOST
app.state.config.LDAP_SERVER_PORT = LDAP_SERVER_PORT
app.state.config.LDAP_ATTRIBUTE_FOR_MAIL = LDAP_ATTRIBUTE_FOR_MAIL
app.state.config.LDAP_ATTRIBUTE_FOR_USERNAME = LDAP_ATTRIBUTE_FOR_USERNAME
app.state.config.LDAP_APP_DN = LDAP_APP_DN
app.state.config.LDAP_APP_PASSWORD = LDAP_APP_PASSWORD
app.state.config.LDAP_SEARCH_BASE = LDAP_SEARCH_BASE
app.state.config.LDAP_SEARCH_FILTERS = LDAP_SEARCH_FILTERS
app.state.config.LDAP_USE_TLS = LDAP_USE_TLS
app.state.config.LDAP_CA_CERT_FILE = LDAP_CA_CERT_FILE
app.state.config.LDAP_CIPHERS = LDAP_CIPHERS


app.state.AUTH_TRUSTED_EMAIL_HEADER = WEBUI_AUTH_TRUSTED_EMAIL_HEADER
app.state.AUTH_TRUSTED_NAME_HEADER = WEBUI_AUTH_TRUSTED_NAME_HEADER
app.state.EXTERNAL_PWA_MANIFEST_URL = EXTERNAL_PWA_MANIFEST_URL

app.state.USER_COUNT = None
app.state.TOOLS = {}
app.state.FUNCTIONS = {}

########################################
#
# RETRIEVAL
#
########################################


app.state.config.TOP_K = RAG_TOP_K
app.state.config.TOP_K_RERANKER = RAG_TOP_K_RERANKER
app.state.config.RELEVANCE_THRESHOLD = RAG_RELEVANCE_THRESHOLD
app.state.config.FILE_MAX_SIZE = RAG_FILE_MAX_SIZE
app.state.config.FILE_MAX_COUNT = RAG_FILE_MAX_COUNT


app.state.config.RAG_FULL_CONTEXT = RAG_FULL_CONTEXT
app.state.config.BYPASS_EMBEDDING_AND_RETRIEVAL = BYPASS_EMBEDDING_AND_RETRIEVAL
app.state.config.ENABLE_RAG_HYBRID_SEARCH = ENABLE_RAG_HYBRID_SEARCH
app.state.config.ENABLE_WEB_LOADER_SSL_VERIFICATION = ENABLE_WEB_LOADER_SSL_VERIFICATION

app.state.config.CONTENT_EXTRACTION_ENGINE = CONTENT_EXTRACTION_ENGINE
app.state.config.TIKA_SERVER_URL = TIKA_SERVER_URL
app.state.config.DOCLING_SERVER_URL = DOCLING_SERVER_URL
app.state.config.DOCUMENT_INTELLIGENCE_ENDPOINT = DOCUMENT_INTELLIGENCE_ENDPOINT
app.state.config.DOCUMENT_INTELLIGENCE_KEY = DOCUMENT_INTELLIGENCE_KEY
app.state.config.MISTRAL_OCR_API_KEY = MISTRAL_OCR_API_KEY

app.state.config.TEXT_SPLITTER = RAG_TEXT_SPLITTER
app.state.config.TIKTOKEN_ENCODING_NAME = TIKTOKEN_ENCODING_NAME

app.state.config.CHUNK_SIZE = CHUNK_SIZE
app.state.config.CHUNK_OVERLAP = CHUNK_OVERLAP

app.state.config.RAG_EMBEDDING_ENGINE = RAG_EMBEDDING_ENGINE
app.state.config.RAG_EMBEDDING_MODEL = RAG_EMBEDDING_MODEL
app.state.config.RAG_EMBEDDING_BATCH_SIZE = RAG_EMBEDDING_BATCH_SIZE
app.state.config.RAG_RERANKING_MODEL = RAG_RERANKING_MODEL
app.state.config.RAG_TEMPLATE = RAG_TEMPLATE

app.state.config.RAG_OPENAI_API_BASE_URL = RAG_OPENAI_API_BASE_URL
app.state.config.RAG_OPENAI_API_KEY = RAG_OPENAI_API_KEY

app.state.config.RAG_OLLAMA_BASE_URL = RAG_OLLAMA_BASE_URL
app.state.config.RAG_OLLAMA_API_KEY = RAG_OLLAMA_API_KEY

app.state.config.PDF_EXTRACT_IMAGES = PDF_EXTRACT_IMAGES

app.state.config.YOUTUBE_LOADER_LANGUAGE = YOUTUBE_LOADER_LANGUAGE
app.state.config.YOUTUBE_LOADER_PROXY_URL = YOUTUBE_LOADER_PROXY_URL


app.state.config.ENABLE_WEB_SEARCH = ENABLE_WEB_SEARCH
app.state.config.WEB_SEARCH_ENGINE = WEB_SEARCH_ENGINE
app.state.config.WEB_SEARCH_DOMAIN_FILTER_LIST = WEB_SEARCH_DOMAIN_FILTER_LIST
app.state.config.WEB_SEARCH_RESULT_COUNT = WEB_SEARCH_RESULT_COUNT
app.state.config.WEB_SEARCH_CONCURRENT_REQUESTS = WEB_SEARCH_CONCURRENT_REQUESTS
app.state.config.WEB_LOADER_ENGINE = WEB_LOADER_ENGINE
app.state.config.WEB_SEARCH_TRUST_ENV = WEB_SEARCH_TRUST_ENV
app.state.config.BYPASS_WEB_SEARCH_EMBEDDING_AND_RETRIEVAL = (
    BYPASS_WEB_SEARCH_EMBEDDING_AND_RETRIEVAL
)

app.state.config.ENABLE_GOOGLE_DRIVE_INTEGRATION = ENABLE_GOOGLE_DRIVE_INTEGRATION
app.state.config.ENABLE_ONEDRIVE_INTEGRATION = ENABLE_ONEDRIVE_INTEGRATION
app.state.config.SEARXNG_QUERY_URL = SEARXNG_QUERY_URL
app.state.config.GOOGLE_PSE_API_KEY = GOOGLE_PSE_API_KEY
app.state.config.GOOGLE_PSE_ENGINE_ID = GOOGLE_PSE_ENGINE_ID
app.state.config.BRAVE_SEARCH_API_KEY = BRAVE_SEARCH_API_KEY
app.state.config.KAGI_SEARCH_API_KEY = KAGI_SEARCH_API_KEY
app.state.config.MOJEEK_SEARCH_API_KEY = MOJEEK_SEARCH_API_KEY
app.state.config.BOCHA_SEARCH_API_KEY = BOCHA_SEARCH_API_KEY
app.state.config.SERPSTACK_API_KEY = SERPSTACK_API_KEY
app.state.config.SERPSTACK_HTTPS = SERPSTACK_HTTPS
app.state.config.SERPER_API_KEY = SERPER_API_KEY
app.state.config.SERPLY_API_KEY = SERPLY_API_KEY
app.state.config.TAVILY_API_KEY = TAVILY_API_KEY
app.state.config.SEARCHAPI_API_KEY = SEARCHAPI_API_KEY
app.state.config.SEARCHAPI_ENGINE = SEARCHAPI_ENGINE
app.state.config.SERPAPI_API_KEY = SERPAPI_API_KEY
app.state.config.SERPAPI_ENGINE = SERPAPI_ENGINE
app.state.config.JINA_API_KEY = JINA_API_KEY
app.state.config.BING_SEARCH_V7_ENDPOINT = BING_SEARCH_V7_ENDPOINT
app.state.config.BING_SEARCH_V7_SUBSCRIPTION_KEY = BING_SEARCH_V7_SUBSCRIPTION_KEY
app.state.config.EXA_API_KEY = EXA_API_KEY
app.state.config.PERPLEXITY_API_KEY = PERPLEXITY_API_KEY
app.state.config.SOUGOU_API_SID = SOUGOU_API_SID
app.state.config.SOUGOU_API_SK = SOUGOU_API_SK


app.state.config.PLAYWRIGHT_WS_URL = PLAYWRIGHT_WS_URL
app.state.config.PLAYWRIGHT_TIMEOUT = PLAYWRIGHT_TIMEOUT
app.state.config.FIRECRAWL_API_BASE_URL = FIRECRAWL_API_BASE_URL
app.state.config.FIRECRAWL_API_KEY = FIRECRAWL_API_KEY
app.state.config.TAVILY_EXTRACT_DEPTH = TAVILY_EXTRACT_DEPTH

app.state.EMBEDDING_FUNCTION = None
app.state.ef = None
app.state.rf = None

app.state.YOUTUBE_LOADER_TRANSLATION = None


try:
    app.state.ef = get_ef(
        app.state.config.RAG_EMBEDDING_ENGINE,
        app.state.config.RAG_EMBEDDING_MODEL,
        RAG_EMBEDDING_MODEL_AUTO_UPDATE,
    )

    app.state.rf = get_rf(
        app.state.config.RAG_RERANKING_MODEL,
        RAG_RERANKING_MODEL_AUTO_UPDATE,
    )
except Exception as e:
    log.error(f"Error updating models: {e}")
    pass


app.state.EMBEDDING_FUNCTION = get_embedding_function(
    app.state.config.RAG_EMBEDDING_ENGINE,
    app.state.config.RAG_EMBEDDING_MODEL,
    app.state.ef,
    (
        app.state.config.RAG_OPENAI_API_BASE_URL
        if app.state.config.RAG_EMBEDDING_ENGINE == "openai"
        else app.state.config.RAG_OLLAMA_BASE_URL
    ),
    (
        app.state.config.RAG_OPENAI_API_KEY
        if app.state.config.RAG_EMBEDDING_ENGINE == "openai"
        else app.state.config.RAG_OLLAMA_API_KEY
    ),
    app.state.config.RAG_EMBEDDING_BATCH_SIZE,
)

########################################
#
# CODE EXECUTION
#
########################################

app.state.config.ENABLE_CODE_EXECUTION = ENABLE_CODE_EXECUTION
app.state.config.CODE_EXECUTION_ENGINE = CODE_EXECUTION_ENGINE
app.state.config.CODE_EXECUTION_JUPYTER_URL = CODE_EXECUTION_JUPYTER_URL
app.state.config.CODE_EXECUTION_JUPYTER_AUTH = CODE_EXECUTION_JUPYTER_AUTH
app.state.config.CODE_EXECUTION_JUPYTER_AUTH_TOKEN = CODE_EXECUTION_JUPYTER_AUTH_TOKEN
app.state.config.CODE_EXECUTION_JUPYTER_AUTH_PASSWORD = (
    CODE_EXECUTION_JUPYTER_AUTH_PASSWORD
)
app.state.config.CODE_EXECUTION_JUPYTER_TIMEOUT = CODE_EXECUTION_JUPYTER_TIMEOUT

app.state.config.ENABLE_CODE_INTERPRETER = ENABLE_CODE_INTERPRETER
app.state.config.CODE_INTERPRETER_ENGINE = CODE_INTERPRETER_ENGINE
app.state.config.CODE_INTERPRETER_PROMPT_TEMPLATE = CODE_INTERPRETER_PROMPT_TEMPLATE

app.state.config.CODE_INTERPRETER_JUPYTER_URL = CODE_INTERPRETER_JUPYTER_URL
app.state.config.CODE_INTERPRETER_JUPYTER_AUTH = CODE_INTERPRETER_JUPYTER_AUTH
app.state.config.CODE_INTERPRETER_JUPYTER_AUTH_TOKEN = (
    CODE_INTERPRETER_JUPYTER_AUTH_TOKEN
)
app.state.config.CODE_INTERPRETER_JUPYTER_AUTH_PASSWORD = (
    CODE_INTERPRETER_JUPYTER_AUTH_PASSWORD
)
app.state.config.CODE_INTERPRETER_JUPYTER_TIMEOUT = CODE_INTERPRETER_JUPYTER_TIMEOUT

########################################
#
# IMAGES
#
########################################

app.state.config.IMAGE_GENERATION_ENGINE = IMAGE_GENERATION_ENGINE
app.state.config.ENABLE_IMAGE_GENERATION = ENABLE_IMAGE_GENERATION
app.state.config.ENABLE_IMAGE_PROMPT_GENERATION = ENABLE_IMAGE_PROMPT_GENERATION

app.state.config.IMAGES_OPENAI_API_BASE_URL = IMAGES_OPENAI_API_BASE_URL
app.state.config.IMAGES_OPENAI_API_KEY = IMAGES_OPENAI_API_KEY

app.state.config.IMAGES_GEMINI_API_BASE_URL = IMAGES_GEMINI_API_BASE_URL
app.state.config.IMAGES_GEMINI_API_KEY = IMAGES_GEMINI_API_KEY

app.state.config.IMAGE_GENERATION_MODEL = IMAGE_GENERATION_MODEL

app.state.config.AUTOMATIC1111_BASE_URL = AUTOMATIC1111_BASE_URL
app.state.config.AUTOMATIC1111_API_AUTH = AUTOMATIC1111_API_AUTH
app.state.config.AUTOMATIC1111_CFG_SCALE = AUTOMATIC1111_CFG_SCALE
app.state.config.AUTOMATIC1111_SAMPLER = AUTOMATIC1111_SAMPLER
app.state.config.AUTOMATIC1111_SCHEDULER = AUTOMATIC1111_SCHEDULER
app.state.config.COMFYUI_BASE_URL = COMFYUI_BASE_URL
app.state.config.COMFYUI_API_KEY = COMFYUI_API_KEY
app.state.config.COMFYUI_WORKFLOW = COMFYUI_WORKFLOW
app.state.config.COMFYUI_WORKFLOW_NODES = COMFYUI_WORKFLOW_NODES

app.state.config.IMAGE_SIZE = IMAGE_SIZE
app.state.config.IMAGE_STEPS = IMAGE_STEPS


########################################
#
# AUDIO
#
########################################

app.state.config.STT_OPENAI_API_BASE_URL = AUDIO_STT_OPENAI_API_BASE_URL
app.state.config.STT_OPENAI_API_KEY = AUDIO_STT_OPENAI_API_KEY
app.state.config.STT_ENGINE = AUDIO_STT_ENGINE
app.state.config.STT_MODEL = AUDIO_STT_MODEL

app.state.config.WHISPER_MODEL = WHISPER_MODEL
app.state.config.WHISPER_VAD_FILTER = WHISPER_VAD_FILTER
app.state.config.DEEPGRAM_API_KEY = DEEPGRAM_API_KEY

app.state.config.AUDIO_STT_AZURE_API_KEY = AUDIO_STT_AZURE_API_KEY
app.state.config.AUDIO_STT_AZURE_REGION = AUDIO_STT_AZURE_REGION
app.state.config.AUDIO_STT_AZURE_LOCALES = AUDIO_STT_AZURE_LOCALES

app.state.config.TTS_OPENAI_API_BASE_URL = AUDIO_TTS_OPENAI_API_BASE_URL
app.state.config.TTS_OPENAI_API_KEY = AUDIO_TTS_OPENAI_API_KEY
app.state.config.TTS_ENGINE = AUDIO_TTS_ENGINE
app.state.config.TTS_MODEL = AUDIO_TTS_MODEL
app.state.config.TTS_VOICE = AUDIO_TTS_VOICE
app.state.config.TTS_API_KEY = AUDIO_TTS_API_KEY
app.state.config.TTS_SPLIT_ON = AUDIO_TTS_SPLIT_ON


app.state.config.TTS_AZURE_SPEECH_REGION = AUDIO_TTS_AZURE_SPEECH_REGION
app.state.config.TTS_AZURE_SPEECH_OUTPUT_FORMAT = AUDIO_TTS_AZURE_SPEECH_OUTPUT_FORMAT


app.state.faster_whisper_model = None
app.state.speech_synthesiser = None
app.state.speech_speaker_embeddings_dataset = None


########################################
#
# TASKS
#
########################################


app.state.config.TASK_MODEL = TASK_MODEL
app.state.config.TASK_MODEL_EXTERNAL = TASK_MODEL_EXTERNAL


app.state.config.ENABLE_SEARCH_QUERY_GENERATION = ENABLE_SEARCH_QUERY_GENERATION
app.state.config.ENABLE_RETRIEVAL_QUERY_GENERATION = ENABLE_RETRIEVAL_QUERY_GENERATION
app.state.config.ENABLE_AUTOCOMPLETE_GENERATION = ENABLE_AUTOCOMPLETE_GENERATION
app.state.config.ENABLE_TAGS_GENERATION = ENABLE_TAGS_GENERATION
app.state.config.ENABLE_TITLE_GENERATION = ENABLE_TITLE_GENERATION


app.state.config.TITLE_GENERATION_PROMPT_TEMPLATE = TITLE_GENERATION_PROMPT_TEMPLATE
app.state.config.TAGS_GENERATION_PROMPT_TEMPLATE = TAGS_GENERATION_PROMPT_TEMPLATE
app.state.config.IMAGE_PROMPT_GENERATION_PROMPT_TEMPLATE = (
    IMAGE_PROMPT_GENERATION_PROMPT_TEMPLATE
)

app.state.config.TOOLS_FUNCTION_CALLING_PROMPT_TEMPLATE = (
    TOOLS_FUNCTION_CALLING_PROMPT_TEMPLATE
)
app.state.config.QUERY_GENERATION_PROMPT_TEMPLATE = QUERY_GENERATION_PROMPT_TEMPLATE
app.state.config.AUTOCOMPLETE_GENERATION_PROMPT_TEMPLATE = (
    AUTOCOMPLETE_GENERATION_PROMPT_TEMPLATE
)
app.state.config.AUTOCOMPLETE_GENERATION_INPUT_MAX_LENGTH = (
    AUTOCOMPLETE_GENERATION_INPUT_MAX_LENGTH
)


########################################
#
# WEBUI
#
########################################

app.state.MODELS = {}


class RedirectMiddleware(BaseHTTPMiddleware):
    async def dispatch(self, request: Request, call_next):
        # Check if the request is a GET request
        if request.method == "GET":
            path = request.url.path
            query_params = dict(parse_qs(urlparse(str(request.url)).query))

            # Check for the specific watch path and the presence of 'v' parameter
            if path.endswith("/watch") and "v" in query_params:
                video_id = query_params["v"][0]  # Extract the first 'v' parameter
                encoded_video_id = urlencode({"youtube": video_id})
                redirect_url = f"/?{encoded_video_id}"
                return RedirectResponse(url=redirect_url)

        # Proceed with the normal flow of other requests
        response = await call_next(request)
        return response


# Add the middleware to the app
app.add_middleware(RedirectMiddleware)
app.add_middleware(SecurityHeadersMiddleware)


@app.middleware("http")
async def commit_session_after_request(request: Request, call_next):
    response = await call_next(request)
    # log.debug("Commit session after request")
    Session.commit()
    return response


@app.middleware("http")
async def check_url(request: Request, call_next):
    start_time = int(time.time())
    request.state.token = get_http_authorization_cred(
        request.headers.get("Authorization")
    )

    request.state.enable_api_key = app.state.config.ENABLE_API_KEY
    response = await call_next(request)
    process_time = int(time.time()) - start_time
    response.headers["X-Process-Time"] = str(process_time)
    return response


@app.middleware("http")
async def inspect_websocket(request: Request, call_next):
    if (
        "/ws/socket.io" in request.url.path
        and request.query_params.get("transport") == "websocket"
    ):
        upgrade = (request.headers.get("Upgrade") or "").lower()
        connection = (request.headers.get("Connection") or "").lower().split(",")
        # Check that there's the correct headers for an upgrade, else reject the connection
        # This is to work around this upstream issue: https://github.com/miguelgrinberg/python-engineio/issues/367
        if upgrade != "websocket" or "upgrade" not in connection:
            return JSONResponse(
                status_code=status.HTTP_400_BAD_REQUEST,
                content={"detail": "Invalid WebSocket upgrade request"},
            )
    return await call_next(request)


app.add_middleware(
    CORSMiddleware,
    allow_origins=CORS_ALLOW_ORIGIN,
    allow_credentials=True,
    allow_methods=["*"],
    allow_headers=["*"],
)


app.mount("/ws", socket_app)


app.include_router(ollama.router, prefix="/ollama", tags=["ollama"])
app.include_router(openai.router, prefix="/openai", tags=["openai"])


app.include_router(pipelines.router, prefix="/api/v1/pipelines", tags=["pipelines"])
app.include_router(tasks.router, prefix="/api/v1/tasks", tags=["tasks"])
app.include_router(images.router, prefix="/api/v1/images", tags=["images"])

app.include_router(audio.router, prefix="/api/v1/audio", tags=["audio"])
app.include_router(retrieval.router, prefix="/api/v1/retrieval", tags=["retrieval"])

app.include_router(configs.router, prefix="/api/v1/configs", tags=["configs"])

app.include_router(auths.router, prefix="/api/v1/auths", tags=["auths"])
app.include_router(users.router, prefix="/api/v1/users", tags=["users"])


app.include_router(channels.router, prefix="/api/v1/channels", tags=["channels"])
app.include_router(chats.router, prefix="/api/v1/chats", tags=["chats"])

app.include_router(models.router, prefix="/api/v1/models", tags=["models"])
app.include_router(knowledge.router, prefix="/api/v1/knowledge", tags=["knowledge"])
app.include_router(prompts.router, prefix="/api/v1/prompts", tags=["prompts"])
app.include_router(tools.router, prefix="/api/v1/tools", tags=["tools"])

app.include_router(memories.router, prefix="/api/v1/memories", tags=["memories"])
app.include_router(folders.router, prefix="/api/v1/folders", tags=["folders"])
app.include_router(groups.router, prefix="/api/v1/groups", tags=["groups"])
app.include_router(files.router, prefix="/api/v1/files", tags=["files"])
app.include_router(functions.router, prefix="/api/v1/functions", tags=["functions"])
app.include_router(
    evaluations.router, prefix="/api/v1/evaluations", tags=["evaluations"]
)
app.include_router(utils.router, prefix="/api/v1/utils", tags=["utils"])


try:
    audit_level = AuditLevel(AUDIT_LOG_LEVEL)
except ValueError as e:
    logger.error(f"Invalid audit level: {AUDIT_LOG_LEVEL}. Error: {e}")
    audit_level = AuditLevel.NONE

if audit_level != AuditLevel.NONE:
    app.add_middleware(
        AuditLoggingMiddleware,
        audit_level=audit_level,
        excluded_paths=AUDIT_EXCLUDED_PATHS,
        max_body_size=MAX_BODY_LOG_SIZE,
    )
##################################
#
# Chat Endpoints
#
##################################


@app.get("/api/models")
async def get_models(request: Request, user=Depends(get_verified_user)):
    def get_filtered_models(models, user):
        filtered_models = []
        for model in models:
            if model.get("arena"):
                if has_access(
                    user.id,
                    type="read",
                    access_control=model.get("info", {})
                    .get("meta", {})
                    .get("access_control", {}),
                ):
                    filtered_models.append(model)
                continue

            model_info = Models.get_model_by_id(model["id"])
            if model_info:
                if user.id == model_info.user_id or has_access(
                    user.id, type="read", access_control=model_info.access_control
                ):
                    filtered_models.append(model)

        return filtered_models

    all_models = await get_all_models(request, user=user)

    models = []
    for model in all_models:
        # Filter out filter pipelines
        if "pipeline" in model and model["pipeline"].get("type", None) == "filter":
            continue

        try:
            model_tags = [
                tag.get("name")
                for tag in model.get("info", {}).get("meta", {}).get("tags", [])
            ]
            tags = [tag.get("name") for tag in model.get("tags", [])]

            tags = list(set(model_tags + tags))
            model["tags"] = [{"name": tag} for tag in tags]
        except Exception as e:
            log.debug(f"Error processing model tags: {e}")
            model["tags"] = []
            pass

        models.append(model)

    model_order_list = request.app.state.config.MODEL_ORDER_LIST
    if model_order_list:
        model_order_dict = {model_id: i for i, model_id in enumerate(model_order_list)}
        # Sort models by order list priority, with fallback for those not in the list
        models.sort(
            key=lambda x: (model_order_dict.get(x["id"], float("inf")), x["name"])
        )

    # Filter out models that the user does not have access to
    if user.role == "user" and not BYPASS_MODEL_ACCESS_CONTROL:
        models = get_filtered_models(models, user)

    log.debug(
        f"/api/models returned filtered models accessible to the user: {json.dumps([model['id'] for model in models])}"
    )
    return {"data": models}


@app.get("/api/models/base")
async def get_base_models(request: Request, user=Depends(get_admin_user)):
    models = await get_all_base_models(request, user=user)
    return {"data": models}


@app.post("/api/chat/completions")
async def chat_completion(
    request: Request,
    form_data: dict,
    user=Depends(get_verified_user),
):
    if not request.app.state.MODELS:
        await get_all_models(request, user=user)

    model_item = form_data.pop("model_item", {})
    tasks = form_data.pop("background_tasks", None)

    metadata = {}
    try:
        if not model_item.get("direct", False):
            model_id = form_data.get("model", None)
            if model_id not in request.app.state.MODELS:
                raise Exception("Model not found")

            model = request.app.state.MODELS[model_id]
            model_info = Models.get_model_by_id(model_id)

            # Check if user has access to the model
            if not BYPASS_MODEL_ACCESS_CONTROL and user.role == "user":
                try:
                    check_model_access(user, model)
                except Exception as e:
                    raise e
        else:
            model = model_item
            model_info = None

            request.state.direct = True
            request.state.model = model

        metadata = {
            "user_id": user.id,
            "chat_id": form_data.pop("chat_id", None),
            "message_id": form_data.pop("id", None),
            "session_id": form_data.pop("session_id", None),
            "tool_ids": form_data.get("tool_ids", None),
            "tool_servers": form_data.pop("tool_servers", None),
            "files": form_data.get("files", None),
            "features": form_data.get("features", None),
            "variables": form_data.get("variables", None),
            "model": model,
            "direct": model_item.get("direct", False),
            **(
                {"function_calling": "native"}
                if form_data.get("params", {}).get("function_calling") == "native"
                or (
                    model_info
                    and model_info.params.model_dump().get("function_calling")
                    == "native"
                )
                else {}
            ),
        }

        request.state.metadata = metadata
        form_data["metadata"] = metadata

        form_data, metadata, events = await process_chat_payload(
            request, form_data, user, metadata, model
        )

    except Exception as e:
        log.debug(f"Error processing chat payload: {e}")
        if metadata.get("chat_id") and metadata.get("message_id"):
            # Update the chat message with the error
            Chats.upsert_message_to_chat_by_id_and_message_id(
                metadata["chat_id"],
                metadata["message_id"],
                {
                    "error": {"content": str(e)},
                },
            )

        raise HTTPException(
            status_code=status.HTTP_400_BAD_REQUEST,
            detail=str(e),
        )

    try:
        response = await chat_completion_handler(request, form_data, user)

        return await process_chat_response(
            request, response, form_data, user, metadata, model, events, tasks
        )
    except Exception as e:
        raise HTTPException(
            status_code=status.HTTP_400_BAD_REQUEST,
            detail=str(e),
        )


# Alias for chat_completion (Legacy)
generate_chat_completions = chat_completion
generate_chat_completion = chat_completion


@app.post("/api/chat/completed")
async def chat_completed(
    request: Request, form_data: dict, user=Depends(get_verified_user)
):
    try:
        model_item = form_data.pop("model_item", {})

        if model_item.get("direct", False):
            request.state.direct = True
            request.state.model = model_item

        return await chat_completed_handler(request, form_data, user)
    except Exception as e:
        raise HTTPException(
            status_code=status.HTTP_400_BAD_REQUEST,
            detail=str(e),
        )


@app.post("/api/chat/actions/{action_id}")
async def chat_action(
    request: Request, action_id: str, form_data: dict, user=Depends(get_verified_user)
):
    try:
        model_item = form_data.pop("model_item", {})

        if model_item.get("direct", False):
            request.state.direct = True
            request.state.model = model_item

        return await chat_action_handler(request, action_id, form_data, user)
    except Exception as e:
        raise HTTPException(
            status_code=status.HTTP_400_BAD_REQUEST,
            detail=str(e),
        )


@app.post("/api/tasks/stop/{task_id}")
async def stop_task_endpoint(task_id: str, user=Depends(get_verified_user)):
    try:
        result = await stop_task(task_id)
        return result
    except ValueError as e:
        raise HTTPException(status_code=status.HTTP_404_NOT_FOUND, detail=str(e))


@app.get("/api/tasks")
async def list_tasks_endpoint(user=Depends(get_verified_user)):
    return {"tasks": list_tasks()}


@app.get("/api/tasks/chat/{chat_id}")
async def list_tasks_by_chat_id_endpoint(chat_id: str, user=Depends(get_verified_user)):
    chat = Chats.get_chat_by_id(chat_id)
    if chat is None or chat.user_id != user.id:
        return {"task_ids": []}

    task_ids = list_task_ids_by_chat_id(chat_id)

    print(f"Task IDs for chat {chat_id}: {task_ids}")
    return {"task_ids": task_ids}


##################################
#
# Config Endpoints
#
##################################


@app.get("/api/config")
async def get_app_config(request: Request):
    user = None
    if "token" in request.cookies:
        token = request.cookies.get("token")
        try:
            data = decode_token(token)
        except Exception as e:
            log.debug(e)
            raise HTTPException(
                status_code=status.HTTP_401_UNAUTHORIZED,
                detail="Invalid token",
            )
        if data is not None and "id" in data:
            user = Users.get_user_by_id(data["id"])

    user_count = Users.get_num_users()
    onboarding = False

    if user is None:
        onboarding = user_count == 0

    return {
        **({"onboarding": True} if onboarding else {}),
        "status": True,
        "name": app.state.WEBUI_NAME,
        "version": VERSION,
        "default_locale": str(DEFAULT_LOCALE),
        "oauth": {
            "providers": {
                name: config.get("name", name)
                for name, config in OAUTH_PROVIDERS.items()
            }
        },
        "features": {
            "auth": WEBUI_AUTH,
            "auth_trusted_header": bool(app.state.AUTH_TRUSTED_EMAIL_HEADER),
            "enable_ldap": app.state.config.ENABLE_LDAP,
            "enable_api_key": app.state.config.ENABLE_API_KEY,
            "enable_signup": app.state.config.ENABLE_SIGNUP,
            "enable_login_form": app.state.config.ENABLE_LOGIN_FORM,
            "enable_websocket": ENABLE_WEBSOCKET_SUPPORT,
            **(
                {
                    "enable_direct_connections": app.state.config.ENABLE_DIRECT_CONNECTIONS,
                    "enable_channels": app.state.config.ENABLE_CHANNELS,
                    "enable_web_search": app.state.config.ENABLE_WEB_SEARCH,
                    "enable_code_execution": app.state.config.ENABLE_CODE_EXECUTION,
                    "enable_code_interpreter": app.state.config.ENABLE_CODE_INTERPRETER,
                    "enable_image_generation": app.state.config.ENABLE_IMAGE_GENERATION,
                    "enable_autocomplete_generation": app.state.config.ENABLE_AUTOCOMPLETE_GENERATION,
                    "enable_community_sharing": app.state.config.ENABLE_COMMUNITY_SHARING,
                    "enable_message_rating": app.state.config.ENABLE_MESSAGE_RATING,
                    "enable_user_webhooks": app.state.config.ENABLE_USER_WEBHOOKS,
                    "enable_admin_export": ENABLE_ADMIN_EXPORT,
                    "enable_admin_chat_access": ENABLE_ADMIN_CHAT_ACCESS,
                    "enable_google_drive_integration": app.state.config.ENABLE_GOOGLE_DRIVE_INTEGRATION,
                    "enable_onedrive_integration": app.state.config.ENABLE_ONEDRIVE_INTEGRATION,
                }
                if user is not None
                else {}
            ),
        },
        **(
            {
                "default_models": app.state.config.DEFAULT_MODELS,
                "default_prompt_suggestions": app.state.config.DEFAULT_PROMPT_SUGGESTIONS,
                "user_count": user_count,
                "code": {
                    "engine": app.state.config.CODE_EXECUTION_ENGINE,
                },
                "audio": {
                    "tts": {
                        "engine": app.state.config.TTS_ENGINE,
                        "voice": app.state.config.TTS_VOICE,
                        "split_on": app.state.config.TTS_SPLIT_ON,
                    },
                    "stt": {
                        "engine": app.state.config.STT_ENGINE,
                    },
                },
                "file": {
                    "max_size": app.state.config.FILE_MAX_SIZE,
                    "max_count": app.state.config.FILE_MAX_COUNT,
                },
                "permissions": {**app.state.config.USER_PERMISSIONS},
                "google_drive": {
                    "client_id": GOOGLE_DRIVE_CLIENT_ID.value,
                    "api_key": GOOGLE_DRIVE_API_KEY.value,
                },
                "onedrive": {"client_id": ONEDRIVE_CLIENT_ID.value},
                "license_metadata": app.state.LICENSE_METADATA,
                **(
                    {
                        "active_entries": app.state.USER_COUNT,
                    }
                    if user.role == "admin"
                    else {}
                ),
            }
            if user is not None
            else {}
        ),
    }


class UrlForm(BaseModel):
    url: str


@app.get("/api/webhook")
async def get_webhook_url(user=Depends(get_admin_user)):
    return {
        "url": app.state.config.WEBHOOK_URL,
    }


@app.post("/api/webhook")
async def update_webhook_url(form_data: UrlForm, user=Depends(get_admin_user)):
    app.state.config.WEBHOOK_URL = form_data.url
    app.state.WEBHOOK_URL = app.state.config.WEBHOOK_URL
    return {"url": app.state.config.WEBHOOK_URL}


@app.get("/api/version")
async def get_app_version():
    return {
        "version": VERSION,
    }


@app.get("/api/version/updates")
async def get_app_latest_release_version(user=Depends(get_verified_user)):
    if OFFLINE_MODE:
        log.debug(
            f"Offline mode is enabled, returning current version as latest version"
        )
        return {"current": VERSION, "latest": VERSION}
    try:
        timeout = aiohttp.ClientTimeout(total=1)
        async with aiohttp.ClientSession(timeout=timeout, trust_env=True) as session:
            async with session.get(
                "https://api.github.com/repos/open-webui/open-webui/releases/latest"
            ) as response:
                response.raise_for_status()
                data = await response.json()
                latest_version = data["tag_name"]

                return {"current": VERSION, "latest": latest_version[1:]}
    except Exception as e:
        log.debug(e)
        return {"current": VERSION, "latest": VERSION}


@app.get("/api/changelog")
async def get_app_changelog():
    return {key: CHANGELOG[key] for idx, key in enumerate(CHANGELOG) if idx < 5}


############################
# OAuth Login & Callback
############################

# SessionMiddleware is used by authlib for oauth
if len(OAUTH_PROVIDERS) > 0:
    app.add_middleware(
        SessionMiddleware,
        secret_key=WEBUI_SECRET_KEY,
        session_cookie="oui-session",
        same_site=WEBUI_SESSION_COOKIE_SAME_SITE,
        https_only=WEBUI_SESSION_COOKIE_SECURE,
    )


@app.get("/oauth/{provider}/login")
async def oauth_login(provider: str, request: Request):
    return await oauth_manager.handle_login(request, provider)


# OAuth login logic is as follows:
# 1. Attempt to find a user with matching subject ID, tied to the provider
# 2. If OAUTH_MERGE_ACCOUNTS_BY_EMAIL is true, find a user with the email address provided via OAuth
#    - This is considered insecure in general, as OAuth providers do not always verify email addresses
# 3. If there is no user, and ENABLE_OAUTH_SIGNUP is true, create a user
#    - Email addresses are considered unique, so we fail registration if the email address is already taken
@app.get("/oauth/{provider}/callback")
async def oauth_callback(provider: str, request: Request, response: Response):
    return await oauth_manager.handle_callback(request, provider, response)


@app.get("/manifest.json")
async def get_manifest_json():
<<<<<<< HEAD
    if app.state.EXTERNAL_PWA_MANIFEST_URL:
        return requests.get(app.state.EXTERNAL_PWA_MANIFEST_URL).json()
    else:
        return {
            "name": app.state.WEBUI_NAME,
            "short_name": app.state.WEBUI_NAME,
            "description": "Open WebUI is an open, extensible, user-friendly interface for AI that adapts to your workflow.",
            "start_url": "/",
            "display": "standalone",
            "background_color": "#343541",
            "orientation": "natural",
            "icons": [
                {
                    "src": "/static/logo.png",
                    "type": "image/png",
                    "sizes": "500x500",
                    "purpose": "any",
                },
                {
                    "src": "/static/logo.png",
                    "type": "image/png",
                    "sizes": "500x500",
                    "purpose": "maskable",
                },
            ],
        }
=======
    return {
        "name": app.state.WEBUI_NAME,
        "short_name": app.state.WEBUI_NAME,
       
    	"icons": [
		{
			"src": "/static/SmallTile.scale-100.png",
			"sizes": "71x71",
			"type": "image/png"
		},
		{
			"src": "/static/SmallTile.scale-125.png",
			"sizes": "89x89",
			"type": "image/png"
		},
		{
			"src": "/static/SmallTile.scale-150.png",
			"sizes": "107x107",
			"type": "image/png"
		},
		{
			"src": "/static/SmallTile.scale-200.png",
			"sizes": "142x142",
			"type": "image/png"
		},
		{
			"src": "/static/SmallTile.scale-400.png",
			"sizes": "284x284",
			"type": "image/png"
		},
		{
			"src": "/static/Square150x150Logo.scale-100.png",
			"sizes": "150x150",
			"type": "image/png"
		},
		{
			"src": "/static/Square150x150Logo.scale-125.png",
			"sizes": "188x188",
			"type": "image/png"
		},
		{
			"src": "/static/Square150x150Logo.scale-150.png",
			"sizes": "225x225",
			"type": "image/png"
		},
		{
			"src": "/static/Square150x150Logo.scale-200.png",
			"sizes": "300x300",
			"type": "image/png"
		},
		{
			"src": "/static/Square150x150Logo.scale-400.png",
			"sizes": "600x600",
			"type": "image/png"
		},
		{
			"src": "/static/Wide310x150Logo.scale-100.png",
			"sizes": "310x150",
			"type": "image/png"
		},
		{
			"src": "/static/Wide310x150Logo.scale-125.png",
			"sizes": "388x188",
			"type": "image/png"
		},
		{
			"src": "/static/Wide310x150Logo.scale-150.png",
			"sizes": "465x225",
			"type": "image/png"
		},
		{
			"src": "/static/Wide310x150Logo.scale-200.png",
			"sizes": "620x300",
			"type": "image/png"
		},
		{
			"src": "/static/Wide310x150Logo.scale-400.png",
			"sizes": "1240x600",
			"type": "image/png"
		},
		{
			"src": "/static/LargeTile.scale-100.png",
			"sizes": "310x310",
			"type": "image/png"
		},
		{
			"src": "/static/LargeTile.scale-125.png",
			"sizes": "388x388",
			"type": "image/png"
		},
		{
			"src": "/static/LargeTile.scale-150.png",
			"sizes": "465x465",
			"type": "image/png"
		},
		{
			"src": "/static/LargeTile.scale-200.png",
			"sizes": "620x620",
			"type": "image/png"
		},
		{
			"src": "/static/LargeTile.scale-400.png",
			"sizes": "1240x1240",
			"type": "image/png"
		},
		{
			"src": "/static/Square44x44Logo.scale-100.png",
			"sizes": "44x44",
			"type": "image/png"
		},
		{
			"src": "/static/Square44x44Logo.scale-125.png",
			"sizes": "55x55",
			"type": "image/png"
		},
		{
			"src": "/static/Square44x44Logo.scale-150.png",
			"sizes": "66x66",
			"type": "image/png"
		},
		{
			"src": "/static/Square44x44Logo.scale-200.png",
			"sizes": "88x88",
			"type": "image/png"
		},
		{
			"src": "/static/Square44x44Logo.scale-400.png",
			"sizes": "176x176",
			"type": "image/png"
		},
		{
			"src": "/static/StoreLogo.scale-100.png",
			"sizes": "50x50",
			"type": "image/png"
		},
		{
			"src": "/static/StoreLogo.scale-125.png",
			"sizes": "63x63",
			"type": "image/png"
		},
		{
			"src": "/static/StoreLogo.scale-150.png",
			"sizes": "75x75",
			"type": "image/png"
		},
		{
			"src": "/static/StoreLogo.scale-200.png",
			"sizes": "100x100",
			"type": "image/png"
		},
		{
			"src": "/static/StoreLogo.scale-400.png",
			"sizes": "200x200",
			"type": "image/png"
		},
		{
			"src": "/static/SplashScreen.scale-100.png",
			"sizes": "620x300",
			"type": "image/png"
		},
		{
			"src": "/static/SplashScreen.scale-125.png",
			"sizes": "775x375",
			"type": "image/png"
		},
		{
			"src": "/static/SplashScreen.scale-150.png",
			"sizes": "930x450",
			"type": "image/png"
		},
		{
			"src": "/static/SplashScreen.scale-200.png",
			"sizes": "1240x600",
			"type": "image/png"
		},
		{
			"src": "/static/SplashScreen.scale-400.png",
			"sizes": "2480x1200",
			"type": "image/png"
		},
		{
			"src": "/static/Square44x44Logo.targetsize-16.png",
			"sizes": "16x16",
			"type": "image/png"
		},
		{
			"src": "/static/Square44x44Logo.targetsize-20.png",
			"sizes": "20x20",
			"type": "image/png"
		},
		{
			"src": "/static/Square44x44Logo.targetsize-24.png",
			"sizes": "24x24",
			"type": "image/png"
		},
		{
			"src": "/static/Square44x44Logo.targetsize-30.png",
			"sizes": "30x30",
			"type": "image/png"
		},
		{
			"src": "/static/Square44x44Logo.targetsize-32.png",
			"sizes": "32x32",
			"type": "image/png"
		},
		{
			"src": "/static/Square44x44Logo.targetsize-36.png",
			"sizes": "36x36",
			"type": "image/png"
		},
		{
			"src": "/static/Square44x44Logo.targetsize-40.png",
			"sizes": "40x40",
			"type": "image/png"
		},
		{
			"src": "/static/Square44x44Logo.targetsize-44.png",
			"sizes": "44x44",
			"type": "image/png"
		},
		{
			"src": "/static/Square44x44Logo.targetsize-48.png",
			"sizes": "48x48",
			"type": "image/png"
		},
		{
			"src": "/static/Square44x44Logo.targetsize-60.png",
			"sizes": "60x60",
			"type": "image/png"
		},
		{
			"src": "/static/Square44x44Logo.targetsize-64.png",
			"sizes": "64x64",
			"type": "image/png"
		},
		{
			"src": "/static/Square44x44Logo.targetsize-72.png",
			"sizes": "72x72",
			"type": "image/png"
		},
		{
			"src": "/static/Square44x44Logo.targetsize-80.png",
			"sizes": "80x80",
			"type": "image/png"
		},
		{
			"src": "/static/Square44x44Logo.targetsize-96.png",
			"sizes": "96x96",
			"type": "image/png"
		},
		{
			"src": "/static/Square44x44Logo.targetsize-256.png",
			"sizes": "256x256",
			"type": "image/png"
		},
		{
			"src": "/static/Square44x44Logo.altform-unplated_targetsize-16.png",
			"sizes": "16x16",
			"type": "image/png"
		},
		{
			"src": "/static/Square44x44Logo.altform-unplated_targetsize-20.png",
			"sizes": "20x20",
			"type": "image/png"
		},
		{
			"src": "/static/Square44x44Logo.altform-unplated_targetsize-24.png",
			"sizes": "24x24",
			"type": "image/png"
		},
		{
			"src": "/static/Square44x44Logo.altform-unplated_targetsize-30.png",
			"sizes": "30x30",
			"type": "image/png"
		},
		{
			"src": "/static/Square44x44Logo.altform-unplated_targetsize-32.png",
			"sizes": "32x32",
			"type": "image/png"
		},
		{
			"src": "/static/Square44x44Logo.altform-unplated_targetsize-36.png",
			"sizes": "36x36",
			"type": "image/png"
		},
		{
			"src": "/static/Square44x44Logo.altform-unplated_targetsize-40.png",
			"sizes": "40x40",
			"type": "image/png"
		},
		{
			"src": "/static/Square44x44Logo.altform-unplated_targetsize-44.png",
			"sizes": "44x44",
			"type": "image/png"
		},
		{
			"src": "/static/Square44x44Logo.altform-unplated_targetsize-48.png",
			"sizes": "48x48",
			"type": "image/png"
		},
		{
			"src": "/static/Square44x44Logo.altform-unplated_targetsize-60.png",
			"sizes": "60x60",
			"type": "image/png"
		},
		{
			"src": "/static/Square44x44Logo.altform-unplated_targetsize-64.png",
			"sizes": "64x64",
			"type": "image/png"
		},
		{
			"src": "/static/Square44x44Logo.altform-unplated_targetsize-72.png",
			"sizes": "72x72",
			"type": "image/png"
		},
		{
			"src": "/static/Square44x44Logo.altform-unplated_targetsize-80.png",
			"sizes": "80x80",
			"type": "image/png"
		},
		{
			"src": "/static/Square44x44Logo.altform-unplated_targetsize-96.png",
			"sizes": "96x96",
			"type": "image/png"
		},
		{
			"src": "/static/Square44x44Logo.altform-unplated_targetsize-256.png",
			"sizes": "256x256",
			"type": "image/png"
		},
		{
			"src": "/static/Square44x44Logo.altform-lightunplated_targetsize-16.png",
			"sizes": "16x16",
			"type": "image/png"
		},
		{
			"src": "/static/Square44x44Logo.altform-lightunplated_targetsize-20.png",
			"sizes": "20x20",
			"type": "image/png"
		},
		{
			"src": "/static/Square44x44Logo.altform-lightunplated_targetsize-24.png",
			"sizes": "24x24",
			"type": "image/png"
		},
		{
			"src": "/static/Square44x44Logo.altform-lightunplated_targetsize-30.png",
			"sizes": "30x30",
			"type": "image/png"
		},
		{
			"src": "/static/Square44x44Logo.altform-lightunplated_targetsize-32.png",
			"sizes": "32x32",
			"type": "image/png"
		},
		{
			"src": "/static/Square44x44Logo.altform-lightunplated_targetsize-36.png",
			"sizes": "36x36",
			"type": "image/png"
		},
		{
			"src": "/static/Square44x44Logo.altform-lightunplated_targetsize-40.png",
			"sizes": "40x40",
			"type": "image/png"
		},
		{
			"src": "/static/Square44x44Logo.altform-lightunplated_targetsize-44.png",
			"sizes": "44x44",
			"type": "image/png"
		},
		{
			"src": "/static/Square44x44Logo.altform-lightunplated_targetsize-48.png",
			"sizes": "48x48",
			"type": "image/png"
		},
		{
			"src": "/static/Square44x44Logo.altform-lightunplated_targetsize-60.png",
			"sizes": "60x60",
			"type": "image/png"
		},
		{
			"src": "/static/Square44x44Logo.altform-lightunplated_targetsize-64.png",
			"sizes": "64x64",
			"type": "image/png"
		},
		{
			"src": "/static/Square44x44Logo.altform-lightunplated_targetsize-72.png",
			"sizes": "72x72",
			"type": "image/png"
		},
		{
			"src": "/static/Square44x44Logo.altform-lightunplated_targetsize-80.png",
			"sizes": "80x80",
			"type": "image/png"
		},
		{
			"src": "/static/Square44x44Logo.altform-lightunplated_targetsize-96.png",
			"sizes": "96x96",
			"type": "image/png"
		},
		{
			"src": "/static/Square44x44Logo.altform-lightunplated_targetsize-256.png",
			"sizes": "256x256",
			"type": "image/png"
		},
		{
			"src": "/static/android-launchericon-512-512.png",
			"sizes": "512x512",
			"type": "image/png"
		},
		{
			"src": "/static/android-launchericon-192-192.png",
			"sizes": "192x192",
			"type": "image/png"
		},
		{
			"src": "/static/android-launchericon-144-144.png",
			"sizes": "144x144",
			"type": "image/png"
		},
		{
			"src": "/static/android-launchericon-96-96.png",
			"sizes": "96x96",
			"type": "image/png"
		},
		{
			"src": "/static/android-launchericon-72-72.png",
			"sizes": "72x72",
			"type": "image/png"
		},
		{
			"src": "/static/android-launchericon-48-48.png",
			"sizes": "48x48",
			"type": "image/png"
		},
		{
			"src": "/static/16.png",
			"sizes": "16x16",
			"type": "image/png"
		},
		{
			"src": "/static/20.png",
			"sizes": "20x20",
			"type": "image/png"
		},
		{
			"src": "/static/29.png",
			"sizes": "29x29",
			"type": "image/png"
		},
		{
			"src": "/static/32.png",
			"sizes": "32x32",
			"type": "image/png"
		},
		{
			"src": "/static/40.png",
			"sizes": "40x40",
			"type": "image/png"
		},
		{
			"src": "/static/50.png",
			"sizes": "50x50",
			"type": "image/png"
		},
		{
			"src": "/static/57.png",
			"sizes": "57x57",
			"type": "image/png"
		},
		{
			"src": "/static/58.png",
			"sizes": "58x58",
			"type": "image/png"
		},
		{
			"src": "/static/60.png",
			"sizes": "60x60",
			"type": "image/png"
		},
		{
			"src": "/static/64.png",
			"sizes": "64x64",
			"type": "image/png"
		},
		{
			"src": "/static/72.png",
			"sizes": "72x72",
			"type": "image/png"
		},
		{
			"src": "/static/76.png",
			"sizes": "76x76",
			"type": "image/png"
		},
		{
			"src": "/static/80.png",
			"sizes": "80x80",
			"type": "image/png"
		},
		{
			"src": "/static/87.png",
			"sizes": "87x87",
			"type": "image/png"
		},
		{
			"src": "/static/100.png",
			"sizes": "100x100",
			"type": "image/png"
		},
		{
			"src": "/static/114.png",
			"sizes": "114x114",
			"type": "image/png"
		},
		{
			"src": "/static/120.png",
			"sizes": "120x120",
			"type": "image/png"
		},
		{
			"src": "/static/128.png",
			"sizes": "128x128",
			"type": "image/png"
		},
		{
			"src": "/static/144.png",
			"sizes": "144x144",
			"type": "image/png"
		},
		{
			"src": "/static/152.png",
			"sizes": "152x152",
			"type": "image/png"
		},
		{
			"src": "/static/167.png",
			"sizes": "167x167",
			"type": "image/png"
		},
		{
			"src": "/static/180.png",
			"sizes": "180x180",
			"type": "image/png"
		},
		{
			"src": "/static/192.png",
			"sizes": "192x192",
			"type": "image/png"
		},
		{
			"src": "/static/256.png",
			"sizes": "256x256",
			"type": "image/png"
		},
		{
			"src": "/static/512.png",
			"sizes": "512x512",
			"type": "image/png"
		},
		{
			"src": "/static/1024.png",
			"sizes": "1024x1024",
			"type": "image/png"
		}
	],
	"theme_color": "#5612cc",
	"background_color": "#ffffff",
	"display": "standalone",
	"display_override": [
		"window-controls-overlay",
		"standalone"
	],
	"id": "aibrary123",
	"description": "Aibrary Chat service",
	"start_url": "/",
	"dir": "ltr",
	"scope": "/",
	"lang": "en",
	"orientation": "portrait",
	"screenshots": [
		{
			"src": "/static/screenshot-mobile.jpg",
			"sizes": "720x1433",
			"type": "image/png"
		}
	],
	"shortcuts": [
		{
			"name": "Aibrary",
			"url": "/",
			"description": "Aibrary chat service",
			"icons": [
				{
					"src": "/static/android-launchericon-96-96.png",
					"sizes": "96x96",
					"type": "image/png"
				}
			]
		}
	],
	"related_applications": [
		{
			"platform": "play",
			"url": "https://play.google.com/store/apps/details?id=com.google.android.apps.bard",
			"id": "com.google.android.apps.bard"
		},
		{
			"platform": "itunes",
			"url": "https://apps.apple.com/us/app/google-gemini/id6477489729",
			"id": "6477489729"
		},
		{
			"platform": "play",
			"url": "https://play.google.com/store/apps/details?id=com.deepseek.chat",
			"id": "com.deepseek.chat"
		},
		{
			"platform": "itunes",
			"url": "https://apps.apple.com/us/app/deepseek-ai-assistant/id6737597349",
			"id": "6737597349"
		},
		{
			"platform": "play",
			"url": "https://play.google.com/store/apps/details?id=com.openai.chatgpt",
			"id": "com.openai.chatgpt"
		},
		{
			"platform": "itunes",
			"url": "https://apps.apple.com/app/id6448311069",
			"id": "6448311069"
		}
	],
	"categories": [
		"education",
		"entertainment",
		"personalization",
		"social"
	]
}

>>>>>>> a64bca12


@app.get("/opensearch.xml")
async def get_opensearch_xml():
    xml_content = rf"""
    <OpenSearchDescription xmlns="http://a9.com/-/spec/opensearch/1.1/" xmlns:moz="http://www.mozilla.org/2006/browser/search/">
    <ShortName>{app.state.WEBUI_NAME}</ShortName>
    <Description>Search {app.state.WEBUI_NAME}</Description>
    <InputEncoding>UTF-8</InputEncoding>
    <Image width="16" height="16" type="image/x-icon">{app.state.config.WEBUI_URL}/static/favicon.png</Image>
    <Url type="text/html" method="get" template="{app.state.config.WEBUI_URL}/?q={"{searchTerms}"}"/>
    <moz:SearchForm>{app.state.config.WEBUI_URL}</moz:SearchForm>
    </OpenSearchDescription>
    """
    return Response(content=xml_content, media_type="application/xml")


@app.get("/health")
async def healthcheck():
    return {"status": True}


@app.get("/health/db")
async def healthcheck_with_db():
    Session.execute(text("SELECT 1;")).all()
    return {"status": True}


app.mount("/static", StaticFiles(directory=STATIC_DIR), name="static")
app.mount("/cache", StaticFiles(directory=CACHE_DIR), name="cache")


def swagger_ui_html(*args, **kwargs):
    return get_swagger_ui_html(
        *args,
        **kwargs,
        swagger_js_url="/static/swagger-ui/swagger-ui-bundle.js",
        swagger_css_url="/static/swagger-ui/swagger-ui.css",
        swagger_favicon_url="/static/swagger-ui/favicon.png",
    )


applications.get_swagger_ui_html = swagger_ui_html

if os.path.exists(FRONTEND_BUILD_DIR):
    mimetypes.add_type("text/javascript", ".js")
    app.mount(
        "/",
        SPAStaticFiles(directory=FRONTEND_BUILD_DIR, html=True),
        name="spa-static-files",
    )
else:
    log.warning(
        f"Frontend build directory not found at '{FRONTEND_BUILD_DIR}'. Serving API only."
    )<|MERGE_RESOLUTION|>--- conflicted
+++ resolved
@@ -1429,676 +1429,536 @@
 
 @app.get("/manifest.json")
 async def get_manifest_json():
-<<<<<<< HEAD
     if app.state.EXTERNAL_PWA_MANIFEST_URL:
         return requests.get(app.state.EXTERNAL_PWA_MANIFEST_URL).json()
     else:
         return {
             "name": app.state.WEBUI_NAME,
             "short_name": app.state.WEBUI_NAME,
-            "description": "Open WebUI is an open, extensible, user-friendly interface for AI that adapts to your workflow.",
+            "icons": [
+                {
+                    "src": "/static/SmallTile.scale-100.png",
+                    "sizes": "71x71",
+                    "type": "image/png",
+                },
+                {
+                    "src": "/static/SmallTile.scale-125.png",
+                    "sizes": "89x89",
+                    "type": "image/png",
+                },
+                {
+                    "src": "/static/SmallTile.scale-150.png",
+                    "sizes": "107x107",
+                    "type": "image/png",
+                },
+                {
+                    "src": "/static/SmallTile.scale-200.png",
+                    "sizes": "142x142",
+                    "type": "image/png",
+                },
+                {
+                    "src": "/static/SmallTile.scale-400.png",
+                    "sizes": "284x284",
+                    "type": "image/png",
+                },
+                {
+                    "src": "/static/Square150x150Logo.scale-100.png",
+                    "sizes": "150x150",
+                    "type": "image/png",
+                },
+                {
+                    "src": "/static/Square150x150Logo.scale-125.png",
+                    "sizes": "188x188",
+                    "type": "image/png",
+                },
+                {
+                    "src": "/static/Square150x150Logo.scale-150.png",
+                    "sizes": "225x225",
+                    "type": "image/png",
+                },
+                {
+                    "src": "/static/Square150x150Logo.scale-200.png",
+                    "sizes": "300x300",
+                    "type": "image/png",
+                },
+                {
+                    "src": "/static/Square150x150Logo.scale-400.png",
+                    "sizes": "600x600",
+                    "type": "image/png",
+                },
+                {
+                    "src": "/static/Wide310x150Logo.scale-100.png",
+                    "sizes": "310x150",
+                    "type": "image/png",
+                },
+                {
+                    "src": "/static/Wide310x150Logo.scale-125.png",
+                    "sizes": "388x188",
+                    "type": "image/png",
+                },
+                {
+                    "src": "/static/Wide310x150Logo.scale-150.png",
+                    "sizes": "465x225",
+                    "type": "image/png",
+                },
+                {
+                    "src": "/static/Wide310x150Logo.scale-200.png",
+                    "sizes": "620x300",
+                    "type": "image/png",
+                },
+                {
+                    "src": "/static/Wide310x150Logo.scale-400.png",
+                    "sizes": "1240x600",
+                    "type": "image/png",
+                },
+                {
+                    "src": "/static/LargeTile.scale-100.png",
+                    "sizes": "310x310",
+                    "type": "image/png",
+                },
+                {
+                    "src": "/static/LargeTile.scale-125.png",
+                    "sizes": "388x388",
+                    "type": "image/png",
+                },
+                {
+                    "src": "/static/LargeTile.scale-150.png",
+                    "sizes": "465x465",
+                    "type": "image/png",
+                },
+                {
+                    "src": "/static/LargeTile.scale-200.png",
+                    "sizes": "620x620",
+                    "type": "image/png",
+                },
+                {
+                    "src": "/static/LargeTile.scale-400.png",
+                    "sizes": "1240x1240",
+                    "type": "image/png",
+                },
+                {
+                    "src": "/static/Square44x44Logo.scale-100.png",
+                    "sizes": "44x44",
+                    "type": "image/png",
+                },
+                {
+                    "src": "/static/Square44x44Logo.scale-125.png",
+                    "sizes": "55x55",
+                    "type": "image/png",
+                },
+                {
+                    "src": "/static/Square44x44Logo.scale-150.png",
+                    "sizes": "66x66",
+                    "type": "image/png",
+                },
+                {
+                    "src": "/static/Square44x44Logo.scale-200.png",
+                    "sizes": "88x88",
+                    "type": "image/png",
+                },
+                {
+                    "src": "/static/Square44x44Logo.scale-400.png",
+                    "sizes": "176x176",
+                    "type": "image/png",
+                },
+                {
+                    "src": "/static/StoreLogo.scale-100.png",
+                    "sizes": "50x50",
+                    "type": "image/png",
+                },
+                {
+                    "src": "/static/StoreLogo.scale-125.png",
+                    "sizes": "63x63",
+                    "type": "image/png",
+                },
+                {
+                    "src": "/static/StoreLogo.scale-150.png",
+                    "sizes": "75x75",
+                    "type": "image/png",
+                },
+                {
+                    "src": "/static/StoreLogo.scale-200.png",
+                    "sizes": "100x100",
+                    "type": "image/png",
+                },
+                {
+                    "src": "/static/StoreLogo.scale-400.png",
+                    "sizes": "200x200",
+                    "type": "image/png",
+                },
+                {
+                    "src": "/static/SplashScreen.scale-100.png",
+                    "sizes": "620x300",
+                    "type": "image/png",
+                },
+                {
+                    "src": "/static/SplashScreen.scale-125.png",
+                    "sizes": "775x375",
+                    "type": "image/png",
+                },
+                {
+                    "src": "/static/SplashScreen.scale-150.png",
+                    "sizes": "930x450",
+                    "type": "image/png",
+                },
+                {
+                    "src": "/static/SplashScreen.scale-200.png",
+                    "sizes": "1240x600",
+                    "type": "image/png",
+                },
+                {
+                    "src": "/static/SplashScreen.scale-400.png",
+                    "sizes": "2480x1200",
+                    "type": "image/png",
+                },
+                {
+                    "src": "/static/Square44x44Logo.targetsize-16.png",
+                    "sizes": "16x16",
+                    "type": "image/png",
+                },
+                {
+                    "src": "/static/Square44x44Logo.targetsize-20.png",
+                    "sizes": "20x20",
+                    "type": "image/png",
+                },
+                {
+                    "src": "/static/Square44x44Logo.targetsize-24.png",
+                    "sizes": "24x24",
+                    "type": "image/png",
+                },
+                {
+                    "src": "/static/Square44x44Logo.targetsize-30.png",
+                    "sizes": "30x30",
+                    "type": "image/png",
+                },
+                {
+                    "src": "/static/Square44x44Logo.targetsize-32.png",
+                    "sizes": "32x32",
+                    "type": "image/png",
+                },
+                {
+                    "src": "/static/Square44x44Logo.targetsize-36.png",
+                    "sizes": "36x36",
+                    "type": "image/png",
+                },
+                {
+                    "src": "/static/Square44x44Logo.targetsize-40.png",
+                    "sizes": "40x40",
+                    "type": "image/png",
+                },
+                {
+                    "src": "/static/Square44x44Logo.targetsize-44.png",
+                    "sizes": "44x44",
+                    "type": "image/png",
+                },
+                {
+                    "src": "/static/Square44x44Logo.targetsize-48.png",
+                    "sizes": "48x48",
+                    "type": "image/png",
+                },
+                {
+                    "src": "/static/Square44x44Logo.targetsize-60.png",
+                    "sizes": "60x60",
+                    "type": "image/png",
+                },
+                {
+                    "src": "/static/Square44x44Logo.targetsize-64.png",
+                    "sizes": "64x64",
+                    "type": "image/png",
+                },
+                {
+                    "src": "/static/Square44x44Logo.targetsize-72.png",
+                    "sizes": "72x72",
+                    "type": "image/png",
+                },
+                {
+                    "src": "/static/Square44x44Logo.targetsize-80.png",
+                    "sizes": "80x80",
+                    "type": "image/png",
+                },
+                {
+                    "src": "/static/Square44x44Logo.targetsize-96.png",
+                    "sizes": "96x96",
+                    "type": "image/png",
+                },
+                {
+                    "src": "/static/Square44x44Logo.targetsize-256.png",
+                    "sizes": "256x256",
+                    "type": "image/png",
+                },
+                {
+                    "src": "/static/Square44x44Logo.altform-unplated_targetsize-16.png",
+                    "sizes": "16x16",
+                    "type": "image/png",
+                },
+                {
+                    "src": "/static/Square44x44Logo.altform-unplated_targetsize-20.png",
+                    "sizes": "20x20",
+                    "type": "image/png",
+                },
+                {
+                    "src": "/static/Square44x44Logo.altform-unplated_targetsize-24.png",
+                    "sizes": "24x24",
+                    "type": "image/png",
+                },
+                {
+                    "src": "/static/Square44x44Logo.altform-unplated_targetsize-30.png",
+                    "sizes": "30x30",
+                    "type": "image/png",
+                },
+                {
+                    "src": "/static/Square44x44Logo.altform-unplated_targetsize-32.png",
+                    "sizes": "32x32",
+                    "type": "image/png",
+                },
+                {
+                    "src": "/static/Square44x44Logo.altform-unplated_targetsize-36.png",
+                    "sizes": "36x36",
+                    "type": "image/png",
+                },
+                {
+                    "src": "/static/Square44x44Logo.altform-unplated_targetsize-40.png",
+                    "sizes": "40x40",
+                    "type": "image/png",
+                },
+                {
+                    "src": "/static/Square44x44Logo.altform-unplated_targetsize-44.png",
+                    "sizes": "44x44",
+                    "type": "image/png",
+                },
+                {
+                    "src": "/static/Square44x44Logo.altform-unplated_targetsize-48.png",
+                    "sizes": "48x48",
+                    "type": "image/png",
+                },
+                {
+                    "src": "/static/Square44x44Logo.altform-unplated_targetsize-60.png",
+                    "sizes": "60x60",
+                    "type": "image/png",
+                },
+                {
+                    "src": "/static/Square44x44Logo.altform-unplated_targetsize-64.png",
+                    "sizes": "64x64",
+                    "type": "image/png",
+                },
+                {
+                    "src": "/static/Square44x44Logo.altform-unplated_targetsize-72.png",
+                    "sizes": "72x72",
+                    "type": "image/png",
+                },
+                {
+                    "src": "/static/Square44x44Logo.altform-unplated_targetsize-80.png",
+                    "sizes": "80x80",
+                    "type": "image/png",
+                },
+                {
+                    "src": "/static/Square44x44Logo.altform-unplated_targetsize-96.png",
+                    "sizes": "96x96",
+                    "type": "image/png",
+                },
+                {
+                    "src": "/static/Square44x44Logo.altform-unplated_targetsize-256.png",
+                    "sizes": "256x256",
+                    "type": "image/png",
+                },
+                {
+                    "src": "/static/Square44x44Logo.altform-lightunplated_targetsize-16.png",
+                    "sizes": "16x16",
+                    "type": "image/png",
+                },
+                {
+                    "src": "/static/Square44x44Logo.altform-lightunplated_targetsize-20.png",
+                    "sizes": "20x20",
+                    "type": "image/png",
+                },
+                {
+                    "src": "/static/Square44x44Logo.altform-lightunplated_targetsize-24.png",
+                    "sizes": "24x24",
+                    "type": "image/png",
+                },
+                {
+                    "src": "/static/Square44x44Logo.altform-lightunplated_targetsize-30.png",
+                    "sizes": "30x30",
+                    "type": "image/png",
+                },
+                {
+                    "src": "/static/Square44x44Logo.altform-lightunplated_targetsize-32.png",
+                    "sizes": "32x32",
+                    "type": "image/png",
+                },
+                {
+                    "src": "/static/Square44x44Logo.altform-lightunplated_targetsize-36.png",
+                    "sizes": "36x36",
+                    "type": "image/png",
+                },
+                {
+                    "src": "/static/Square44x44Logo.altform-lightunplated_targetsize-40.png",
+                    "sizes": "40x40",
+                    "type": "image/png",
+                },
+                {
+                    "src": "/static/Square44x44Logo.altform-lightunplated_targetsize-44.png",
+                    "sizes": "44x44",
+                    "type": "image/png",
+                },
+                {
+                    "src": "/static/Square44x44Logo.altform-lightunplated_targetsize-48.png",
+                    "sizes": "48x48",
+                    "type": "image/png",
+                },
+                {
+                    "src": "/static/Square44x44Logo.altform-lightunplated_targetsize-60.png",
+                    "sizes": "60x60",
+                    "type": "image/png",
+                },
+                {
+                    "src": "/static/Square44x44Logo.altform-lightunplated_targetsize-64.png",
+                    "sizes": "64x64",
+                    "type": "image/png",
+                },
+                {
+                    "src": "/static/Square44x44Logo.altform-lightunplated_targetsize-72.png",
+                    "sizes": "72x72",
+                    "type": "image/png",
+                },
+                {
+                    "src": "/static/Square44x44Logo.altform-lightunplated_targetsize-80.png",
+                    "sizes": "80x80",
+                    "type": "image/png",
+                },
+                {
+                    "src": "/static/Square44x44Logo.altform-lightunplated_targetsize-96.png",
+                    "sizes": "96x96",
+                    "type": "image/png",
+                },
+                {
+                    "src": "/static/Square44x44Logo.altform-lightunplated_targetsize-256.png",
+                    "sizes": "256x256",
+                    "type": "image/png",
+                },
+                {
+                    "src": "/static/android-launchericon-512-512.png",
+                    "sizes": "512x512",
+                    "type": "image/png",
+                },
+                {
+                    "src": "/static/android-launchericon-192-192.png",
+                    "sizes": "192x192",
+                    "type": "image/png",
+                },
+                {
+                    "src": "/static/android-launchericon-144-144.png",
+                    "sizes": "144x144",
+                    "type": "image/png",
+                },
+                {
+                    "src": "/static/android-launchericon-96-96.png",
+                    "sizes": "96x96",
+                    "type": "image/png",
+                },
+                {
+                    "src": "/static/android-launchericon-72-72.png",
+                    "sizes": "72x72",
+                    "type": "image/png",
+                },
+                {
+                    "src": "/static/android-launchericon-48-48.png",
+                    "sizes": "48x48",
+                    "type": "image/png",
+                },
+                {"src": "/static/16.png", "sizes": "16x16", "type": "image/png"},
+                {"src": "/static/20.png", "sizes": "20x20", "type": "image/png"},
+                {"src": "/static/29.png", "sizes": "29x29", "type": "image/png"},
+                {"src": "/static/32.png", "sizes": "32x32", "type": "image/png"},
+                {"src": "/static/40.png", "sizes": "40x40", "type": "image/png"},
+                {"src": "/static/50.png", "sizes": "50x50", "type": "image/png"},
+                {"src": "/static/57.png", "sizes": "57x57", "type": "image/png"},
+                {"src": "/static/58.png", "sizes": "58x58", "type": "image/png"},
+                {"src": "/static/60.png", "sizes": "60x60", "type": "image/png"},
+                {"src": "/static/64.png", "sizes": "64x64", "type": "image/png"},
+                {"src": "/static/72.png", "sizes": "72x72", "type": "image/png"},
+                {"src": "/static/76.png", "sizes": "76x76", "type": "image/png"},
+                {"src": "/static/80.png", "sizes": "80x80", "type": "image/png"},
+                {"src": "/static/87.png", "sizes": "87x87", "type": "image/png"},
+                {"src": "/static/100.png", "sizes": "100x100", "type": "image/png"},
+                {"src": "/static/114.png", "sizes": "114x114", "type": "image/png"},
+                {"src": "/static/120.png", "sizes": "120x120", "type": "image/png"},
+                {"src": "/static/128.png", "sizes": "128x128", "type": "image/png"},
+                {"src": "/static/144.png", "sizes": "144x144", "type": "image/png"},
+                {"src": "/static/152.png", "sizes": "152x152", "type": "image/png"},
+                {"src": "/static/167.png", "sizes": "167x167", "type": "image/png"},
+                {"src": "/static/180.png", "sizes": "180x180", "type": "image/png"},
+                {"src": "/static/192.png", "sizes": "192x192", "type": "image/png"},
+                {"src": "/static/256.png", "sizes": "256x256", "type": "image/png"},
+                {"src": "/static/512.png", "sizes": "512x512", "type": "image/png"},
+                {"src": "/static/1024.png", "sizes": "1024x1024", "type": "image/png"},
+            ],
+            "theme_color": "#5612cc",
+            "background_color": "#ffffff",
+            "display": "standalone",
+            "display_override": ["window-controls-overlay", "standalone"],
+            "id": "aibrary123",
+            "description": "Aibrary Chat service",
             "start_url": "/",
-            "display": "standalone",
-            "background_color": "#343541",
-            "orientation": "natural",
-            "icons": [
-                {
-                    "src": "/static/logo.png",
-                    "type": "image/png",
-                    "sizes": "500x500",
-                    "purpose": "any",
-                },
-                {
-                    "src": "/static/logo.png",
-                    "type": "image/png",
-                    "sizes": "500x500",
-                    "purpose": "maskable",
-                },
+            "dir": "ltr",
+            "scope": "/",
+            "lang": "en",
+            "orientation": "portrait",
+            "screenshots": [
+                {
+                    "src": "/static/screenshot-mobile.jpg",
+                    "sizes": "720x1433",
+                    "type": "image/png",
+                }
             ],
+            "shortcuts": [
+                {
+                    "name": "Aibrary",
+                    "url": "/",
+                    "description": "Aibrary chat service",
+                    "icons": [
+                        {
+                            "src": "/static/android-launchericon-96-96.png",
+                            "sizes": "96x96",
+                            "type": "image/png",
+                        }
+                    ],
+                }
+            ],
+            "related_applications": [
+                {
+                    "platform": "play",
+                    "url": "https://play.google.com/store/apps/details?id=com.google.android.apps.bard",
+                    "id": "com.google.android.apps.bard",
+                },
+                {
+                    "platform": "itunes",
+                    "url": "https://apps.apple.com/us/app/google-gemini/id6477489729",
+                    "id": "6477489729",
+                },
+                {
+                    "platform": "play",
+                    "url": "https://play.google.com/store/apps/details?id=com.deepseek.chat",
+                    "id": "com.deepseek.chat",
+                },
+                {
+                    "platform": "itunes",
+                    "url": "https://apps.apple.com/us/app/deepseek-ai-assistant/id6737597349",
+                    "id": "6737597349",
+                },
+                {
+                    "platform": "play",
+                    "url": "https://play.google.com/store/apps/details?id=com.openai.chatgpt",
+                    "id": "com.openai.chatgpt",
+                },
+                {
+                    "platform": "itunes",
+                    "url": "https://apps.apple.com/app/id6448311069",
+                    "id": "6448311069",
+                },
+            ],
+            "categories": ["education", "entertainment", "personalization", "social"],
         }
-=======
-    return {
-        "name": app.state.WEBUI_NAME,
-        "short_name": app.state.WEBUI_NAME,
-       
-    	"icons": [
-		{
-			"src": "/static/SmallTile.scale-100.png",
-			"sizes": "71x71",
-			"type": "image/png"
-		},
-		{
-			"src": "/static/SmallTile.scale-125.png",
-			"sizes": "89x89",
-			"type": "image/png"
-		},
-		{
-			"src": "/static/SmallTile.scale-150.png",
-			"sizes": "107x107",
-			"type": "image/png"
-		},
-		{
-			"src": "/static/SmallTile.scale-200.png",
-			"sizes": "142x142",
-			"type": "image/png"
-		},
-		{
-			"src": "/static/SmallTile.scale-400.png",
-			"sizes": "284x284",
-			"type": "image/png"
-		},
-		{
-			"src": "/static/Square150x150Logo.scale-100.png",
-			"sizes": "150x150",
-			"type": "image/png"
-		},
-		{
-			"src": "/static/Square150x150Logo.scale-125.png",
-			"sizes": "188x188",
-			"type": "image/png"
-		},
-		{
-			"src": "/static/Square150x150Logo.scale-150.png",
-			"sizes": "225x225",
-			"type": "image/png"
-		},
-		{
-			"src": "/static/Square150x150Logo.scale-200.png",
-			"sizes": "300x300",
-			"type": "image/png"
-		},
-		{
-			"src": "/static/Square150x150Logo.scale-400.png",
-			"sizes": "600x600",
-			"type": "image/png"
-		},
-		{
-			"src": "/static/Wide310x150Logo.scale-100.png",
-			"sizes": "310x150",
-			"type": "image/png"
-		},
-		{
-			"src": "/static/Wide310x150Logo.scale-125.png",
-			"sizes": "388x188",
-			"type": "image/png"
-		},
-		{
-			"src": "/static/Wide310x150Logo.scale-150.png",
-			"sizes": "465x225",
-			"type": "image/png"
-		},
-		{
-			"src": "/static/Wide310x150Logo.scale-200.png",
-			"sizes": "620x300",
-			"type": "image/png"
-		},
-		{
-			"src": "/static/Wide310x150Logo.scale-400.png",
-			"sizes": "1240x600",
-			"type": "image/png"
-		},
-		{
-			"src": "/static/LargeTile.scale-100.png",
-			"sizes": "310x310",
-			"type": "image/png"
-		},
-		{
-			"src": "/static/LargeTile.scale-125.png",
-			"sizes": "388x388",
-			"type": "image/png"
-		},
-		{
-			"src": "/static/LargeTile.scale-150.png",
-			"sizes": "465x465",
-			"type": "image/png"
-		},
-		{
-			"src": "/static/LargeTile.scale-200.png",
-			"sizes": "620x620",
-			"type": "image/png"
-		},
-		{
-			"src": "/static/LargeTile.scale-400.png",
-			"sizes": "1240x1240",
-			"type": "image/png"
-		},
-		{
-			"src": "/static/Square44x44Logo.scale-100.png",
-			"sizes": "44x44",
-			"type": "image/png"
-		},
-		{
-			"src": "/static/Square44x44Logo.scale-125.png",
-			"sizes": "55x55",
-			"type": "image/png"
-		},
-		{
-			"src": "/static/Square44x44Logo.scale-150.png",
-			"sizes": "66x66",
-			"type": "image/png"
-		},
-		{
-			"src": "/static/Square44x44Logo.scale-200.png",
-			"sizes": "88x88",
-			"type": "image/png"
-		},
-		{
-			"src": "/static/Square44x44Logo.scale-400.png",
-			"sizes": "176x176",
-			"type": "image/png"
-		},
-		{
-			"src": "/static/StoreLogo.scale-100.png",
-			"sizes": "50x50",
-			"type": "image/png"
-		},
-		{
-			"src": "/static/StoreLogo.scale-125.png",
-			"sizes": "63x63",
-			"type": "image/png"
-		},
-		{
-			"src": "/static/StoreLogo.scale-150.png",
-			"sizes": "75x75",
-			"type": "image/png"
-		},
-		{
-			"src": "/static/StoreLogo.scale-200.png",
-			"sizes": "100x100",
-			"type": "image/png"
-		},
-		{
-			"src": "/static/StoreLogo.scale-400.png",
-			"sizes": "200x200",
-			"type": "image/png"
-		},
-		{
-			"src": "/static/SplashScreen.scale-100.png",
-			"sizes": "620x300",
-			"type": "image/png"
-		},
-		{
-			"src": "/static/SplashScreen.scale-125.png",
-			"sizes": "775x375",
-			"type": "image/png"
-		},
-		{
-			"src": "/static/SplashScreen.scale-150.png",
-			"sizes": "930x450",
-			"type": "image/png"
-		},
-		{
-			"src": "/static/SplashScreen.scale-200.png",
-			"sizes": "1240x600",
-			"type": "image/png"
-		},
-		{
-			"src": "/static/SplashScreen.scale-400.png",
-			"sizes": "2480x1200",
-			"type": "image/png"
-		},
-		{
-			"src": "/static/Square44x44Logo.targetsize-16.png",
-			"sizes": "16x16",
-			"type": "image/png"
-		},
-		{
-			"src": "/static/Square44x44Logo.targetsize-20.png",
-			"sizes": "20x20",
-			"type": "image/png"
-		},
-		{
-			"src": "/static/Square44x44Logo.targetsize-24.png",
-			"sizes": "24x24",
-			"type": "image/png"
-		},
-		{
-			"src": "/static/Square44x44Logo.targetsize-30.png",
-			"sizes": "30x30",
-			"type": "image/png"
-		},
-		{
-			"src": "/static/Square44x44Logo.targetsize-32.png",
-			"sizes": "32x32",
-			"type": "image/png"
-		},
-		{
-			"src": "/static/Square44x44Logo.targetsize-36.png",
-			"sizes": "36x36",
-			"type": "image/png"
-		},
-		{
-			"src": "/static/Square44x44Logo.targetsize-40.png",
-			"sizes": "40x40",
-			"type": "image/png"
-		},
-		{
-			"src": "/static/Square44x44Logo.targetsize-44.png",
-			"sizes": "44x44",
-			"type": "image/png"
-		},
-		{
-			"src": "/static/Square44x44Logo.targetsize-48.png",
-			"sizes": "48x48",
-			"type": "image/png"
-		},
-		{
-			"src": "/static/Square44x44Logo.targetsize-60.png",
-			"sizes": "60x60",
-			"type": "image/png"
-		},
-		{
-			"src": "/static/Square44x44Logo.targetsize-64.png",
-			"sizes": "64x64",
-			"type": "image/png"
-		},
-		{
-			"src": "/static/Square44x44Logo.targetsize-72.png",
-			"sizes": "72x72",
-			"type": "image/png"
-		},
-		{
-			"src": "/static/Square44x44Logo.targetsize-80.png",
-			"sizes": "80x80",
-			"type": "image/png"
-		},
-		{
-			"src": "/static/Square44x44Logo.targetsize-96.png",
-			"sizes": "96x96",
-			"type": "image/png"
-		},
-		{
-			"src": "/static/Square44x44Logo.targetsize-256.png",
-			"sizes": "256x256",
-			"type": "image/png"
-		},
-		{
-			"src": "/static/Square44x44Logo.altform-unplated_targetsize-16.png",
-			"sizes": "16x16",
-			"type": "image/png"
-		},
-		{
-			"src": "/static/Square44x44Logo.altform-unplated_targetsize-20.png",
-			"sizes": "20x20",
-			"type": "image/png"
-		},
-		{
-			"src": "/static/Square44x44Logo.altform-unplated_targetsize-24.png",
-			"sizes": "24x24",
-			"type": "image/png"
-		},
-		{
-			"src": "/static/Square44x44Logo.altform-unplated_targetsize-30.png",
-			"sizes": "30x30",
-			"type": "image/png"
-		},
-		{
-			"src": "/static/Square44x44Logo.altform-unplated_targetsize-32.png",
-			"sizes": "32x32",
-			"type": "image/png"
-		},
-		{
-			"src": "/static/Square44x44Logo.altform-unplated_targetsize-36.png",
-			"sizes": "36x36",
-			"type": "image/png"
-		},
-		{
-			"src": "/static/Square44x44Logo.altform-unplated_targetsize-40.png",
-			"sizes": "40x40",
-			"type": "image/png"
-		},
-		{
-			"src": "/static/Square44x44Logo.altform-unplated_targetsize-44.png",
-			"sizes": "44x44",
-			"type": "image/png"
-		},
-		{
-			"src": "/static/Square44x44Logo.altform-unplated_targetsize-48.png",
-			"sizes": "48x48",
-			"type": "image/png"
-		},
-		{
-			"src": "/static/Square44x44Logo.altform-unplated_targetsize-60.png",
-			"sizes": "60x60",
-			"type": "image/png"
-		},
-		{
-			"src": "/static/Square44x44Logo.altform-unplated_targetsize-64.png",
-			"sizes": "64x64",
-			"type": "image/png"
-		},
-		{
-			"src": "/static/Square44x44Logo.altform-unplated_targetsize-72.png",
-			"sizes": "72x72",
-			"type": "image/png"
-		},
-		{
-			"src": "/static/Square44x44Logo.altform-unplated_targetsize-80.png",
-			"sizes": "80x80",
-			"type": "image/png"
-		},
-		{
-			"src": "/static/Square44x44Logo.altform-unplated_targetsize-96.png",
-			"sizes": "96x96",
-			"type": "image/png"
-		},
-		{
-			"src": "/static/Square44x44Logo.altform-unplated_targetsize-256.png",
-			"sizes": "256x256",
-			"type": "image/png"
-		},
-		{
-			"src": "/static/Square44x44Logo.altform-lightunplated_targetsize-16.png",
-			"sizes": "16x16",
-			"type": "image/png"
-		},
-		{
-			"src": "/static/Square44x44Logo.altform-lightunplated_targetsize-20.png",
-			"sizes": "20x20",
-			"type": "image/png"
-		},
-		{
-			"src": "/static/Square44x44Logo.altform-lightunplated_targetsize-24.png",
-			"sizes": "24x24",
-			"type": "image/png"
-		},
-		{
-			"src": "/static/Square44x44Logo.altform-lightunplated_targetsize-30.png",
-			"sizes": "30x30",
-			"type": "image/png"
-		},
-		{
-			"src": "/static/Square44x44Logo.altform-lightunplated_targetsize-32.png",
-			"sizes": "32x32",
-			"type": "image/png"
-		},
-		{
-			"src": "/static/Square44x44Logo.altform-lightunplated_targetsize-36.png",
-			"sizes": "36x36",
-			"type": "image/png"
-		},
-		{
-			"src": "/static/Square44x44Logo.altform-lightunplated_targetsize-40.png",
-			"sizes": "40x40",
-			"type": "image/png"
-		},
-		{
-			"src": "/static/Square44x44Logo.altform-lightunplated_targetsize-44.png",
-			"sizes": "44x44",
-			"type": "image/png"
-		},
-		{
-			"src": "/static/Square44x44Logo.altform-lightunplated_targetsize-48.png",
-			"sizes": "48x48",
-			"type": "image/png"
-		},
-		{
-			"src": "/static/Square44x44Logo.altform-lightunplated_targetsize-60.png",
-			"sizes": "60x60",
-			"type": "image/png"
-		},
-		{
-			"src": "/static/Square44x44Logo.altform-lightunplated_targetsize-64.png",
-			"sizes": "64x64",
-			"type": "image/png"
-		},
-		{
-			"src": "/static/Square44x44Logo.altform-lightunplated_targetsize-72.png",
-			"sizes": "72x72",
-			"type": "image/png"
-		},
-		{
-			"src": "/static/Square44x44Logo.altform-lightunplated_targetsize-80.png",
-			"sizes": "80x80",
-			"type": "image/png"
-		},
-		{
-			"src": "/static/Square44x44Logo.altform-lightunplated_targetsize-96.png",
-			"sizes": "96x96",
-			"type": "image/png"
-		},
-		{
-			"src": "/static/Square44x44Logo.altform-lightunplated_targetsize-256.png",
-			"sizes": "256x256",
-			"type": "image/png"
-		},
-		{
-			"src": "/static/android-launchericon-512-512.png",
-			"sizes": "512x512",
-			"type": "image/png"
-		},
-		{
-			"src": "/static/android-launchericon-192-192.png",
-			"sizes": "192x192",
-			"type": "image/png"
-		},
-		{
-			"src": "/static/android-launchericon-144-144.png",
-			"sizes": "144x144",
-			"type": "image/png"
-		},
-		{
-			"src": "/static/android-launchericon-96-96.png",
-			"sizes": "96x96",
-			"type": "image/png"
-		},
-		{
-			"src": "/static/android-launchericon-72-72.png",
-			"sizes": "72x72",
-			"type": "image/png"
-		},
-		{
-			"src": "/static/android-launchericon-48-48.png",
-			"sizes": "48x48",
-			"type": "image/png"
-		},
-		{
-			"src": "/static/16.png",
-			"sizes": "16x16",
-			"type": "image/png"
-		},
-		{
-			"src": "/static/20.png",
-			"sizes": "20x20",
-			"type": "image/png"
-		},
-		{
-			"src": "/static/29.png",
-			"sizes": "29x29",
-			"type": "image/png"
-		},
-		{
-			"src": "/static/32.png",
-			"sizes": "32x32",
-			"type": "image/png"
-		},
-		{
-			"src": "/static/40.png",
-			"sizes": "40x40",
-			"type": "image/png"
-		},
-		{
-			"src": "/static/50.png",
-			"sizes": "50x50",
-			"type": "image/png"
-		},
-		{
-			"src": "/static/57.png",
-			"sizes": "57x57",
-			"type": "image/png"
-		},
-		{
-			"src": "/static/58.png",
-			"sizes": "58x58",
-			"type": "image/png"
-		},
-		{
-			"src": "/static/60.png",
-			"sizes": "60x60",
-			"type": "image/png"
-		},
-		{
-			"src": "/static/64.png",
-			"sizes": "64x64",
-			"type": "image/png"
-		},
-		{
-			"src": "/static/72.png",
-			"sizes": "72x72",
-			"type": "image/png"
-		},
-		{
-			"src": "/static/76.png",
-			"sizes": "76x76",
-			"type": "image/png"
-		},
-		{
-			"src": "/static/80.png",
-			"sizes": "80x80",
-			"type": "image/png"
-		},
-		{
-			"src": "/static/87.png",
-			"sizes": "87x87",
-			"type": "image/png"
-		},
-		{
-			"src": "/static/100.png",
-			"sizes": "100x100",
-			"type": "image/png"
-		},
-		{
-			"src": "/static/114.png",
-			"sizes": "114x114",
-			"type": "image/png"
-		},
-		{
-			"src": "/static/120.png",
-			"sizes": "120x120",
-			"type": "image/png"
-		},
-		{
-			"src": "/static/128.png",
-			"sizes": "128x128",
-			"type": "image/png"
-		},
-		{
-			"src": "/static/144.png",
-			"sizes": "144x144",
-			"type": "image/png"
-		},
-		{
-			"src": "/static/152.png",
-			"sizes": "152x152",
-			"type": "image/png"
-		},
-		{
-			"src": "/static/167.png",
-			"sizes": "167x167",
-			"type": "image/png"
-		},
-		{
-			"src": "/static/180.png",
-			"sizes": "180x180",
-			"type": "image/png"
-		},
-		{
-			"src": "/static/192.png",
-			"sizes": "192x192",
-			"type": "image/png"
-		},
-		{
-			"src": "/static/256.png",
-			"sizes": "256x256",
-			"type": "image/png"
-		},
-		{
-			"src": "/static/512.png",
-			"sizes": "512x512",
-			"type": "image/png"
-		},
-		{
-			"src": "/static/1024.png",
-			"sizes": "1024x1024",
-			"type": "image/png"
-		}
-	],
-	"theme_color": "#5612cc",
-	"background_color": "#ffffff",
-	"display": "standalone",
-	"display_override": [
-		"window-controls-overlay",
-		"standalone"
-	],
-	"id": "aibrary123",
-	"description": "Aibrary Chat service",
-	"start_url": "/",
-	"dir": "ltr",
-	"scope": "/",
-	"lang": "en",
-	"orientation": "portrait",
-	"screenshots": [
-		{
-			"src": "/static/screenshot-mobile.jpg",
-			"sizes": "720x1433",
-			"type": "image/png"
-		}
-	],
-	"shortcuts": [
-		{
-			"name": "Aibrary",
-			"url": "/",
-			"description": "Aibrary chat service",
-			"icons": [
-				{
-					"src": "/static/android-launchericon-96-96.png",
-					"sizes": "96x96",
-					"type": "image/png"
-				}
-			]
-		}
-	],
-	"related_applications": [
-		{
-			"platform": "play",
-			"url": "https://play.google.com/store/apps/details?id=com.google.android.apps.bard",
-			"id": "com.google.android.apps.bard"
-		},
-		{
-			"platform": "itunes",
-			"url": "https://apps.apple.com/us/app/google-gemini/id6477489729",
-			"id": "6477489729"
-		},
-		{
-			"platform": "play",
-			"url": "https://play.google.com/store/apps/details?id=com.deepseek.chat",
-			"id": "com.deepseek.chat"
-		},
-		{
-			"platform": "itunes",
-			"url": "https://apps.apple.com/us/app/deepseek-ai-assistant/id6737597349",
-			"id": "6737597349"
-		},
-		{
-			"platform": "play",
-			"url": "https://play.google.com/store/apps/details?id=com.openai.chatgpt",
-			"id": "com.openai.chatgpt"
-		},
-		{
-			"platform": "itunes",
-			"url": "https://apps.apple.com/app/id6448311069",
-			"id": "6448311069"
-		}
-	],
-	"categories": [
-		"education",
-		"entertainment",
-		"personalization",
-		"social"
-	]
-}
-
->>>>>>> a64bca12
 
 
 @app.get("/opensearch.xml")
