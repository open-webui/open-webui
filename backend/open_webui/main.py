--- conflicted
+++ resolved
@@ -1387,17 +1387,6 @@
     model_item = form_data.pop("model_item", {})
     tasks = form_data.pop("background_tasks", None)
 
-<<<<<<< HEAD
-    oauth_token = None
-    try:
-        oauth_token = await request.app.state.oauth_manager.get_oauth_token(
-            user.id, request.cookies.get("oauth_session_id", None)
-        )
-    except Exception as e:
-        log.error(f"Error getting OAuth token: {e}")
-
-=======
->>>>>>> 1c642693
     metadata = {}
     try:
         if not model_item.get("direct", False):
