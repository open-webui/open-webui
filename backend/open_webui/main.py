--- conflicted
+++ resolved
@@ -929,7 +929,6 @@
 
 
 try:
-<<<<<<< HEAD
     # Load all embedding models that are currently in use
     for engine, model_list in app.state.config.LOADED_EMBEDDING_MODELS.items():
         for model in model_list:
@@ -989,26 +988,6 @@
             )
 
 
-=======
-    app.state.ef = get_ef(
-        app.state.config.RAG_EMBEDDING_ENGINE,
-        app.state.config.RAG_EMBEDDING_MODEL,
-        RAG_EMBEDDING_MODEL_AUTO_UPDATE,
-    )
-    if (
-        app.state.config.ENABLE_RAG_HYBRID_SEARCH
-        and not app.state.config.BYPASS_EMBEDDING_AND_RETRIEVAL
-    ):
-        app.state.rf = get_rf(
-            app.state.config.RAG_RERANKING_ENGINE,
-            app.state.config.RAG_RERANKING_MODEL,
-            app.state.config.RAG_EXTERNAL_RERANKER_URL,
-            app.state.config.RAG_EXTERNAL_RERANKER_API_KEY,
-            RAG_RERANKING_MODEL_AUTO_UPDATE,
-        )
-    else:
-        app.state.rf = None
->>>>>>> 3111d1bf
 except Exception as e:
     log.error(f"Error updating models: {e}")
     pass
