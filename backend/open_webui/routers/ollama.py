# TODO: Implement a more intelligent load balancing mechanism for distributing requests among multiple backend instances.
# Current implementation uses a simple round-robin approach (random.choice). Consider incorporating algorithms like weighted round-robin,
# least connections, or least response time for better resource utilization and performance optimization.

import asyncio
import json
import logging
import os
import random
import re
import time
from datetime import datetime

from typing import Optional, Union
from urllib.parse import urlparse
import aiohttp
from aiocache import cached
import requests
from urllib.parse import quote

from open_webui.models.chats import Chats
from open_webui.models.users import UserModel

from open_webui.env import (
    ENABLE_FORWARD_USER_INFO_HEADERS,
)

from fastapi import (
    Depends,
    FastAPI,
    File,
    HTTPException,
    Request,
    UploadFile,
    APIRouter,
)
from fastapi.middleware.cors import CORSMiddleware
from fastapi.responses import StreamingResponse
from pydantic import BaseModel, ConfigDict, validator
from starlette.background import BackgroundTask


from open_webui.models.models import Models
from open_webui.utils.misc import (
    calculate_sha256,
)
from open_webui.utils.payload import (
    apply_model_params_to_body_ollama,
    apply_model_params_to_body_openai,
    apply_model_system_prompt_to_body,
)
from open_webui.utils.auth import get_admin_user, get_verified_user
from open_webui.utils.access_control import has_access


from open_webui.config import (
    UPLOAD_DIR,
)
from open_webui.env import (
    ENV,
    SRC_LOG_LEVELS,
    MODELS_CACHE_TTL,
    AIOHTTP_CLIENT_SESSION_SSL,
    AIOHTTP_CLIENT_TIMEOUT,
    AIOHTTP_CLIENT_TIMEOUT_MODEL_LIST,
    BYPASS_MODEL_ACCESS_CONTROL,
)
from open_webui.constants import ERROR_MESSAGES

log = logging.getLogger(__name__)
log.setLevel(SRC_LOG_LEVELS["OLLAMA"])


##########################################
#
# Utility functions
#
##########################################


async def send_get_request(url, key=None, user: UserModel = None):
    timeout = aiohttp.ClientTimeout(total=AIOHTTP_CLIENT_TIMEOUT_MODEL_LIST)
    try:
        async with aiohttp.ClientSession(timeout=timeout, trust_env=True) as session:
            async with session.get(
                url,
                headers={
                    "Content-Type": "application/json",
                    **({"Authorization": f"Bearer {key}"} if key else {}),
                    **(
                        {
                            "X-OpenWebUI-User-Name": quote(user.name, safe=" "),
                            "X-OpenWebUI-User-Id": user.id,
                            "X-OpenWebUI-User-Email": user.email,
                            "X-OpenWebUI-User-Role": user.role,
                        }
                        if ENABLE_FORWARD_USER_INFO_HEADERS and user
                        else {}
                    ),
                },
                ssl=AIOHTTP_CLIENT_SESSION_SSL,
            ) as response:
                return await response.json()
    except Exception as e:
        # Handle connection error here
        log.error(f"Connection error: {e}")
        return None


async def cleanup_response(
    response: Optional[aiohttp.ClientResponse],
    session: Optional[aiohttp.ClientSession],
):
    if response:
        response.close()
    if session:
        await session.close()


async def send_post_request(
    url: str,
    payload: Union[str, bytes],
    stream: bool = True,
    key: Optional[str] = None,
    content_type: Optional[str] = None,
    user: UserModel = None,
    metadata: Optional[dict] = None,
):

    r = None
    try:
        session = aiohttp.ClientSession(
            trust_env=True, timeout=aiohttp.ClientTimeout(total=AIOHTTP_CLIENT_TIMEOUT)
        )

        r = await session.post(
            url,
            data=payload,
            headers={
                "Content-Type": "application/json",
                **({"Authorization": f"Bearer {key}"} if key else {}),
                **(
                    {
                        "X-OpenWebUI-User-Name": quote(user.name, safe=" "),
                        "X-OpenWebUI-User-Id": user.id,
                        "X-OpenWebUI-User-Email": user.email,
                        "X-OpenWebUI-User-Role": user.role,
                        **(
                            {"X-OpenWebUI-Chat-Id": metadata.get("chat_id")}
                            if metadata and metadata.get("chat_id")
                            else {}
                        ),
                    }
                    if ENABLE_FORWARD_USER_INFO_HEADERS and user
                    else {}
                ),
            },
            ssl=AIOHTTP_CLIENT_SESSION_SSL,
        )

        if r.ok is False:
            try:
                res = await r.json()
                await cleanup_response(r, session)
                if "error" in res:
                    raise HTTPException(status_code=r.status, detail=res["error"])
            except HTTPException as e:
                raise e  # Re-raise HTTPException to be handled by FastAPI
            except Exception as e:
                log.error(f"Failed to parse error response: {e}")
                raise HTTPException(
                    status_code=r.status,
                    detail=f"Open WebUI: Server Connection Error",
                )

        r.raise_for_status()  # Raises an error for bad responses (4xx, 5xx)
        if stream:
            response_headers = dict(r.headers)

            if content_type:
                response_headers["Content-Type"] = content_type

            return StreamingResponse(
                r.content,
                status_code=r.status,
                headers=response_headers,
                background=BackgroundTask(
                    cleanup_response, response=r, session=session
                ),
            )
        else:
            res = await r.json()
            return res

    except HTTPException as e:
        raise e  # Re-raise HTTPException to be handled by FastAPI
    except Exception as e:
        detail = f"Ollama: {e}"

        raise HTTPException(
            status_code=r.status if r else 500,
<<<<<<< HEAD
            detail=detail if detail else "Server Connection Error",
=======
            detail=detail if e else "Open WebUI: Server Connection Error",
>>>>>>> 5fbfe2bd
        )
    finally:
        if not stream:
            await cleanup_response(r, session)


def get_api_key(idx, url, configs):
    parsed_url = urlparse(url)
    base_url = f"{parsed_url.scheme}://{parsed_url.netloc}"
    return configs.get(str(idx), configs.get(base_url, {})).get(
        "key", None
    )  # Legacy support


##########################################
#
# API routes
#
##########################################

router = APIRouter()


@router.head("/")
@router.get("/")
async def get_status():
    return {"status": True}


class ConnectionVerificationForm(BaseModel):
    url: str
    key: Optional[str] = None


@router.post("/verify")
async def verify_connection(
    form_data: ConnectionVerificationForm, user=Depends(get_admin_user)
):
    url = form_data.url
    key = form_data.key

    async with aiohttp.ClientSession(
        trust_env=True,
        timeout=aiohttp.ClientTimeout(total=AIOHTTP_CLIENT_TIMEOUT_MODEL_LIST),
    ) as session:
        try:
            async with session.get(
                f"{url}/api/version",
                headers={
                    **({"Authorization": f"Bearer {key}"} if key else {}),
                    **(
                        {
                            "X-OpenWebUI-User-Name": quote(user.name, safe=" "),
                            "X-OpenWebUI-User-Id": user.id,
                            "X-OpenWebUI-User-Email": user.email,
                            "X-OpenWebUI-User-Role": user.role,
                        }
                        if ENABLE_FORWARD_USER_INFO_HEADERS and user
                        else {}
                    ),
                },
                ssl=AIOHTTP_CLIENT_SESSION_SSL,
            ) as r:
                if r.status != 200:
                    detail = f"HTTP Error: {r.status}"
                    res = await r.json()

                    if "error" in res:
                        detail = f"External Error: {res['error']}"
                    raise Exception(detail)

                data = await r.json()
                return data
        except aiohttp.ClientError as e:
            log.exception(f"Client error: {str(e)}")
            raise HTTPException(
                status_code=500, detail="Server Connection Error"
            )
        except Exception as e:
            log.exception(f"Unexpected error: {e}")
            error_detail = f"Unexpected error: {str(e)}"
            raise HTTPException(status_code=500, detail=error_detail)


@router.get("/config")
async def get_config(request: Request, user=Depends(get_admin_user)):
    return {
        "ENABLE_OLLAMA_API": request.app.state.config.ENABLE_OLLAMA_API,
        "OLLAMA_BASE_URLS": request.app.state.config.OLLAMA_BASE_URLS,
        "OLLAMA_API_CONFIGS": request.app.state.config.OLLAMA_API_CONFIGS,
    }


class OllamaConfigForm(BaseModel):
    ENABLE_OLLAMA_API: Optional[bool] = None
    OLLAMA_BASE_URLS: list[str]
    OLLAMA_API_CONFIGS: dict


@router.post("/config/update")
async def update_config(
    request: Request, form_data: OllamaConfigForm, user=Depends(get_admin_user)
):
    request.app.state.config.ENABLE_OLLAMA_API = form_data.ENABLE_OLLAMA_API

    request.app.state.config.OLLAMA_BASE_URLS = form_data.OLLAMA_BASE_URLS
    request.app.state.config.OLLAMA_API_CONFIGS = form_data.OLLAMA_API_CONFIGS

    # Remove the API configs that are not in the API URLS
    keys = list(map(str, range(len(request.app.state.config.OLLAMA_BASE_URLS))))
    request.app.state.config.OLLAMA_API_CONFIGS = {
        key: value
        for key, value in request.app.state.config.OLLAMA_API_CONFIGS.items()
        if key in keys
    }

    return {
        "ENABLE_OLLAMA_API": request.app.state.config.ENABLE_OLLAMA_API,
        "OLLAMA_BASE_URLS": request.app.state.config.OLLAMA_BASE_URLS,
        "OLLAMA_API_CONFIGS": request.app.state.config.OLLAMA_API_CONFIGS,
    }


def merge_ollama_models_lists(model_lists):
    merged_models = {}

    for idx, model_list in enumerate(model_lists):
        if model_list is not None:
            for model in model_list:
                id = model["model"]
                if id not in merged_models:
                    model["urls"] = [idx]
                    merged_models[id] = model
                else:
                    merged_models[id]["urls"].append(idx)

    return list(merged_models.values())


@cached(ttl=MODELS_CACHE_TTL)
async def get_all_models(request: Request, user: UserModel = None):
    log.info("get_all_models()")
    if request.app.state.config.ENABLE_OLLAMA_API:
        request_tasks = []
        for idx, url in enumerate(request.app.state.config.OLLAMA_BASE_URLS):
            if (str(idx) not in request.app.state.config.OLLAMA_API_CONFIGS) and (
                url not in request.app.state.config.OLLAMA_API_CONFIGS  # Legacy support
            ):
                request_tasks.append(send_get_request(f"{url}/api/tags", user=user))
            else:
                api_config = request.app.state.config.OLLAMA_API_CONFIGS.get(
                    str(idx),
                    request.app.state.config.OLLAMA_API_CONFIGS.get(
                        url, {}
                    ),  # Legacy support
                )

                enable = api_config.get("enable", True)
                key = api_config.get("key", None)

                if enable:
                    request_tasks.append(
                        send_get_request(f"{url}/api/tags", key, user=user)
                    )
                else:
                    request_tasks.append(asyncio.ensure_future(asyncio.sleep(0, None)))

        responses = await asyncio.gather(*request_tasks)

        for idx, response in enumerate(responses):
            if response:
                url = request.app.state.config.OLLAMA_BASE_URLS[idx]
                api_config = request.app.state.config.OLLAMA_API_CONFIGS.get(
                    str(idx),
                    request.app.state.config.OLLAMA_API_CONFIGS.get(
                        url, {}
                    ),  # Legacy support
                )

                connection_type = api_config.get("connection_type", "local")

                prefix_id = api_config.get("prefix_id", None)
                tags = api_config.get("tags", [])
                model_ids = api_config.get("model_ids", [])

                if len(model_ids) != 0 and "models" in response:
                    response["models"] = list(
                        filter(
                            lambda model: model["model"] in model_ids,
                            response["models"],
                        )
                    )

                for model in response.get("models", []):
                    if prefix_id:
                        model["model"] = f"{prefix_id}.{model['model']}"

                    if tags:
                        model["tags"] = tags

                    if connection_type:
                        model["connection_type"] = connection_type

        models = {
            "models": merge_ollama_models_lists(
                map(
                    lambda response: response.get("models", []) if response else None,
                    responses,
                )
            )
        }

        try:
            loaded_models = await get_ollama_loaded_models(request, user=user)
            expires_map = {
                m["name"]: m["expires_at"]
                for m in loaded_models["models"]
                if "expires_at" in m
            }

            for m in models["models"]:
                if m["name"] in expires_map:
                    # Parse ISO8601 datetime with offset, get unix timestamp as int
                    dt = datetime.fromisoformat(expires_map[m["name"]])
                    m["expires_at"] = int(dt.timestamp())
        except Exception as e:
            log.debug(f"Failed to get loaded models: {e}")

    else:
        models = {"models": []}

    request.app.state.OLLAMA_MODELS = {
        model["model"]: model for model in models["models"]
    }
    return models


async def get_filtered_models(models, user):
    # Filter models based on user access control
    filtered_models = []
    for model in models.get("models", []):
        model_info = Models.get_model_by_id(model["model"])
        if model_info:
            if user.id == model_info.user_id or has_access(
                user.id, type="read", access_control=model_info.access_control
            ):
                filtered_models.append(model)
    return filtered_models


@router.get("/api/tags")
@router.get("/api/tags/{url_idx}")
async def get_ollama_tags(
    request: Request, url_idx: Optional[int] = None, user=Depends(get_verified_user)
):
    models = []

    if url_idx is None:
        models = await get_all_models(request, user=user)
    else:
        url = request.app.state.config.OLLAMA_BASE_URLS[url_idx]
        key = get_api_key(url_idx, url, request.app.state.config.OLLAMA_API_CONFIGS)

        r = None
        try:
            r = requests.request(
                method="GET",
                url=f"{url}/api/tags",
                headers={
                    **({"Authorization": f"Bearer {key}"} if key else {}),
                    **(
                        {
                            "X-OpenWebUI-User-Name": quote(user.name, safe=" "),
                            "X-OpenWebUI-User-Id": user.id,
                            "X-OpenWebUI-User-Email": user.email,
                            "X-OpenWebUI-User-Role": user.role,
                        }
                        if ENABLE_FORWARD_USER_INFO_HEADERS and user
                        else {}
                    ),
                },
            )
            r.raise_for_status()

            models = r.json()
        except Exception as e:
            log.exception(e)

            detail = None
            if r is not None:
                try:
                    res = r.json()
                    if "error" in res:
                        detail = f"Ollama: {res['error']}"
                except Exception:
                    detail = f"Ollama: {e}"

            raise HTTPException(
                status_code=r.status_code if r else 500,
                detail=detail if detail else "Server Connection Error",
            )

    if user.role == "user" and not BYPASS_MODEL_ACCESS_CONTROL:
        models["models"] = await get_filtered_models(models, user)

    return models


@router.get("/api/ps")
async def get_ollama_loaded_models(request: Request, user=Depends(get_admin_user)):
    """
    List models that are currently loaded into Ollama memory, and which node they are loaded on.
    """
    if request.app.state.config.ENABLE_OLLAMA_API:
        request_tasks = []
        for idx, url in enumerate(request.app.state.config.OLLAMA_BASE_URLS):
            if (str(idx) not in request.app.state.config.OLLAMA_API_CONFIGS) and (
                url not in request.app.state.config.OLLAMA_API_CONFIGS  # Legacy support
            ):
                request_tasks.append(send_get_request(f"{url}/api/ps", user=user))
            else:
                api_config = request.app.state.config.OLLAMA_API_CONFIGS.get(
                    str(idx),
                    request.app.state.config.OLLAMA_API_CONFIGS.get(
                        url, {}
                    ),  # Legacy support
                )

                enable = api_config.get("enable", True)
                key = api_config.get("key", None)

                if enable:
                    request_tasks.append(
                        send_get_request(f"{url}/api/ps", key, user=user)
                    )
                else:
                    request_tasks.append(asyncio.ensure_future(asyncio.sleep(0, None)))

        responses = await asyncio.gather(*request_tasks)

        for idx, response in enumerate(responses):
            if response:
                url = request.app.state.config.OLLAMA_BASE_URLS[idx]
                api_config = request.app.state.config.OLLAMA_API_CONFIGS.get(
                    str(idx),
                    request.app.state.config.OLLAMA_API_CONFIGS.get(
                        url, {}
                    ),  # Legacy support
                )

                prefix_id = api_config.get("prefix_id", None)

                for model in response.get("models", []):
                    if prefix_id:
                        model["model"] = f"{prefix_id}.{model['model']}"

        models = {
            "models": merge_ollama_models_lists(
                map(
                    lambda response: response.get("models", []) if response else None,
                    responses,
                )
            )
        }
    else:
        models = {"models": []}

    return models


@router.get("/api/version")
@router.get("/api/version/{url_idx}")
async def get_ollama_versions(request: Request, url_idx: Optional[int] = None):
    if request.app.state.config.ENABLE_OLLAMA_API:
        if url_idx is None:
            # returns lowest version
            request_tasks = []

            for idx, url in enumerate(request.app.state.config.OLLAMA_BASE_URLS):
                api_config = request.app.state.config.OLLAMA_API_CONFIGS.get(
                    str(idx),
                    request.app.state.config.OLLAMA_API_CONFIGS.get(
                        url, {}
                    ),  # Legacy support
                )

                enable = api_config.get("enable", True)
                key = api_config.get("key", None)

                if enable:
                    request_tasks.append(
                        send_get_request(
                            f"{url}/api/version",
                            key,
                        )
                    )

            responses = await asyncio.gather(*request_tasks)
            responses = list(filter(lambda x: x is not None, responses))

            if len(responses) > 0:
                lowest_version = min(
                    responses,
                    key=lambda x: tuple(
                        map(int, re.sub(r"^v|-.*", "", x["version"]).split("."))
                    ),
                )

                return {"version": lowest_version["version"]}
            else:
                raise HTTPException(
                    status_code=500,
                    detail=ERROR_MESSAGES.OLLAMA_NOT_FOUND,
                )
        else:
            url = request.app.state.config.OLLAMA_BASE_URLS[url_idx]

            r = None
            try:
                r = requests.request(method="GET", url=f"{url}/api/version")
                r.raise_for_status()

                return r.json()
            except Exception as e:
                log.exception(e)

                detail = None
                if r is not None:
                    try:
                        res = r.json()
                        if "error" in res:
                            detail = f"Ollama: {res['error']}"
                    except Exception:
                        detail = f"Ollama: {e}"

                raise HTTPException(
                    status_code=r.status_code if r else 500,
                    detail=detail if detail else "Server Connection Error",
                )
    else:
        return {"version": False}


class ModelNameForm(BaseModel):
    model: Optional[str] = None
    model_config = ConfigDict(
        extra="allow",
    )


@router.post("/api/unload")
async def unload_model(
    request: Request,
    form_data: ModelNameForm,
    user=Depends(get_admin_user),
):
    form_data = form_data.model_dump(exclude_none=True)
    model_name = form_data.get("model", form_data.get("name"))

    if not model_name:
        raise HTTPException(
            status_code=400, detail="Missing name of the model to unload."
        )

    # Refresh/load models if needed, get mapping from name to URLs
    await get_all_models(request, user=user)
    models = request.app.state.OLLAMA_MODELS

    # Canonicalize model name (if not supplied with version)
    if ":" not in model_name:
        model_name = f"{model_name}:latest"

    if model_name not in models:
        raise HTTPException(
            status_code=400, detail=ERROR_MESSAGES.MODEL_NOT_FOUND(model_name)
        )
    url_indices = models[model_name]["urls"]

    # Send unload to ALL url_indices
    results = []
    errors = []
    for idx in url_indices:
        url = request.app.state.config.OLLAMA_BASE_URLS[idx]
        api_config = request.app.state.config.OLLAMA_API_CONFIGS.get(
            str(idx), request.app.state.config.OLLAMA_API_CONFIGS.get(url, {})
        )
        key = get_api_key(idx, url, request.app.state.config.OLLAMA_API_CONFIGS)

        prefix_id = api_config.get("prefix_id", None)
        if prefix_id and model_name.startswith(f"{prefix_id}."):
            model_name = model_name[len(f"{prefix_id}.") :]

        payload = {"model": model_name, "keep_alive": 0, "prompt": ""}

        try:
            res = await send_post_request(
                url=f"{url}/api/generate",
                payload=json.dumps(payload),
                stream=False,
                key=key,
                user=user,
            )
            results.append({"url_idx": idx, "success": True, "response": res})
        except Exception as e:
            log.exception(f"Failed to unload model on node {idx}: {e}")
            errors.append({"url_idx": idx, "success": False, "error": str(e)})

    if len(errors) > 0:
        raise HTTPException(
            status_code=500,
            detail=f"Failed to unload model on {len(errors)} nodes: {errors}",
        )

    return {"status": True}


@router.post("/api/pull")
@router.post("/api/pull/{url_idx}")
async def pull_model(
    request: Request,
    form_data: ModelNameForm,
    url_idx: int = 0,
    user=Depends(get_admin_user),
):
    form_data = form_data.model_dump(exclude_none=True)
    form_data["model"] = form_data.get("model", form_data.get("name"))

    url = request.app.state.config.OLLAMA_BASE_URLS[url_idx]
    log.info(f"url: {url}")

    # Admin should be able to pull models from any source
    payload = {**form_data, "insecure": True}

    return await send_post_request(
        url=f"{url}/api/pull",
        payload=json.dumps(payload),
        key=get_api_key(url_idx, url, request.app.state.config.OLLAMA_API_CONFIGS),
        user=user,
    )


class PushModelForm(BaseModel):
    model: str
    insecure: Optional[bool] = None
    stream: Optional[bool] = None


@router.delete("/api/push")
@router.delete("/api/push/{url_idx}")
async def push_model(
    request: Request,
    form_data: PushModelForm,
    url_idx: Optional[int] = None,
    user=Depends(get_admin_user),
):
    if url_idx is None:
        await get_all_models(request, user=user)
        models = request.app.state.OLLAMA_MODELS

        if form_data.model in models:
            url_idx = models[form_data.model]["urls"][0]
        else:
            raise HTTPException(
                status_code=400,
                detail=ERROR_MESSAGES.MODEL_NOT_FOUND(form_data.model),
            )

    url = request.app.state.config.OLLAMA_BASE_URLS[url_idx]
    log.debug(f"url: {url}")

    return await send_post_request(
        url=f"{url}/api/push",
        payload=form_data.model_dump_json(exclude_none=True).encode(),
        key=get_api_key(url_idx, url, request.app.state.config.OLLAMA_API_CONFIGS),
        user=user,
    )


class CreateModelForm(BaseModel):
    model: Optional[str] = None
    stream: Optional[bool] = None
    path: Optional[str] = None

    model_config = ConfigDict(extra="allow")


@router.post("/api/create")
@router.post("/api/create/{url_idx}")
async def create_model(
    request: Request,
    form_data: CreateModelForm,
    url_idx: int = 0,
    user=Depends(get_admin_user),
):
    log.debug(f"form_data: {form_data}")
    url = request.app.state.config.OLLAMA_BASE_URLS[url_idx]

    return await send_post_request(
        url=f"{url}/api/create",
        payload=form_data.model_dump_json(exclude_none=True).encode(),
        key=get_api_key(url_idx, url, request.app.state.config.OLLAMA_API_CONFIGS),
        user=user,
    )


class CopyModelForm(BaseModel):
    source: str
    destination: str


@router.post("/api/copy")
@router.post("/api/copy/{url_idx}")
async def copy_model(
    request: Request,
    form_data: CopyModelForm,
    url_idx: Optional[int] = None,
    user=Depends(get_admin_user),
):
    if url_idx is None:
        await get_all_models(request, user=user)
        models = request.app.state.OLLAMA_MODELS

        if form_data.source in models:
            url_idx = models[form_data.source]["urls"][0]
        else:
            raise HTTPException(
                status_code=400,
                detail=ERROR_MESSAGES.MODEL_NOT_FOUND(form_data.source),
            )

    url = request.app.state.config.OLLAMA_BASE_URLS[url_idx]
    key = get_api_key(url_idx, url, request.app.state.config.OLLAMA_API_CONFIGS)

    try:
        r = requests.request(
            method="POST",
            url=f"{url}/api/copy",
            headers={
                "Content-Type": "application/json",
                **({"Authorization": f"Bearer {key}"} if key else {}),
                **(
                    {
                        "X-OpenWebUI-User-Name": quote(user.name, safe=" "),
                        "X-OpenWebUI-User-Id": user.id,
                        "X-OpenWebUI-User-Email": user.email,
                        "X-OpenWebUI-User-Role": user.role,
                    }
                    if ENABLE_FORWARD_USER_INFO_HEADERS and user
                    else {}
                ),
            },
            data=form_data.model_dump_json(exclude_none=True).encode(),
        )
        r.raise_for_status()

        log.debug(f"r.text: {r.text}")
        return True
    except Exception as e:
        log.exception(e)

        detail = None
        if r is not None:
            try:
                res = r.json()
                if "error" in res:
                    detail = f"Ollama: {res['error']}"
            except Exception:
                detail = f"Ollama: {e}"

        raise HTTPException(
            status_code=r.status_code if r else 500,
            detail=detail if detail else "Server Connection Error",
        )


@router.delete("/api/delete")
@router.delete("/api/delete/{url_idx}")
async def delete_model(
    request: Request,
    form_data: ModelNameForm,
    url_idx: Optional[int] = None,
    user=Depends(get_admin_user),
):
    form_data = form_data.model_dump(exclude_none=True)
    form_data["model"] = form_data.get("model", form_data.get("name"))

    model = form_data.get("model")

    if url_idx is None:
        await get_all_models(request, user=user)
        models = request.app.state.OLLAMA_MODELS

        if model in models:
            url_idx = models[model]["urls"][0]
        else:
            raise HTTPException(
                status_code=400,
                detail=ERROR_MESSAGES.MODEL_NOT_FOUND(model),
            )

    url = request.app.state.config.OLLAMA_BASE_URLS[url_idx]
    key = get_api_key(url_idx, url, request.app.state.config.OLLAMA_API_CONFIGS)

    try:
        r = requests.request(
            method="DELETE",
            url=f"{url}/api/delete",
            data=json.dumps(form_data).encode(),
            headers={
                "Content-Type": "application/json",
                **({"Authorization": f"Bearer {key}"} if key else {}),
                **(
                    {
                        "X-OpenWebUI-User-Name": quote(user.name, safe=" "),
                        "X-OpenWebUI-User-Id": user.id,
                        "X-OpenWebUI-User-Email": user.email,
                        "X-OpenWebUI-User-Role": user.role,
                    }
                    if ENABLE_FORWARD_USER_INFO_HEADERS and user
                    else {}
                ),
            },
        )
        r.raise_for_status()

        log.debug(f"r.text: {r.text}")
        return True
    except Exception as e:
        log.exception(e)

        detail = None
        if r is not None:
            try:
                res = r.json()
                if "error" in res:
                    detail = f"Ollama: {res['error']}"
            except Exception:
                detail = f"Ollama: {e}"

        raise HTTPException(
            status_code=r.status_code if r else 500,
            detail=detail if detail else "Server Connection Error",
        )


@router.post("/api/show")
async def show_model_info(
    request: Request, form_data: ModelNameForm, user=Depends(get_verified_user)
):
    form_data = form_data.model_dump(exclude_none=True)
    form_data["model"] = form_data.get("model", form_data.get("name"))

    await get_all_models(request, user=user)
    models = request.app.state.OLLAMA_MODELS

    model = form_data.get("model")

    if model not in models:
        raise HTTPException(
            status_code=400,
            detail=ERROR_MESSAGES.MODEL_NOT_FOUND(model),
        )

    url_idx = random.choice(models[model]["urls"])

    url = request.app.state.config.OLLAMA_BASE_URLS[url_idx]
    key = get_api_key(url_idx, url, request.app.state.config.OLLAMA_API_CONFIGS)

    try:
        r = requests.request(
            method="POST",
            url=f"{url}/api/show",
            headers={
                "Content-Type": "application/json",
                **({"Authorization": f"Bearer {key}"} if key else {}),
                **(
                    {
                        "X-OpenWebUI-User-Name": quote(user.name, safe=" "),
                        "X-OpenWebUI-User-Id": user.id,
                        "X-OpenWebUI-User-Email": user.email,
                        "X-OpenWebUI-User-Role": user.role,
                    }
                    if ENABLE_FORWARD_USER_INFO_HEADERS and user
                    else {}
                ),
            },
            data=json.dumps(form_data).encode(),
        )
        r.raise_for_status()

        return r.json()
    except Exception as e:
        log.exception(e)

        detail = None
        if r is not None:
            try:
                res = r.json()
                if "error" in res:
                    detail = f"Ollama: {res['error']}"
            except Exception:
                detail = f"Ollama: {e}"

        raise HTTPException(
            status_code=r.status_code if r else 500,
            detail=detail if detail else "Server Connection Error",
        )


class GenerateEmbedForm(BaseModel):
    model: str
    input: list[str] | str
    truncate: Optional[bool] = None
    options: Optional[dict] = None
    keep_alive: Optional[Union[int, str]] = None


@router.post("/api/embed")
@router.post("/api/embed/{url_idx}")
async def embed(
    request: Request,
    form_data: GenerateEmbedForm,
    url_idx: Optional[int] = None,
    user=Depends(get_verified_user),
):
    log.info(f"generate_ollama_batch_embeddings {form_data}")

    if url_idx is None:
        await get_all_models(request, user=user)
        models = request.app.state.OLLAMA_MODELS

        model = form_data.model

        if ":" not in model:
            model = f"{model}:latest"

        if model in models:
            url_idx = random.choice(models[model]["urls"])
        else:
            raise HTTPException(
                status_code=400,
                detail=ERROR_MESSAGES.MODEL_NOT_FOUND(form_data.model),
            )

    url = request.app.state.config.OLLAMA_BASE_URLS[url_idx]
    api_config = request.app.state.config.OLLAMA_API_CONFIGS.get(
        str(url_idx),
        request.app.state.config.OLLAMA_API_CONFIGS.get(url, {}),  # Legacy support
    )
    key = get_api_key(url_idx, url, request.app.state.config.OLLAMA_API_CONFIGS)

    prefix_id = api_config.get("prefix_id", None)
    if prefix_id:
        form_data.model = form_data.model.replace(f"{prefix_id}.", "")

    try:
        r = requests.request(
            method="POST",
            url=f"{url}/api/embed",
            headers={
                "Content-Type": "application/json",
                **({"Authorization": f"Bearer {key}"} if key else {}),
                **(
                    {
                        "X-OpenWebUI-User-Name": quote(user.name, safe=" "),
                        "X-OpenWebUI-User-Id": user.id,
                        "X-OpenWebUI-User-Email": user.email,
                        "X-OpenWebUI-User-Role": user.role,
                    }
                    if ENABLE_FORWARD_USER_INFO_HEADERS and user
                    else {}
                ),
            },
            data=form_data.model_dump_json(exclude_none=True).encode(),
        )
        r.raise_for_status()

        data = r.json()
        return data
    except Exception as e:
        log.exception(e)

        detail = None
        if r is not None:
            try:
                res = r.json()
                if "error" in res:
                    detail = f"Ollama: {res['error']}"
            except Exception:
                detail = f"Ollama: {e}"

        raise HTTPException(
            status_code=r.status_code if r else 500,
            detail=detail if detail else "Server Connection Error",
        )


class GenerateEmbeddingsForm(BaseModel):
    model: str
    prompt: str
    options: Optional[dict] = None
    keep_alive: Optional[Union[int, str]] = None


@router.post("/api/embeddings")
@router.post("/api/embeddings/{url_idx}")
async def embeddings(
    request: Request,
    form_data: GenerateEmbeddingsForm,
    url_idx: Optional[int] = None,
    user=Depends(get_verified_user),
):
    log.info(f"generate_ollama_embeddings {form_data}")

    if url_idx is None:
        await get_all_models(request, user=user)
        models = request.app.state.OLLAMA_MODELS

        model = form_data.model

        if ":" not in model:
            model = f"{model}:latest"

        if model in models:
            url_idx = random.choice(models[model]["urls"])
        else:
            raise HTTPException(
                status_code=400,
                detail=ERROR_MESSAGES.MODEL_NOT_FOUND(form_data.model),
            )

    url = request.app.state.config.OLLAMA_BASE_URLS[url_idx]
<<<<<<< HEAD
    key = user.api_key
=======
    api_config = request.app.state.config.OLLAMA_API_CONFIGS.get(
        str(url_idx),
        request.app.state.config.OLLAMA_API_CONFIGS.get(url, {}),  # Legacy support
    )
    key = get_api_key(url_idx, url, request.app.state.config.OLLAMA_API_CONFIGS)
>>>>>>> 5fbfe2bd

    prefix_id = api_config.get("prefix_id", None)
    if prefix_id:
        form_data.model = form_data.model.replace(f"{prefix_id}.", "")

    try:
        r = requests.request(
            method="POST",
            url=f"{url}/api/embeddings",
            headers={
                "Content-Type": "application/json",
                **({"Authorization": f"Bearer {key}"} if key else {}),
                **(
                    {
                        "X-OpenWebUI-User-Name": quote(user.name, safe=" "),
                        "X-OpenWebUI-User-Id": user.id,
                        "X-OpenWebUI-User-Email": user.email,
                        "X-OpenWebUI-User-Role": user.role,
                    }
                    if ENABLE_FORWARD_USER_INFO_HEADERS and user
                    else {}
                ),
            },
            data=form_data.model_dump_json(exclude_none=True).encode(),
        )
        r.raise_for_status()

        data = r.json()
        return data
    except Exception as e:
        log.exception(e)

        detail = None
        if r is not None:
            try:
                res = r.json()
                if "error" in res:
                    detail = f"Ollama: {res['error']}"
            except Exception:
                detail = f"Ollama: {e}"

        raise HTTPException(
            status_code=r.status_code if r else 500,
            detail=detail if detail else "Server Connection Error",
        )


class GenerateCompletionForm(BaseModel):
    model: str
    prompt: str
    suffix: Optional[str] = None
    images: Optional[list[str]] = None
    format: Optional[Union[dict, str]] = None
    options: Optional[dict] = None
    system: Optional[str] = None
    template: Optional[str] = None
    context: Optional[list[int]] = None
    stream: Optional[bool] = True
    raw: Optional[bool] = None
    keep_alive: Optional[Union[int, str]] = None


@router.post("/api/generate")
@router.post("/api/generate/{url_idx}")
async def generate_completion(
    request: Request,
    form_data: GenerateCompletionForm,
    url_idx: Optional[int] = None,
    user=Depends(get_verified_user),
):
    if url_idx is None:
        await get_all_models(request, user=user)
        models = request.app.state.OLLAMA_MODELS

        model = form_data.model

        if ":" not in model:
            model = f"{model}:latest"

        if model in models:
            url_idx = random.choice(models[model]["urls"])
        else:
            raise HTTPException(
                status_code=400,
                detail=ERROR_MESSAGES.MODEL_NOT_FOUND(form_data.model),
            )

    url = request.app.state.config.OLLAMA_BASE_URLS[url_idx]
    api_config = request.app.state.config.OLLAMA_API_CONFIGS.get(
        str(url_idx),
        request.app.state.config.OLLAMA_API_CONFIGS.get(url, {}),  # Legacy support
    )

    prefix_id = api_config.get("prefix_id", None)
    if prefix_id:
        form_data.model = form_data.model.replace(f"{prefix_id}.", "")

    return await send_post_request(
        url=f"{url}/api/generate",
        payload=form_data.model_dump_json(exclude_none=True).encode(),
        key=get_api_key(url_idx, url, request.app.state.config.OLLAMA_API_CONFIGS),
        user=user,
    )


class ChatMessage(BaseModel):
    role: str
    content: Optional[str] = None
    tool_calls: Optional[list[dict]] = None
    images: Optional[list[str]] = None

    @validator("content", pre=True)
    @classmethod
    def check_at_least_one_field(cls, field_value, values, **kwargs):
        # Raise an error if both 'content' and 'tool_calls' are None
        if field_value is None and (
            "tool_calls" not in values or values["tool_calls"] is None
        ):
            raise ValueError(
                "At least one of 'content' or 'tool_calls' must be provided"
            )

        return field_value


class GenerateChatCompletionForm(BaseModel):
    model: str
    messages: list[ChatMessage]
    format: Optional[Union[dict, str]] = None
    options: Optional[dict] = None
    template: Optional[str] = None
    stream: Optional[bool] = True
    keep_alive: Optional[Union[int, str]] = None
    tools: Optional[list[dict]] = None
    model_config = ConfigDict(
        extra="allow",
    )


async def get_ollama_url(request: Request, model: str, url_idx: Optional[int] = None):
    if url_idx is None:
        models = request.app.state.OLLAMA_MODELS
        if model not in models:
            raise HTTPException(
                status_code=400,
                detail=ERROR_MESSAGES.MODEL_NOT_FOUND(model),
            )
        url_idx = random.choice(models[model].get("urls", []))
    url = request.app.state.config.OLLAMA_BASE_URLS[url_idx]
    return url, url_idx


@router.post("/api/chat")
@router.post("/api/chat/{url_idx}")
async def generate_chat_completion(
    request: Request,
    form_data: dict,
    url_idx: Optional[int] = None,
    user=Depends(get_verified_user),
    bypass_filter: Optional[bool] = False,
):
    if BYPASS_MODEL_ACCESS_CONTROL:
        bypass_filter = True

    metadata = form_data.pop("metadata", None)
    try:
        form_data = GenerateChatCompletionForm(**form_data)
    except Exception as e:
        log.exception(e)
        raise HTTPException(
            status_code=400,
            detail=str(e),
        )

    if isinstance(form_data, BaseModel):
        payload = {**form_data.model_dump(exclude_none=True)}

    if "metadata" in payload:
        del payload["metadata"]

    model_id = payload["model"]
    model_info = Models.get_model_by_id(model_id)

    if model_info:
        if model_info.base_model_id:
            payload["model"] = model_info.base_model_id

        params = model_info.params.model_dump()

        if params:
            system = params.pop("system", None)

            payload = apply_model_params_to_body_ollama(params, payload)
            payload = apply_model_system_prompt_to_body(system, payload, metadata, user)

        # Check if user has access to the model
        if not bypass_filter and user.role == "user":
            if not (
                user.id == model_info.user_id
                or has_access(
                    user.id, type="read", access_control=model_info.access_control
                )
            ):
                raise HTTPException(
                    status_code=403,
                    detail="Model not found",
                )
    elif not bypass_filter:
        if user.role != "admin":
            raise HTTPException(
                status_code=403,
                detail="Model not found",
            )

    if ":" not in payload["model"]:
        payload["model"] = f"{payload['model']}:latest"

    url, url_idx = await get_ollama_url(request, payload["model"], url_idx)
    api_config = request.app.state.config.OLLAMA_API_CONFIGS.get(
        str(url_idx),
        request.app.state.config.OLLAMA_API_CONFIGS.get(url, {}),  # Legacy support
    )

    prefix_id = api_config.get("prefix_id", None)
    if prefix_id:
        payload["model"] = payload["model"].replace(f"{prefix_id}.", "")

    return await send_post_request(
        url=f"{url}/api/chat",
        payload=json.dumps(payload),
        stream=form_data.stream,
        key=get_api_key(url_idx, url, request.app.state.config.OLLAMA_API_CONFIGS),
        content_type="application/x-ndjson",
        user=user,
        metadata=metadata,
    )


# TODO: we should update this part once Ollama supports other types
class OpenAIChatMessageContent(BaseModel):
    type: str
    model_config = ConfigDict(extra="allow")


class OpenAIChatMessage(BaseModel):
    role: str
    content: Union[Optional[str], list[OpenAIChatMessageContent]]

    model_config = ConfigDict(extra="allow")


class OpenAIChatCompletionForm(BaseModel):
    model: str
    messages: list[OpenAIChatMessage]

    model_config = ConfigDict(extra="allow")


class OpenAICompletionForm(BaseModel):
    model: str
    prompt: str

    model_config = ConfigDict(extra="allow")


@router.post("/v1/completions")
@router.post("/v1/completions/{url_idx}")
async def generate_openai_completion(
    request: Request,
    form_data: dict,
    url_idx: Optional[int] = None,
    user=Depends(get_verified_user),
):
    metadata = form_data.pop("metadata", None)

    try:
        form_data = OpenAICompletionForm(**form_data)
    except Exception as e:
        log.exception(e)
        raise HTTPException(
            status_code=400,
            detail=str(e),
        )

    payload = {**form_data.model_dump(exclude_none=True, exclude=["metadata"])}
    if "metadata" in payload:
        del payload["metadata"]

    model_id = form_data.model
    if ":" not in model_id:
        model_id = f"{model_id}:latest"

    model_info = Models.get_model_by_id(model_id)
    if model_info:
        if model_info.base_model_id:
            payload["model"] = model_info.base_model_id
        params = model_info.params.model_dump()

        if params:
            payload = apply_model_params_to_body_openai(params, payload)

        # Check if user has access to the model
        if user.role == "user":
            if not (
                user.id == model_info.user_id
                or has_access(
                    user.id, type="read", access_control=model_info.access_control
                )
            ):
                raise HTTPException(
                    status_code=403,
                    detail="Model not found",
                )
    else:
        if user.role != "admin":
            raise HTTPException(
                status_code=403,
                detail="Model not found",
            )

    if ":" not in payload["model"]:
        payload["model"] = f"{payload['model']}:latest"

    url, url_idx = await get_ollama_url(request, payload["model"], url_idx)
    api_config = request.app.state.config.OLLAMA_API_CONFIGS.get(
        str(url_idx),
        request.app.state.config.OLLAMA_API_CONFIGS.get(url, {}),  # Legacy support
    )

    prefix_id = api_config.get("prefix_id", None)

    if prefix_id:
        payload["model"] = payload["model"].replace(f"{prefix_id}.", "")

    return await send_post_request(
        url=f"{url}/v1/completions",
        payload=json.dumps(payload),
        stream=payload.get("stream", False),
        key=get_api_key(url_idx, url, request.app.state.config.OLLAMA_API_CONFIGS),
        user=user,
        metadata=metadata,
    )


@router.post("/v1/chat/completions")
@router.post("/v1/chat/completions/{url_idx}")
async def generate_openai_chat_completion(
    request: Request,
    form_data: dict,
    url_idx: Optional[int] = None,
    user=Depends(get_verified_user),
):
    metadata = form_data.pop("metadata", None)

    try:
        completion_form = OpenAIChatCompletionForm(**form_data)
    except Exception as e:
        log.exception(e)
        raise HTTPException(
            status_code=400,
            detail=str(e),
        )

    payload = {**completion_form.model_dump(exclude_none=True, exclude=["metadata"])}
    if "metadata" in payload:
        del payload["metadata"]

    model_id = completion_form.model
    if ":" not in model_id:
        model_id = f"{model_id}:latest"

    model_info = Models.get_model_by_id(model_id)
    if model_info:
        if model_info.base_model_id:
            payload["model"] = model_info.base_model_id

        params = model_info.params.model_dump()

        if params:
            system = params.pop("system", None)

            payload = apply_model_params_to_body_openai(params, payload)
            payload = apply_model_system_prompt_to_body(system, payload, metadata, user)

        # Check if user has access to the model
        if user.role == "user":
            if not (
                user.id == model_info.user_id
                or has_access(
                    user.id, type="read", access_control=model_info.access_control
                )
            ):
                raise HTTPException(
                    status_code=403,
                    detail="Model not found",
                )
    else:
        if user.role != "admin":
            raise HTTPException(
                status_code=403,
                detail="Model not found",
            )

    if ":" not in payload["model"]:
        payload["model"] = f"{payload['model']}:latest"

    url, url_idx = await get_ollama_url(request, payload["model"], url_idx)
    api_config = request.app.state.config.OLLAMA_API_CONFIGS.get(
        str(url_idx),
        request.app.state.config.OLLAMA_API_CONFIGS.get(url, {}),  # Legacy support
    )

    prefix_id = api_config.get("prefix_id", None)
    if prefix_id:
        payload["model"] = payload["model"].replace(f"{prefix_id}.", "")

    return await send_post_request(
        url=f"{url}/v1/chat/completions",
        payload=json.dumps(payload),
        stream=payload.get("stream", False),
        key=get_api_key(url_idx, url, request.app.state.config.OLLAMA_API_CONFIGS),
        user=user,
        metadata=metadata,
    )


@router.get("/v1/models")
@router.get("/v1/models/{url_idx}")
async def get_openai_models(
    request: Request,
    url_idx: Optional[int] = None,
    user=Depends(get_verified_user),
):

    models = []
    if url_idx is None:
        model_list = await get_all_models(request, user=user)
        models = [
            {
                "id": model["model"],
                "object": "model",
                "created": int(time.time()),
                "owned_by": "openai",
            }
            for model in model_list["models"]
        ]

    else:
        url = request.app.state.config.OLLAMA_BASE_URLS[url_idx]
        try:
            r = requests.request(method="GET", url=f"{url}/api/tags")
            r.raise_for_status()

            model_list = r.json()

            models = [
                {
                    "id": model["model"],
                    "object": "model",
                    "created": int(time.time()),
                    "owned_by": "openai",
                }
                for model in models["models"]
            ]
        except Exception as e:
            log.exception(e)
            error_detail = "Server Connection Error"
            if r is not None:
                try:
                    res = r.json()
                    if "error" in res:
                        error_detail = f"Ollama: {res['error']}"
                except Exception:
                    error_detail = f"Ollama: {e}"

            raise HTTPException(
                status_code=r.status_code if r else 500,
                detail=error_detail,
            )

    if user.role == "user" and not BYPASS_MODEL_ACCESS_CONTROL:
        # Filter models based on user access control
        filtered_models = []
        for model in models:
            model_info = Models.get_model_by_id(model["id"])
            if model_info:
                if user.id == model_info.user_id or has_access(
                    user.id, type="read", access_control=model_info.access_control
                ):
                    filtered_models.append(model)
        models = filtered_models

    return {
        "data": models,
        "object": "list",
    }


class UrlForm(BaseModel):
    url: str


class UploadBlobForm(BaseModel):
    filename: str


def parse_huggingface_url(hf_url):
    try:
        # Parse the URL
        parsed_url = urlparse(hf_url)

        # Get the path and split it into components
        path_components = parsed_url.path.split("/")

        # Extract the desired output
        model_file = path_components[-1]

        return model_file
    except ValueError:
        return None


async def download_file_stream(
    ollama_url, file_url, file_path, file_name, chunk_size=1024 * 1024
):
    done = False

    if os.path.exists(file_path):
        current_size = os.path.getsize(file_path)
    else:
        current_size = 0

    headers = {"Range": f"bytes={current_size}-"} if current_size > 0 else {}

    timeout = aiohttp.ClientTimeout(total=600)  # Set the timeout

    async with aiohttp.ClientSession(timeout=timeout, trust_env=True) as session:
        async with session.get(
            file_url, headers=headers, ssl=AIOHTTP_CLIENT_SESSION_SSL
        ) as response:
            total_size = int(response.headers.get("content-length", 0)) + current_size

            with open(file_path, "ab+") as file:
                async for data in response.content.iter_chunked(chunk_size):
                    current_size += len(data)
                    file.write(data)

                    done = current_size == total_size
                    progress = round((current_size / total_size) * 100, 2)

                    yield f'data: {{"progress": {progress}, "completed": {current_size}, "total": {total_size}}}\n\n'

                if done:
                    file.seek(0)
                    chunk_size = 1024 * 1024 * 2
                    hashed = calculate_sha256(file, chunk_size)
                    file.seek(0)

                    url = f"{ollama_url}/api/blobs/sha256:{hashed}"
                    response = requests.post(url, data=file)

                    if response.ok:
                        res = {
                            "done": done,
                            "blob": f"sha256:{hashed}",
                            "name": file_name,
                        }
                        os.remove(file_path)

                        yield f"data: {json.dumps(res)}\n\n"
                    else:
                        raise "Ollama: Could not create blob, Please try again."


# url = "https://huggingface.co/TheBloke/stablelm-zephyr-3b-GGUF/resolve/main/stablelm-zephyr-3b.Q2_K.gguf"
@router.post("/models/download")
@router.post("/models/download/{url_idx}")
async def download_model(
    request: Request,
    form_data: UrlForm,
    url_idx: Optional[int] = None,
    user=Depends(get_admin_user),
):
    allowed_hosts = ["https://huggingface.co/", "https://github.com/"]

    if not any(form_data.url.startswith(host) for host in allowed_hosts):
        raise HTTPException(
            status_code=400,
            detail="Invalid file_url. Only URLs from allowed hosts are permitted.",
        )

    if url_idx is None:
        url_idx = 0
    url = request.app.state.config.OLLAMA_BASE_URLS[url_idx]

    file_name = parse_huggingface_url(form_data.url)

    if file_name:
        file_path = f"{UPLOAD_DIR}/{file_name}"

        return StreamingResponse(
            download_file_stream(url, form_data.url, file_path, file_name),
        )
    else:
        return None


# TODO: Progress bar does not reflect size & duration of upload.
@router.post("/models/upload")
@router.post("/models/upload/{url_idx}")
async def upload_model(
    request: Request,
    file: UploadFile = File(...),
    url_idx: Optional[int] = None,
    user=Depends(get_admin_user),
):
    if url_idx is None:
        url_idx = 0
    ollama_url = request.app.state.config.OLLAMA_BASE_URLS[url_idx]

    filename = os.path.basename(file.filename)
    file_path = os.path.join(UPLOAD_DIR, filename)
    os.makedirs(UPLOAD_DIR, exist_ok=True)

    # --- P1: save file locally ---
    chunk_size = 1024 * 1024 * 2  # 2 MB chunks
    with open(file_path, "wb") as out_f:
        while True:
            chunk = file.file.read(chunk_size)
            # log.info(f"Chunk: {str(chunk)}") # DEBUG
            if not chunk:
                break
            out_f.write(chunk)

    async def file_process_stream():
        nonlocal ollama_url
        total_size = os.path.getsize(file_path)
        log.info(f"Total Model Size: {str(total_size)}")  # DEBUG

        # --- P2: SSE progress + calculate sha256 hash ---
        file_hash = calculate_sha256(file_path, chunk_size)
        log.info(f"Model Hash: {str(file_hash)}")  # DEBUG
        try:
            with open(file_path, "rb") as f:
                bytes_read = 0
                while chunk := f.read(chunk_size):
                    bytes_read += len(chunk)
                    progress = round(bytes_read / total_size * 100, 2)
                    data_msg = {
                        "progress": progress,
                        "total": total_size,
                        "completed": bytes_read,
                    }
                    yield f"data: {json.dumps(data_msg)}\n\n"

            # --- P3: Upload to ollama /api/blobs ---
            with open(file_path, "rb") as f:
                url = f"{ollama_url}/api/blobs/sha256:{file_hash}"
                response = requests.post(url, data=f)

            if response.ok:
                log.info(f"Uploaded to /api/blobs")  # DEBUG
                # Remove local file
                os.remove(file_path)

                # Create model in ollama
                model_name, ext = os.path.splitext(filename)
                log.info(f"Created Model: {model_name}")  # DEBUG

                create_payload = {
                    "model": model_name,
                    # Reference the file by its original name => the uploaded blob's digest
                    "files": {filename: f"sha256:{file_hash}"},
                }
                log.info(f"Model Payload: {create_payload}")  # DEBUG

                # Call ollama /api/create
                # https://github.com/ollama/ollama/blob/main/docs/api.md#create-a-model
                create_resp = requests.post(
                    url=f"{ollama_url}/api/create",
                    headers={"Content-Type": "application/json"},
                    data=json.dumps(create_payload),
                )

                if create_resp.ok:
                    log.info(f"API SUCCESS!")  # DEBUG
                    done_msg = {
                        "done": True,
                        "blob": f"sha256:{file_hash}",
                        "name": filename,
                        "model_created": model_name,
                    }
                    yield f"data: {json.dumps(done_msg)}\n\n"
                else:
                    raise Exception(
                        f"Failed to create model in Ollama. {create_resp.text}"
                    )

            else:
                raise Exception("Ollama: Could not create blob, Please try again.")

        except Exception as e:
            res = {"error": str(e)}
            yield f"data: {json.dumps(res)}\n\n"

    return StreamingResponse(file_process_stream(), media_type="text/event-stream")<|MERGE_RESOLUTION|>--- conflicted
+++ resolved
@@ -199,11 +199,7 @@
 
         raise HTTPException(
             status_code=r.status if r else 500,
-<<<<<<< HEAD
             detail=detail if detail else "Server Connection Error",
-=======
-            detail=detail if e else "Open WebUI: Server Connection Error",
->>>>>>> 5fbfe2bd
         )
     finally:
         if not stream:
@@ -1136,16 +1132,12 @@
             )
 
     url = request.app.state.config.OLLAMA_BASE_URLS[url_idx]
-<<<<<<< HEAD
-    key = user.api_key
-=======
     api_config = request.app.state.config.OLLAMA_API_CONFIGS.get(
         str(url_idx),
         request.app.state.config.OLLAMA_API_CONFIGS.get(url, {}),  # Legacy support
     )
-    key = get_api_key(url_idx, url, request.app.state.config.OLLAMA_API_CONFIGS)
->>>>>>> 5fbfe2bd
-
+    key = user.api_key
+    
     prefix_id = api_config.get("prefix_id", None)
     if prefix_id:
         form_data.model = form_data.model.replace(f"{prefix_id}.", "")
