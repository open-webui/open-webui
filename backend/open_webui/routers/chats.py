--- conflicted
+++ resolved
@@ -768,14 +768,6 @@
             "title": f"Clone of {chat.title}",
         }
 
-<<<<<<< HEAD
-        new_chat = Chats.insert_new_chat(user.id, ChatForm(**{"chat": updated_chat}))
-        
-        # Create a new share link for the cloned chat
-        shared_chat = Chats.share_chat_by_id(new_chat.id)
-        
-        return ChatResponse(**shared_chat.model_dump())
-=======
         chat = Chats.import_chat(
             user.id,
             ChatImportForm(
@@ -787,8 +779,8 @@
                 }
             ),
         )
-        return ChatResponse(**chat.model_dump())
->>>>>>> e2ce735d
+        shared_chat_entry = Chats.share_chat_by_id(chat.id)
+        return ChatResponse(**shared_chat_entry.model_dump())
     else:
         raise HTTPException(
             status_code=status.HTTP_401_UNAUTHORIZED, detail=ERROR_MESSAGES.DEFAULT()
