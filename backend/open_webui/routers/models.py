--- conflicted
+++ resolved
@@ -321,11 +321,7 @@
             detail=ERROR_MESSAGES.ACCESS_PROHIBITED,
         )
 
-<<<<<<< HEAD
-    model = Models.update_model_by_id(form_data.id, form_data)
-=======
     model = Models.update_model_by_id(form_data.id, ModelForm(**form_data.model_dump()))
->>>>>>> 89b1ad64
     return model
 
 
