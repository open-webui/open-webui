import hashlib
import json
import logging
import os
import uuid
from functools import lru_cache
from pathlib import Path
from pydub import AudioSegment
from pydub.silence import split_on_silence

import aiohttp
import aiofiles
import requests
import mimetypes

from fastapi import (
    Depends,
    FastAPI,
    File,
    HTTPException,
    Request,
    UploadFile,
    status,
    APIRouter,
)
from fastapi.middleware.cors import CORSMiddleware
from fastapi.responses import FileResponse
from pydantic import BaseModel


from open_webui.utils.auth import get_admin_user, get_verified_user
from open_webui.config import (
    WHISPER_MODEL_AUTO_UPDATE,
    WHISPER_MODEL_DIR,
    CACHE_DIR,
    WHISPER_LANGUAGE,
)

from open_webui.constants import ERROR_MESSAGES
from open_webui.env import (
    AIOHTTP_CLIENT_TIMEOUT,
    ENV,
    SRC_LOG_LEVELS,
    DEVICE_TYPE,
    ENABLE_FORWARD_USER_INFO_HEADERS,
)


router = APIRouter()

# Constants
MAX_FILE_SIZE_MB = 25
MAX_FILE_SIZE = MAX_FILE_SIZE_MB * 1024 * 1024  # Convert MB to bytes
AZURE_MAX_FILE_SIZE_MB = 200
AZURE_MAX_FILE_SIZE = AZURE_MAX_FILE_SIZE_MB * 1024 * 1024  # Convert MB to bytes

log = logging.getLogger(__name__)
log.setLevel(SRC_LOG_LEVELS["AUDIO"])

SPEECH_CACHE_DIR = CACHE_DIR / "audio" / "speech"
SPEECH_CACHE_DIR.mkdir(parents=True, exist_ok=True)


##########################################
#
# Utility functions
#
##########################################

from pydub import AudioSegment
from pydub.utils import mediainfo


def get_audio_format(file_path):
    """Check if the given file needs to be converted to a different format."""
    if not os.path.isfile(file_path):
        log.error(f"File not found: {file_path}")
        return False

    info = mediainfo(file_path)
    if (
        info.get("codec_name") == "aac"
        and info.get("codec_type") == "audio"
        and info.get("codec_tag_string") == "mp4a"
    ):
        return "mp4"
    elif info.get("format_name") == "ogg":
        return "ogg"
    elif info.get("format_name") == "matroska,webm":
        return "webm"
    return None


def convert_audio_to_wav(file_path, output_path, conversion_type):
    """Convert MP4/OGG audio file to WAV format."""
    audio = AudioSegment.from_file(file_path, format=conversion_type)
    audio.export(output_path, format="wav")
    log.info(f"Converted {file_path} to {output_path}")


def set_faster_whisper_model(model: str, auto_update: bool = False):
    whisper_model = None
    if model:
        from faster_whisper import WhisperModel

        faster_whisper_kwargs = {
            "model_size_or_path": model,
            "device": DEVICE_TYPE if DEVICE_TYPE and DEVICE_TYPE == "cuda" else "cpu",
            "compute_type": "int8",
            "download_root": WHISPER_MODEL_DIR,
            "local_files_only": not auto_update,
        }

        try:
            whisper_model = WhisperModel(**faster_whisper_kwargs)
        except Exception:
            log.warning(
                "WhisperModel initialization failed, attempting download with local_files_only=False"
            )
            faster_whisper_kwargs["local_files_only"] = False
            whisper_model = WhisperModel(**faster_whisper_kwargs)
    return whisper_model


##########################################
#
# Audio API
#
##########################################


class TTSConfigForm(BaseModel):
    OPENAI_API_BASE_URL: str
    OPENAI_API_KEY: str
    API_KEY: str
    ENGINE: str
    MODEL: str
    VOICE: str
    SPLIT_ON: str
    AZURE_SPEECH_REGION: str
    AZURE_SPEECH_ENDPOINT: str
    AZURE_SPEECH_OUTPUT_FORMAT: str


class STTConfigForm(BaseModel):
    OPENAI_API_BASE_URL: str
    OPENAI_API_KEY: str
    ENGINE: str
    MODEL: str
    WHISPER_MODEL: str
    DEEPGRAM_API_KEY: str
    AZURE_API_KEY: str
    AZURE_REGION: str
    AZURE_LOCALES: str
    AZURE_ENDPOINT: str
    AZURE_MAX_SPEAKERS: str


class AudioConfigUpdateForm(BaseModel):
    tts: TTSConfigForm
    stt: STTConfigForm


@router.get("/config")
async def get_audio_config(request: Request, user=Depends(get_admin_user)):
    return {
        "tts": {
            "OPENAI_API_BASE_URL": request.app.state.config.TTS_OPENAI_API_BASE_URL,
            "OPENAI_API_KEY": request.app.state.config.TTS_OPENAI_API_KEY,
            "API_KEY": request.app.state.config.TTS_API_KEY,
            "ENGINE": request.app.state.config.TTS_ENGINE,
            "MODEL": request.app.state.config.TTS_MODEL,
            "VOICE": request.app.state.config.TTS_VOICE,
            "SPLIT_ON": request.app.state.config.TTS_SPLIT_ON,
            "AZURE_SPEECH_REGION": request.app.state.config.TTS_AZURE_SPEECH_REGION,
            "AZURE_SPEECH_ENDPOINT": request.app.state.config.TTS_AZURE_SPEECH_ENDPOINT,
            "AZURE_SPEECH_OUTPUT_FORMAT": request.app.state.config.TTS_AZURE_SPEECH_OUTPUT_FORMAT,
        },
        "stt": {
            "OPENAI_API_BASE_URL": request.app.state.config.STT_OPENAI_API_BASE_URL,
            "OPENAI_API_KEY": request.app.state.config.STT_OPENAI_API_KEY,
            "ENGINE": request.app.state.config.STT_ENGINE,
            "MODEL": request.app.state.config.STT_MODEL,
            "WHISPER_MODEL": request.app.state.config.WHISPER_MODEL,
            "DEEPGRAM_API_KEY": request.app.state.config.DEEPGRAM_API_KEY,
            "AZURE_API_KEY": request.app.state.config.AUDIO_STT_AZURE_API_KEY,
            "AZURE_REGION": request.app.state.config.AUDIO_STT_AZURE_REGION,
            "AZURE_LOCALES": request.app.state.config.AUDIO_STT_AZURE_LOCALES,
<<<<<<< HEAD
            "AZURE_ENDPOINT": request.app.state.config.AUDIO_STT_AZURE_ENDPOINT,
            "AZURE_MAX_SPEAKERS": request.app.state.config.AUDIO_STT_AZURE_MAX_SPEAKERS,            
=======
            "AZURE_BASE_URL": request.app.state.config.AUDIO_STT_AZURE_BASE_URL,
            "AZURE_MAX_SPEAKERS": request.app.state.config.AUDIO_STT_AZURE_MAX_SPEAKERS,
>>>>>>> c5c98591
        },
    }


@router.post("/config/update")
async def update_audio_config(
    request: Request, form_data: AudioConfigUpdateForm, user=Depends(get_admin_user)
):
    request.app.state.config.TTS_OPENAI_API_BASE_URL = form_data.tts.OPENAI_API_BASE_URL
    request.app.state.config.TTS_OPENAI_API_KEY = form_data.tts.OPENAI_API_KEY
    request.app.state.config.TTS_API_KEY = form_data.tts.API_KEY
    request.app.state.config.TTS_ENGINE = form_data.tts.ENGINE
    request.app.state.config.TTS_MODEL = form_data.tts.MODEL
    request.app.state.config.TTS_VOICE = form_data.tts.VOICE
    request.app.state.config.TTS_SPLIT_ON = form_data.tts.SPLIT_ON
    request.app.state.config.TTS_AZURE_SPEECH_REGION = form_data.tts.AZURE_SPEECH_REGION
    request.app.state.config.TTS_AZURE_SPEECH_ENDPOINT = form_data.tts.AZURE_SPEECH_ENDPOINT
    request.app.state.config.TTS_AZURE_SPEECH_OUTPUT_FORMAT = (
        form_data.tts.AZURE_SPEECH_OUTPUT_FORMAT
    )

    request.app.state.config.STT_OPENAI_API_BASE_URL = form_data.stt.OPENAI_API_BASE_URL
    request.app.state.config.STT_OPENAI_API_KEY = form_data.stt.OPENAI_API_KEY
    request.app.state.config.STT_ENGINE = form_data.stt.ENGINE
    request.app.state.config.STT_MODEL = form_data.stt.MODEL
    request.app.state.config.WHISPER_MODEL = form_data.stt.WHISPER_MODEL
    request.app.state.config.DEEPGRAM_API_KEY = form_data.stt.DEEPGRAM_API_KEY
    request.app.state.config.AUDIO_STT_AZURE_API_KEY = form_data.stt.AZURE_API_KEY
    request.app.state.config.AUDIO_STT_AZURE_REGION = form_data.stt.AZURE_REGION
    request.app.state.config.AUDIO_STT_AZURE_LOCALES = form_data.stt.AZURE_LOCALES
<<<<<<< HEAD
    request.app.state.config.AUDIO_STT_AZURE_ENDPOINT = form_data.stt.AZURE_ENDPOINT
    request.app.state.config.AUDIO_STT_AZURE_MAX_SPEAKERS = form_data.stt.AZURE_MAX_SPEAKERS
=======
    request.app.state.config.AUDIO_STT_AZURE_BASE_URL = form_data.stt.AZURE_BASE_URL
    request.app.state.config.AUDIO_STT_AZURE_MAX_SPEAKERS = (
        form_data.stt.AZURE_MAX_SPEAKERS
    )
>>>>>>> c5c98591

    if request.app.state.config.STT_ENGINE == "":
        request.app.state.faster_whisper_model = set_faster_whisper_model(
            form_data.stt.WHISPER_MODEL, WHISPER_MODEL_AUTO_UPDATE
        )

    return {
        "tts": {
            "OPENAI_API_BASE_URL": request.app.state.config.TTS_OPENAI_API_BASE_URL,
            "OPENAI_API_KEY": request.app.state.config.TTS_OPENAI_API_KEY,
            "API_KEY": request.app.state.config.TTS_API_KEY,
            "ENGINE": request.app.state.config.TTS_ENGINE,
            "MODEL": request.app.state.config.TTS_MODEL,
            "VOICE": request.app.state.config.TTS_VOICE,
            "SPLIT_ON": request.app.state.config.TTS_SPLIT_ON,
            "AZURE_SPEECH_REGION": request.app.state.config.TTS_AZURE_SPEECH_REGION,
            "AZURE_SPEECH_ENDPOINT": request.app.state.config.TTS_AZURE_SPEECH_ENDPOINT,
            "AZURE_SPEECH_OUTPUT_FORMAT": request.app.state.config.TTS_AZURE_SPEECH_OUTPUT_FORMAT,
        },
        "stt": {
            "OPENAI_API_BASE_URL": request.app.state.config.STT_OPENAI_API_BASE_URL,
            "OPENAI_API_KEY": request.app.state.config.STT_OPENAI_API_KEY,
            "ENGINE": request.app.state.config.STT_ENGINE,
            "MODEL": request.app.state.config.STT_MODEL,
            "WHISPER_MODEL": request.app.state.config.WHISPER_MODEL,
            "DEEPGRAM_API_KEY": request.app.state.config.DEEPGRAM_API_KEY,
            "AZURE_API_KEY": request.app.state.config.AUDIO_STT_AZURE_API_KEY,
            "AZURE_REGION": request.app.state.config.AUDIO_STT_AZURE_REGION,
            "AZURE_LOCALES": request.app.state.config.AUDIO_STT_AZURE_LOCALES,
<<<<<<< HEAD
            "AZURE_ENDPOINT": request.app.state.config.AUDIO_STT_AZURE_ENDPOINT,
            "AZURE_MAX_SPEAKERS": request.app.state.config.AUDIO_STT_AZURE_MAX_SPEAKERS,    
=======
            "AZURE_BASE_URL": request.app.state.config.AUDIO_STT_AZURE_BASE_URL,
            "AZURE_MAX_SPEAKERS": request.app.state.config.AUDIO_STT_AZURE_MAX_SPEAKERS,
>>>>>>> c5c98591
        },
    }


def load_speech_pipeline(request):
    from transformers import pipeline
    from datasets import load_dataset

    if request.app.state.speech_synthesiser is None:
        request.app.state.speech_synthesiser = pipeline(
            "text-to-speech", "microsoft/speecht5_tts"
        )

    if request.app.state.speech_speaker_embeddings_dataset is None:
        request.app.state.speech_speaker_embeddings_dataset = load_dataset(
            "Matthijs/cmu-arctic-xvectors", split="validation"
        )


@router.post("/speech")
async def speech(request: Request, user=Depends(get_verified_user)):
    body = await request.body()
    name = hashlib.sha256(
        body
        + str(request.app.state.config.TTS_ENGINE).encode("utf-8")
        + str(request.app.state.config.TTS_MODEL).encode("utf-8")
    ).hexdigest()

    file_path = SPEECH_CACHE_DIR.joinpath(f"{name}.mp3")
    file_body_path = SPEECH_CACHE_DIR.joinpath(f"{name}.json")

    # Check if the file already exists in the cache
    if file_path.is_file():
        return FileResponse(file_path)

    payload = None
    try:
        payload = json.loads(body.decode("utf-8"))
    except Exception as e:
        log.exception(e)
        raise HTTPException(status_code=400, detail="Invalid JSON payload")

    if request.app.state.config.TTS_ENGINE == "openai":
        payload["model"] = request.app.state.config.TTS_MODEL

        try:
            timeout = aiohttp.ClientTimeout(total=AIOHTTP_CLIENT_TIMEOUT)
            async with aiohttp.ClientSession(
                timeout=timeout, trust_env=True
            ) as session:
                async with session.post(
                    url=f"{request.app.state.config.TTS_OPENAI_API_BASE_URL}/audio/speech",
                    json=payload,
                    headers={
                        "Content-Type": "application/json",
                        "Authorization": f"Bearer {request.app.state.config.TTS_OPENAI_API_KEY}",
                        **(
                            {
                                "X-OpenWebUI-User-Name": user.name,
                                "X-OpenWebUI-User-Id": user.id,
                                "X-OpenWebUI-User-Email": user.email,
                                "X-OpenWebUI-User-Role": user.role,
                            }
                            if ENABLE_FORWARD_USER_INFO_HEADERS
                            else {}
                        ),
                    },
                ) as r:
                    r.raise_for_status()

                    async with aiofiles.open(file_path, "wb") as f:
                        await f.write(await r.read())

                    async with aiofiles.open(file_body_path, "w") as f:
                        await f.write(json.dumps(payload))

            return FileResponse(file_path)

        except Exception as e:
            log.exception(e)
            detail = None

            try:
                if r.status != 200:
                    res = await r.json()

                    if "error" in res:
                        detail = f"External: {res['error'].get('message', '')}"
            except Exception:
                detail = f"External: {e}"

            raise HTTPException(
                status_code=getattr(r, "status", 500) if r else 500,
                detail=detail if detail else "Open WebUI: Server Connection Error",
            )

    elif request.app.state.config.TTS_ENGINE == "elevenlabs":
        voice_id = payload.get("voice", "")

        if voice_id not in get_available_voices(request):
            raise HTTPException(
                status_code=400,
                detail="Invalid voice id",
            )

        try:
            timeout = aiohttp.ClientTimeout(total=AIOHTTP_CLIENT_TIMEOUT)
            async with aiohttp.ClientSession(
                timeout=timeout, trust_env=True
            ) as session:
                async with session.post(
                    f"https://api.elevenlabs.io/v1/text-to-speech/{voice_id}",
                    json={
                        "text": payload["input"],
                        "model_id": request.app.state.config.TTS_MODEL,
                        "voice_settings": {"stability": 0.5, "similarity_boost": 0.5},
                    },
                    headers={
                        "Accept": "audio/mpeg",
                        "Content-Type": "application/json",
                        "xi-api-key": request.app.state.config.TTS_API_KEY,
                    },
                ) as r:
                    r.raise_for_status()

                    async with aiofiles.open(file_path, "wb") as f:
                        await f.write(await r.read())

                    async with aiofiles.open(file_body_path, "w") as f:
                        await f.write(json.dumps(payload))

            return FileResponse(file_path)

        except Exception as e:
            log.exception(e)
            detail = None

            try:
                if r.status != 200:
                    res = await r.json()
                    if "error" in res:
                        detail = f"External: {res['error'].get('message', '')}"
            except Exception:
                detail = f"External: {e}"

            raise HTTPException(
                status_code=getattr(r, "status", 500) if r else 500,
                detail=detail if detail else "Open WebUI: Server Connection Error",
            )

    elif request.app.state.config.TTS_ENGINE == "azure":
        try:
            payload = json.loads(body.decode("utf-8"))
        except Exception as e:
            log.exception(e)
            raise HTTPException(status_code=400, detail="Invalid JSON payload")

        region = request.app.state.config.TTS_AZURE_SPEECH_REGION or "eastus"
        endpoint = request.app.state.config.TTS_AZURE_SPEECH_ENDPOINT
        language = request.app.state.config.TTS_VOICE
        locale = "-".join(request.app.state.config.TTS_VOICE.split("-")[:1])
        output_format = request.app.state.config.TTS_AZURE_SPEECH_OUTPUT_FORMAT

        try:
            data = f"""<speak version="1.0" xmlns="http://www.w3.org/2001/10/synthesis" xml:lang="{locale}">
                <voice name="{language}">{payload["input"]}</voice>
            </speak>"""
            timeout = aiohttp.ClientTimeout(total=AIOHTTP_CLIENT_TIMEOUT)
            async with aiohttp.ClientSession(
                timeout=timeout, trust_env=True
            ) as session:
                async with session.post(
                    (endpoint or f"https://{region}.tts.speech.microsoft.com") + "/cognitiveservices/v1",
                    headers={
                        "Ocp-Apim-Subscription-Key": request.app.state.config.TTS_API_KEY,
                        "Content-Type": "application/ssml+xml",
                        "X-Microsoft-OutputFormat": output_format,
                    },
                    data=data,
                ) as r:
                    r.raise_for_status()

                    async with aiofiles.open(file_path, "wb") as f:
                        await f.write(await r.read())

                    async with aiofiles.open(file_body_path, "w") as f:
                        await f.write(json.dumps(payload))

                    return FileResponse(file_path)

        except Exception as e:
            log.exception(e)
            detail = None

            try:
                if r.status != 200:
                    res = await r.json()
                    if "error" in res:
                        detail = f"External: {res['error'].get('message', '')}"
            except Exception:
                detail = f"External: {e}"

            raise HTTPException(
                status_code=getattr(r, "status", 500) if r else 500,
                detail=detail if detail else "Open WebUI: Server Connection Error",
            )

    elif request.app.state.config.TTS_ENGINE == "transformers":
        payload = None
        try:
            payload = json.loads(body.decode("utf-8"))
        except Exception as e:
            log.exception(e)
            raise HTTPException(status_code=400, detail="Invalid JSON payload")

        import torch
        import soundfile as sf

        load_speech_pipeline(request)

        embeddings_dataset = request.app.state.speech_speaker_embeddings_dataset

        speaker_index = 6799
        try:
            speaker_index = embeddings_dataset["filename"].index(
                request.app.state.config.TTS_MODEL
            )
        except Exception:
            pass

        speaker_embedding = torch.tensor(
            embeddings_dataset[speaker_index]["xvector"]
        ).unsqueeze(0)

        speech = request.app.state.speech_synthesiser(
            payload["input"],
            forward_params={"speaker_embeddings": speaker_embedding},
        )

        sf.write(file_path, speech["audio"], samplerate=speech["sampling_rate"])

        async with aiofiles.open(file_body_path, "w") as f:
            await f.write(json.dumps(payload))

        return FileResponse(file_path)


def transcribe(request: Request, file_path):
    log.info(f"transcribe: {file_path}")
    filename = os.path.basename(file_path)
    file_dir = os.path.dirname(file_path)
    id = filename.split(".")[0]

    if request.app.state.config.STT_ENGINE == "":
        if request.app.state.faster_whisper_model is None:
            request.app.state.faster_whisper_model = set_faster_whisper_model(
                request.app.state.config.WHISPER_MODEL
            )

        model = request.app.state.faster_whisper_model
        segments, info = model.transcribe(
            file_path,
            beam_size=5,
            vad_filter=request.app.state.config.WHISPER_VAD_FILTER,
            language=WHISPER_LANGUAGE,
        )
        log.info(
            "Detected language '%s' with probability %f"
            % (info.language, info.language_probability)
        )

        transcript = "".join([segment.text for segment in list(segments)])
        data = {"text": transcript.strip()}

        # save the transcript to a json file
        transcript_file = f"{file_dir}/{id}.json"
        with open(transcript_file, "w") as f:
            json.dump(data, f)

        log.debug(data)
        return data
    elif request.app.state.config.STT_ENGINE == "openai":
        audio_format = get_audio_format(file_path)
        if audio_format:
            os.rename(file_path, file_path.replace(".wav", f".{audio_format}"))
            # Convert unsupported audio file to WAV format
            convert_audio_to_wav(
                file_path.replace(".wav", f".{audio_format}"),
                file_path,
                audio_format,
            )

        r = None
        try:
            r = requests.post(
                url=f"{request.app.state.config.STT_OPENAI_API_BASE_URL}/audio/transcriptions",
                headers={
                    "Authorization": f"Bearer {request.app.state.config.STT_OPENAI_API_KEY}"
                },
                files={"file": (filename, open(file_path, "rb"))},
                data={"model": request.app.state.config.STT_MODEL},
            )

            r.raise_for_status()
            data = r.json()

            # save the transcript to a json file
            transcript_file = f"{file_dir}/{id}.json"
            with open(transcript_file, "w") as f:
                json.dump(data, f)

            return data
        except Exception as e:
            log.exception(e)

            detail = None
            if r is not None:
                try:
                    res = r.json()
                    if "error" in res:
                        detail = f"External: {res['error'].get('message', '')}"
                except Exception:
                    detail = f"External: {e}"

            raise Exception(detail if detail else "Open WebUI: Server Connection Error")

    elif request.app.state.config.STT_ENGINE == "deepgram":
        try:
            # Determine the MIME type of the file
            mime, _ = mimetypes.guess_type(file_path)
            if not mime:
                mime = "audio/wav"  # fallback to wav if undetectable

            # Read the audio file
            with open(file_path, "rb") as f:
                file_data = f.read()

            # Build headers and parameters
            headers = {
                "Authorization": f"Token {request.app.state.config.DEEPGRAM_API_KEY}",
                "Content-Type": mime,
            }

            # Add model if specified
            params = {}
            if request.app.state.config.STT_MODEL:
                params["model"] = request.app.state.config.STT_MODEL

            # Make request to Deepgram API
            r = requests.post(
                "https://api.deepgram.com/v1/listen",
                headers=headers,
                params=params,
                data=file_data,
            )
            r.raise_for_status()
            response_data = r.json()

            # Extract transcript from Deepgram response
            try:
                transcript = response_data["results"]["channels"][0]["alternatives"][
                    0
                ].get("transcript", "")
            except (KeyError, IndexError) as e:
                log.error(f"Malformed response from Deepgram: {str(e)}")
                raise Exception(
                    "Failed to parse Deepgram response - unexpected response format"
                )
            data = {"text": transcript.strip()}

            # Save transcript
            transcript_file = f"{file_dir}/{id}.json"
            with open(transcript_file, "w") as f:
                json.dump(data, f)

            return data

        except Exception as e:
            log.exception(e)
            detail = None
            if r is not None:
                try:
                    res = r.json()
                    if "error" in res:
                        detail = f"External: {res['error'].get('message', '')}"
                except Exception:
                    detail = f"External: {e}"
            raise Exception(detail if detail else "Open WebUI: Server Connection Error")

    elif request.app.state.config.STT_ENGINE == "azure":
        # Check file exists and size
        if not os.path.exists(file_path):
            raise HTTPException(status_code=400, detail="Audio file not found")

        # Check file size (Azure has a larger limit of 200MB)
        file_size = os.path.getsize(file_path)
        if file_size > AZURE_MAX_FILE_SIZE:
            raise HTTPException(
                status_code=400,
                detail=f"File size exceeds Azure's limit of {AZURE_MAX_FILE_SIZE_MB}MB",
            )

        api_key = request.app.state.config.AUDIO_STT_AZURE_API_KEY
        region = request.app.state.config.AUDIO_STT_AZURE_REGION or "eastus"
        locales = request.app.state.config.AUDIO_STT_AZURE_LOCALES
        endpoint = request.app.state.config.AUDIO_STT_AZURE_ENDPOINT
        max_speakers = request.app.state.config.AUDIO_STT_AZURE_MAX_SPEAKERS or 3

        # IF NO LOCALES, USE DEFAULTS
        if len(locales) < 2:
            locales = [
                "en-US",
                "es-ES",
                "es-MX",
                "fr-FR",
                "hi-IN",
                "it-IT",
                "de-DE",
                "en-GB",
                "en-IN",
                "ja-JP",
                "ko-KR",
                "pt-BR",
                "zh-CN",
            ]
            locales = ",".join(locales)

        if not api_key or not region:
            raise HTTPException(
                status_code=400,
                detail="Azure API key is required for Azure STT",
            )

        r = None
        try:
            # Prepare the request
            data = {
                "definition": json.dumps(
                    {
                        "locales": locales.split(","),
                        "diarization": {"maxSpeakers": max_speakers, "enabled": True},
                    }
                    if locales
                    else {}
                )
            }

<<<<<<< HEAD
            url = (endpoint or f"https://{region}.api.cognitive.microsoft.com") + "/speechtotext/transcriptions:transcribe?api-version=2024-11-15"
=======
            url = (
                base_url
                or f"https://{region}.api.cognitive.microsoft.com/speechtotext/transcriptions:transcribe?api-version=2024-11-15"
            )
>>>>>>> c5c98591

            # Use context manager to ensure file is properly closed
            with open(file_path, "rb") as audio_file:
                r = requests.post(
                    url=url,
                    files={"audio": audio_file},
                    data=data,
                    headers={
                        "Ocp-Apim-Subscription-Key": api_key,
                    },
                )

            r.raise_for_status()
            response = r.json()

            # Extract transcript from response
            if not response.get("combinedPhrases"):
                raise ValueError("No transcription found in response")

            # Get the full transcript from combinedPhrases
            transcript = response["combinedPhrases"][0].get("text", "").strip()
            if not transcript:
                raise ValueError("Empty transcript in response")

            data = {"text": transcript}

            # Save transcript to json file (consistent with other providers)
            transcript_file = f"{file_dir}/{id}.json"
            with open(transcript_file, "w") as f:
                json.dump(data, f)

            log.debug(data)
            return data

        except (KeyError, IndexError, ValueError) as e:
            log.exception("Error parsing Azure response")
            raise HTTPException(
                status_code=500,
                detail=f"Failed to parse Azure response: {str(e)}",
            )
        except requests.exceptions.RequestException as e:
            log.exception(e)
            detail = None

            try:
                if r is not None and r.status_code != 200:
                    res = r.json()
                    if "error" in res:
                        detail = f"External: {res['error'].get('message', '')}"
            except Exception:
                detail = f"External: {e}"

            raise HTTPException(
                status_code=getattr(r, "status_code", 500) if r else 500,
                detail=detail if detail else "Open WebUI: Server Connection Error",
            )


def compress_audio(file_path):
    if os.path.getsize(file_path) > MAX_FILE_SIZE:
        file_dir = os.path.dirname(file_path)
        audio = AudioSegment.from_file(file_path)
        audio = audio.set_frame_rate(16000).set_channels(1)  # Compress audio
        compressed_path = f"{file_dir}/{id}_compressed.opus"
        audio.export(compressed_path, format="opus", bitrate="32k")
        log.debug(f"Compressed audio to {compressed_path}")

        if (
            os.path.getsize(compressed_path) > MAX_FILE_SIZE
        ):  # Still larger than MAX_FILE_SIZE after compression
            raise Exception(ERROR_MESSAGES.FILE_TOO_LARGE(size=f"{MAX_FILE_SIZE_MB}MB"))
        return compressed_path
    else:
        return file_path


@router.post("/transcriptions")
def transcription(
    request: Request,
    file: UploadFile = File(...),
    user=Depends(get_verified_user),
):
    log.info(f"file.content_type: {file.content_type}")

    supported_filetypes = ("audio/mpeg", "audio/wav", "audio/ogg", "audio/x-m4a")

    if not file.content_type.startswith(supported_filetypes):
        raise HTTPException(
            status_code=status.HTTP_400_BAD_REQUEST,
            detail=ERROR_MESSAGES.FILE_NOT_SUPPORTED,
        )

    try:
        ext = file.filename.split(".")[-1]
        id = uuid.uuid4()

        filename = f"{id}.{ext}"
        contents = file.file.read()

        file_dir = f"{CACHE_DIR}/audio/transcriptions"
        os.makedirs(file_dir, exist_ok=True)
        file_path = f"{file_dir}/{filename}"

        with open(file_path, "wb") as f:
            f.write(contents)

        try:
            try:
                file_path = compress_audio(file_path)
            except Exception as e:
                log.exception(e)

                raise HTTPException(
                    status_code=status.HTTP_400_BAD_REQUEST,
                    detail=ERROR_MESSAGES.DEFAULT(e),
                )

            data = transcribe(request, file_path)
            file_path = file_path.split("/")[-1]
            return {**data, "filename": file_path}
        except Exception as e:
            log.exception(e)

            raise HTTPException(
                status_code=status.HTTP_400_BAD_REQUEST,
                detail=ERROR_MESSAGES.DEFAULT(e),
            )

    except Exception as e:
        log.exception(e)

        raise HTTPException(
            status_code=status.HTTP_400_BAD_REQUEST,
            detail=ERROR_MESSAGES.DEFAULT(e),
        )


def get_available_models(request: Request) -> list[dict]:
    available_models = []
    if request.app.state.config.TTS_ENGINE == "openai":
        # Use custom endpoint if not using the official OpenAI API URL
        if not request.app.state.config.TTS_OPENAI_API_BASE_URL.startswith(
            "https://api.openai.com"
        ):
            try:
                response = requests.get(
                    f"{request.app.state.config.TTS_OPENAI_API_BASE_URL}/audio/models"
                )
                response.raise_for_status()
                data = response.json()
                available_models = data.get("models", [])
            except Exception as e:
                log.error(f"Error fetching models from custom endpoint: {str(e)}")
                available_models = [{"id": "tts-1"}, {"id": "tts-1-hd"}]
        else:
            available_models = [{"id": "tts-1"}, {"id": "tts-1-hd"}]
    elif request.app.state.config.TTS_ENGINE == "elevenlabs":
        try:
            response = requests.get(
                "https://api.elevenlabs.io/v1/models",
                headers={
                    "xi-api-key": request.app.state.config.TTS_API_KEY,
                    "Content-Type": "application/json",
                },
                timeout=5,
            )
            response.raise_for_status()
            models = response.json()

            available_models = [
                {"name": model["name"], "id": model["model_id"]} for model in models
            ]
        except requests.RequestException as e:
            log.error(f"Error fetching voices: {str(e)}")
    return available_models


@router.get("/models")
async def get_models(request: Request, user=Depends(get_verified_user)):
    return {"models": get_available_models(request)}


def get_available_voices(request) -> dict:
    """Returns {voice_id: voice_name} dict"""
    available_voices = {}
    if request.app.state.config.TTS_ENGINE == "openai":
        # Use custom endpoint if not using the official OpenAI API URL
        if not request.app.state.config.TTS_OPENAI_API_BASE_URL.startswith(
            "https://api.openai.com"
        ):
            try:
                response = requests.get(
                    f"{request.app.state.config.TTS_OPENAI_API_BASE_URL}/audio/voices"
                )
                response.raise_for_status()
                data = response.json()
                voices_list = data.get("voices", [])
                available_voices = {voice["id"]: voice["name"] for voice in voices_list}
            except Exception as e:
                log.error(f"Error fetching voices from custom endpoint: {str(e)}")
                available_voices = {
                    "alloy": "alloy",
                    "echo": "echo",
                    "fable": "fable",
                    "onyx": "onyx",
                    "nova": "nova",
                    "shimmer": "shimmer",
                }
        else:
            available_voices = {
                "alloy": "alloy",
                "echo": "echo",
                "fable": "fable",
                "onyx": "onyx",
                "nova": "nova",
                "shimmer": "shimmer",
            }
    elif request.app.state.config.TTS_ENGINE == "elevenlabs":
        try:
            available_voices = get_elevenlabs_voices(
                api_key=request.app.state.config.TTS_API_KEY
            )
        except Exception:
            # Avoided @lru_cache with exception
            pass
    elif request.app.state.config.TTS_ENGINE == "azure":
        try:
            region = request.app.state.config.TTS_AZURE_SPEECH_REGION
            endpoint = request.app.state.config.TTS_AZURE_SPEECH_ENDPOINT
            url = (endpoint or f"https://{region}.tts.speech.microsoft.com") + "/cognitiveservices/voices/list"
            headers = {
                "Ocp-Apim-Subscription-Key": request.app.state.config.TTS_API_KEY
            }

            response = requests.get(url, headers=headers)
            response.raise_for_status()
            voices = response.json()

            for voice in voices:
                available_voices[voice["ShortName"]] = (
                    f"{voice['DisplayName']} ({voice['ShortName']})"
                )
        except requests.RequestException as e:
            log.error(f"Error fetching voices: {str(e)}")

    return available_voices


@lru_cache
def get_elevenlabs_voices(api_key: str) -> dict:
    """
    Note, set the following in your .env file to use Elevenlabs:
    AUDIO_TTS_ENGINE=elevenlabs
    AUDIO_TTS_API_KEY=sk_...  # Your Elevenlabs API key
    AUDIO_TTS_VOICE=EXAVITQu4vr4xnSDxMaL  # From https://api.elevenlabs.io/v1/voices
    AUDIO_TTS_MODEL=eleven_multilingual_v2
    """

    try:
        # TODO: Add retries
        response = requests.get(
            "https://api.elevenlabs.io/v1/voices",
            headers={
                "xi-api-key": api_key,
                "Content-Type": "application/json",
            },
        )
        response.raise_for_status()
        voices_data = response.json()

        voices = {}
        for voice in voices_data.get("voices", []):
            voices[voice["voice_id"]] = voice["name"]
    except requests.RequestException as e:
        # Avoid @lru_cache with exception
        log.error(f"Error fetching voices: {str(e)}")
        raise RuntimeError(f"Error fetching voices: {str(e)}")

    return voices


@router.get("/voices")
async def get_voices(request: Request, user=Depends(get_verified_user)):
    return {
        "voices": [
            {"id": k, "name": v} for k, v in get_available_voices(request).items()
        ]
    }<|MERGE_RESOLUTION|>--- conflicted
+++ resolved
@@ -186,13 +186,8 @@
             "AZURE_API_KEY": request.app.state.config.AUDIO_STT_AZURE_API_KEY,
             "AZURE_REGION": request.app.state.config.AUDIO_STT_AZURE_REGION,
             "AZURE_LOCALES": request.app.state.config.AUDIO_STT_AZURE_LOCALES,
-<<<<<<< HEAD
             "AZURE_ENDPOINT": request.app.state.config.AUDIO_STT_AZURE_ENDPOINT,
             "AZURE_MAX_SPEAKERS": request.app.state.config.AUDIO_STT_AZURE_MAX_SPEAKERS,            
-=======
-            "AZURE_BASE_URL": request.app.state.config.AUDIO_STT_AZURE_BASE_URL,
-            "AZURE_MAX_SPEAKERS": request.app.state.config.AUDIO_STT_AZURE_MAX_SPEAKERS,
->>>>>>> c5c98591
         },
     }
 
@@ -223,15 +218,8 @@
     request.app.state.config.AUDIO_STT_AZURE_API_KEY = form_data.stt.AZURE_API_KEY
     request.app.state.config.AUDIO_STT_AZURE_REGION = form_data.stt.AZURE_REGION
     request.app.state.config.AUDIO_STT_AZURE_LOCALES = form_data.stt.AZURE_LOCALES
-<<<<<<< HEAD
     request.app.state.config.AUDIO_STT_AZURE_ENDPOINT = form_data.stt.AZURE_ENDPOINT
     request.app.state.config.AUDIO_STT_AZURE_MAX_SPEAKERS = form_data.stt.AZURE_MAX_SPEAKERS
-=======
-    request.app.state.config.AUDIO_STT_AZURE_BASE_URL = form_data.stt.AZURE_BASE_URL
-    request.app.state.config.AUDIO_STT_AZURE_MAX_SPEAKERS = (
-        form_data.stt.AZURE_MAX_SPEAKERS
-    )
->>>>>>> c5c98591
 
     if request.app.state.config.STT_ENGINE == "":
         request.app.state.faster_whisper_model = set_faster_whisper_model(
@@ -261,13 +249,8 @@
             "AZURE_API_KEY": request.app.state.config.AUDIO_STT_AZURE_API_KEY,
             "AZURE_REGION": request.app.state.config.AUDIO_STT_AZURE_REGION,
             "AZURE_LOCALES": request.app.state.config.AUDIO_STT_AZURE_LOCALES,
-<<<<<<< HEAD
             "AZURE_ENDPOINT": request.app.state.config.AUDIO_STT_AZURE_ENDPOINT,
             "AZURE_MAX_SPEAKERS": request.app.state.config.AUDIO_STT_AZURE_MAX_SPEAKERS,    
-=======
-            "AZURE_BASE_URL": request.app.state.config.AUDIO_STT_AZURE_BASE_URL,
-            "AZURE_MAX_SPEAKERS": request.app.state.config.AUDIO_STT_AZURE_MAX_SPEAKERS,
->>>>>>> c5c98591
         },
     }
 
@@ -715,14 +698,7 @@
                 )
             }
 
-<<<<<<< HEAD
             url = (endpoint or f"https://{region}.api.cognitive.microsoft.com") + "/speechtotext/transcriptions:transcribe?api-version=2024-11-15"
-=======
-            url = (
-                base_url
-                or f"https://{region}.api.cognitive.microsoft.com/speechtotext/transcriptions:transcribe?api-version=2024-11-15"
-            )
->>>>>>> c5c98591
 
             # Use context manager to ensure file is properly closed
             with open(file_path, "rb") as audio_file:
