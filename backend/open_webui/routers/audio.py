--- conflicted
+++ resolved
@@ -330,13 +330,8 @@
                 detail = f"External: {e}"
 
             raise HTTPException(
-<<<<<<< HEAD
                 status_code=getattr(r, "status", 500) if r else 500,
-                detail=detail if detail else "Open WebUI: Server Connection Error",
-=======
-                status_code=getattr(r, "status", 500),
                 detail=detail if detail else "Server Connection Error",
->>>>>>> a64bca12
             )
 
     elif request.app.state.config.TTS_ENGINE == "elevenlabs":
@@ -389,13 +384,8 @@
                 detail = f"External: {e}"
 
             raise HTTPException(
-<<<<<<< HEAD
                 status_code=getattr(r, "status", 500) if r else 500,
-                detail=detail if detail else "Open WebUI: Server Connection Error",
-=======
-                status_code=getattr(r, "status", 500),
                 detail=detail if detail else "Server Connection Error",
->>>>>>> a64bca12
             )
 
     elif request.app.state.config.TTS_ENGINE == "azure":
@@ -450,13 +440,8 @@
                 detail = f"External: {e}"
 
             raise HTTPException(
-<<<<<<< HEAD
                 status_code=getattr(r, "status", 500) if r else 500,
-                detail=detail if detail else "Open WebUI: Server Connection Error",
-=======
-                status_code=getattr(r, "status", 500),
                 detail=detail if detail else "Server Connection Error",
->>>>>>> a64bca12
             )
 
     elif request.app.state.config.TTS_ENGINE == "transformers":
