--- conflicted
+++ resolved
@@ -312,12 +312,7 @@
         )
 
     pattern = r"^\d+x\d+$"
-<<<<<<< HEAD
-
-    if re.match(pattern, form_data.IMAGE_SIZE) or form_data.IMAGE_SIZE == "auto":
-=======
     if form_data.IMAGE_SIZE == "auto" or re.match(pattern, form_data.IMAGE_SIZE):
->>>>>>> 438e5d96
         request.app.state.config.IMAGE_SIZE = form_data.IMAGE_SIZE
     else:
         raise HTTPException(
@@ -485,19 +480,8 @@
     form_data: GenerateImageForm,
     user=Depends(get_verified_user),
 ):
-<<<<<<< HEAD
     # support for OPENAI auto format for gpt-image-1
     width, height = tuple(map(int, request.app.state.config.IMAGE_SIZE.split("x"))) if request.app.state.config.IMAGE_SIZE != "auto" else (0, 0)  
-=======
-    # if IMAGE_SIZE = 'auto', default WidthxHeight to the 512x512 default
-    # This is only relevant when the user has set IMAGE_SIZE to 'auto' with an
-    # image model other than gpt-image-1, which is warned about on settings save
-    width, height = (
-        tuple(map(int, request.app.state.config.IMAGE_SIZE.split("x")))
-        if "x" in request.app.state.config.IMAGE_SIZE
-        else (512, 512)
-    )
->>>>>>> 438e5d96
 
     r = None
     try:
