import logging
from typing import Optional

<<<<<<< HEAD
from open_webui.models.auths import ApiKey, Auths
=======
from open_webui.models.auths import Auths
from open_webui.models.groups import Groups
>>>>>>> a650d77a
from open_webui.models.chats import Chats
from open_webui.models.users import (
    UserModel,
    UserRoleUpdateForm,
    Users,
    UserSettings,
    UserUpdateForm,
)


from open_webui.socket.main import get_active_status_by_user_id
from open_webui.constants import ERROR_MESSAGES
from open_webui.env import SRC_LOG_LEVELS
from fastapi import APIRouter, Depends, HTTPException, Request, status
from pydantic import BaseModel
<<<<<<< HEAD
from open_webui.utils.auth import create_api_key, get_admin_user, get_password_hash, get_verified_user
=======

from open_webui.utils.auth import get_admin_user, get_password_hash, get_verified_user
from open_webui.utils.access_control import get_permissions

>>>>>>> a650d77a

log = logging.getLogger(__name__)
log.setLevel(SRC_LOG_LEVELS["MODELS"])

router = APIRouter()

############################
# GetUsers
############################


@router.get("/", response_model=list[UserModel])
async def get_users(
    skip: Optional[int] = None,
    limit: Optional[int] = None,
    user=Depends(get_admin_user),
):
    return Users.get_users(skip, limit)


############################
# User Groups
############################


@router.get("/groups")
async def get_user_groups(user=Depends(get_verified_user)):
    return Groups.get_groups_by_member_id(user.id)


############################
# User Permissions
############################


@router.get("/permissions")
async def get_user_permissisions(request: Request, user=Depends(get_verified_user)):
    user_permissions = get_permissions(
        user.id, request.app.state.config.USER_PERMISSIONS
    )

    return user_permissions


############################
# User Default Permissions
############################
class WorkspacePermissions(BaseModel):
    models: bool = False
    knowledge: bool = False
    prompts: bool = False
    tools: bool = False


class ChatPermissions(BaseModel):
    controls: bool = True
    file_upload: bool = True
    delete: bool = True
    edit: bool = True
    temporary: bool = True


class FeaturesPermissions(BaseModel):
    web_search: bool = True
    image_generation: bool = True
    code_interpreter: bool = True


class UserPermissions(BaseModel):
    workspace: WorkspacePermissions
    chat: ChatPermissions
    features: FeaturesPermissions


@router.get("/default/permissions", response_model=UserPermissions)
async def get_default_user_permissions(request: Request, user=Depends(get_admin_user)):
    return {
        "workspace": WorkspacePermissions(
            **request.app.state.config.USER_PERMISSIONS.get("workspace", {})
        ),
        "chat": ChatPermissions(
            **request.app.state.config.USER_PERMISSIONS.get("chat", {})
        ),
        "features": FeaturesPermissions(
            **request.app.state.config.USER_PERMISSIONS.get("features", {})
        ),
    }


@router.post("/default/permissions")
async def update_default_user_permissions(
    request: Request, form_data: UserPermissions, user=Depends(get_admin_user)
):
    request.app.state.config.USER_PERMISSIONS = form_data.model_dump()
    return request.app.state.config.USER_PERMISSIONS


############################
# UpdateUserRole
############################


@router.post("/update/role", response_model=Optional[UserModel])
async def update_user_role(form_data: UserRoleUpdateForm, user=Depends(get_admin_user)):
    if user.id != form_data.id and form_data.id != Users.get_first_user().id:
        return Users.update_user_role_by_id(form_data.id, form_data.role)

    raise HTTPException(
        status_code=status.HTTP_403_FORBIDDEN,
        detail=ERROR_MESSAGES.ACTION_PROHIBITED,
    )


############################
# GetUserSettingsBySessionUser
############################


@router.get("/user/settings", response_model=Optional[UserSettings])
async def get_user_settings_by_session_user(user=Depends(get_verified_user)):
    user = Users.get_user_by_id(user.id)
    if user:
        return user.settings
    else:
        raise HTTPException(
            status_code=status.HTTP_400_BAD_REQUEST,
            detail=ERROR_MESSAGES.USER_NOT_FOUND,
        )


############################
# UpdateUserSettingsBySessionUser
############################


@router.post("/user/settings/update", response_model=UserSettings)
async def update_user_settings_by_session_user(
    form_data: UserSettings, user=Depends(get_verified_user)
):
    user = Users.update_user_settings_by_id(user.id, form_data.model_dump())
    if user:
        return user.settings
    else:
        raise HTTPException(
            status_code=status.HTTP_400_BAD_REQUEST,
            detail=ERROR_MESSAGES.USER_NOT_FOUND,
        )


############################
# GetUserInfoBySessionUser
############################


@router.get("/user/info", response_model=Optional[dict])
async def get_user_info_by_session_user(user=Depends(get_verified_user)):
    user = Users.get_user_by_id(user.id)
    if user:
        return user.info
    else:
        raise HTTPException(
            status_code=status.HTTP_400_BAD_REQUEST,
            detail=ERROR_MESSAGES.USER_NOT_FOUND,
        )


############################
# UpdateUserInfoBySessionUser
############################


@router.post("/user/info/update", response_model=Optional[dict])
async def update_user_info_by_session_user(
    form_data: dict, user=Depends(get_verified_user)
):
    user = Users.get_user_by_id(user.id)
    if user:
        if user.info is None:
            user.info = {}

        user = Users.update_user_by_id(user.id, {"info": {**user.info, **form_data}})
        if user:
            return user.info
        else:
            raise HTTPException(
                status_code=status.HTTP_400_BAD_REQUEST,
                detail=ERROR_MESSAGES.USER_NOT_FOUND,
            )
    else:
        raise HTTPException(
            status_code=status.HTTP_400_BAD_REQUEST,
            detail=ERROR_MESSAGES.USER_NOT_FOUND,
        )


############################
# GetUserById
############################


class UserResponse(BaseModel):
    name: str
    profile_image_url: str
    active: Optional[bool] = None


@router.get("/{user_id}", response_model=UserResponse)
async def get_user_by_id(user_id: str, user=Depends(get_verified_user)):
    # Check if user_id is a shared chat
    # If it is, get the user_id from the chat
    if user_id.startswith("shared-"):
        chat_id = user_id.replace("shared-", "")
        chat = Chats.get_chat_by_id(chat_id)
        if chat:
            user_id = chat.user_id
        else:
            raise HTTPException(
                status_code=status.HTTP_400_BAD_REQUEST,
                detail=ERROR_MESSAGES.USER_NOT_FOUND,
            )

    user = Users.get_user_by_id(user_id)

    if user:
        return UserResponse(
            **{
                "name": user.name,
                "profile_image_url": user.profile_image_url,
                "active": get_active_status_by_user_id(user_id),
            }
        )
    else:
        raise HTTPException(
            status_code=status.HTTP_400_BAD_REQUEST,
            detail=ERROR_MESSAGES.USER_NOT_FOUND,
        )


############################
# UpdateUserById
############################


@router.post("/{user_id}/update", response_model=Optional[UserModel])
async def update_user_by_id(
    user_id: str,
    form_data: UserUpdateForm,
    session_user=Depends(get_admin_user),
):
    user = Users.get_user_by_id(user_id)

    if user:
        if form_data.email.lower() != user.email:
            email_user = Users.get_user_by_email(form_data.email.lower())
            if email_user:
                raise HTTPException(
                    status_code=status.HTTP_400_BAD_REQUEST,
                    detail=ERROR_MESSAGES.EMAIL_TAKEN,
                )

        if form_data.password:
            hashed = get_password_hash(form_data.password)
            log.debug(f"hashed: {hashed}")
            Auths.update_user_password_by_id(user_id, hashed)

        Auths.update_email_by_id(user_id, form_data.email.lower())
        updated_user = Users.update_user_by_id(
            user_id,
            {
                "name": form_data.name,
                "email": form_data.email.lower(),
                "profile_image_url": form_data.profile_image_url,
            },
        )

        if updated_user:
            return updated_user

        raise HTTPException(
            status_code=status.HTTP_400_BAD_REQUEST,
            detail=ERROR_MESSAGES.DEFAULT(),
        )

    raise HTTPException(
        status_code=status.HTTP_400_BAD_REQUEST,
        detail=ERROR_MESSAGES.USER_NOT_FOUND,
    )


############################
# DeleteUserById
############################


@router.delete("/{user_id}", response_model=bool)
async def delete_user_by_id(user_id: str, user=Depends(get_admin_user)):
    if user.id != user_id:
        result = Auths.delete_auth_by_id(user_id)

        if result:
            return True

        raise HTTPException(
            status_code=status.HTTP_500_INTERNAL_SERVER_ERROR,
            detail=ERROR_MESSAGES.DELETE_USER_ERROR,
        )

    raise HTTPException(
        status_code=status.HTTP_403_FORBIDDEN,
        detail=ERROR_MESSAGES.ACTION_PROHIBITED,
    )


############################
# API Key
############################


# create api key
@router.post("/{user_id}/api_key", response_model=ApiKey)
async def generate_api_key(request: Request, user_id: str, admin_user=Depends(get_admin_user)):
    if not request.app.state.config.ENABLE_API_KEY:
        raise HTTPException(
            status.HTTP_403_FORBIDDEN,
            detail=ERROR_MESSAGES.API_KEY_CREATION_NOT_ALLOWED,
        )

    api_key = create_api_key()
    
    user = Users.get_user_by_id(user_id)
    if user:
        success = Users.update_user_api_key_by_id(user_id, api_key)
        if success:
            log.info(f"Admin {admin_user.email} created API key for user {user.email}")
            return {
                "api_key": api_key,
            }
        else:
            raise HTTPException(500, detail=ERROR_MESSAGES.CREATE_API_KEY_ERROR)
    else:
        raise HTTPException(
            status_code=status.HTTP_400_BAD_REQUEST,
            detail=ERROR_MESSAGES.USER_NOT_FOUND,
        )



# delete api key
@router.delete("/{user_id}/api_key", response_model=bool)
async def delete_api_key(user_id: str,admin_user=Depends(get_admin_user)):
    user = Users.get_user_by_id(user_id)
    if user:
        success = Users.update_user_api_key_by_id(user_id, None)
        if success:
            log.info(f"Admin {admin_user.email} deleted API key for user {user.email}")
        return success
    else:
        raise HTTPException(
            status_code=status.HTTP_400_BAD_REQUEST,
            detail=ERROR_MESSAGES.USER_NOT_FOUND,
        )


# get api key
@router.get("/{user_id}/api_key", response_model=ApiKey)
async def get_api_key(user_id: str,admin_user=Depends(get_admin_user)):
    user = Users.get_user_by_id(user_id)
    Users.get_user_api_key_by_id(user_id)
    if user:
        if(user.api_key != None):
            log.info(f"Admin {admin_user.email} retrieved API key for user {user.email}")
            return {
                "api_key": user.api_key,
            }
        else:
            raise HTTPException(404, detail=ERROR_MESSAGES.API_KEY_NOT_FOUND)
    else:
        raise HTTPException(
            status_code=status.HTTP_400_BAD_REQUEST,
            detail=ERROR_MESSAGES.USER_NOT_FOUND,
        )<|MERGE_RESOLUTION|>--- conflicted
+++ resolved
@@ -1,12 +1,10 @@
 import logging
 from typing import Optional
 
-<<<<<<< HEAD
+
 from open_webui.models.auths import ApiKey, Auths
-=======
-from open_webui.models.auths import Auths
 from open_webui.models.groups import Groups
->>>>>>> a650d77a
+
 from open_webui.models.chats import Chats
 from open_webui.models.users import (
     UserModel,
@@ -22,14 +20,12 @@
 from open_webui.env import SRC_LOG_LEVELS
 from fastapi import APIRouter, Depends, HTTPException, Request, status
 from pydantic import BaseModel
-<<<<<<< HEAD
+
+
 from open_webui.utils.auth import create_api_key, get_admin_user, get_password_hash, get_verified_user
-=======
-
-from open_webui.utils.auth import get_admin_user, get_password_hash, get_verified_user
 from open_webui.utils.access_control import get_permissions
 
->>>>>>> a650d77a
+
 
 log = logging.getLogger(__name__)
 log.setLevel(SRC_LOG_LEVELS["MODELS"])
