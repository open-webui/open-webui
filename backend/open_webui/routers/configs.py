import logging
from fastapi import APIRouter, Depends, Request, HTTPException
from pydantic import BaseModel, ConfigDict
import aiohttp

from typing import Optional

from open_webui.utils.auth import get_admin_user, get_verified_user
from open_webui.config import get_config, save_config
from open_webui.config import BannerModel

from open_webui.utils.tools import (
    get_tool_server_data,
    get_tool_server_url,
    set_tool_servers,
)
from open_webui.utils.mcp.client import MCPClient

from open_webui.env import SRC_LOG_LEVELS

from open_webui.utils.oauth import (
    get_discovery_urls,
    get_oauth_client_info_with_dynamic_client_registration,
    encrypt_data,
    decrypt_data,
    OAuthClientInformationFull,
)
from mcp.shared.auth import OAuthMetadata

router = APIRouter()

log = logging.getLogger(__name__)
log.setLevel(SRC_LOG_LEVELS["MAIN"])


############################
# ImportConfig
############################


class ImportConfigForm(BaseModel):
    config: dict


@router.post("/import", response_model=dict)
async def import_config(form_data: ImportConfigForm, user=Depends(get_admin_user)):
    save_config(form_data.config)
    return get_config()


############################
# ExportConfig
############################


@router.get("/export", response_model=dict)
async def export_config(user=Depends(get_admin_user)):
    return get_config()


############################
# Connections Config
############################


class ConnectionsConfigForm(BaseModel):
    ENABLE_DIRECT_CONNECTIONS: bool
    ENABLE_BASE_MODELS_CACHE: bool


@router.get("/connections", response_model=ConnectionsConfigForm)
async def get_connections_config(request: Request, user=Depends(get_admin_user)):
    return {
        "ENABLE_DIRECT_CONNECTIONS": request.app.state.config.ENABLE_DIRECT_CONNECTIONS,
        "ENABLE_BASE_MODELS_CACHE": request.app.state.config.ENABLE_BASE_MODELS_CACHE,
    }


@router.post("/connections", response_model=ConnectionsConfigForm)
async def set_connections_config(
    request: Request,
    form_data: ConnectionsConfigForm,
    user=Depends(get_admin_user),
):
    request.app.state.config.ENABLE_DIRECT_CONNECTIONS = (
        form_data.ENABLE_DIRECT_CONNECTIONS
    )
    request.app.state.config.ENABLE_BASE_MODELS_CACHE = (
        form_data.ENABLE_BASE_MODELS_CACHE
    )

    return {
        "ENABLE_DIRECT_CONNECTIONS": request.app.state.config.ENABLE_DIRECT_CONNECTIONS,
        "ENABLE_BASE_MODELS_CACHE": request.app.state.config.ENABLE_BASE_MODELS_CACHE,
    }


class OAuthClientRegistrationForm(BaseModel):
    url: str
    client_id: str
    client_name: Optional[str] = None


@router.post("/oauth/clients/register")
async def register_oauth_client(
    request: Request,
    form_data: OAuthClientRegistrationForm,
    type: Optional[str] = None,
    user=Depends(get_admin_user),
):
    try:
        oauth_client_id = form_data.client_id
        if type:
            oauth_client_id = f"{type}:{form_data.client_id}"

        oauth_client_info = (
            await get_oauth_client_info_with_dynamic_client_registration(
                request, oauth_client_id, form_data.url
            )
        )
        return {
            "status": True,
            "oauth_client_info": encrypt_data(
                oauth_client_info.model_dump(mode="json")
            ),
        }
    except Exception as e:
        log.debug(f"Failed to register OAuth client: {e}")
        raise HTTPException(
            status_code=400,
            detail=f"Failed to register OAuth client",
        )


############################
# ToolServers Config
############################


class ToolServerConnection(BaseModel):
    url: str
    path: str
    type: Optional[str] = "openapi"  # openapi, mcp
    auth_type: Optional[str]
    key: Optional[str]
    config: Optional[dict]

    model_config = ConfigDict(extra="allow")


class ToolServersConfigForm(BaseModel):
    TOOL_SERVER_CONNECTIONS: list[ToolServerConnection]


@router.get("/tool_servers", response_model=ToolServersConfigForm)
async def get_tool_servers_config(request: Request, user=Depends(get_admin_user)):
    return {
        "TOOL_SERVER_CONNECTIONS": request.app.state.config.TOOL_SERVER_CONNECTIONS,
    }


@router.post("/tool_servers", response_model=ToolServersConfigForm)
async def set_tool_servers_config(
    request: Request,
    form_data: ToolServersConfigForm,
    user=Depends(get_admin_user),
):
    request.app.state.config.TOOL_SERVER_CONNECTIONS = [
        connection.model_dump() for connection in form_data.TOOL_SERVER_CONNECTIONS
    ]

    await set_tool_servers(request)

    for connection in request.app.state.config.TOOL_SERVER_CONNECTIONS:
        server_type = connection.get("type", "openapi")
        if server_type == "mcp":
            server_id = connection.get("info", {}).get("id")
            auth_type = connection.get("auth_type", "none")
            if auth_type == "oauth_2.1" and server_id:
                try:
                    oauth_client_info = connection.get("info", {}).get(
                        "oauth_client_info", ""
                    )
                    oauth_client_info = decrypt_data(oauth_client_info)

                    await request.app.state.oauth_client_manager.add_client(
                        f"{server_type}:{server_id}",
                        OAuthClientInformationFull(**oauth_client_info),
                    )
                except Exception as e:
                    log.debug(f"Failed to add OAuth client for MCP tool server: {e}")
                    continue

    return {
        "TOOL_SERVER_CONNECTIONS": request.app.state.config.TOOL_SERVER_CONNECTIONS,
    }


@router.post("/tool_servers/verify")
async def verify_tool_servers_config(
    request: Request, form_data: ToolServerConnection, user=Depends(get_admin_user)
):
    """
    Verify the connection to the tool server.
    """
    try:
<<<<<<< HEAD

        token = None
        if form_data.auth_type == "bearer":
            token = form_data.key
        elif form_data.auth_type == "session":
            token = request.state.token.credentials
        
        config = form_data.config

        url = get_tool_server_url(form_data.url, form_data.path)
        return await get_tool_server_data(token, url, config)
=======
        if form_data.type == "mcp":
            if form_data.auth_type == "oauth_2.1":
                discovery_urls = get_discovery_urls(form_data.url)
                for discovery_url in discovery_urls:
                    log.debug(
                        f"Trying to fetch OAuth 2.1 discovery document from {discovery_url}"
                    )
                    async with aiohttp.ClientSession() as session:
                        async with session.get(
                            discovery_url
                        ) as oauth_server_metadata_response:
                            if oauth_server_metadata_response.status == 200:
                                try:
                                    oauth_server_metadata = (
                                        OAuthMetadata.model_validate(
                                            await oauth_server_metadata_response.json()
                                        )
                                    )
                                    return {
                                        "status": True,
                                        "oauth_server_metadata": oauth_server_metadata.model_dump(
                                            mode="json"
                                        ),
                                    }
                                except Exception as e:
                                    log.info(
                                        f"Failed to parse OAuth 2.1 discovery document: {e}"
                                    )
                                    raise HTTPException(
                                        status_code=400,
                                        detail=f"Failed to parse OAuth 2.1 discovery document from {discovery_url}",
                                    )

                raise HTTPException(
                    status_code=400,
                    detail=f"Failed to fetch OAuth 2.1 discovery document from {discovery_urls}",
                )
            else:
                try:
                    client = MCPClient()
                    headers = None

                    token = None
                    if form_data.auth_type == "bearer":
                        token = form_data.key
                    elif form_data.auth_type == "session":
                        token = request.state.token.credentials
                    elif form_data.auth_type == "system_oauth":
                        try:
                            if request.cookies.get("oauth_session_id", None):
                                token = await request.app.state.oauth_manager.get_oauth_token(
                                    user.id,
                                    request.cookies.get("oauth_session_id", None),
                                )
                        except Exception as e:
                            pass

                    if token:
                        headers = {"Authorization": f"Bearer {token}"}

                    await client.connect(form_data.url, headers=headers)
                    specs = await client.list_tool_specs()
                    return {
                        "status": True,
                        "specs": specs,
                    }
                except Exception as e:
                    log.debug(f"Failed to create MCP client: {e}")
                    raise HTTPException(
                        status_code=400,
                        detail=f"Failed to create MCP client",
                    )
                finally:
                    if client:
                        await client.disconnect()
        else:  # openapi
            token = None
            if form_data.auth_type == "bearer":
                token = form_data.key
            elif form_data.auth_type == "session":
                token = request.state.token.credentials
            elif form_data.auth_type == "system_oauth":
                try:
                    if request.cookies.get("oauth_session_id", None):
                        token = await request.app.state.oauth_manager.get_oauth_token(
                            user.id,
                            request.cookies.get("oauth_session_id", None),
                        )
                except Exception as e:
                    pass

            url = get_tool_server_url(form_data.url, form_data.path)
            return await get_tool_server_data(token, url)
    except HTTPException as e:
        raise e
>>>>>>> 46ae3f4f
    except Exception as e:
        log.debug(f"Failed to connect to the tool server: {e}")
        raise HTTPException(
            status_code=400,
            detail=f"Failed to connect to the tool server",
        )


############################
# CodeInterpreterConfig
############################
class CodeInterpreterConfigForm(BaseModel):
    ENABLE_CODE_EXECUTION: bool
    CODE_EXECUTION_ENGINE: str
    CODE_EXECUTION_JUPYTER_URL: Optional[str]
    CODE_EXECUTION_JUPYTER_AUTH: Optional[str]
    CODE_EXECUTION_JUPYTER_AUTH_TOKEN: Optional[str]
    CODE_EXECUTION_JUPYTER_AUTH_PASSWORD: Optional[str]
    CODE_EXECUTION_JUPYTER_TIMEOUT: Optional[int]
    ENABLE_CODE_INTERPRETER: bool
    CODE_INTERPRETER_ENGINE: str
    CODE_INTERPRETER_PROMPT_TEMPLATE: Optional[str]
    CODE_INTERPRETER_JUPYTER_URL: Optional[str]
    CODE_INTERPRETER_JUPYTER_AUTH: Optional[str]
    CODE_INTERPRETER_JUPYTER_AUTH_TOKEN: Optional[str]
    CODE_INTERPRETER_JUPYTER_AUTH_PASSWORD: Optional[str]
    CODE_INTERPRETER_JUPYTER_TIMEOUT: Optional[int]


@router.get("/code_execution", response_model=CodeInterpreterConfigForm)
async def get_code_execution_config(request: Request, user=Depends(get_admin_user)):
    return {
        "ENABLE_CODE_EXECUTION": request.app.state.config.ENABLE_CODE_EXECUTION,
        "CODE_EXECUTION_ENGINE": request.app.state.config.CODE_EXECUTION_ENGINE,
        "CODE_EXECUTION_JUPYTER_URL": request.app.state.config.CODE_EXECUTION_JUPYTER_URL,
        "CODE_EXECUTION_JUPYTER_AUTH": request.app.state.config.CODE_EXECUTION_JUPYTER_AUTH,
        "CODE_EXECUTION_JUPYTER_AUTH_TOKEN": request.app.state.config.CODE_EXECUTION_JUPYTER_AUTH_TOKEN,
        "CODE_EXECUTION_JUPYTER_AUTH_PASSWORD": request.app.state.config.CODE_EXECUTION_JUPYTER_AUTH_PASSWORD,
        "CODE_EXECUTION_JUPYTER_TIMEOUT": request.app.state.config.CODE_EXECUTION_JUPYTER_TIMEOUT,
        "ENABLE_CODE_INTERPRETER": request.app.state.config.ENABLE_CODE_INTERPRETER,
        "CODE_INTERPRETER_ENGINE": request.app.state.config.CODE_INTERPRETER_ENGINE,
        "CODE_INTERPRETER_PROMPT_TEMPLATE": request.app.state.config.CODE_INTERPRETER_PROMPT_TEMPLATE,
        "CODE_INTERPRETER_JUPYTER_URL": request.app.state.config.CODE_INTERPRETER_JUPYTER_URL,
        "CODE_INTERPRETER_JUPYTER_AUTH": request.app.state.config.CODE_INTERPRETER_JUPYTER_AUTH,
        "CODE_INTERPRETER_JUPYTER_AUTH_TOKEN": request.app.state.config.CODE_INTERPRETER_JUPYTER_AUTH_TOKEN,
        "CODE_INTERPRETER_JUPYTER_AUTH_PASSWORD": request.app.state.config.CODE_INTERPRETER_JUPYTER_AUTH_PASSWORD,
        "CODE_INTERPRETER_JUPYTER_TIMEOUT": request.app.state.config.CODE_INTERPRETER_JUPYTER_TIMEOUT,
    }


@router.post("/code_execution", response_model=CodeInterpreterConfigForm)
async def set_code_execution_config(
    request: Request, form_data: CodeInterpreterConfigForm, user=Depends(get_admin_user)
):

    request.app.state.config.ENABLE_CODE_EXECUTION = form_data.ENABLE_CODE_EXECUTION

    request.app.state.config.CODE_EXECUTION_ENGINE = form_data.CODE_EXECUTION_ENGINE
    request.app.state.config.CODE_EXECUTION_JUPYTER_URL = (
        form_data.CODE_EXECUTION_JUPYTER_URL
    )
    request.app.state.config.CODE_EXECUTION_JUPYTER_AUTH = (
        form_data.CODE_EXECUTION_JUPYTER_AUTH
    )
    request.app.state.config.CODE_EXECUTION_JUPYTER_AUTH_TOKEN = (
        form_data.CODE_EXECUTION_JUPYTER_AUTH_TOKEN
    )
    request.app.state.config.CODE_EXECUTION_JUPYTER_AUTH_PASSWORD = (
        form_data.CODE_EXECUTION_JUPYTER_AUTH_PASSWORD
    )
    request.app.state.config.CODE_EXECUTION_JUPYTER_TIMEOUT = (
        form_data.CODE_EXECUTION_JUPYTER_TIMEOUT
    )

    request.app.state.config.ENABLE_CODE_INTERPRETER = form_data.ENABLE_CODE_INTERPRETER
    request.app.state.config.CODE_INTERPRETER_ENGINE = form_data.CODE_INTERPRETER_ENGINE
    request.app.state.config.CODE_INTERPRETER_PROMPT_TEMPLATE = (
        form_data.CODE_INTERPRETER_PROMPT_TEMPLATE
    )

    request.app.state.config.CODE_INTERPRETER_JUPYTER_URL = (
        form_data.CODE_INTERPRETER_JUPYTER_URL
    )

    request.app.state.config.CODE_INTERPRETER_JUPYTER_AUTH = (
        form_data.CODE_INTERPRETER_JUPYTER_AUTH
    )

    request.app.state.config.CODE_INTERPRETER_JUPYTER_AUTH_TOKEN = (
        form_data.CODE_INTERPRETER_JUPYTER_AUTH_TOKEN
    )
    request.app.state.config.CODE_INTERPRETER_JUPYTER_AUTH_PASSWORD = (
        form_data.CODE_INTERPRETER_JUPYTER_AUTH_PASSWORD
    )
    request.app.state.config.CODE_INTERPRETER_JUPYTER_TIMEOUT = (
        form_data.CODE_INTERPRETER_JUPYTER_TIMEOUT
    )

    return {
        "ENABLE_CODE_EXECUTION": request.app.state.config.ENABLE_CODE_EXECUTION,
        "CODE_EXECUTION_ENGINE": request.app.state.config.CODE_EXECUTION_ENGINE,
        "CODE_EXECUTION_JUPYTER_URL": request.app.state.config.CODE_EXECUTION_JUPYTER_URL,
        "CODE_EXECUTION_JUPYTER_AUTH": request.app.state.config.CODE_EXECUTION_JUPYTER_AUTH,
        "CODE_EXECUTION_JUPYTER_AUTH_TOKEN": request.app.state.config.CODE_EXECUTION_JUPYTER_AUTH_TOKEN,
        "CODE_EXECUTION_JUPYTER_AUTH_PASSWORD": request.app.state.config.CODE_EXECUTION_JUPYTER_AUTH_PASSWORD,
        "CODE_EXECUTION_JUPYTER_TIMEOUT": request.app.state.config.CODE_EXECUTION_JUPYTER_TIMEOUT,
        "ENABLE_CODE_INTERPRETER": request.app.state.config.ENABLE_CODE_INTERPRETER,
        "CODE_INTERPRETER_ENGINE": request.app.state.config.CODE_INTERPRETER_ENGINE,
        "CODE_INTERPRETER_PROMPT_TEMPLATE": request.app.state.config.CODE_INTERPRETER_PROMPT_TEMPLATE,
        "CODE_INTERPRETER_JUPYTER_URL": request.app.state.config.CODE_INTERPRETER_JUPYTER_URL,
        "CODE_INTERPRETER_JUPYTER_AUTH": request.app.state.config.CODE_INTERPRETER_JUPYTER_AUTH,
        "CODE_INTERPRETER_JUPYTER_AUTH_TOKEN": request.app.state.config.CODE_INTERPRETER_JUPYTER_AUTH_TOKEN,
        "CODE_INTERPRETER_JUPYTER_AUTH_PASSWORD": request.app.state.config.CODE_INTERPRETER_JUPYTER_AUTH_PASSWORD,
        "CODE_INTERPRETER_JUPYTER_TIMEOUT": request.app.state.config.CODE_INTERPRETER_JUPYTER_TIMEOUT,
    }


############################
# SetDefaultModels
############################
class ModelsConfigForm(BaseModel):
    DEFAULT_MODELS: Optional[str]
    MODEL_ORDER_LIST: Optional[list[str]]


@router.get("/models", response_model=ModelsConfigForm)
async def get_models_config(request: Request, user=Depends(get_admin_user)):
    return {
        "DEFAULT_MODELS": request.app.state.config.DEFAULT_MODELS,
        "MODEL_ORDER_LIST": request.app.state.config.MODEL_ORDER_LIST,
    }


@router.post("/models", response_model=ModelsConfigForm)
async def set_models_config(
    request: Request, form_data: ModelsConfigForm, user=Depends(get_admin_user)
):
    request.app.state.config.DEFAULT_MODELS = form_data.DEFAULT_MODELS
    request.app.state.config.MODEL_ORDER_LIST = form_data.MODEL_ORDER_LIST
    return {
        "DEFAULT_MODELS": request.app.state.config.DEFAULT_MODELS,
        "MODEL_ORDER_LIST": request.app.state.config.MODEL_ORDER_LIST,
    }


class PromptSuggestion(BaseModel):
    title: list[str]
    content: str


class SetDefaultSuggestionsForm(BaseModel):
    suggestions: list[PromptSuggestion]


@router.post("/suggestions", response_model=list[PromptSuggestion])
async def set_default_suggestions(
    request: Request,
    form_data: SetDefaultSuggestionsForm,
    user=Depends(get_admin_user),
):
    data = form_data.model_dump()
    request.app.state.config.DEFAULT_PROMPT_SUGGESTIONS = data["suggestions"]
    return request.app.state.config.DEFAULT_PROMPT_SUGGESTIONS


############################
# SetBanners
############################


class SetBannersForm(BaseModel):
    banners: list[BannerModel]


@router.post("/banners", response_model=list[BannerModel])
async def set_banners(
    request: Request,
    form_data: SetBannersForm,
    user=Depends(get_admin_user),
):
    data = form_data.model_dump()
    request.app.state.config.BANNERS = data["banners"]
    return request.app.state.config.BANNERS


@router.get("/banners", response_model=list[BannerModel])
async def get_banners(
    request: Request,
    user=Depends(get_verified_user),
):
    return request.app.state.config.BANNERS<|MERGE_RESOLUTION|>--- conflicted
+++ resolved
@@ -204,19 +204,6 @@
     Verify the connection to the tool server.
     """
     try:
-<<<<<<< HEAD
-
-        token = None
-        if form_data.auth_type == "bearer":
-            token = form_data.key
-        elif form_data.auth_type == "session":
-            token = request.state.token.credentials
-        
-        config = form_data.config
-
-        url = get_tool_server_url(form_data.url, form_data.path)
-        return await get_tool_server_data(token, url, config)
-=======
         if form_data.type == "mcp":
             if form_data.auth_type == "oauth_2.1":
                 discovery_urls = get_discovery_urls(form_data.url)
@@ -308,11 +295,12 @@
                 except Exception as e:
                     pass
 
+            config = form_data.config
+            
             url = get_tool_server_url(form_data.url, form_data.path)
-            return await get_tool_server_data(token, url)
+            return await get_tool_server_data(token, url, config)
     except HTTPException as e:
         raise e
->>>>>>> 46ae3f4f
     except Exception as e:
         log.debug(f"Failed to connect to the tool server: {e}")
         raise HTTPException(
