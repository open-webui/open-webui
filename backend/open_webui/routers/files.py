import logging
import os
import uuid
import json
from fnmatch import fnmatch
from pathlib import Path
from typing import Optional
from urllib.parse import quote
import asyncio

from fastapi import (
    BackgroundTasks,
    APIRouter,
    Depends,
    File,
    Form,
    HTTPException,
    Request,
    UploadFile,
    status,
    Query,
    Form
)

from fastapi.responses import FileResponse, StreamingResponse
from open_webui.constants import ERROR_MESSAGES
from open_webui.env import SRC_LOG_LEVELS
from open_webui.retrieval.vector.factory import VECTOR_DB_CLIENT

from open_webui.models.users import Users
from open_webui.models.files import (
    FileForm,
    FileModel,
    FileModelResponse,
    Files,
)
from open_webui.models.knowledge import Knowledges

from open_webui.routers.knowledge import get_knowledge, get_knowledge_list
from open_webui.routers.retrieval import ProcessFileForm, process_file
from open_webui.routers.audio import transcribe
from open_webui.storage.provider import Storage
from open_webui.utils.auth import get_admin_user, get_verified_user
from pydantic import BaseModel

log = logging.getLogger(__name__)
log.setLevel(SRC_LOG_LEVELS["MODELS"])

router = APIRouter()


############################
# Check if the current user has access to a file through any knowledge bases the user may be in.
############################


def has_access_to_file(
    file_id: Optional[str], access_type: str, user=Depends(get_verified_user)
) -> bool:
    file = Files.get_file_by_id(file_id)
    log.debug(f"Checking if user has {access_type} access to file")

    if not file:
        raise HTTPException(
            status_code=status.HTTP_404_NOT_FOUND,
            detail=ERROR_MESSAGES.NOT_FOUND,
        )

    has_access = False
    knowledge_base_id = file.meta.get("collection_name") if file.meta else None

    if knowledge_base_id:
        knowledge_bases = Knowledges.get_knowledge_bases_by_user_id(
            user.id, access_type
        )
        for knowledge_base in knowledge_bases:
            if knowledge_base.id == knowledge_base_id:
                has_access = True
                break

    return has_access


############################
# Upload File
############################


def process_uploaded_file(request, file, file_path, file_item, file_metadata, user):
    try:
        if file.content_type:
            stt_supported_content_types = getattr(
                request.app.state.config, "STT_SUPPORTED_CONTENT_TYPES", []
            )

            if any(
                fnmatch(file.content_type, content_type)
                for content_type in (
                    stt_supported_content_types
                    if stt_supported_content_types
                    and any(t.strip() for t in stt_supported_content_types)
                    else ["audio/*", "video/webm"]
                )
            ):
                file_path = Storage.get_file(file_path)
                result = transcribe(request, file_path, file_metadata)

                process_file(
                    request,
                    ProcessFileForm(
                        file_id=file_item.id, content=result.get("text", "")
                    ),
                    user=user,
                )
            elif (not file.content_type.startswith(("image/", "video/"))) or (
                request.app.state.config.CONTENT_EXTRACTION_ENGINE == "external"
            ):
                process_file(request, ProcessFileForm(file_id=file_item.id), user=user)
        else:
            log.info(
                f"File type {file.content_type} is not provided, but trying to process anyway"
            )
            process_file(request, ProcessFileForm(file_id=file_item.id), user=user)

        Files.update_file_data_by_id(
            file_item.id,
            {"status": "completed"},
        )
    except Exception as e:
        log.error(f"Error processing file: {file_item.id}")
        Files.update_file_data_by_id(
            file_item.id,
            {
                "status": "failed",
                "error": str(e.detail) if hasattr(e, "detail") else str(e),
            },
        )


@router.post("/", response_model=FileModelResponse)
def upload_file(
    request: Request,
    background_tasks: BackgroundTasks,
    file: UploadFile = File(...),
    metadata: Optional[dict | str] = Form(None),
    process: bool = Query(True),
    process_in_background: bool = Query(True),
    user=Depends(get_verified_user),
    knowledge_id: Optional[str] = Form(None)
):
    return upload_file_handler(
        request,
        file=file,
        metadata=metadata,
        process=process,
        process_in_background=process_in_background,
        user=user,
        background_tasks=background_tasks,
    )


def upload_file_handler(
    request: Request,
    file: UploadFile = File(...),
    metadata: Optional[dict | str] = Form(None),
    process: bool = Query(True),
    process_in_background: bool = Query(True),
    user=Depends(get_verified_user),
    background_tasks: Optional[BackgroundTasks] = None,
):
    log.info(f"file.content_type: {file.content_type}")

    if isinstance(metadata, str):
        try:
            metadata = json.loads(metadata)
        except json.JSONDecodeError:
            raise HTTPException(
                status_code=status.HTTP_400_BAD_REQUEST,
                detail=ERROR_MESSAGES.DEFAULT("Invalid metadata format"),
            )
    file_metadata = metadata if metadata else {}

    try:
        unsanitized_filename = file.filename
        filename = os.path.basename(unsanitized_filename)

        file_extension = os.path.splitext(filename)[1]
        # Remove the leading dot from the file extension
        file_extension = file_extension[1:] if file_extension else ""

        if process and request.app.state.config.ALLOWED_FILE_EXTENSIONS:
            request.app.state.config.ALLOWED_FILE_EXTENSIONS = [
                ext for ext in request.app.state.config.ALLOWED_FILE_EXTENSIONS if ext
            ]

            if file_extension not in request.app.state.config.ALLOWED_FILE_EXTENSIONS:
                raise HTTPException(
                    status_code=status.HTTP_400_BAD_REQUEST,
                    detail=ERROR_MESSAGES.DEFAULT(
                        f"File type {file_extension} is not allowed"
                    ),
                )

        # replace filename with uuid
        id = str(uuid.uuid4())
        name = filename
        filename = f"{id}_{filename}"
        contents, file_path = Storage.upload_file(
            file.file,
            filename,
            {
                "OpenWebUI-User-Email": user.email,
                "OpenWebUI-User-Id": user.id,
                "OpenWebUI-User-Name": user.name,
                "OpenWebUI-File-Id": id,
            },
        )

        file_item = Files.insert_new_file(
            user.id,
            FileForm(
                **{
                    "id": id,
                    "filename": name,
                    "path": file_path,
                    "data": {
                        **({"status": "pending"} if process else {}),
                    },
                    "meta": {
                        "name": name,
                        "content_type": file.content_type,
                        "size": len(contents),
                        "data": file_metadata,
                    },
                }
            ),
        )

<<<<<<< HEAD
                    if any(
                        fnmatch(file.content_type, content_type)
                        for content_type in (
                            stt_supported_content_types
                            if stt_supported_content_types
                            and any(t.strip() for t in stt_supported_content_types)
                            else ["audio/*", "video/webm"]
                        )
                    ):
                        file_path = Storage.get_file(file_path)
                        result = transcribe(request, file_path, file_metadata)

                        process_file(
                            request,
                            ProcessFileForm(file_id=id, content=result.get("text", ""), knowledge_id=knowledge_id),
                            user=user,
                        )
                    elif (not file.content_type.startswith(("image/", "video/"))) or (
                        request.app.state.config.CONTENT_EXTRACTION_ENGINE == "external"
                    ):
                        process_file(request, ProcessFileForm(file_id=id, knowledge_id=knowledge_id), user=user)
                else:
                    log.info(
                        f"File type {file.content_type} is not provided, but trying to process anyway"
                    )
                    process_file(request, ProcessFileForm(file_id=id, knowledge_id=knowledge_id), user=user)

                file_item = Files.get_file_by_id(id=id)
            except Exception as e:
                log.exception(e)
                log.error(f"Error processing file: {file_item.id}")
                file_item = FileModelResponse(
                    **{
                        **file_item.model_dump(),
                        "error": str(e.detail) if hasattr(e, "detail") else str(e),
                    }
=======
        if process:
            if background_tasks and process_in_background:
                background_tasks.add_task(
                    process_uploaded_file,
                    request,
                    file,
                    file_path,
                    file_item,
                    file_metadata,
                    user,
>>>>>>> 3111d1bf
                )
                return {"status": True, **file_item.model_dump()}
            else:
                process_uploaded_file(
                    request,
                    file,
                    file_path,
                    file_item,
                    file_metadata,
                    user,
                )
                return {"status": True, **file_item.model_dump()}
        else:
            if file_item:
                return file_item
            else:
                raise HTTPException(
                    status_code=status.HTTP_400_BAD_REQUEST,
                    detail=ERROR_MESSAGES.DEFAULT("Error uploading file"),
                )

    except Exception as e:
        log.exception(e)
        raise HTTPException(
            status_code=status.HTTP_400_BAD_REQUEST,
            detail=ERROR_MESSAGES.DEFAULT("Error uploading file"),
        )


############################
# List Files
############################


@router.get("/", response_model=list[FileModelResponse])
async def list_files(user=Depends(get_verified_user), content: bool = Query(True)):
    if user.role == "admin":
        files = Files.get_files()
    else:
        files = Files.get_files_by_user_id(user.id)

    if not content:
        for file in files:
            if "content" in file.data:
                del file.data["content"]

    return files


############################
# Search Files
############################


@router.get("/search", response_model=list[FileModelResponse])
async def search_files(
    filename: str = Query(
        ...,
        description="Filename pattern to search for. Supports wildcards such as '*.txt'",
    ),
    content: bool = Query(True),
    user=Depends(get_verified_user),
):
    """
    Search for files by filename with support for wildcard patterns.
    """
    # Get files according to user role
    if user.role == "admin":
        files = Files.get_files()
    else:
        files = Files.get_files_by_user_id(user.id)

    # Get matching files
    matching_files = [
        file for file in files if fnmatch(file.filename.lower(), filename.lower())
    ]

    if not matching_files:
        raise HTTPException(
            status_code=status.HTTP_404_NOT_FOUND,
            detail="No files found matching the pattern.",
        )

    if not content:
        for file in matching_files:
            if "content" in file.data:
                del file.data["content"]

    return matching_files


############################
# Delete All Files
############################


@router.delete("/all")
async def delete_all_files(user=Depends(get_admin_user)):
    result = Files.delete_all_files()
    if result:
        try:
            Storage.delete_all_files()
            VECTOR_DB_CLIENT.reset()
        except Exception as e:
            log.exception(e)
            log.error("Error deleting files")
            raise HTTPException(
                status_code=status.HTTP_400_BAD_REQUEST,
                detail=ERROR_MESSAGES.DEFAULT("Error deleting files"),
            )
        return {"message": "All files deleted successfully"}
    else:
        raise HTTPException(
            status_code=status.HTTP_400_BAD_REQUEST,
            detail=ERROR_MESSAGES.DEFAULT("Error deleting files"),
        )


############################
# Get File By Id
############################


@router.get("/{id}", response_model=Optional[FileModel])
async def get_file_by_id(id: str, user=Depends(get_verified_user)):
    file = Files.get_file_by_id(id)

    if not file:
        raise HTTPException(
            status_code=status.HTTP_404_NOT_FOUND,
            detail=ERROR_MESSAGES.NOT_FOUND,
        )

    if (
        file.user_id == user.id
        or user.role == "admin"
        or has_access_to_file(id, "read", user)
    ):
        return file
    else:
        raise HTTPException(
            status_code=status.HTTP_404_NOT_FOUND,
            detail=ERROR_MESSAGES.NOT_FOUND,
        )


@router.get("/{id}/process/status")
async def get_file_process_status(
    id: str, stream: bool = Query(False), user=Depends(get_verified_user)
):
    file = Files.get_file_by_id(id)

    if not file:
        raise HTTPException(
            status_code=status.HTTP_404_NOT_FOUND,
            detail=ERROR_MESSAGES.NOT_FOUND,
        )

    if (
        file.user_id == user.id
        or user.role == "admin"
        or has_access_to_file(id, "read", user)
    ):
        if stream:
            MAX_FILE_PROCESSING_DURATION = 3600 * 2

            async def event_stream(file_item):
                for _ in range(MAX_FILE_PROCESSING_DURATION):
                    file_item = Files.get_file_by_id(file_item.id)
                    if file_item:
                        data = file_item.model_dump().get("data", {})
                        status = data.get("status")

                        if status:
                            event = {"status": status}
                            if status == "failed":
                                event["error"] = data.get("error")

                            yield f"data: {json.dumps(event)}\n\n"
                            if status in ("completed", "failed"):
                                break
                        else:
                            # Legacy
                            break

                    await asyncio.sleep(0.5)

            return StreamingResponse(
                event_stream(file),
                media_type="text/event-stream",
            )
        else:
            return {"status": file.data.get("status", "pending")}
    else:
        raise HTTPException(
            status_code=status.HTTP_404_NOT_FOUND,
            detail=ERROR_MESSAGES.NOT_FOUND,
        )


############################
# Get File Data Content By Id
############################


@router.get("/{id}/data/content")
async def get_file_data_content_by_id(id: str, user=Depends(get_verified_user)):
    file = Files.get_file_by_id(id)

    if not file:
        raise HTTPException(
            status_code=status.HTTP_404_NOT_FOUND,
            detail=ERROR_MESSAGES.NOT_FOUND,
        )

    if (
        file.user_id == user.id
        or user.role == "admin"
        or has_access_to_file(id, "read", user)
    ):
        return {"content": file.data.get("content", "")}
    else:
        raise HTTPException(
            status_code=status.HTTP_404_NOT_FOUND,
            detail=ERROR_MESSAGES.NOT_FOUND,
        )


############################
# Update File Data Content By Id
############################


class ContentForm(BaseModel):
    content: str


@router.post("/{id}/data/content/update")
async def update_file_data_content_by_id(
    request: Request, id: str, form_data: ContentForm, user=Depends(get_verified_user)
):
    file = Files.get_file_by_id(id)

    if not file:
        raise HTTPException(
            status_code=status.HTTP_404_NOT_FOUND,
            detail=ERROR_MESSAGES.NOT_FOUND,
        )

    if (
        file.user_id == user.id
        or user.role == "admin"
        or has_access_to_file(id, "write", user)
    ):
        try:
            process_file(
                request,
                ProcessFileForm(file_id=id, content=form_data.content),
                user=user,
            )
            file = Files.get_file_by_id(id=id)
        except Exception as e:
            log.exception(e)
            log.error(f"Error processing file: {file.id}")

        return {"content": file.data.get("content", "")}
    else:
        raise HTTPException(
            status_code=status.HTTP_404_NOT_FOUND,
            detail=ERROR_MESSAGES.NOT_FOUND,
        )


############################
# Get File Content By Id
############################


@router.get("/{id}/content")
async def get_file_content_by_id(
    id: str, user=Depends(get_verified_user), attachment: bool = Query(False)
):
    file = Files.get_file_by_id(id)

    if not file:
        raise HTTPException(
            status_code=status.HTTP_404_NOT_FOUND,
            detail=ERROR_MESSAGES.NOT_FOUND,
        )

    if (
        file.user_id == user.id
        or user.role == "admin"
        or has_access_to_file(id, "read", user)
    ):
        try:
            file_path = Storage.get_file(file.path)
            file_path = Path(file_path)

            # Check if the file already exists in the cache
            if file_path.is_file():
                # Handle Unicode filenames
                filename = file.meta.get("name", file.filename)
                encoded_filename = quote(filename)  # RFC5987 encoding

                content_type = file.meta.get("content_type")
                filename = file.meta.get("name", file.filename)
                encoded_filename = quote(filename)
                headers = {}

                if attachment:
                    headers["Content-Disposition"] = (
                        f"attachment; filename*=UTF-8''{encoded_filename}"
                    )
                else:
                    if content_type == "application/pdf" or filename.lower().endswith(
                        ".pdf"
                    ):
                        headers["Content-Disposition"] = (
                            f"inline; filename*=UTF-8''{encoded_filename}"
                        )
                        content_type = "application/pdf"
                    elif content_type != "text/plain":
                        headers["Content-Disposition"] = (
                            f"attachment; filename*=UTF-8''{encoded_filename}"
                        )

                return FileResponse(file_path, headers=headers, media_type=content_type)

            else:
                raise HTTPException(
                    status_code=status.HTTP_404_NOT_FOUND,
                    detail=ERROR_MESSAGES.NOT_FOUND,
                )
        except Exception as e:
            log.exception(e)
            log.error("Error getting file content")
            raise HTTPException(
                status_code=status.HTTP_400_BAD_REQUEST,
                detail=ERROR_MESSAGES.DEFAULT("Error getting file content"),
            )
    else:
        raise HTTPException(
            status_code=status.HTTP_404_NOT_FOUND,
            detail=ERROR_MESSAGES.NOT_FOUND,
        )


@router.get("/{id}/content/html")
async def get_html_file_content_by_id(id: str, user=Depends(get_verified_user)):
    file = Files.get_file_by_id(id)

    if not file:
        raise HTTPException(
            status_code=status.HTTP_404_NOT_FOUND,
            detail=ERROR_MESSAGES.NOT_FOUND,
        )

    file_user = Users.get_user_by_id(file.user_id)
    if not file_user.role == "admin":
        raise HTTPException(
            status_code=status.HTTP_404_NOT_FOUND,
            detail=ERROR_MESSAGES.NOT_FOUND,
        )

    if (
        file.user_id == user.id
        or user.role == "admin"
        or has_access_to_file(id, "read", user)
    ):
        try:
            file_path = Storage.get_file(file.path)
            file_path = Path(file_path)

            # Check if the file already exists in the cache
            if file_path.is_file():
                log.info(f"file_path: {file_path}")
                return FileResponse(file_path)
            else:
                raise HTTPException(
                    status_code=status.HTTP_404_NOT_FOUND,
                    detail=ERROR_MESSAGES.NOT_FOUND,
                )
        except Exception as e:
            log.exception(e)
            log.error("Error getting file content")
            raise HTTPException(
                status_code=status.HTTP_400_BAD_REQUEST,
                detail=ERROR_MESSAGES.DEFAULT("Error getting file content"),
            )
    else:
        raise HTTPException(
            status_code=status.HTTP_404_NOT_FOUND,
            detail=ERROR_MESSAGES.NOT_FOUND,
        )


@router.get("/{id}/content/{file_name}")
async def get_file_content_by_id(id: str, user=Depends(get_verified_user)):
    file = Files.get_file_by_id(id)

    if not file:
        raise HTTPException(
            status_code=status.HTTP_404_NOT_FOUND,
            detail=ERROR_MESSAGES.NOT_FOUND,
        )

    if (
        file.user_id == user.id
        or user.role == "admin"
        or has_access_to_file(id, "read", user)
    ):
        file_path = file.path

        # Handle Unicode filenames
        filename = file.meta.get("name", file.filename)
        encoded_filename = quote(filename)  # RFC5987 encoding
        headers = {
            "Content-Disposition": f"attachment; filename*=UTF-8''{encoded_filename}"
        }

        if file_path:
            file_path = Storage.get_file(file_path)
            file_path = Path(file_path)

            # Check if the file already exists in the cache
            if file_path.is_file():
                return FileResponse(file_path, headers=headers)
            else:
                raise HTTPException(
                    status_code=status.HTTP_404_NOT_FOUND,
                    detail=ERROR_MESSAGES.NOT_FOUND,
                )
        else:
            # File path doesn’t exist, return the content as .txt if possible
            file_content = file.content.get("content", "")
            file_name = file.filename

            # Create a generator that encodes the file content
            def generator():
                yield file_content.encode("utf-8")

            return StreamingResponse(
                generator(),
                media_type="text/plain",
                headers=headers,
            )
    else:
        raise HTTPException(
            status_code=status.HTTP_404_NOT_FOUND,
            detail=ERROR_MESSAGES.NOT_FOUND,
        )


############################
# Delete File By Id
############################


@router.delete("/{id}")
async def delete_file_by_id(id: str, user=Depends(get_verified_user)):
    file = Files.get_file_by_id(id)

    if not file:
        raise HTTPException(
            status_code=status.HTTP_404_NOT_FOUND,
            detail=ERROR_MESSAGES.NOT_FOUND,
        )

    if (
        file.user_id == user.id
        or user.role == "admin"
        or has_access_to_file(id, "write", user)
    ):

        result = Files.delete_file_by_id(id)
        if result:
            try:
                Storage.delete_file(file.path)
                VECTOR_DB_CLIENT.delete(collection_name=f"file-{id}")
            except Exception as e:
                log.exception(e)
                log.error("Error deleting files")
                raise HTTPException(
                    status_code=status.HTTP_400_BAD_REQUEST,
                    detail=ERROR_MESSAGES.DEFAULT("Error deleting files"),
                )
            return {"message": "File deleted successfully"}
        else:
            raise HTTPException(
                status_code=status.HTTP_400_BAD_REQUEST,
                detail=ERROR_MESSAGES.DEFAULT("Error deleting file"),
            )
    else:
        raise HTTPException(
            status_code=status.HTTP_404_NOT_FOUND,
            detail=ERROR_MESSAGES.NOT_FOUND,
        )<|MERGE_RESOLUTION|>--- conflicted
+++ resolved
@@ -146,7 +146,7 @@
     process: bool = Query(True),
     process_in_background: bool = Query(True),
     user=Depends(get_verified_user),
-    knowledge_id: Optional[str] = Form(None)
+    knowledge_id: Optional[str] = Form(None
 ):
     return upload_file_handler(
         request,
@@ -156,6 +156,7 @@
         process_in_background=process_in_background,
         user=user,
         background_tasks=background_tasks,
+        knowledge_id=knowledge_id,
     )
 
 
@@ -167,6 +168,7 @@
     process_in_background: bool = Query(True),
     user=Depends(get_verified_user),
     background_tasks: Optional[BackgroundTasks] = None,
+    knowledge_id: Optional[str] = Form(None)
 ):
     log.info(f"file.content_type: {file.content_type}")
 
@@ -236,44 +238,6 @@
             ),
         )
 
-<<<<<<< HEAD
-                    if any(
-                        fnmatch(file.content_type, content_type)
-                        for content_type in (
-                            stt_supported_content_types
-                            if stt_supported_content_types
-                            and any(t.strip() for t in stt_supported_content_types)
-                            else ["audio/*", "video/webm"]
-                        )
-                    ):
-                        file_path = Storage.get_file(file_path)
-                        result = transcribe(request, file_path, file_metadata)
-
-                        process_file(
-                            request,
-                            ProcessFileForm(file_id=id, content=result.get("text", ""), knowledge_id=knowledge_id),
-                            user=user,
-                        )
-                    elif (not file.content_type.startswith(("image/", "video/"))) or (
-                        request.app.state.config.CONTENT_EXTRACTION_ENGINE == "external"
-                    ):
-                        process_file(request, ProcessFileForm(file_id=id, knowledge_id=knowledge_id), user=user)
-                else:
-                    log.info(
-                        f"File type {file.content_type} is not provided, but trying to process anyway"
-                    )
-                    process_file(request, ProcessFileForm(file_id=id, knowledge_id=knowledge_id), user=user)
-
-                file_item = Files.get_file_by_id(id=id)
-            except Exception as e:
-                log.exception(e)
-                log.error(f"Error processing file: {file_item.id}")
-                file_item = FileModelResponse(
-                    **{
-                        **file_item.model_dump(),
-                        "error": str(e.detail) if hasattr(e, "detail") else str(e),
-                    }
-=======
         if process:
             if background_tasks and process_in_background:
                 background_tasks.add_task(
@@ -284,7 +248,6 @@
                     file_item,
                     file_metadata,
                     user,
->>>>>>> 3111d1bf
                 )
                 return {"status": True, **file_item.model_dump()}
             else:
