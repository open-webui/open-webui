from fastapi import APIRouter, Depends, HTTPException, Response, status, Request
from fastapi.responses import JSONResponse, RedirectResponse

from pydantic import BaseModel
from typing import Optional, List
import logging
import re

from open_webui.utils.chat import generate_chat_completion
from open_webui.utils.task import (
    title_generation_template,
    follow_up_generation_template,
    query_generation_template,
    image_prompt_generation_template,
    autocomplete_generation_template,
    tags_generation_template,
    emoji_generation_template,
    moa_response_generation_template,
)
from open_webui.utils.auth import get_admin_user, get_verified_user
from open_webui.constants import TASKS

from open_webui.routers.pipelines import process_pipeline_inlet_filter

from open_webui.utils.task import get_task_model_id

from open_webui.config import (
    DEFAULT_TITLE_GENERATION_PROMPT_TEMPLATE,
    DEFAULT_FOLLOW_UP_GENERATION_PROMPT_TEMPLATE,
    DEFAULT_TAGS_GENERATION_PROMPT_TEMPLATE,
    DEFAULT_IMAGE_PROMPT_GENERATION_PROMPT_TEMPLATE,
    DEFAULT_QUERY_GENERATION_PROMPT_TEMPLATE,
    DEFAULT_AUTOCOMPLETE_GENERATION_PROMPT_TEMPLATE,
    DEFAULT_EMOJI_GENERATION_PROMPT_TEMPLATE,
    DEFAULT_MOA_GENERATION_PROMPT_TEMPLATE,
    DEFAULT_VOICE_MODE_PROMPT_TEMPLATE,
)
from open_webui.env import SRC_LOG_LEVELS


log = logging.getLogger(__name__)
log.setLevel(SRC_LOG_LEVELS["MODELS"])

router = APIRouter()


##################################
#
# Task Endpoints
#
##################################


@router.get("/config")
async def get_task_config(request: Request, user=Depends(get_verified_user)):
    return {
        "TASK_MODEL": request.app.state.config.TASK_MODEL,
        "TASK_MODEL_EXTERNAL": request.app.state.config.TASK_MODEL_EXTERNAL,
        "TITLE_GENERATION_PROMPT_TEMPLATE": request.app.state.config.TITLE_GENERATION_PROMPT_TEMPLATE,
        "IMAGE_PROMPT_GENERATION_PROMPT_TEMPLATE": request.app.state.config.IMAGE_PROMPT_GENERATION_PROMPT_TEMPLATE,
        "ENABLE_AUTOCOMPLETE_GENERATION": request.app.state.config.ENABLE_AUTOCOMPLETE_GENERATION,
        "AUTOCOMPLETE_GENERATION_INPUT_MAX_LENGTH": request.app.state.config.AUTOCOMPLETE_GENERATION_INPUT_MAX_LENGTH,
        "TAGS_GENERATION_PROMPT_TEMPLATE": request.app.state.config.TAGS_GENERATION_PROMPT_TEMPLATE,
        "FOLLOW_UP_GENERATION_PROMPT_TEMPLATE": request.app.state.config.FOLLOW_UP_GENERATION_PROMPT_TEMPLATE,
        "ENABLE_FOLLOW_UP_GENERATION": request.app.state.config.ENABLE_FOLLOW_UP_GENERATION,
        "ENABLE_TAGS_GENERATION": request.app.state.config.ENABLE_TAGS_GENERATION,
        "ENABLE_TITLE_GENERATION": request.app.state.config.ENABLE_TITLE_GENERATION,
        "ENABLE_SEARCH_QUERY_GENERATION": request.app.state.config.ENABLE_SEARCH_QUERY_GENERATION,
        "ENABLE_RETRIEVAL_QUERY_GENERATION": request.app.state.config.ENABLE_RETRIEVAL_QUERY_GENERATION,
        "QUERY_GENERATION_PROMPT_TEMPLATE": request.app.state.config.QUERY_GENERATION_PROMPT_TEMPLATE,
        "TOOLS_FUNCTION_CALLING_PROMPT_TEMPLATE": request.app.state.config.TOOLS_FUNCTION_CALLING_PROMPT_TEMPLATE,
<<<<<<< HEAD
        "TRANSLATION_LANGUAGES": request.app.state.config.TRANSLATION_LANGUAGES,
=======
        "VOICE_MODE_PROMPT_TEMPLATE": request.app.state.config.VOICE_MODE_PROMPT_TEMPLATE,
>>>>>>> 4c28f19b
    }


class TaskConfigForm(BaseModel):
    TASK_MODEL: Optional[str]
    TASK_MODEL_EXTERNAL: Optional[str]
    ENABLE_TITLE_GENERATION: bool
    TITLE_GENERATION_PROMPT_TEMPLATE: str
    IMAGE_PROMPT_GENERATION_PROMPT_TEMPLATE: str
    ENABLE_AUTOCOMPLETE_GENERATION: bool
    AUTOCOMPLETE_GENERATION_INPUT_MAX_LENGTH: int
    TAGS_GENERATION_PROMPT_TEMPLATE: str
    FOLLOW_UP_GENERATION_PROMPT_TEMPLATE: str
    ENABLE_FOLLOW_UP_GENERATION: bool
    ENABLE_TAGS_GENERATION: bool
    ENABLE_SEARCH_QUERY_GENERATION: bool
    ENABLE_RETRIEVAL_QUERY_GENERATION: bool
    QUERY_GENERATION_PROMPT_TEMPLATE: str
    TOOLS_FUNCTION_CALLING_PROMPT_TEMPLATE: str
<<<<<<< HEAD
    TRANSLATION_LANGUAGES: Optional[List[str]] = []
=======
    VOICE_MODE_PROMPT_TEMPLATE: Optional[str]
>>>>>>> 4c28f19b


@router.post("/config/update")
async def update_task_config(
    request: Request, form_data: TaskConfigForm, user=Depends(get_admin_user)
):
    request.app.state.config.TASK_MODEL = form_data.TASK_MODEL
    request.app.state.config.TASK_MODEL_EXTERNAL = form_data.TASK_MODEL_EXTERNAL
    request.app.state.config.ENABLE_TITLE_GENERATION = form_data.ENABLE_TITLE_GENERATION
    request.app.state.config.TITLE_GENERATION_PROMPT_TEMPLATE = (
        form_data.TITLE_GENERATION_PROMPT_TEMPLATE
    )

    request.app.state.config.ENABLE_FOLLOW_UP_GENERATION = (
        form_data.ENABLE_FOLLOW_UP_GENERATION
    )
    request.app.state.config.FOLLOW_UP_GENERATION_PROMPT_TEMPLATE = (
        form_data.FOLLOW_UP_GENERATION_PROMPT_TEMPLATE
    )

    request.app.state.config.IMAGE_PROMPT_GENERATION_PROMPT_TEMPLATE = (
        form_data.IMAGE_PROMPT_GENERATION_PROMPT_TEMPLATE
    )

    request.app.state.config.ENABLE_AUTOCOMPLETE_GENERATION = (
        form_data.ENABLE_AUTOCOMPLETE_GENERATION
    )
    request.app.state.config.AUTOCOMPLETE_GENERATION_INPUT_MAX_LENGTH = (
        form_data.AUTOCOMPLETE_GENERATION_INPUT_MAX_LENGTH
    )

    request.app.state.config.TAGS_GENERATION_PROMPT_TEMPLATE = (
        form_data.TAGS_GENERATION_PROMPT_TEMPLATE
    )
    request.app.state.config.ENABLE_TAGS_GENERATION = form_data.ENABLE_TAGS_GENERATION
    request.app.state.config.ENABLE_SEARCH_QUERY_GENERATION = (
        form_data.ENABLE_SEARCH_QUERY_GENERATION
    )
    request.app.state.config.ENABLE_RETRIEVAL_QUERY_GENERATION = (
        form_data.ENABLE_RETRIEVAL_QUERY_GENERATION
    )

    request.app.state.config.QUERY_GENERATION_PROMPT_TEMPLATE = (
        form_data.QUERY_GENERATION_PROMPT_TEMPLATE
    )
    request.app.state.config.TOOLS_FUNCTION_CALLING_PROMPT_TEMPLATE = (
        form_data.TOOLS_FUNCTION_CALLING_PROMPT_TEMPLATE
    )
    
    request.app.state.config.TRANSLATION_LANGUAGES = (
        form_data.TRANSLATION_LANGUAGES
    )

    request.app.state.config.VOICE_MODE_PROMPT_TEMPLATE = (
        form_data.VOICE_MODE_PROMPT_TEMPLATE
    )

    return {
        "TASK_MODEL": request.app.state.config.TASK_MODEL,
        "TASK_MODEL_EXTERNAL": request.app.state.config.TASK_MODEL_EXTERNAL,
        "ENABLE_TITLE_GENERATION": request.app.state.config.ENABLE_TITLE_GENERATION,
        "TITLE_GENERATION_PROMPT_TEMPLATE": request.app.state.config.TITLE_GENERATION_PROMPT_TEMPLATE,
        "IMAGE_PROMPT_GENERATION_PROMPT_TEMPLATE": request.app.state.config.IMAGE_PROMPT_GENERATION_PROMPT_TEMPLATE,
        "ENABLE_AUTOCOMPLETE_GENERATION": request.app.state.config.ENABLE_AUTOCOMPLETE_GENERATION,
        "AUTOCOMPLETE_GENERATION_INPUT_MAX_LENGTH": request.app.state.config.AUTOCOMPLETE_GENERATION_INPUT_MAX_LENGTH,
        "TAGS_GENERATION_PROMPT_TEMPLATE": request.app.state.config.TAGS_GENERATION_PROMPT_TEMPLATE,
        "ENABLE_TAGS_GENERATION": request.app.state.config.ENABLE_TAGS_GENERATION,
        "ENABLE_FOLLOW_UP_GENERATION": request.app.state.config.ENABLE_FOLLOW_UP_GENERATION,
        "FOLLOW_UP_GENERATION_PROMPT_TEMPLATE": request.app.state.config.FOLLOW_UP_GENERATION_PROMPT_TEMPLATE,
        "ENABLE_SEARCH_QUERY_GENERATION": request.app.state.config.ENABLE_SEARCH_QUERY_GENERATION,
        "ENABLE_RETRIEVAL_QUERY_GENERATION": request.app.state.config.ENABLE_RETRIEVAL_QUERY_GENERATION,
        "QUERY_GENERATION_PROMPT_TEMPLATE": request.app.state.config.QUERY_GENERATION_PROMPT_TEMPLATE,
        "TOOLS_FUNCTION_CALLING_PROMPT_TEMPLATE": request.app.state.config.TOOLS_FUNCTION_CALLING_PROMPT_TEMPLATE,
<<<<<<< HEAD
        "TRANSLATION_LANGUAGES": request.app.state.config.TRANSLATION_LANGUAGES,
=======
        "VOICE_MODE_PROMPT_TEMPLATE": request.app.state.config.VOICE_MODE_PROMPT_TEMPLATE,
>>>>>>> 4c28f19b
    }


@router.post("/title/completions")
async def generate_title(
    request: Request, form_data: dict, user=Depends(get_verified_user)
):

    if not request.app.state.config.ENABLE_TITLE_GENERATION:
        return JSONResponse(
            status_code=status.HTTP_200_OK,
            content={"detail": "Title generation is disabled"},
        )

    if getattr(request.state, "direct", False) and hasattr(request.state, "model"):
        models = {
            request.state.model["id"]: request.state.model,
        }
    else:
        models = request.app.state.MODELS

    model_id = form_data["model"]
    if model_id not in models:
        raise HTTPException(
            status_code=status.HTTP_404_NOT_FOUND,
            detail="Model not found",
        )

    # Check if the user has a custom task model
    # If the user has a custom task model, use that model
    task_model_id = get_task_model_id(
        model_id,
        request.app.state.config.TASK_MODEL,
        request.app.state.config.TASK_MODEL_EXTERNAL,
        models,
    )

    log.debug(
        f"generating chat title using model {task_model_id} for user {user.email} "
    )

    if request.app.state.config.TITLE_GENERATION_PROMPT_TEMPLATE != "":
        template = request.app.state.config.TITLE_GENERATION_PROMPT_TEMPLATE
    else:
        template = DEFAULT_TITLE_GENERATION_PROMPT_TEMPLATE

    content = title_generation_template(template, form_data["messages"], user)

    max_tokens = (
        models[task_model_id].get("info", {}).get("params", {}).get("max_tokens", 1000)
    )

    payload = {
        "model": task_model_id,
        "messages": [{"role": "user", "content": content}],
        "stream": False,
        **(
            {"max_tokens": max_tokens}
            if models[task_model_id].get("owned_by") == "ollama"
            else {
                "max_completion_tokens": max_tokens,
            }
        ),
        "metadata": {
            **(request.state.metadata if hasattr(request.state, "metadata") else {}),
            "task": str(TASKS.TITLE_GENERATION),
            "task_body": form_data,
            "chat_id": form_data.get("chat_id", None),
        },
    }

    # Process the payload through the pipeline
    try:
        payload = await process_pipeline_inlet_filter(request, payload, user, models)
    except Exception as e:
        raise e

    try:
        return await generate_chat_completion(request, form_data=payload, user=user)
    except Exception as e:
        log.error("Exception occurred", exc_info=True)
        return JSONResponse(
            status_code=status.HTTP_400_BAD_REQUEST,
            content={"detail": "An internal error has occurred."},
        )


@router.post("/follow_up/completions")
async def generate_follow_ups(
    request: Request, form_data: dict, user=Depends(get_verified_user)
):

    if not request.app.state.config.ENABLE_FOLLOW_UP_GENERATION:
        return JSONResponse(
            status_code=status.HTTP_200_OK,
            content={"detail": "Follow-up generation is disabled"},
        )

    if getattr(request.state, "direct", False) and hasattr(request.state, "model"):
        models = {
            request.state.model["id"]: request.state.model,
        }
    else:
        models = request.app.state.MODELS

    model_id = form_data["model"]
    if model_id not in models:
        raise HTTPException(
            status_code=status.HTTP_404_NOT_FOUND,
            detail="Model not found",
        )

    # Check if the user has a custom task model
    # If the user has a custom task model, use that model
    task_model_id = get_task_model_id(
        model_id,
        request.app.state.config.TASK_MODEL,
        request.app.state.config.TASK_MODEL_EXTERNAL,
        models,
    )

    log.debug(
        f"generating chat title using model {task_model_id} for user {user.email} "
    )

    if request.app.state.config.FOLLOW_UP_GENERATION_PROMPT_TEMPLATE != "":
        template = request.app.state.config.FOLLOW_UP_GENERATION_PROMPT_TEMPLATE
    else:
        template = DEFAULT_FOLLOW_UP_GENERATION_PROMPT_TEMPLATE

    content = follow_up_generation_template(template, form_data["messages"], user)

    payload = {
        "model": task_model_id,
        "messages": [{"role": "user", "content": content}],
        "stream": False,
        "metadata": {
            **(request.state.metadata if hasattr(request.state, "metadata") else {}),
            "task": str(TASKS.FOLLOW_UP_GENERATION),
            "task_body": form_data,
            "chat_id": form_data.get("chat_id", None),
        },
    }

    # Process the payload through the pipeline
    try:
        payload = await process_pipeline_inlet_filter(request, payload, user, models)
    except Exception as e:
        raise e

    try:
        return await generate_chat_completion(request, form_data=payload, user=user)
    except Exception as e:
        log.error("Exception occurred", exc_info=True)
        return JSONResponse(
            status_code=status.HTTP_400_BAD_REQUEST,
            content={"detail": "An internal error has occurred."},
        )


@router.post("/tags/completions")
async def generate_chat_tags(
    request: Request, form_data: dict, user=Depends(get_verified_user)
):

    if not request.app.state.config.ENABLE_TAGS_GENERATION:
        return JSONResponse(
            status_code=status.HTTP_200_OK,
            content={"detail": "Tags generation is disabled"},
        )

    if getattr(request.state, "direct", False) and hasattr(request.state, "model"):
        models = {
            request.state.model["id"]: request.state.model,
        }
    else:
        models = request.app.state.MODELS

    model_id = form_data["model"]
    if model_id not in models:
        raise HTTPException(
            status_code=status.HTTP_404_NOT_FOUND,
            detail="Model not found",
        )

    # Check if the user has a custom task model
    # If the user has a custom task model, use that model
    task_model_id = get_task_model_id(
        model_id,
        request.app.state.config.TASK_MODEL,
        request.app.state.config.TASK_MODEL_EXTERNAL,
        models,
    )

    log.debug(
        f"generating chat tags using model {task_model_id} for user {user.email} "
    )

    if request.app.state.config.TAGS_GENERATION_PROMPT_TEMPLATE != "":
        template = request.app.state.config.TAGS_GENERATION_PROMPT_TEMPLATE
    else:
        template = DEFAULT_TAGS_GENERATION_PROMPT_TEMPLATE

    content = tags_generation_template(template, form_data["messages"], user)

    payload = {
        "model": task_model_id,
        "messages": [{"role": "user", "content": content}],
        "stream": False,
        "metadata": {
            **(request.state.metadata if hasattr(request.state, "metadata") else {}),
            "task": str(TASKS.TAGS_GENERATION),
            "task_body": form_data,
            "chat_id": form_data.get("chat_id", None),
        },
    }

    # Process the payload through the pipeline
    try:
        payload = await process_pipeline_inlet_filter(request, payload, user, models)
    except Exception as e:
        raise e

    try:
        return await generate_chat_completion(request, form_data=payload, user=user)
    except Exception as e:
        log.error(f"Error generating chat completion: {e}")
        return JSONResponse(
            status_code=status.HTTP_500_INTERNAL_SERVER_ERROR,
            content={"detail": "An internal error has occurred."},
        )


@router.post("/image_prompt/completions")
async def generate_image_prompt(
    request: Request, form_data: dict, user=Depends(get_verified_user)
):
    if getattr(request.state, "direct", False) and hasattr(request.state, "model"):
        models = {
            request.state.model["id"]: request.state.model,
        }
    else:
        models = request.app.state.MODELS

    model_id = form_data["model"]
    if model_id not in models:
        raise HTTPException(
            status_code=status.HTTP_404_NOT_FOUND,
            detail="Model not found",
        )

    # Check if the user has a custom task model
    # If the user has a custom task model, use that model
    task_model_id = get_task_model_id(
        model_id,
        request.app.state.config.TASK_MODEL,
        request.app.state.config.TASK_MODEL_EXTERNAL,
        models,
    )

    log.debug(
        f"generating image prompt using model {task_model_id} for user {user.email} "
    )

    if request.app.state.config.IMAGE_PROMPT_GENERATION_PROMPT_TEMPLATE != "":
        template = request.app.state.config.IMAGE_PROMPT_GENERATION_PROMPT_TEMPLATE
    else:
        template = DEFAULT_IMAGE_PROMPT_GENERATION_PROMPT_TEMPLATE

    content = image_prompt_generation_template(template, form_data["messages"], user)

    payload = {
        "model": task_model_id,
        "messages": [{"role": "user", "content": content}],
        "stream": False,
        "metadata": {
            **(request.state.metadata if hasattr(request.state, "metadata") else {}),
            "task": str(TASKS.IMAGE_PROMPT_GENERATION),
            "task_body": form_data,
            "chat_id": form_data.get("chat_id", None),
        },
    }

    # Process the payload through the pipeline
    try:
        payload = await process_pipeline_inlet_filter(request, payload, user, models)
    except Exception as e:
        raise e

    try:
        return await generate_chat_completion(request, form_data=payload, user=user)
    except Exception as e:
        log.error("Exception occurred", exc_info=True)
        return JSONResponse(
            status_code=status.HTTP_400_BAD_REQUEST,
            content={"detail": "An internal error has occurred."},
        )


@router.post("/queries/completions")
async def generate_queries(
    request: Request, form_data: dict, user=Depends(get_verified_user)
):

    type = form_data.get("type")
    if type == "web_search":
        if not request.app.state.config.ENABLE_SEARCH_QUERY_GENERATION:
            raise HTTPException(
                status_code=status.HTTP_400_BAD_REQUEST,
                detail=f"Search query generation is disabled",
            )
    elif type == "retrieval":
        if not request.app.state.config.ENABLE_RETRIEVAL_QUERY_GENERATION:
            raise HTTPException(
                status_code=status.HTTP_400_BAD_REQUEST,
                detail=f"Query generation is disabled",
            )

    if getattr(request.state, "cached_queries", None):
        log.info(f"Reusing cached queries: {request.state.cached_queries}")
        return request.state.cached_queries

    if getattr(request.state, "direct", False) and hasattr(request.state, "model"):
        models = {
            request.state.model["id"]: request.state.model,
        }
    else:
        models = request.app.state.MODELS

    model_id = form_data["model"]
    if model_id not in models:
        raise HTTPException(
            status_code=status.HTTP_404_NOT_FOUND,
            detail="Model not found",
        )

    # Check if the user has a custom task model
    # If the user has a custom task model, use that model
    task_model_id = get_task_model_id(
        model_id,
        request.app.state.config.TASK_MODEL,
        request.app.state.config.TASK_MODEL_EXTERNAL,
        models,
    )

    log.debug(
        f"generating {type} queries using model {task_model_id} for user {user.email}"
    )

    if (request.app.state.config.QUERY_GENERATION_PROMPT_TEMPLATE).strip() != "":
        template = request.app.state.config.QUERY_GENERATION_PROMPT_TEMPLATE
    else:
        template = DEFAULT_QUERY_GENERATION_PROMPT_TEMPLATE

    content = query_generation_template(template, form_data["messages"], user)

    payload = {
        "model": task_model_id,
        "messages": [{"role": "user", "content": content}],
        "stream": False,
        "metadata": {
            **(request.state.metadata if hasattr(request.state, "metadata") else {}),
            "task": str(TASKS.QUERY_GENERATION),
            "task_body": form_data,
            "chat_id": form_data.get("chat_id", None),
        },
    }

    # Process the payload through the pipeline
    try:
        payload = await process_pipeline_inlet_filter(request, payload, user, models)
    except Exception as e:
        raise e

    try:
        return await generate_chat_completion(request, form_data=payload, user=user)
    except Exception as e:
        return JSONResponse(
            status_code=status.HTTP_400_BAD_REQUEST,
            content={"detail": str(e)},
        )


@router.post("/auto/completions")
async def generate_autocompletion(
    request: Request, form_data: dict, user=Depends(get_verified_user)
):
    if not request.app.state.config.ENABLE_AUTOCOMPLETE_GENERATION:
        raise HTTPException(
            status_code=status.HTTP_400_BAD_REQUEST,
            detail=f"Autocompletion generation is disabled",
        )

    type = form_data.get("type")
    prompt = form_data.get("prompt")
    messages = form_data.get("messages")

    if request.app.state.config.AUTOCOMPLETE_GENERATION_INPUT_MAX_LENGTH > 0:
        if (
            len(prompt)
            > request.app.state.config.AUTOCOMPLETE_GENERATION_INPUT_MAX_LENGTH
        ):
            raise HTTPException(
                status_code=status.HTTP_400_BAD_REQUEST,
                detail=f"Input prompt exceeds maximum length of {request.app.state.config.AUTOCOMPLETE_GENERATION_INPUT_MAX_LENGTH}",
            )

    if getattr(request.state, "direct", False) and hasattr(request.state, "model"):
        models = {
            request.state.model["id"]: request.state.model,
        }
    else:
        models = request.app.state.MODELS

    model_id = form_data["model"]
    if model_id not in models:
        raise HTTPException(
            status_code=status.HTTP_404_NOT_FOUND,
            detail="Model not found",
        )

    # Check if the user has a custom task model
    # If the user has a custom task model, use that model
    task_model_id = get_task_model_id(
        model_id,
        request.app.state.config.TASK_MODEL,
        request.app.state.config.TASK_MODEL_EXTERNAL,
        models,
    )

    log.debug(
        f"generating autocompletion using model {task_model_id} for user {user.email}"
    )

    if (request.app.state.config.AUTOCOMPLETE_GENERATION_PROMPT_TEMPLATE).strip() != "":
        template = request.app.state.config.AUTOCOMPLETE_GENERATION_PROMPT_TEMPLATE
    else:
        template = DEFAULT_AUTOCOMPLETE_GENERATION_PROMPT_TEMPLATE

    content = autocomplete_generation_template(template, prompt, messages, type, user)

    payload = {
        "model": task_model_id,
        "messages": [{"role": "user", "content": content}],
        "stream": False,
        "metadata": {
            **(request.state.metadata if hasattr(request.state, "metadata") else {}),
            "task": str(TASKS.AUTOCOMPLETE_GENERATION),
            "task_body": form_data,
            "chat_id": form_data.get("chat_id", None),
        },
    }

    # Process the payload through the pipeline
    try:
        payload = await process_pipeline_inlet_filter(request, payload, user, models)
    except Exception as e:
        raise e

    try:
        return await generate_chat_completion(request, form_data=payload, user=user)
    except Exception as e:
        log.error(f"Error generating chat completion: {e}")
        return JSONResponse(
            status_code=status.HTTP_500_INTERNAL_SERVER_ERROR,
            content={"detail": "An internal error has occurred."},
        )


@router.post("/emoji/completions")
async def generate_emoji(
    request: Request, form_data: dict, user=Depends(get_verified_user)
):

    if getattr(request.state, "direct", False) and hasattr(request.state, "model"):
        models = {
            request.state.model["id"]: request.state.model,
        }
    else:
        models = request.app.state.MODELS

    model_id = form_data["model"]
    if model_id not in models:
        raise HTTPException(
            status_code=status.HTTP_404_NOT_FOUND,
            detail="Model not found",
        )

    # Check if the user has a custom task model
    # If the user has a custom task model, use that model
    task_model_id = get_task_model_id(
        model_id,
        request.app.state.config.TASK_MODEL,
        request.app.state.config.TASK_MODEL_EXTERNAL,
        models,
    )

    log.debug(f"generating emoji using model {task_model_id} for user {user.email} ")

    template = DEFAULT_EMOJI_GENERATION_PROMPT_TEMPLATE

    content = emoji_generation_template(template, form_data["prompt"], user)

    payload = {
        "model": task_model_id,
        "messages": [{"role": "user", "content": content}],
        "stream": False,
        **(
            {"max_tokens": 4}
            if models[task_model_id].get("owned_by") == "ollama"
            else {
                "max_completion_tokens": 4,
            }
        ),
        "metadata": {
            **(request.state.metadata if hasattr(request.state, "metadata") else {}),
            "task": str(TASKS.EMOJI_GENERATION),
            "task_body": form_data,
            "chat_id": form_data.get("chat_id", None),
        },
    }

    # Process the payload through the pipeline
    try:
        payload = await process_pipeline_inlet_filter(request, payload, user, models)
    except Exception as e:
        raise e

    try:
        return await generate_chat_completion(request, form_data=payload, user=user)
    except Exception as e:
        return JSONResponse(
            status_code=status.HTTP_400_BAD_REQUEST,
            content={"detail": str(e)},
        )


@router.post("/moa/completions")
async def generate_moa_response(
    request: Request, form_data: dict, user=Depends(get_verified_user)
):

    if getattr(request.state, "direct", False) and hasattr(request.state, "model"):
        models = {
            request.state.model["id"]: request.state.model,
        }
    else:
        models = request.app.state.MODELS

    model_id = form_data["model"]

    if model_id not in models:
        raise HTTPException(
            status_code=status.HTTP_404_NOT_FOUND,
            detail="Model not found",
        )

    template = DEFAULT_MOA_GENERATION_PROMPT_TEMPLATE

    content = moa_response_generation_template(
        template,
        form_data["prompt"],
        form_data["responses"],
    )

    payload = {
        "model": model_id,
        "messages": [{"role": "user", "content": content}],
        "stream": form_data.get("stream", False),
        "metadata": {
            **(request.state.metadata if hasattr(request.state, "metadata") else {}),
            "chat_id": form_data.get("chat_id", None),
            "task": str(TASKS.MOA_RESPONSE_GENERATION),
            "task_body": form_data,
        },
    }

    # Process the payload through the pipeline
    try:
        payload = await process_pipeline_inlet_filter(request, payload, user, models)
    except Exception as e:
        raise e

    try:
        return await generate_chat_completion(request, form_data=payload, user=user)
    except Exception as e:
        return JSONResponse(
            status_code=status.HTTP_400_BAD_REQUEST,
            content={"detail": str(e)},
        )<|MERGE_RESOLUTION|>--- conflicted
+++ resolved
@@ -69,11 +69,8 @@
         "ENABLE_RETRIEVAL_QUERY_GENERATION": request.app.state.config.ENABLE_RETRIEVAL_QUERY_GENERATION,
         "QUERY_GENERATION_PROMPT_TEMPLATE": request.app.state.config.QUERY_GENERATION_PROMPT_TEMPLATE,
         "TOOLS_FUNCTION_CALLING_PROMPT_TEMPLATE": request.app.state.config.TOOLS_FUNCTION_CALLING_PROMPT_TEMPLATE,
-<<<<<<< HEAD
         "TRANSLATION_LANGUAGES": request.app.state.config.TRANSLATION_LANGUAGES,
-=======
         "VOICE_MODE_PROMPT_TEMPLATE": request.app.state.config.VOICE_MODE_PROMPT_TEMPLATE,
->>>>>>> 4c28f19b
     }
 
 
@@ -93,11 +90,8 @@
     ENABLE_RETRIEVAL_QUERY_GENERATION: bool
     QUERY_GENERATION_PROMPT_TEMPLATE: str
     TOOLS_FUNCTION_CALLING_PROMPT_TEMPLATE: str
-<<<<<<< HEAD
     TRANSLATION_LANGUAGES: Optional[List[str]] = []
-=======
     VOICE_MODE_PROMPT_TEMPLATE: Optional[str]
->>>>>>> 4c28f19b
 
 
 @router.post("/config/update")
@@ -171,11 +165,8 @@
         "ENABLE_RETRIEVAL_QUERY_GENERATION": request.app.state.config.ENABLE_RETRIEVAL_QUERY_GENERATION,
         "QUERY_GENERATION_PROMPT_TEMPLATE": request.app.state.config.QUERY_GENERATION_PROMPT_TEMPLATE,
         "TOOLS_FUNCTION_CALLING_PROMPT_TEMPLATE": request.app.state.config.TOOLS_FUNCTION_CALLING_PROMPT_TEMPLATE,
-<<<<<<< HEAD
         "TRANSLATION_LANGUAGES": request.app.state.config.TRANSLATION_LANGUAGES,
-=======
         "VOICE_MODE_PROMPT_TEMPLATE": request.app.state.config.VOICE_MODE_PROMPT_TEMPLATE,
->>>>>>> 4c28f19b
     }
 
 
