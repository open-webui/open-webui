import asyncio
import hashlib
import json
import logging
from pathlib import Path
from typing import Literal, Optional, overload

import aiohttp
from aiocache import cached
import requests
from urllib.parse import quote

from fastapi import Depends, FastAPI, HTTPException, Request, APIRouter
from fastapi.middleware.cors import CORSMiddleware
from fastapi.responses import FileResponse, StreamingResponse
from pydantic import BaseModel
from starlette.background import BackgroundTask

from open_webui.models.models import Models
from open_webui.config import (
    CACHE_DIR,
)
from open_webui.env import (
    MODELS_CACHE_TTL,
    AIOHTTP_CLIENT_SESSION_SSL,
    AIOHTTP_CLIENT_TIMEOUT,
    AIOHTTP_CLIENT_TIMEOUT_MODEL_LIST,
    ENABLE_FORWARD_USER_INFO_HEADERS,
    BYPASS_MODEL_ACCESS_CONTROL,
)
from open_webui.models.users import UserModel

from open_webui.constants import ERROR_MESSAGES
from open_webui.env import ENV, SRC_LOG_LEVELS


from open_webui.utils.payload import (
    apply_model_params_to_body_openai,
    apply_model_system_prompt_to_body,
)
from open_webui.utils.misc import (
    convert_logit_bias_input_to_json,
)

from open_webui.utils.auth import get_admin_user, get_verified_user
from open_webui.utils.access_control import has_access


log = logging.getLogger(__name__)
log.setLevel(SRC_LOG_LEVELS["OPENAI"])


##########################################
#
# Utility functions
#
##########################################


async def send_get_request(url, key=None, user: UserModel = None):
    timeout = aiohttp.ClientTimeout(total=AIOHTTP_CLIENT_TIMEOUT_MODEL_LIST)
    try:
        async with aiohttp.ClientSession(timeout=timeout, trust_env=True) as session:
            async with session.get(
                url,
                headers={
                    **({"Authorization": f"Bearer {key}"} if key else {}),
                    **(
                        {
                            "X-OpenWebUI-User-Name": quote(user.name, safe=" "),
                            "X-OpenWebUI-User-Id": user.id,
                            "X-OpenWebUI-User-Email": user.email,
                            "X-OpenWebUI-User-Role": user.role,
                            "CF-User": user.id,
                        }
                        if ENABLE_FORWARD_USER_INFO_HEADERS and user
                        else {}
                    ),
                },
                ssl=AIOHTTP_CLIENT_SESSION_SSL,
            ) as response:
                return await response.json()
    except Exception as e:
        # Handle connection error here
        log.error(f"Connection error: {e}")
        return None


async def cleanup_response(
    response: Optional[aiohttp.ClientResponse],
    session: Optional[aiohttp.ClientSession],
):
    if response:
        response.close()
    if session:
        await session.close()


def openai_o_series_handler(payload):
    """
    Handle "o" series specific parameters
    """
    if "max_tokens" in payload:
        # Convert "max_tokens" to "max_completion_tokens" for all o-series models
        payload["max_completion_tokens"] = payload["max_tokens"]
        del payload["max_tokens"]

    # Handle system role conversion based on model type
    if payload["messages"][0]["role"] == "system":
        model_lower = payload["model"].lower()
        # Legacy models use "user" role instead of "system"
        if model_lower.startswith("o1-mini") or model_lower.startswith("o1-preview"):
            payload["messages"][0]["role"] = "user"
        else:
            payload["messages"][0]["role"] = "developer"

    return payload


##########################################
#
# API routes
#
##########################################

router = APIRouter()


@router.get("/config")
async def get_config(request: Request, user=Depends(get_admin_user)):
    return {
        "ENABLE_OPENAI_API": request.app.state.config.ENABLE_OPENAI_API,
        "OPENAI_API_BASE_URLS": request.app.state.config.OPENAI_API_BASE_URLS,
        "OPENAI_API_KEYS": request.app.state.config.OPENAI_API_KEYS,
        "OPENAI_API_CONFIGS": request.app.state.config.OPENAI_API_CONFIGS,
    }


class OpenAIConfigForm(BaseModel):
    ENABLE_OPENAI_API: Optional[bool] = None
    OPENAI_API_BASE_URLS: list[str]
    OPENAI_API_KEYS: list[str]
    OPENAI_API_CONFIGS: dict


@router.post("/config/update")
async def update_config(
    request: Request, form_data: OpenAIConfigForm, user=Depends(get_admin_user)
):
    request.app.state.config.ENABLE_OPENAI_API = form_data.ENABLE_OPENAI_API
    request.app.state.config.OPENAI_API_BASE_URLS = form_data.OPENAI_API_BASE_URLS
    request.app.state.config.OPENAI_API_KEYS = form_data.OPENAI_API_KEYS

    # Check if API KEYS length is same than API URLS length
    if len(request.app.state.config.OPENAI_API_KEYS) != len(
        request.app.state.config.OPENAI_API_BASE_URLS
    ):
        if len(request.app.state.config.OPENAI_API_KEYS) > len(
            request.app.state.config.OPENAI_API_BASE_URLS
        ):
            request.app.state.config.OPENAI_API_KEYS = (
                request.app.state.config.OPENAI_API_KEYS[
                    : len(request.app.state.config.OPENAI_API_BASE_URLS)
                ]
            )
        else:
            request.app.state.config.OPENAI_API_KEYS += [""] * (
                len(request.app.state.config.OPENAI_API_BASE_URLS)
                - len(request.app.state.config.OPENAI_API_KEYS)
            )

    request.app.state.config.OPENAI_API_CONFIGS = form_data.OPENAI_API_CONFIGS

    # Remove the API configs that are not in the API URLS
    keys = list(map(str, range(len(request.app.state.config.OPENAI_API_BASE_URLS))))
    request.app.state.config.OPENAI_API_CONFIGS = {
        key: value
        for key, value in request.app.state.config.OPENAI_API_CONFIGS.items()
        if key in keys
    }

    return {
        "ENABLE_OPENAI_API": request.app.state.config.ENABLE_OPENAI_API,
        "OPENAI_API_BASE_URLS": request.app.state.config.OPENAI_API_BASE_URLS,
        "OPENAI_API_KEYS": request.app.state.config.OPENAI_API_KEYS,
        "OPENAI_API_CONFIGS": request.app.state.config.OPENAI_API_CONFIGS,
    }


@router.post("/audio/speech")
async def speech(request: Request, user=Depends(get_verified_user)):
    idx = None
    try:
        idx = request.app.state.config.OPENAI_API_BASE_URLS.index(
            "https://api.openai.com/v1"
        )

        body = await request.body()
        name = hashlib.sha256(body).hexdigest()

        SPEECH_CACHE_DIR = CACHE_DIR / "audio" / "speech"
        SPEECH_CACHE_DIR.mkdir(parents=True, exist_ok=True)
        file_path = SPEECH_CACHE_DIR.joinpath(f"{name}.mp3")
        file_body_path = SPEECH_CACHE_DIR.joinpath(f"{name}.json")

        # Check if the file already exists in the cache
        if file_path.is_file():
            return FileResponse(file_path)

        url = request.app.state.config.OPENAI_API_BASE_URLS[idx]

        r = None
        try:
            r = requests.post(
                url=f"{url}/audio/speech",
                data=body,
                headers={
                    "Content-Type": "application/json",
                    "Authorization": f"Bearer {request.app.state.config.OPENAI_API_KEYS[idx]}",
                    **(
                        {
                            "HTTP-Referer": "https://openwebui.com/",
                            "X-Title": "Open WebUI",
                        }
                        if "openrouter.ai" in url
                        else {}
                    ),
                    **(
                        {
                            "X-OpenWebUI-User-Name": quote(user.name, safe=" "),
                            "X-OpenWebUI-User-Id": user.id,
                            "X-OpenWebUI-User-Email": user.email,
                            "X-OpenWebUI-User-Role": user.role,
                            "CF-User": user.id,
                        }
                        if ENABLE_FORWARD_USER_INFO_HEADERS
                        else {}
                    ),
                },
                stream=True,
            )

            r.raise_for_status()

            # Save the streaming content to a file
            with open(file_path, "wb") as f:
                for chunk in r.iter_content(chunk_size=8192):
                    f.write(chunk)

            with open(file_body_path, "w") as f:
                json.dump(json.loads(body.decode("utf-8")), f)

            # Return the saved file
            return FileResponse(file_path)

        except Exception as e:
            log.exception(e)

            detail = None
            if r is not None:
                try:
                    res = r.json()
                    if "error" in res:
                        detail = f"External: {res['error']}"
                except Exception:
                    detail = f"External: {e}"

            raise HTTPException(
                status_code=r.status_code if r else 500,
                detail=detail if detail else "Open WebUI: Server Connection Error",
            )

    except ValueError:
        raise HTTPException(status_code=401, detail=ERROR_MESSAGES.OPENAI_NOT_FOUND)


async def get_all_models_responses(request: Request, user: UserModel) -> list:
    if not request.app.state.config.ENABLE_OPENAI_API:
        return []

    # Check if API KEYS length is same than API URLS length
    num_urls = len(request.app.state.config.OPENAI_API_BASE_URLS)
    num_keys = len(request.app.state.config.OPENAI_API_KEYS)

    if num_keys != num_urls:
        # if there are more keys than urls, remove the extra keys
        if num_keys > num_urls:
            new_keys = request.app.state.config.OPENAI_API_KEYS[:num_urls]
            request.app.state.config.OPENAI_API_KEYS = new_keys
        # if there are more urls than keys, add empty keys
        else:
            request.app.state.config.OPENAI_API_KEYS += [""] * (num_urls - num_keys)

    request_tasks = []
    for idx, url in enumerate(request.app.state.config.OPENAI_API_BASE_URLS):
        if (str(idx) not in request.app.state.config.OPENAI_API_CONFIGS) and (
            url not in request.app.state.config.OPENAI_API_CONFIGS  # Legacy support
        ):
            request_tasks.append(
                send_get_request(
                    f"{url}/models",
                    request.app.state.config.OPENAI_API_KEYS[idx],
                    user=user,
                )
            )
        else:
            api_config = request.app.state.config.OPENAI_API_CONFIGS.get(
                str(idx),
                request.app.state.config.OPENAI_API_CONFIGS.get(
                    url, {}
                ),  # Legacy support
            )

            enable = api_config.get("enable", True)
            model_ids = api_config.get("model_ids", [])

            if enable:
                if len(model_ids) == 0:
                    request_tasks.append(
                        send_get_request(
                            f"{url}/models",
                            request.app.state.config.OPENAI_API_KEYS[idx],
                            user=user,
                        )
                    )
                else:
                    model_list = {
                        "object": "list",
                        "data": [
                            {
                                "id": model_id,
                                "name": model_id,
                                "owned_by": "openai",
                                "openai": {"id": model_id},
                                "urlIdx": idx,
                            }
                            for model_id in model_ids
                        ],
                    }

                    request_tasks.append(
                        asyncio.ensure_future(asyncio.sleep(0, model_list))
                    )
            else:
                request_tasks.append(asyncio.ensure_future(asyncio.sleep(0, None)))

    responses = await asyncio.gather(*request_tasks)

    for idx, response in enumerate(responses):
        if response:
            url = request.app.state.config.OPENAI_API_BASE_URLS[idx]
            api_config = request.app.state.config.OPENAI_API_CONFIGS.get(
                str(idx),
                request.app.state.config.OPENAI_API_CONFIGS.get(
                    url, {}
                ),  # Legacy support
            )

            connection_type = api_config.get("connection_type", "external")
            prefix_id = api_config.get("prefix_id", None)
            tags = api_config.get("tags", [])

            for model in (
                response if isinstance(response, list) else response.get("data", [])
            ):
                if prefix_id:
                    model["id"] = f"{prefix_id}.{model['id']}"

                if tags:
                    model["tags"] = tags

                if connection_type:
                    model["connection_type"] = connection_type

    log.debug(f"get_all_models:responses() {responses}")
    return responses


async def get_filtered_models(models, user):
    # Filter models based on user access control
    filtered_models = []
    for model in models.get("data", []):
        model_info = Models.get_model_by_id(model["id"])
        if model_info:
            if user.id == model_info.user_id or has_access(
                user.id, type="read", access_control=model_info.access_control
            ):
                filtered_models.append(model)
    return filtered_models


@cached(ttl=MODELS_CACHE_TTL)
async def get_all_models(request: Request, user: UserModel) -> dict[str, list]:
    log.info("get_all_models()")

    if not request.app.state.config.ENABLE_OPENAI_API:
        return {"data": []}

    responses = await get_all_models_responses(request, user=user)

    def extract_data(response):
        if response and "data" in response:
            return response["data"]
        if isinstance(response, list):
            return response
        return None

    def merge_models_lists(model_lists):
        log.debug(f"merge_models_lists {model_lists}")
        merged_list = []

        for idx, models in enumerate(model_lists):
            if models is not None and "error" not in models:

                merged_list.extend(
                    [
                        {
                            **model,
                            "name": model.get("name", model["id"]),
                            "owned_by": "openai",
                            "openai": model,
                            "connection_type": model.get("connection_type", "external"),
                            "urlIdx": idx,
                        }
                        for model in models
                        if (model.get("id") or model.get("name"))
                        and (
                            "api.openai.com"
                            not in request.app.state.config.OPENAI_API_BASE_URLS[idx]
                            or not any(
                                name in model["id"]
                                for name in [
                                    "babbage",
                                    "dall-e",
                                    "davinci",
                                    "embedding",
                                    "tts",
                                    "whisper",
                                ]
                            )
                        )
                    ]
                )

        return merged_list

    models = {"data": merge_models_lists(map(extract_data, responses))}
    log.debug(f"models: {models}")

    request.app.state.OPENAI_MODELS = {model["id"]: model for model in models["data"]}
    return models


@router.get("/models")
@router.get("/models/{url_idx}")
async def get_models(
    request: Request, url_idx: Optional[int] = None, user=Depends(get_verified_user)
):
    models = {
        "data": [],
    }

    if url_idx is None:
        models = await get_all_models(request, user=user)
    else:
        url = request.app.state.config.OPENAI_API_BASE_URLS[url_idx]
        key = request.app.state.config.OPENAI_API_KEYS[url_idx]

        api_config = request.app.state.config.OPENAI_API_CONFIGS.get(
            str(url_idx),
            request.app.state.config.OPENAI_API_CONFIGS.get(url, {}),  # Legacy support
        )

        r = None
        async with aiohttp.ClientSession(
            trust_env=True,
            timeout=aiohttp.ClientTimeout(total=AIOHTTP_CLIENT_TIMEOUT_MODEL_LIST),
        ) as session:
            try:
                headers = {
                    "Content-Type": "application/json",
                    **(
                        {
                            "X-OpenWebUI-User-Name": quote(user.name, safe=" "),
                            "X-OpenWebUI-User-Id": user.id,
                            "X-OpenWebUI-User-Email": user.email,
                            "X-OpenWebUI-User-Role": user.role,
                        }
                        if ENABLE_FORWARD_USER_INFO_HEADERS
                        else {}
                    ),
                }

                if api_config.get("azure", False):
                    models = {
                        "data": api_config.get("model_ids", []) or [],
                        "object": "list",
                    }
                else:
                    headers["Authorization"] = f"Bearer {key}"

                    async with session.get(
                        f"{url}/models",
                        headers=headers,
                        ssl=AIOHTTP_CLIENT_SESSION_SSL,
                    ) as r:
                        if r.status != 200:
                            # Extract response error details if available
                            error_detail = f"HTTP Error: {r.status}"
                            res = await r.json()
                            if "error" in res:
                                error_detail = f"External Error: {res['error']}"
                            raise Exception(error_detail)

                        response_data = await r.json()

                        # Check if we're calling OpenAI API based on the URL
                        if "api.openai.com" in url:
                            # Filter models according to the specified conditions
                            response_data["data"] = [
                                model
                                for model in response_data.get("data", [])
                                if not any(
                                    name in model["id"]
                                    for name in [
                                        "babbage",
                                        "dall-e",
                                        "davinci",
                                        "embedding",
                                        "tts",
                                        "whisper",
                                    ]
                                )
                            ]

                        models = response_data
            except aiohttp.ClientError as e:
                # ClientError covers all aiohttp requests issues
                log.exception(f"Client error: {str(e)}")
                raise HTTPException(
                    status_code=500, detail="Open WebUI: Server Connection Error"
                )
            except Exception as e:
                log.exception(f"Unexpected error: {e}")
                error_detail = f"Unexpected error: {str(e)}"
                raise HTTPException(status_code=500, detail=error_detail)

    if user.role == "user" and not BYPASS_MODEL_ACCESS_CONTROL:
        models["data"] = await get_filtered_models(models, user)

    return models


class ConnectionVerificationForm(BaseModel):
    url: str
    key: str

    config: Optional[dict] = None


@router.post("/verify")
async def verify_connection(
    form_data: ConnectionVerificationForm, user=Depends(get_admin_user)
):
    url = form_data.url
    key = form_data.key

    api_config = form_data.config or {}

    async with aiohttp.ClientSession(
        trust_env=True,
        timeout=aiohttp.ClientTimeout(total=AIOHTTP_CLIENT_TIMEOUT_MODEL_LIST),
    ) as session:
        try:
            headers = {
                "Content-Type": "application/json",
                **(
                    {
                        "X-OpenWebUI-User-Name": quote(user.name, safe=" "),
                        "X-OpenWebUI-User-Id": user.id,
                        "X-OpenWebUI-User-Email": user.email,
                        "X-OpenWebUI-User-Role": user.role,
                    }
                    if ENABLE_FORWARD_USER_INFO_HEADERS
                    else {}
                ),
            }

            if api_config.get("azure", False):
                headers["api-key"] = key
                api_version = api_config.get("api_version", "") or "2023-03-15-preview"

                async with session.get(
                    url=f"{url}/openai/models?api-version={api_version}",
                    headers=headers,
                    ssl=AIOHTTP_CLIENT_SESSION_SSL,
                ) as r:
                    if r.status != 200:
                        # Extract response error details if available
                        error_detail = f"HTTP Error: {r.status}"
                        res = await r.json()
                        if "error" in res:
                            error_detail = f"External Error: {res['error']}"
                        raise Exception(error_detail)

                    response_data = await r.json()
                    return response_data
            else:
                headers["Authorization"] = f"Bearer {key}"

                async with session.get(
                    f"{url}/models",
                    headers=headers,
                    ssl=AIOHTTP_CLIENT_SESSION_SSL,
                ) as r:
                    if r.status != 200:
                        # Extract response error details if available
                        error_detail = f"HTTP Error: {r.status}"
                        res = await r.json()
                        if "error" in res:
                            error_detail = f"External Error: {res['error']}"
                        raise Exception(error_detail)

                    response_data = await r.json()
                    return response_data

        except aiohttp.ClientError as e:
            # ClientError covers all aiohttp requests issues
            log.exception(f"Client error: {str(e)}")
            raise HTTPException(
                status_code=500, detail="Open WebUI: Server Connection Error"
            )
        except Exception as e:
            log.exception(f"Unexpected error: {e}")
            error_detail = f"Unexpected error: {str(e)}"
            raise HTTPException(status_code=500, detail=error_detail)


def get_azure_allowed_params(api_version: str) -> set[str]:
    allowed_params = {
        "messages",
        "temperature",
        "role",
        "content",
        "contentPart",
        "contentPartImage",
        "enhancements",
        "dataSources",
        "n",
        "stream",
        "stop",
        "max_tokens",
        "presence_penalty",
        "frequency_penalty",
        "logit_bias",
        "user",
        "function_call",
        "functions",
        "tools",
        "tool_choice",
        "top_p",
        "log_probs",
        "top_logprobs",
        "response_format",
        "seed",
        "max_completion_tokens",
    }

    try:
        if api_version >= "2024-09-01-preview":
            allowed_params.add("stream_options")
    except ValueError:
        log.debug(
            f"Invalid API version {api_version} for Azure OpenAI. Defaulting to allowed parameters."
        )

    return allowed_params


def convert_to_azure_payload(url, payload: dict, api_version: str):
    model = payload.get("model", "")

    # Filter allowed parameters based on Azure OpenAI API
    allowed_params = get_azure_allowed_params(api_version)

    # Special handling for o-series models
    if model.startswith("o") and model.endswith("-mini"):
        # Convert max_tokens to max_completion_tokens for o-series models
        if "max_tokens" in payload:
            payload["max_completion_tokens"] = payload["max_tokens"]
            del payload["max_tokens"]

        # Remove temperature if not 1 for o-series models
        if "temperature" in payload and payload["temperature"] != 1:
            log.debug(
                f"Removing temperature parameter for o-series model {model} as only default value (1) is supported"
            )
            del payload["temperature"]

    # Filter out unsupported parameters
    payload = {k: v for k, v in payload.items() if k in allowed_params}

    url = f"{url}/openai/deployments/{model}"
    return url, payload


@router.post("/chat/completions")
async def generate_chat_completion(
    request: Request,
    form_data: dict,
    user=Depends(get_verified_user),
    bypass_filter: Optional[bool] = False,
):
    if BYPASS_MODEL_ACCESS_CONTROL:
        bypass_filter = True

    idx = 0

    payload = {**form_data}
    metadata = payload.pop("metadata", None)

    model_id = form_data.get("model")
    model_info = Models.get_model_by_id(model_id)

    # Check model info and override the payload
    if model_info:
        if model_info.base_model_id:
            payload["model"] = model_info.base_model_id
            model_id = model_info.base_model_id

        params = model_info.params.model_dump()

        if params:
            system = params.pop("system", None)

            payload = apply_model_params_to_body_openai(params, payload)
            payload = apply_model_system_prompt_to_body(system, payload, metadata, user)

        # Check if user has access to the model
        if not bypass_filter and user.role == "user":
            if not (
                user.id == model_info.user_id
                or has_access(
                    user.id, type="read", access_control=model_info.access_control
                )
            ):
                raise HTTPException(
                    status_code=403,
                    detail="Model not found",
                )
    elif not bypass_filter:
        if user.role != "admin":
            raise HTTPException(
                status_code=403,
                detail="Model not found",
            )

    await get_all_models(request, user=user)
    model = request.app.state.OPENAI_MODELS.get(model_id)
    if model:
        idx = model["urlIdx"]
    else:
        raise HTTPException(
            status_code=404,
            detail="Model not found",
        )

    # Get the API config for the model
    api_config = request.app.state.config.OPENAI_API_CONFIGS.get(
        str(idx),
        request.app.state.config.OPENAI_API_CONFIGS.get(
            request.app.state.config.OPENAI_API_BASE_URLS[idx], {}
        ),  # Legacy support
    )

    prefix_id = api_config.get("prefix_id", None)
    if prefix_id:
        payload["model"] = payload["model"].replace(f"{prefix_id}.", "")

    # Add user info to the payload if the model is a pipeline
    if "pipeline" in model and model.get("pipeline"):
        payload["user"] = {
            "name": user.name,
            "id": user.id,
            "email": user.email,
            "role": user.role,
        }

    url = request.app.state.config.OPENAI_API_BASE_URLS[idx]
    key = request.app.state.config.OPENAI_API_KEYS[idx]

    # Check if model is from "o" series
    is_o_series = payload["model"].lower().startswith(("o1", "o3", "o4"))
    if is_o_series:
        payload = openai_o_series_handler(payload)
    elif "api.openai.com" not in url:
        # Remove "max_completion_tokens" from the payload for backward compatibility
        if "max_completion_tokens" in payload:
            payload["max_tokens"] = payload["max_completion_tokens"]
            del payload["max_completion_tokens"]

    if "max_tokens" in payload and "max_completion_tokens" in payload:
        del payload["max_tokens"]

    # Convert the modified body back to JSON
    if "logit_bias" in payload:
        payload["logit_bias"] = json.loads(
            convert_logit_bias_input_to_json(payload["logit_bias"])
        )

    headers = {
        "Content-Type": "application/json",
        **(
            {
                "HTTP-Referer": "https://openwebui.com/",
                "X-Title": "Open WebUI",
            }
            if "openrouter.ai" in url
            else {}
        ),
        **(
            {
                "X-OpenWebUI-User-Name": quote(user.name, safe=" "),
                "X-OpenWebUI-User-Id": user.id,
                "X-OpenWebUI-User-Email": user.email,
                "X-OpenWebUI-User-Role": user.role,
<<<<<<< HEAD
                "CF-User": user.id,
=======
                **(
                    {"X-OpenWebUI-Chat-Id": metadata.get("chat_id")}
                    if metadata and metadata.get("chat_id")
                    else {}
                ),
>>>>>>> b249809d
            }
            if ENABLE_FORWARD_USER_INFO_HEADERS
            else {}
        ),
    }

    if api_config.get("azure", False):
        api_version = api_config.get("api_version", "2023-03-15-preview")
        request_url, payload = convert_to_azure_payload(url, payload, api_version)
        headers["api-key"] = key
        headers["api-version"] = api_version
        request_url = f"{request_url}/chat/completions?api-version={api_version}"
    else:
        request_url = f"{url}/chat/completions"
        headers["Authorization"] = f"Bearer {key}"

    payload = json.dumps(payload)

    r = None
    session = None
    streaming = False
    response = None

    try:
        session = aiohttp.ClientSession(
            trust_env=True, timeout=aiohttp.ClientTimeout(total=AIOHTTP_CLIENT_TIMEOUT)
        )

        r = await session.request(
            method="POST",
            url=request_url,
            data=payload,
            headers=headers,
            ssl=AIOHTTP_CLIENT_SESSION_SSL,
        )

        # Check if response is SSE
        if "text/event-stream" in r.headers.get("Content-Type", ""):
            streaming = True
            return StreamingResponse(
                r.content,
                status_code=r.status,
                headers=dict(r.headers),
                background=BackgroundTask(
                    cleanup_response, response=r, session=session
                ),
            )
        else:
            try:
                response = await r.json()
            except Exception as e:
                log.error(e)
                response = await r.text()

            r.raise_for_status()
            return response
    except Exception as e:
        log.exception(e)

        detail = None
        if isinstance(response, dict):
            if "error" in response:
                detail = f"{response['error']['message'] if 'message' in response['error'] else response['error']}"
        elif isinstance(response, str):
            detail = response

        raise HTTPException(
            status_code=r.status if r else 500,
            detail=detail if detail else "Open WebUI: Server Connection Error",
        )
    finally:
        if not streaming:
            await cleanup_response(r, session)


async def embeddings(request: Request, form_data: dict, user):
    """
    Calls the embeddings endpoint for OpenAI-compatible providers.

    Args:
        request (Request): The FastAPI request context.
        form_data (dict): OpenAI-compatible embeddings payload.
        user (UserModel): The authenticated user.

    Returns:
        dict: OpenAI-compatible embeddings response.
    """
    idx = 0
    # Prepare payload/body
    body = json.dumps(form_data)
    # Find correct backend url/key based on model
    await get_all_models(request, user=user)
    model_id = form_data.get("model")
    models = request.app.state.OPENAI_MODELS
    if model_id in models:
        idx = models[model_id]["urlIdx"]
    url = request.app.state.config.OPENAI_API_BASE_URLS[idx]
    key = request.app.state.config.OPENAI_API_KEYS[idx]
    r = None
    session = None
    streaming = False
    try:
        session = aiohttp.ClientSession(trust_env=True)
        r = await session.request(
            method="POST",
            url=f"{url}/embeddings",
            data=body,
            headers={
                "Authorization": f"Bearer {key}",
                "Content-Type": "application/json",
                **(
                    {
                        "X-OpenWebUI-User-Name": quote(user.name, safe=" "),
                        "X-OpenWebUI-User-Id": user.id,
                        "X-OpenWebUI-User-Email": user.email,
                        "X-OpenWebUI-User-Role": user.role,
                        "CF-User": user.id,
                    }
                    if ENABLE_FORWARD_USER_INFO_HEADERS and user
                    else {}
                ),
            },
        )
        r.raise_for_status()
        if "text/event-stream" in r.headers.get("Content-Type", ""):
            streaming = True
            return StreamingResponse(
                r.content,
                status_code=r.status,
                headers=dict(r.headers),
                background=BackgroundTask(
                    cleanup_response, response=r, session=session
                ),
            )
        else:
            response_data = await r.json()
            return response_data
    except Exception as e:
        log.exception(e)
        detail = None
        if r is not None:
            try:
                res = await r.json()
                if "error" in res:
                    detail = f"External: {res['error']['message'] if 'message' in res['error'] else res['error']}"
            except Exception:
                detail = f"External: {e}"
        raise HTTPException(
            status_code=r.status if r else 500,
            detail=detail if detail else "Open WebUI: Server Connection Error",
        )
    finally:
        if not streaming:
            await cleanup_response(r, session)


@router.api_route("/{path:path}", methods=["GET", "POST", "PUT", "DELETE"])
async def proxy(path: str, request: Request, user=Depends(get_verified_user)):
    """
    Deprecated: proxy all requests to OpenAI API
    """

    body = await request.body()

    idx = 0
    url = request.app.state.config.OPENAI_API_BASE_URLS[idx]
    key = request.app.state.config.OPENAI_API_KEYS[idx]
    api_config = request.app.state.config.OPENAI_API_CONFIGS.get(
        str(idx),
        request.app.state.config.OPENAI_API_CONFIGS.get(
            request.app.state.config.OPENAI_API_BASE_URLS[idx], {}
        ),  # Legacy support
    )

    r = None
    session = None
    streaming = False

    try:
        headers = {
            "Content-Type": "application/json",
            **(
                {
                    "X-OpenWebUI-User-Name": quote(user.name, safe=" "),
                    "X-OpenWebUI-User-Id": user.id,
                    "X-OpenWebUI-User-Email": user.email,
                    "X-OpenWebUI-User-Role": user.role,
                    "CF-User": user.id,
                }
                if ENABLE_FORWARD_USER_INFO_HEADERS
                else {}
            ),
        }

        if api_config.get("azure", False):
            api_version = api_config.get("api_version", "2023-03-15-preview")
            headers["api-key"] = key
            headers["api-version"] = api_version

            payload = json.loads(body)
            url, payload = convert_to_azure_payload(url, payload, api_version)
            body = json.dumps(payload).encode()

            request_url = f"{url}/{path}?api-version={api_version}"
        else:
            headers["Authorization"] = f"Bearer {key}"
            request_url = f"{url}/{path}"

        session = aiohttp.ClientSession(trust_env=True)
        r = await session.request(
            method=request.method,
            url=request_url,
            data=body,
            headers=headers,
            ssl=AIOHTTP_CLIENT_SESSION_SSL,
        )
        r.raise_for_status()

        # Check if response is SSE
        if "text/event-stream" in r.headers.get("Content-Type", ""):
            streaming = True
            return StreamingResponse(
                r.content,
                status_code=r.status,
                headers=dict(r.headers),
                background=BackgroundTask(
                    cleanup_response, response=r, session=session
                ),
            )
        else:
            response_data = await r.json()
            return response_data

    except Exception as e:
        log.exception(e)

        detail = None
        if r is not None:
            try:
                res = await r.json()
                log.error(res)
                if "error" in res:
                    detail = f"External: {res['error']['message'] if 'message' in res['error'] else res['error']}"
            except Exception:
                detail = f"External: {e}"
        raise HTTPException(
            status_code=r.status if r else 500,
            detail=detail if detail else "Open WebUI: Server Connection Error",
        )
    finally:
        if not streaming:
            await cleanup_response(r, session)<|MERGE_RESOLUTION|>--- conflicted
+++ resolved
@@ -824,15 +824,12 @@
                 "X-OpenWebUI-User-Id": user.id,
                 "X-OpenWebUI-User-Email": user.email,
                 "X-OpenWebUI-User-Role": user.role,
-<<<<<<< HEAD
                 "CF-User": user.id,
-=======
                 **(
                     {"X-OpenWebUI-Chat-Id": metadata.get("chat_id")}
                     if metadata and metadata.get("chat_id")
                     else {}
                 ),
->>>>>>> b249809d
             }
             if ENABLE_FORWARD_USER_INFO_HEADERS
             else {}
