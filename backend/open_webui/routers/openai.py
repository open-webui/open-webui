--- conflicted
+++ resolved
@@ -363,21 +363,17 @@
 
             model_list = (
                 response if isinstance(response, list) else response.get("data", [])
-<<<<<<< HEAD
-            ):
+            )
+            if not isinstance(model_list, list):
+                # Catch non-list responses
+                model_list = []
+
+            for model in model_list:
                 # Some providers are known to have the "name" attributes set to null, either by error or when custom models are
                 # used or trained. The easiest way to treat this is just by removing the name key.
                 if "name" in model and model["name"] is None:
                     del model["name"]
-
-=======
-            )
-            if not isinstance(model_list, list):
-                # Catch non-list responses
-                model_list = []
-
-            for model in model_list:
->>>>>>> 094a82b2
+          
                 if prefix_id:
                     model["id"] = (
                         f"{prefix_id}.{model.get('id', model.get('name', ''))}"
