--- conflicted
+++ resolved
@@ -293,29 +293,11 @@
 async def update_embedding_config(
     request: Request, form_data: EmbeddingModelUpdateForm, user=Depends(get_verified_user)
 ):
-<<<<<<< HEAD
     """
     Update the embedding model configuration.
     If DEFAULT_RAG_SETTINGS is True, update the global configuration.
     Otherwise, update the RAG configuration in the database for the user's knowledge base.
     """
-=======
-    log.info(
-        f"Updating embedding model: {request.app.state.config.RAG_EMBEDDING_MODEL} to {form_data.embedding_model}"
-    )
-    if request.app.state.config.RAG_EMBEDDING_ENGINE == "":
-        # unloads current internal embedding model and clears VRAM cache
-        request.app.state.ef = None
-        request.app.state.EMBEDDING_FUNCTION = None
-        import gc
-
-        gc.collect()
-        if DEVICE_TYPE == "cuda":
-            import torch
-
-            if torch.cuda.is_available():
-                torch.cuda.empty_cache()
->>>>>>> 3111d1bf
     try:
         knowledge_base = Knowledges.get_knowledge_by_id(form_data.knowledge_id)
         if knowledge_base and not knowledge_base.rag_config.get("DEFAULT_RAG_SETTINGS", True):
@@ -324,6 +306,19 @@
             log.info(
                 f"Updating embedding model: {rag_config.get('embedding_model')} to {form_data.embedding_model}"
             )
+
+            if [rag_config["embedding_engine"]] == "":
+                # unloads current internal embedding model and clears VRAM cache
+                request.app.state.ef[rag_config["embedding_model"]] = None
+                request.app.state.EMBEDDING_FUNCTION[rag_config["embedding_model"]] = None
+                import gc
+
+                gc.collect()
+                if DEVICE_TYPE == "cuda":
+                    import torch
+
+                    if torch.cuda.is_available():
+                        torch.cuda.empty_cache()
 
             # Check if model is in use elsewhere, otherwise free up memory
             in_use =  Knowledges.is_model_in_use_elsewhere(model=rag_config.get('embedding_model'), model_type="embedding_model", id=form_data.knowledge_id)
@@ -435,6 +430,18 @@
             log.info(
                 f"Updating embedding model: {request.app.state.config.RAG_EMBEDDING_MODEL} to {form_data.embedding_model}"
             )
+            if request.app.state.config.RAG_EMBEDDING_ENGINE == "":
+                # unloads current internal embedding model and clears VRAM cache
+                request.app.state.ef = None
+                request.app.state.EMBEDDING_FUNCTION = None
+                import gc
+
+                gc.collect()
+                if DEVICE_TYPE == "cuda":
+                    import torch
+
+                    if torch.cuda.is_available():
+                        torch.cuda.empty_cache()
 
             # Check if model is in use elsewhere, otherwise free up memory
             in_use =  Knowledges.is_model_in_use_elsewhere(model=request.app.state.config.RAG_EMBEDDING_MODEL, model_type="embedding_model")
@@ -835,177 +842,11 @@
 async def update_rag_config(
     request: Request, form_data: ConfigForm, user=Depends(get_verified_user)
 ):
-<<<<<<< HEAD
     """
     Update the RAG configuration.
     If DEFAULT_RAG_SETTINGS is True, update the global configuration.
     Otherwise, update the RAG configuration in the database for the user's knowledge base.
     """
-=======
-    # RAG settings
-    request.app.state.config.RAG_TEMPLATE = (
-        form_data.RAG_TEMPLATE
-        if form_data.RAG_TEMPLATE is not None
-        else request.app.state.config.RAG_TEMPLATE
-    )
-    request.app.state.config.TOP_K = (
-        form_data.TOP_K
-        if form_data.TOP_K is not None
-        else request.app.state.config.TOP_K
-    )
-    request.app.state.config.BYPASS_EMBEDDING_AND_RETRIEVAL = (
-        form_data.BYPASS_EMBEDDING_AND_RETRIEVAL
-        if form_data.BYPASS_EMBEDDING_AND_RETRIEVAL is not None
-        else request.app.state.config.BYPASS_EMBEDDING_AND_RETRIEVAL
-    )
-    request.app.state.config.RAG_FULL_CONTEXT = (
-        form_data.RAG_FULL_CONTEXT
-        if form_data.RAG_FULL_CONTEXT is not None
-        else request.app.state.config.RAG_FULL_CONTEXT
-    )
-
-    # Hybrid search settings
-    request.app.state.config.ENABLE_RAG_HYBRID_SEARCH = (
-        form_data.ENABLE_RAG_HYBRID_SEARCH
-        if form_data.ENABLE_RAG_HYBRID_SEARCH is not None
-        else request.app.state.config.ENABLE_RAG_HYBRID_SEARCH
-    )
-
-    request.app.state.config.TOP_K_RERANKER = (
-        form_data.TOP_K_RERANKER
-        if form_data.TOP_K_RERANKER is not None
-        else request.app.state.config.TOP_K_RERANKER
-    )
-    request.app.state.config.RELEVANCE_THRESHOLD = (
-        form_data.RELEVANCE_THRESHOLD
-        if form_data.RELEVANCE_THRESHOLD is not None
-        else request.app.state.config.RELEVANCE_THRESHOLD
-    )
-    request.app.state.config.HYBRID_BM25_WEIGHT = (
-        form_data.HYBRID_BM25_WEIGHT
-        if form_data.HYBRID_BM25_WEIGHT is not None
-        else request.app.state.config.HYBRID_BM25_WEIGHT
-    )
-
-    # Content extraction settings
-    request.app.state.config.CONTENT_EXTRACTION_ENGINE = (
-        form_data.CONTENT_EXTRACTION_ENGINE
-        if form_data.CONTENT_EXTRACTION_ENGINE is not None
-        else request.app.state.config.CONTENT_EXTRACTION_ENGINE
-    )
-    request.app.state.config.PDF_EXTRACT_IMAGES = (
-        form_data.PDF_EXTRACT_IMAGES
-        if form_data.PDF_EXTRACT_IMAGES is not None
-        else request.app.state.config.PDF_EXTRACT_IMAGES
-    )
-    request.app.state.config.DATALAB_MARKER_API_KEY = (
-        form_data.DATALAB_MARKER_API_KEY
-        if form_data.DATALAB_MARKER_API_KEY is not None
-        else request.app.state.config.DATALAB_MARKER_API_KEY
-    )
-    request.app.state.config.DATALAB_MARKER_API_BASE_URL = (
-        form_data.DATALAB_MARKER_API_BASE_URL
-        if form_data.DATALAB_MARKER_API_BASE_URL is not None
-        else request.app.state.config.DATALAB_MARKER_API_BASE_URL
-    )
-    request.app.state.config.DATALAB_MARKER_ADDITIONAL_CONFIG = (
-        form_data.DATALAB_MARKER_ADDITIONAL_CONFIG
-        if form_data.DATALAB_MARKER_ADDITIONAL_CONFIG is not None
-        else request.app.state.config.DATALAB_MARKER_ADDITIONAL_CONFIG
-    )
-    request.app.state.config.DATALAB_MARKER_SKIP_CACHE = (
-        form_data.DATALAB_MARKER_SKIP_CACHE
-        if form_data.DATALAB_MARKER_SKIP_CACHE is not None
-        else request.app.state.config.DATALAB_MARKER_SKIP_CACHE
-    )
-    request.app.state.config.DATALAB_MARKER_FORCE_OCR = (
-        form_data.DATALAB_MARKER_FORCE_OCR
-        if form_data.DATALAB_MARKER_FORCE_OCR is not None
-        else request.app.state.config.DATALAB_MARKER_FORCE_OCR
-    )
-    request.app.state.config.DATALAB_MARKER_PAGINATE = (
-        form_data.DATALAB_MARKER_PAGINATE
-        if form_data.DATALAB_MARKER_PAGINATE is not None
-        else request.app.state.config.DATALAB_MARKER_PAGINATE
-    )
-    request.app.state.config.DATALAB_MARKER_STRIP_EXISTING_OCR = (
-        form_data.DATALAB_MARKER_STRIP_EXISTING_OCR
-        if form_data.DATALAB_MARKER_STRIP_EXISTING_OCR is not None
-        else request.app.state.config.DATALAB_MARKER_STRIP_EXISTING_OCR
-    )
-    request.app.state.config.DATALAB_MARKER_DISABLE_IMAGE_EXTRACTION = (
-        form_data.DATALAB_MARKER_DISABLE_IMAGE_EXTRACTION
-        if form_data.DATALAB_MARKER_DISABLE_IMAGE_EXTRACTION is not None
-        else request.app.state.config.DATALAB_MARKER_DISABLE_IMAGE_EXTRACTION
-    )
-    request.app.state.config.DATALAB_MARKER_FORMAT_LINES = (
-        form_data.DATALAB_MARKER_FORMAT_LINES
-        if form_data.DATALAB_MARKER_FORMAT_LINES is not None
-        else request.app.state.config.DATALAB_MARKER_FORMAT_LINES
-    )
-    request.app.state.config.DATALAB_MARKER_OUTPUT_FORMAT = (
-        form_data.DATALAB_MARKER_OUTPUT_FORMAT
-        if form_data.DATALAB_MARKER_OUTPUT_FORMAT is not None
-        else request.app.state.config.DATALAB_MARKER_OUTPUT_FORMAT
-    )
-    request.app.state.config.DATALAB_MARKER_USE_LLM = (
-        form_data.DATALAB_MARKER_USE_LLM
-        if form_data.DATALAB_MARKER_USE_LLM is not None
-        else request.app.state.config.DATALAB_MARKER_USE_LLM
-    )
-    request.app.state.config.EXTERNAL_DOCUMENT_LOADER_URL = (
-        form_data.EXTERNAL_DOCUMENT_LOADER_URL
-        if form_data.EXTERNAL_DOCUMENT_LOADER_URL is not None
-        else request.app.state.config.EXTERNAL_DOCUMENT_LOADER_URL
-    )
-    request.app.state.config.EXTERNAL_DOCUMENT_LOADER_API_KEY = (
-        form_data.EXTERNAL_DOCUMENT_LOADER_API_KEY
-        if form_data.EXTERNAL_DOCUMENT_LOADER_API_KEY is not None
-        else request.app.state.config.EXTERNAL_DOCUMENT_LOADER_API_KEY
-    )
-    request.app.state.config.TIKA_SERVER_URL = (
-        form_data.TIKA_SERVER_URL
-        if form_data.TIKA_SERVER_URL is not None
-        else request.app.state.config.TIKA_SERVER_URL
-    )
-    request.app.state.config.DOCLING_SERVER_URL = (
-        form_data.DOCLING_SERVER_URL
-        if form_data.DOCLING_SERVER_URL is not None
-        else request.app.state.config.DOCLING_SERVER_URL
-    )
-    request.app.state.config.DOCLING_OCR_ENGINE = (
-        form_data.DOCLING_OCR_ENGINE
-        if form_data.DOCLING_OCR_ENGINE is not None
-        else request.app.state.config.DOCLING_OCR_ENGINE
-    )
-    request.app.state.config.DOCLING_OCR_LANG = (
-        form_data.DOCLING_OCR_LANG
-        if form_data.DOCLING_OCR_LANG is not None
-        else request.app.state.config.DOCLING_OCR_LANG
-    )
-
-    request.app.state.config.DOCLING_DO_PICTURE_DESCRIPTION = (
-        form_data.DOCLING_DO_PICTURE_DESCRIPTION
-        if form_data.DOCLING_DO_PICTURE_DESCRIPTION is not None
-        else request.app.state.config.DOCLING_DO_PICTURE_DESCRIPTION
-    )
-
-    request.app.state.config.DOCLING_PICTURE_DESCRIPTION_MODE = (
-        form_data.DOCLING_PICTURE_DESCRIPTION_MODE
-        if form_data.DOCLING_PICTURE_DESCRIPTION_MODE is not None
-        else request.app.state.config.DOCLING_PICTURE_DESCRIPTION_MODE
-    )
-    request.app.state.config.DOCLING_PICTURE_DESCRIPTION_LOCAL = (
-        form_data.DOCLING_PICTURE_DESCRIPTION_LOCAL
-        if form_data.DOCLING_PICTURE_DESCRIPTION_LOCAL is not None
-        else request.app.state.config.DOCLING_PICTURE_DESCRIPTION_LOCAL
-    )
-    request.app.state.config.DOCLING_PICTURE_DESCRIPTION_API = (
-        form_data.DOCLING_PICTURE_DESCRIPTION_API
-        if form_data.DOCLING_PICTURE_DESCRIPTION_API is not None
-        else request.app.state.config.DOCLING_PICTURE_DESCRIPTION_API
-    )
->>>>>>> 3111d1bf
 
     knowledge_base = Knowledges.get_knowledge_by_id(form_data.knowledge_id)
     if knowledge_base and not knowledge_base.rag_config.get("DEFAULT_RAG_SETTINGS", True):
@@ -1043,27 +884,6 @@
             else:
                 rag_config[field] = value
 
-<<<<<<< HEAD
-=======
-    # Reranking settings
-    if request.app.state.config.RAG_RERANKING_ENGINE == "":
-        # Unloading the internal reranker and clear VRAM memory
-        request.app.state.rf = None
-        request.app.state.RERANKING_FUNCTION = None
-        import gc
-
-        gc.collect()
-        if DEVICE_TYPE == "cuda":
-            import torch
-
-            if torch.cuda.is_available():
-                torch.cuda.empty_cache()
-    request.app.state.config.RAG_RERANKING_ENGINE = (
-        form_data.RAG_RERANKING_ENGINE
-        if form_data.RAG_RERANKING_ENGINE is not None
-        else request.app.state.config.RAG_RERANKING_ENGINE
-    )
->>>>>>> 3111d1bf
 
         log.info(
             f"Updating reranking model: {request.app.state.config.RAG_RERANKING_MODEL} to {form_data.RAG_RERANKING_MODEL}"
@@ -1091,33 +911,12 @@
                         request.app.state.config.DOWNLOADED_RERANKING_MODELS[rag_config["RAG_RERANKING_ENGINE"]].append(rag_config["RAG_RERANKING_MODEL"])
                         request.app.state.config._state["DOWNLOADED_RERANKING_MODELS"].save()
 
-<<<<<<< HEAD
                     rag_config["LOADED_RERANKING_MODELS"] = request.app.state.config.LOADED_RERANKING_MODELS
                     rag_config["DOWNLOADED_RERANKING_MODELS"] = request.app.state.config.DOWNLOADED_RERANKING_MODELS
 
             except Exception as e:
                 log.error(f"Error loading reranking model: {e}")
                 request.app.state.config.ENABLE_RAG_HYBRID_SEARCH = False
-=======
-        try:
-            if (
-                request.app.state.config.ENABLE_RAG_HYBRID_SEARCH
-                and not request.app.state.config.BYPASS_EMBEDDING_AND_RETRIEVAL
-            ):
-                request.app.state.rf = get_rf(
-                    request.app.state.config.RAG_RERANKING_ENGINE,
-                    request.app.state.config.RAG_RERANKING_MODEL,
-                    request.app.state.config.RAG_EXTERNAL_RERANKER_URL,
-                    request.app.state.config.RAG_EXTERNAL_RERANKER_API_KEY,
-                    True,
-                )
-
-                request.app.state.RERANKING_FUNCTION = get_reranking_function(
-                    request.app.state.config.RAG_RERANKING_ENGINE,
-                    request.app.state.config.RAG_RERANKING_MODEL,
-                    request.app.state.rf,
-                )
->>>>>>> 3111d1bf
         except Exception as e:
             log.exception(f"Problem updating reranking model: {e}")
             raise HTTPException(
@@ -1168,6 +967,7 @@
             not in_use and \
             request.app.state.rf.get(request.app.state.config.RAG_RERANKING_MODEL):
             del request.app.state.rf[request.app.state.config.RAG_RERANKING_MODEL]
+            del request.app.state.RERANKING_FUNCTION[request.app.state.config.RAG_RERANKING_MODEL]
             engine = request.app.state.config.RAG_RERANKING_ENGINE
             target_model = request.app.state.config.RAG_RERANKING_MODEL
             models_list = request.app.state.config.LOADED_RERANKING_MODELS[engine]
@@ -1336,24 +1136,11 @@
         )
 
         # Reranking settings
-        if request.app.state.config.RAG_RERANKING_ENGINE == "":
-            # Unloading the internal reranker and clear VRAM memory
-            request.app.state.rf = None
-            request.app.state.RERANKING_FUNCTION = None
-            import gc
-
-            gc.collect()
-            if DEVICE_TYPE == "cuda":
-                import torch
-
-                if torch.cuda.is_available():
-                    torch.cuda.empty_cache()
-
         request.app.state.config.RAG_RERANKING_ENGINE = (
-            form_data.RAG_RERANKING_ENGINE
-            if form_data.RAG_RERANKING_ENGINE is not None
-            else request.app.state.config.RAG_RERANKING_ENGINE
-        )
+                form_data.RAG_RERANKING_ENGINE
+                if form_data.RAG_RERANKING_ENGINE is not None
+                else request.app.state.config.RAG_RERANKING_ENGINE
+            )
 
         request.app.state.config.RAG_EXTERNAL_RERANKER_URL = (
             form_data.RAG_EXTERNAL_RERANKER_URL
@@ -2728,7 +2515,6 @@
     user=Depends(get_verified_user),
 ):
     try:
-<<<<<<< HEAD
        # Try to get individual rag config for this collection
         rag_config = {}
         knowledge_base = Knowledges.get_knowledge_by_id(form_data.collection_name)
@@ -2745,11 +2531,6 @@
         hybrid_bm25_weight = form_data.hybrid_bm25_weight if form_data.hybrid_bm25_weight else rag_config.get("HYBRID_BM25_WEIGHT", request.app.state.config.HYBRID_BM25_WEIGHT)
 
         if enable_hybrid:
-=======
-        if request.app.state.config.ENABLE_RAG_HYBRID_SEARCH and (
-            form_data.hybrid is None or form_data.hybrid
-        ):
->>>>>>> 3111d1bf
             collection_results = {}
             collection_results[form_data.collection_name] = VECTOR_DB_CLIENT.get(
                 collection_name=form_data.collection_name
