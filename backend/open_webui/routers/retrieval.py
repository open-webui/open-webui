--- conflicted
+++ resolved
@@ -1493,7 +1493,6 @@
 
     if file:
         try:
-<<<<<<< HEAD
 
             collection_name = form_data.collection_name
 
@@ -1504,18 +1503,6 @@
                 # Update the content in the file
                 # Usage: /files/{file_id}/data/content/update, /files/ (audio file upload pipeline)
 
-=======
-
-            collection_name = form_data.collection_name
-
-            if collection_name is None:
-                collection_name = f"file-{file.id}"
-
-            if form_data.content:
-                # Update the content in the file
-                # Usage: /files/{file_id}/data/content/update, /files/ (audio file upload pipeline)
-
->>>>>>> 3fe2640f
                 try:
                     # /files/{file_id}/data/content/update
                     VECTOR_DB_CLIENT.delete_collection(
@@ -1611,13 +1598,10 @@
                         DOCUMENT_INTELLIGENCE_ENDPOINT=request.app.state.config.DOCUMENT_INTELLIGENCE_ENDPOINT,
                         DOCUMENT_INTELLIGENCE_KEY=request.app.state.config.DOCUMENT_INTELLIGENCE_KEY,
                         MISTRAL_OCR_API_KEY=request.app.state.config.MISTRAL_OCR_API_KEY,
-<<<<<<< HEAD
-=======
                         MINERU_API_MODE=request.app.state.config.MINERU_API_MODE,
                         MINERU_API_URL=request.app.state.config.MINERU_API_URL,
                         MINERU_API_KEY=request.app.state.config.MINERU_API_KEY,
                         MINERU_PARAMS=request.app.state.config.MINERU_PARAMS,
->>>>>>> 3fe2640f
                     )
                     docs = loader.load(
                         file.filename, file.meta.get("content_type"), file_path
