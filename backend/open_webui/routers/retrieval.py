import json
import logging
import mimetypes
import os
import shutil

import uuid
from datetime import datetime
from pathlib import Path
from typing import Iterator, List, Optional, Sequence, Union

from fastapi import (
    Depends,
    FastAPI,
    File,
    Form,
    HTTPException,
    UploadFile,
    Request,
    status,
    APIRouter,
)
from fastapi.middleware.cors import CORSMiddleware
from fastapi.concurrency import run_in_threadpool
from pydantic import BaseModel
import tiktoken


from langchain.text_splitter import RecursiveCharacterTextSplitter, TokenTextSplitter
from langchain_core.documents import Document

from open_webui.models.files import FileModel, Files
from open_webui.models.knowledge import Knowledges
from open_webui.storage.provider import Storage


from open_webui.retrieval.vector.connector import VECTOR_DB_CLIENT

# Document loaders
from open_webui.retrieval.loaders.main import Loader
from open_webui.retrieval.loaders.youtube import YoutubeLoader

# Web search engines
from open_webui.retrieval.web.main import SearchResult
from open_webui.retrieval.web.utils import get_web_loader
from open_webui.retrieval.web.brave import search_brave
from open_webui.retrieval.web.kagi import search_kagi
from open_webui.retrieval.web.mojeek import search_mojeek
from open_webui.retrieval.web.bocha import search_bocha
from open_webui.retrieval.web.duckduckgo import search_duckduckgo
from open_webui.retrieval.web.google_pse import search_google_pse
from open_webui.retrieval.web.jina_search import search_jina
from open_webui.retrieval.web.searchapi import search_searchapi
from open_webui.retrieval.web.serpapi import search_serpapi
from open_webui.retrieval.web.searxng import search_searxng
from open_webui.retrieval.web.yacy import search_yacy
from open_webui.retrieval.web.serper import search_serper
from open_webui.retrieval.web.serply import search_serply
from open_webui.retrieval.web.serpstack import search_serpstack
from open_webui.retrieval.web.tavily import search_tavily
from open_webui.retrieval.web.bing import search_bing
from open_webui.retrieval.web.exa import search_exa
from open_webui.retrieval.web.perplexity import search_perplexity
from open_webui.retrieval.web.sougou import search_sougou
from open_webui.retrieval.web.firecrawl import search_firecrawl
from open_webui.retrieval.web.external import search_external

from open_webui.retrieval.utils import (
    get_embedding_function,
    get_model_path,
    query_collection,
    query_collection_with_hybrid_search,
    query_doc,
    query_doc_with_hybrid_search,
)
from open_webui.utils.misc import (
    calculate_sha256_string,
)
from open_webui.utils.auth import get_admin_user, get_verified_user

from open_webui.config import (
    ENV,
    RAG_EMBEDDING_MODEL_AUTO_UPDATE,
    RAG_EMBEDDING_MODEL_TRUST_REMOTE_CODE,
    RAG_RERANKING_MODEL_AUTO_UPDATE,
    RAG_RERANKING_MODEL_TRUST_REMOTE_CODE,
    UPLOAD_DIR,
    DEFAULT_LOCALE,
    RAG_EMBEDDING_CONTENT_PREFIX,
    RAG_EMBEDDING_QUERY_PREFIX,
)
from open_webui.env import (
    SRC_LOG_LEVELS,
    DEVICE_TYPE,
    DOCKER,
    SENTENCE_TRANSFORMERS_BACKEND,
    SENTENCE_TRANSFORMERS_MODEL_KWARGS,
    SENTENCE_TRANSFORMERS_CROSS_ENCODER_BACKEND,
    SENTENCE_TRANSFORMERS_CROSS_ENCODER_MODEL_KWARGS,
)

from open_webui.constants import ERROR_MESSAGES

log = logging.getLogger(__name__)
log.setLevel(SRC_LOG_LEVELS["RAG"])

##########################################
#
# Utility functions
#
##########################################


def get_ef(
    engine: str,
    embedding_model: str,
    auto_update: bool = False,
):
    ef = None
    if embedding_model and engine == "":
        from sentence_transformers import SentenceTransformer

        try:
            ef = SentenceTransformer(
                get_model_path(embedding_model, auto_update),
                device=DEVICE_TYPE,
                trust_remote_code=RAG_EMBEDDING_MODEL_TRUST_REMOTE_CODE,
                backend=SENTENCE_TRANSFORMERS_BACKEND,
                model_kwargs=SENTENCE_TRANSFORMERS_MODEL_KWARGS,
            )
        except Exception as e:
            log.debug(f"Error loading SentenceTransformer: {e}")

    return ef


def get_rf(
    reranking_model: Optional[str] = None,
    auto_update: bool = False,
):
    rf = None
    if reranking_model:
        if any(model in reranking_model for model in ["jinaai/jina-colbert-v2"]):
            try:
                from open_webui.retrieval.models.colbert import ColBERT

                rf = ColBERT(
                    get_model_path(reranking_model, auto_update),
                    env="docker" if DOCKER else None,
                )

            except Exception as e:
                log.error(f"ColBERT: {e}")
                raise Exception(ERROR_MESSAGES.DEFAULT(e))
        else:
            import sentence_transformers

            try:
                rf = sentence_transformers.CrossEncoder(
                    get_model_path(reranking_model, auto_update),
                    device=DEVICE_TYPE,
                    trust_remote_code=RAG_RERANKING_MODEL_TRUST_REMOTE_CODE,
                    backend=SENTENCE_TRANSFORMERS_CROSS_ENCODER_BACKEND,
                    model_kwargs=SENTENCE_TRANSFORMERS_CROSS_ENCODER_MODEL_KWARGS,
                )
            except Exception as e:
                log.error(f"CrossEncoder: {e}")
                raise Exception(ERROR_MESSAGES.DEFAULT("CrossEncoder error"))
    return rf


##########################################
#
# API routes
#
##########################################


router = APIRouter()


class CollectionNameForm(BaseModel):
    collection_name: Optional[str] = None


class ProcessUrlForm(CollectionNameForm):
    url: str


class SearchForm(BaseModel):
    query: str


@router.get("/")
async def get_status(request: Request):
    return {
        "status": True,
        "chunk_size": request.app.state.config.CHUNK_SIZE,
        "chunk_overlap": request.app.state.config.CHUNK_OVERLAP,
        "template": request.app.state.config.RAG_TEMPLATE,
        "embedding_engine": request.app.state.config.RAG_EMBEDDING_ENGINE,
        "embedding_model": request.app.state.config.RAG_EMBEDDING_MODEL,
        "reranking_model": request.app.state.config.RAG_RERANKING_MODEL,
        "embedding_batch_size": request.app.state.config.RAG_EMBEDDING_BATCH_SIZE,
    }


@router.post("/embedding")
async def get_embedding_config(request: Request, collectionForm: CollectionNameForm, user=Depends(get_verified_user)):
    """
    Retrieve the embedding configuration.
    If DEFAULT_RAG_SETTINGS is True, return the default embedding settings.
    Otherwise, return the embedding configuration stored in the database.
    """
    knowledge_base = Knowledges.get_knowledge_by_collection_name(collectionForm.collection_name)
    if knowledge_base and not knowledge_base.data.get("DEFAULT_RAG_SETTINGS", True):
        # Return the embedding configuration from the database
        rag_config = knowledge_base.data.get("rag_config", {})
        return {
            "status": True,
            "embedding_engine": rag_config.get("embedding_engine", request.app.state.config.RAG_EMBEDDING_ENGINE),
            "embedding_model": rag_config.get("embedding_model", request.app.state.config.RAG_EMBEDDING_MODEL),
            "embedding_batch_size": rag_config.get("embedding_batch_size", request.app.state.config.RAG_EMBEDDING_BATCH_SIZE),
            "openai_config": rag_config.get("openai_config", {
                "url": request.app.state.config.RAG_OPENAI_API_BASE_URL,
                "key": request.app.state.config.RAG_OPENAI_API_KEY,
            }),
            "ollama_config": rag_config.get("ollama_config", {
                "url": request.app.state.config.RAG_OLLAMA_BASE_URL,
                "key": request.app.state.config.RAG_OLLAMA_API_KEY,
            }),
        }
    else:
        # Return default embedding settings
        return {
            "status": True,
            "embedding_engine": request.app.state.config.RAG_EMBEDDING_ENGINE,
            "embedding_model": request.app.state.config.RAG_EMBEDDING_MODEL,
            "embedding_batch_size": request.app.state.config.RAG_EMBEDDING_BATCH_SIZE,
            "openai_config": {
                "url": request.app.state.config.RAG_OPENAI_API_BASE_URL,
                "key": request.app.state.config.RAG_OPENAI_API_KEY,
            },
            "ollama_config": {
                "url": request.app.state.config.RAG_OLLAMA_BASE_URL,
                "key": request.app.state.config.RAG_OLLAMA_API_KEY,
            },
        }


@router.post("/reranking")
async def get_reranking_config(request: Request, collectionForm: CollectionNameForm, user=Depends(get_verified_user)):
    """
    Retrieve the reranking configuration.
    If DEFAULT_RAG_SETTINGS is True, return the default reranking settings.
    Otherwise, return the reranking configuration stored in the database.
    """
    knowledge_base = Knowledges.get_knowledge_by_collection_name(collectionForm.collection_name)
    if knowledge_base and not knowledge_base.data.get("DEFAULT_RAG_SETTINGS", True):
        # Return the reranking configuration from the database
        rag_config = knowledge_base.data.get("rag_config", {})
        return {
            "status": True,
            "reranking_model": rag_config.get("reranking_model", request.app.state.config.RAG_RERANKING_MODEL),
        }
    else:
        # Return default reranking settings
        return {
            "status": True,
            "reranking_model": request.app.state.config.RAG_RERANKING_MODEL,
        }


class OpenAIConfigForm(BaseModel):
    url: str
    key: str


class OllamaConfigForm(BaseModel):
    url: str
    key: str


class EmbeddingModelUpdateForm(BaseModel):
    openai_config: Optional[OpenAIConfigForm] = None
    ollama_config: Optional[OllamaConfigForm] = None
    embedding_engine: str
    embedding_model: str
    embedding_batch_size: Optional[int] = 1


@router.post("/embedding/update")
async def update_embedding_config(
    request: Request, form_data: EmbeddingModelUpdateForm, user=Depends(get_admin_user)
):
    log.info(
        f"Updating embedding model: {request.app.state.config.RAG_EMBEDDING_MODEL} to {form_data.embedding_model}"
    )
    try:
        request.app.state.config.RAG_EMBEDDING_ENGINE = form_data.embedding_engine
        request.app.state.config.RAG_EMBEDDING_MODEL = form_data.embedding_model

        if request.app.state.config.RAG_EMBEDDING_ENGINE in ["ollama", "openai"]:
            if form_data.openai_config is not None:
                request.app.state.config.RAG_OPENAI_API_BASE_URL = (
                    form_data.openai_config.url
                )
                request.app.state.config.RAG_OPENAI_API_KEY = (
                    form_data.openai_config.key
                )

            if form_data.ollama_config is not None:
                request.app.state.config.RAG_OLLAMA_BASE_URL = (
                    form_data.ollama_config.url
                )
                request.app.state.config.RAG_OLLAMA_API_KEY = (
                    form_data.ollama_config.key
                )

            request.app.state.config.RAG_EMBEDDING_BATCH_SIZE = (
                form_data.embedding_batch_size
            )

        request.app.state.ef = get_ef(
            request.app.state.config.RAG_EMBEDDING_ENGINE,
            request.app.state.config.RAG_EMBEDDING_MODEL,
        )

        request.app.state.EMBEDDING_FUNCTION = get_embedding_function(
            request.app.state.config.RAG_EMBEDDING_ENGINE,
            request.app.state.config.RAG_EMBEDDING_MODEL,
            request.app.state.ef,
            (
                request.app.state.config.RAG_OPENAI_API_BASE_URL
                if request.app.state.config.RAG_EMBEDDING_ENGINE == "openai"
                else request.app.state.config.RAG_OLLAMA_BASE_URL
            ),
            (
                request.app.state.config.RAG_OPENAI_API_KEY
                if request.app.state.config.RAG_EMBEDDING_ENGINE == "openai"
                else request.app.state.config.RAG_OLLAMA_API_KEY
            ),
            request.app.state.config.RAG_EMBEDDING_BATCH_SIZE,
        )

        return {
            "status": True,
            "embedding_engine": request.app.state.config.RAG_EMBEDDING_ENGINE,
            "embedding_model": request.app.state.config.RAG_EMBEDDING_MODEL,
            "embedding_batch_size": request.app.state.config.RAG_EMBEDDING_BATCH_SIZE,
            "openai_config": {
                "url": request.app.state.config.RAG_OPENAI_API_BASE_URL,
                "key": request.app.state.config.RAG_OPENAI_API_KEY,
            },
            "ollama_config": {
                "url": request.app.state.config.RAG_OLLAMA_BASE_URL,
                "key": request.app.state.config.RAG_OLLAMA_API_KEY,
            },
        }
    except Exception as e:
        log.exception(f"Problem updating embedding model: {e}")
        raise HTTPException(
            status_code=status.HTTP_500_INTERNAL_SERVER_ERROR,
            detail=ERROR_MESSAGES.DEFAULT(e),
        )


class RerankingModelUpdateForm(BaseModel):
    reranking_model: str


@router.post("/reranking/update")
async def update_reranking_config(
    request: Request, form_data: RerankingModelUpdateForm, user=Depends(get_admin_user)
):
    """
    Update the reranking model configuration.
    If DEFAULT_RAG_SETTINGS is True, update the global configuration.
    Otherwise, update the RAG configuration in the database for the user's knowledge base.
    """
    try:
        knowledge_base = Knowledges.get_knowledge_base_by_user_id(user.id)

        if knowledge_base and not knowledge_base.data.get("DEFAULT_RAG_SETTINGS", True):
            # Update the RAG configuration in the database
            rag_config = knowledge_base.data.get("rag_config", {})
            rag_config["reranking_model"] = form_data.reranking_model
            Knowledges.update_knowledge_data_by_id(
                id=knowledge_base.id, data={"rag_config": rag_config}
            )
            return {
                "status": True,
                "reranking_model": rag_config["reranking_model"],
                "message": "Reranking model updated in the database.",
            }
        else:
            # Update the global configuration
            log.info(
                f"Updating reranking model: {request.app.state.config.RAG_RERANKING_MODEL} to {form_data.reranking_model}"
            )
            request.app.state.config.RAG_RERANKING_MODEL = form_data.reranking_model

            try:
                request.app.state.rf = get_rf(
                    request.app.state.config.RAG_RERANKING_MODEL,
                    True,
                )
            except Exception as e:
                log.error(f"Error loading reranking model: {e}")
                request.app.state.config.ENABLE_RAG_HYBRID_SEARCH = False

            return {
                "status": True,
                "reranking_model": request.app.state.config.RAG_RERANKING_MODEL,
                "message": "Reranking model updated globally.",
            }
    except Exception as e:
        log.exception(f"Problem updating reranking model: {e}")
        raise HTTPException(
            status_code=status.HTTP_500_INTERNAL_SERVER_ERROR,
            detail=ERROR_MESSAGES.DEFAULT(e),
        )


<<<<<<< HEAD
@router.post("/config")
async def get_rag_config(request: Request, collectionForm: CollectionNameForm, user=Depends(get_admin_user)):
    """
    Retrieve the full RAG configuration.
    If DEFAULT_RAG_SETTINGS is True, return the default settings.
    Otherwise, return the RAG configuration stored in the database.
    """
    knowledge_base = Knowledges.get_knowledge_by_collection_name(collectionForm.collection_name)
    if knowledge_base and not knowledge_base.data.get("DEFAULT_RAG_SETTINGS", True):
        # Return the RAG configuration from the database
        rag_config = knowledge_base.data.get("rag_config", {})
        return {
            "status": True,
            # RAG settings
            "RAG_TEMPLATE": rag_config.get("template", request.app.state.config.RAG_TEMPLATE),
            "TOP_K": rag_config.get("top_k", request.app.state.config.TOP_K),
            "BYPASS_EMBEDDING_AND_RETRIEVAL": rag_config.get("bypass_embedding_and_retrieval", request.app.state.config.BYPASS_EMBEDDING_AND_RETRIEVAL),
            "RAG_FULL_CONTEXT": rag_config.get("rag_full_context", request.app.state.config.RAG_FULL_CONTEXT),
            # Hybrid search settings
            "ENABLE_RAG_HYBRID_SEARCH": rag_config.get("enable_rag_hybrid_search", request.app.state.config.ENABLE_RAG_HYBRID_SEARCH),
            "TOP_K_RERANKER": rag_config.get("top_k_reranker", request.app.state.config.TOP_K_RERANKER),
            "RELEVANCE_THRESHOLD": rag_config.get("relevance_threshold", request.app.state.config.RELEVANCE_THRESHOLD),
            # Content extraction settings
            "CONTENT_EXTRACTION_ENGINE": rag_config.get("content_extraction_engine", request.app.state.config.CONTENT_EXTRACTION_ENGINE),
            "PDF_EXTRACT_IMAGES": rag_config.get("pdf_extract_images", request.app.state.config.PDF_EXTRACT_IMAGES),
            "TIKA_SERVER_URL": rag_config.get("tika_server_url", request.app.state.config.TIKA_SERVER_URL),
            "DOCLING_SERVER_URL": rag_config.get("docling_server_url", request.app.state.config.DOCLING_SERVER_URL),
            "DOCUMENT_INTELLIGENCE_ENDPOINT": rag_config.get("document_intelligence_endpoint", request.app.state.config.DOCUMENT_INTELLIGENCE_ENDPOINT),
            "DOCUMENT_INTELLIGENCE_KEY": rag_config.get("document_intelligence_key", request.app.state.config.DOCUMENT_INTELLIGENCE_KEY),
            "MISTRAL_OCR_API_KEY": rag_config.get("mistral_ocr_api_key", request.app.state.config.MISTRAL_OCR_API_KEY),
            # Chunking settings
            "TEXT_SPLITTER": rag_config.get("text_splitter", request.app.state.config.TEXT_SPLITTER),
            "CHUNK_SIZE": rag_config.get("chunk_size", request.app.state.config.CHUNK_SIZE),
            "CHUNK_OVERLAP": rag_config.get("chunk_overlap", request.app.state.config.CHUNK_OVERLAP),
            # File upload settings
            "FILE_MAX_SIZE": rag_config.get("file_max_size", request.app.state.config.FILE_MAX_SIZE),
            "FILE_MAX_COUNT": rag_config.get("file_max_count", request.app.state.config.FILE_MAX_COUNT),
            # Integration settings
            "ENABLE_GOOGLE_DRIVE_INTEGRATION": rag_config.get("enable_google_drive_integration", request.app.state.config.ENABLE_GOOGLE_DRIVE_INTEGRATION),
            "ENABLE_ONEDRIVE_INTEGRATION": rag_config.get("enable_onedrive_integration", request.app.state.config.ENABLE_ONEDRIVE_INTEGRATION),
            # Web search settings
            "web": {
                "ENABLE_WEB_SEARCH": rag_config.get("enable_web_search", request.app.state.config.ENABLE_WEB_SEARCH),
                "WEB_SEARCH_ENGINE": rag_config.get("web_search_engine", request.app.state.config.WEB_SEARCH_ENGINE),
                "WEB_SEARCH_TRUST_ENV": rag_config.get("web_search_trust_env", request.app.state.config.WEB_SEARCH_TRUST_ENV),
                "WEB_SEARCH_RESULT_COUNT": rag_config.get("web_search_result_count", request.app.state.config.WEB_SEARCH_RESULT_COUNT),
                "WEB_SEARCH_CONCURRENT_REQUESTS": rag_config.get("web_search_concurrent_requests", request.app.state.config.WEB_SEARCH_CONCURRENT_REQUESTS),
                "WEB_SEARCH_DOMAIN_FILTER_LIST": rag_config.get("web_search_domain_filter_list", request.app.state.config.WEB_SEARCH_DOMAIN_FILTER_LIST),
                "BYPASS_WEB_SEARCH_EMBEDDING_AND_RETRIEVAL": rag_config.get("bypass_web_search_embedding_and_retrieval", request.app.state.config.BYPASS_WEB_SEARCH_EMBEDDING_AND_RETRIEVAL),
                "SEARXNG_QUERY_URL": rag_config.get("searxng_query_url", request.app.state.config.SEARXNG_QUERY_URL),
                "GOOGLE_PSE_API_KEY": rag_config.get("google_pse_api_key", request.app.state.config.GOOGLE_PSE_API_KEY),
                "GOOGLE_PSE_ENGINE_ID": rag_config.get("google_pse_engine_id", request.app.state.config.GOOGLE_PSE_ENGINE_ID),
                "BRAVE_SEARCH_API_KEY": rag_config.get("brave_search_api_key", request.app.state.config.BRAVE_SEARCH_API_KEY),
                "KAGI_SEARCH_API_KEY": rag_config.get("kagi_search_api_key", request.app.state.config.KAGI_SEARCH_API_KEY),
                "MOJEEK_SEARCH_API_KEY": rag_config.get("mojeek_search_api_key", request.app.state.config.MOJEEK_SEARCH_API_KEY),
                "BOCHA_SEARCH_API_KEY": rag_config.get("bocha_search_api_key", request.app.state.config.BOCHA_SEARCH_API_KEY),
                "SERPSTACK_API_KEY": rag_config.get("serpstack_api_key", request.app.state.config.SERPSTACK_API_KEY),
                "SERPSTACK_HTTPS": rag_config.get("serpstack_https", request.app.state.config.SERPSTACK_HTTPS),
                "SERPER_API_KEY": rag_config.get("serper_api_key", request.app.state.config.SERPER_API_KEY),
                "SERPLY_API_KEY": rag_config.get("serply_api_key", request.app.state.config.SERPLY_API_KEY),
                "TAVILY_API_KEY": rag_config.get("tavily_api_key", request.app.state.config.TAVILY_API_KEY),
                "SEARCHAPI_API_KEY": rag_config.get("searchapi_api_key", request.app.state.config.SEARCHAPI_API_KEY),
                "SEARCHAPI_ENGINE": rag_config.get("searchapi_engine", request.app.state.config.SEARCHAPI_ENGINE),
                "SERPAPI_API_KEY": rag_config.get("serpapi_api_key", request.app.state.config.SERPAPI_API_KEY),
                "SERPAPI_ENGINE": rag_config.get("serpapi_engine", request.app.state.config.SERPAPI_ENGINE),
                "JINA_API_KEY": rag_config.get("jina_api_key", request.app.state.config.JINA_API_KEY),
                "BING_SEARCH_V7_ENDPOINT": rag_config.get("bing_search_v7_endpoint", request.app.state.config.BING_SEARCH_V7_ENDPOINT),
                "BING_SEARCH_V7_SUBSCRIPTION_KEY": rag_config.get("bing_search_v7_subscription_key", request.app.state.config.BING_SEARCH_V7_SUBSCRIPTION_KEY),
                "EXA_API_KEY": rag_config.get("exa_api_key", request.app.state.config.EXA_API_KEY),
                "PERPLEXITY_API_KEY": rag_config.get("perplexity_api_key", request.app.state.config.PERPLEXITY_API_KEY),
                "SOUGOU_API_SID": rag_config.get("sougou_api_sid", request.app.state.config.SOUGOU_API_SID),
                "SOUGOU_API_SK": rag_config.get("sougou_api_sk", request.app.state.config.SOUGOU_API_SK),
                "WEB_LOADER_ENGINE": rag_config.get("web_loader_engine", request.app.state.config.WEB_LOADER_ENGINE),
                "ENABLE_WEB_LOADER_SSL_VERIFICATION": rag_config.get("enable_web_loader_ssl_verification", request.app.state.config.ENABLE_WEB_LOADER_SSL_VERIFICATION),
                "PLAYWRIGHT_WS_URL": rag_config.get("playwright_ws_url", request.app.state.config.PLAYWRIGHT_WS_URL),
                "PLAYWRIGHT_TIMEOUT": rag_config.get("playwright_timeout", request.app.state.config.PLAYWRIGHT_TIMEOUT),
                "FIRECRAWL_API_KEY": rag_config.get("firecrawl_api_key", request.app.state.config.FIRECRAWL_API_KEY),
                "FIRECRAWL_API_BASE_URL": rag_config.get("firecrawl_api_base_url", request.app.state.config.FIRECRAWL_API_BASE_URL),
                "TAVILY_EXTRACT_DEPTH": rag_config.get("tavily_extract_depth", request.app.state.config.TAVILY_EXTRACT_DEPTH),
                "YOUTUBE_LOADER_LANGUAGE": rag_config.get("youtube_loader_language", request.app.state.config.YOUTUBE_LOADER_LANGUAGE),
                "YOUTUBE_LOADER_PROXY_URL": rag_config.get("youtube_loader_proxy_url", request.app.state.config.YOUTUBE_LOADER_PROXY_URL),
                "YOUTUBE_LOADER_TRANSLATION": rag_config.get("youtube_loader_translation", request.app.state.config.YOUTUBE_LOADER_TRANSLATION),
            },
        }
    else:
        # Return default RAG settings
        return {
            "status": True,
            # RAG settings
            "RAG_TEMPLATE": request.app.state.config.RAG_TEMPLATE,
            "TOP_K": request.app.state.config.TOP_K,
            "BYPASS_EMBEDDING_AND_RETRIEVAL": request.app.state.config.BYPASS_EMBEDDING_AND_RETRIEVAL,
            "RAG_FULL_CONTEXT": request.app.state.config.RAG_FULL_CONTEXT,
            # Hybrid search settings
            "ENABLE_RAG_HYBRID_SEARCH": request.app.state.config.ENABLE_RAG_HYBRID_SEARCH,
            "TOP_K_RERANKER": request.app.state.config.TOP_K_RERANKER,
            "RELEVANCE_THRESHOLD": request.app.state.config.RELEVANCE_THRESHOLD,
            # Content extraction settings
            "CONTENT_EXTRACTION_ENGINE": request.app.state.config.CONTENT_EXTRACTION_ENGINE,
            "PDF_EXTRACT_IMAGES": request.app.state.config.PDF_EXTRACT_IMAGES,
            "TIKA_SERVER_URL": request.app.state.config.TIKA_SERVER_URL,
            "DOCLING_SERVER_URL": request.app.state.config.DOCLING_SERVER_URL,
            "DOCUMENT_INTELLIGENCE_ENDPOINT": request.app.state.config.DOCUMENT_INTELLIGENCE_ENDPOINT,
            "DOCUMENT_INTELLIGENCE_KEY": request.app.state.config.DOCUMENT_INTELLIGENCE_KEY,
            "MISTRAL_OCR_API_KEY": request.app.state.config.MISTRAL_OCR_API_KEY,
            # Chunking settings
            "TEXT_SPLITTER": request.app.state.config.TEXT_SPLITTER,
            "CHUNK_SIZE": request.app.state.config.CHUNK_SIZE,
            "CHUNK_OVERLAP": request.app.state.config.CHUNK_OVERLAP,
            # File upload settings
            "FILE_MAX_SIZE": request.app.state.config.FILE_MAX_SIZE,
            "FILE_MAX_COUNT": request.app.state.config.FILE_MAX_COUNT,
            # Integration settings
            "ENABLE_GOOGLE_DRIVE_INTEGRATION": request.app.state.config.ENABLE_GOOGLE_DRIVE_INTEGRATION,
            "ENABLE_ONEDRIVE_INTEGRATION": request.app.state.config.ENABLE_ONEDRIVE_INTEGRATION,
            # Web search settings
            "web": {
                "ENABLE_WEB_SEARCH": request.app.state.config.ENABLE_WEB_SEARCH,
                "WEB_SEARCH_ENGINE": request.app.state.config.WEB_SEARCH_ENGINE,
                "WEB_SEARCH_TRUST_ENV": request.app.state.config.WEB_SEARCH_TRUST_ENV,
                "WEB_SEARCH_RESULT_COUNT": request.app.state.config.WEB_SEARCH_RESULT_COUNT,
                "WEB_SEARCH_CONCURRENT_REQUESTS": request.app.state.config.WEB_SEARCH_CONCURRENT_REQUESTS,
                "WEB_SEARCH_DOMAIN_FILTER_LIST": request.app.state.config.WEB_SEARCH_DOMAIN_FILTER_LIST,
                "BYPASS_WEB_SEARCH_EMBEDDING_AND_RETRIEVAL": request.app.state.config.BYPASS_WEB_SEARCH_EMBEDDING_AND_RETRIEVAL,
                "SEARXNG_QUERY_URL": request.app.state.config.SEARXNG_QUERY_URL,
                "GOOGLE_PSE_API_KEY": request.app.state.config.GOOGLE_PSE_API_KEY,
                "GOOGLE_PSE_ENGINE_ID": request.app.state.config.GOOGLE_PSE_ENGINE_ID,
                "BRAVE_SEARCH_API_KEY": request.app.state.config.BRAVE_SEARCH_API_KEY,
                "KAGI_SEARCH_API_KEY": request.app.state.config.KAGI_SEARCH_API_KEY,
                "MOJEEK_SEARCH_API_KEY": request.app.state.config.MOJEEK_SEARCH_API_KEY,
                "BOCHA_SEARCH_API_KEY": request.app.state.config.BOCHA_SEARCH_API_KEY,
                "SERPSTACK_API_KEY": request.app.state.config.SERPSTACK_API_KEY,
                "SERPSTACK_HTTPS": request.app.state.config.SERPSTACK_HTTPS,
                "SERPER_API_KEY": request.app.state.config.SERPER_API_KEY,
                "SERPLY_API_KEY": request.app.state.config.SERPLY_API_KEY,
                "TAVILY_API_KEY": request.app.state.config.TAVILY_API_KEY,
                "SEARCHAPI_API_KEY": request.app.state.config.SEARCHAPI_API_KEY,
                "SEARCHAPI_ENGINE": request.app.state.config.SEARCHAPI_ENGINE,
                "SERPAPI_API_KEY": request.app.state.config.SERPAPI_API_KEY,
                "SERPAPI_ENGINE": request.app.state.config.SERPAPI_ENGINE,
                "JINA_API_KEY": request.app.state.config.JINA_API_KEY,
                "BING_SEARCH_V7_ENDPOINT": request.app.state.config.BING_SEARCH_V7_ENDPOINT,
                "BING_SEARCH_V7_SUBSCRIPTION_KEY": request.app.state.config.BING_SEARCH_V7_SUBSCRIPTION_KEY,
                "EXA_API_KEY": request.app.state.config.EXA_API_KEY,
                "PERPLEXITY_API_KEY": request.app.state.config.PERPLEXITY_API_KEY,
                "SOUGOU_API_SID": request.app.state.config.SOUGOU_API_SID,
                "SOUGOU_API_SK": request.app.state.config.SOUGOU_API_SK,
                "WEB_LOADER_ENGINE": request.app.state.config.WEB_LOADER_ENGINE,
                "ENABLE_WEB_LOADER_SSL_VERIFICATION": request.app.state.config.ENABLE_WEB_LOADER_SSL_VERIFICATION,
                "PLAYWRIGHT_WS_URL": request.app.state.config.PLAYWRIGHT_WS_URL,
                "PLAYWRIGHT_TIMEOUT": request.app.state.config.PLAYWRIGHT_TIMEOUT,
                "FIRECRAWL_API_KEY": request.app.state.config.FIRECRAWL_API_KEY,
                "FIRECRAWL_API_BASE_URL": request.app.state.config.FIRECRAWL_API_BASE_URL,
                "TAVILY_EXTRACT_DEPTH": request.app.state.config.TAVILY_EXTRACT_DEPTH,
                "YOUTUBE_LOADER_LANGUAGE": request.app.state.config.YOUTUBE_LOADER_LANGUAGE,
                "YOUTUBE_LOADER_PROXY_URL": request.app.state.config.YOUTUBE_LOADER_PROXY_URL,
                "YOUTUBE_LOADER_TRANSLATION": request.app.state.YOUTUBE_LOADER_TRANSLATION,
            },
        }
=======
@router.get("/config")
async def get_rag_config(request: Request, user=Depends(get_admin_user)):
    return {
        "status": True,
        # RAG settings
        "RAG_TEMPLATE": request.app.state.config.RAG_TEMPLATE,
        "TOP_K": request.app.state.config.TOP_K,
        "BYPASS_EMBEDDING_AND_RETRIEVAL": request.app.state.config.BYPASS_EMBEDDING_AND_RETRIEVAL,
        "RAG_FULL_CONTEXT": request.app.state.config.RAG_FULL_CONTEXT,
        # Hybrid search settings
        "ENABLE_RAG_HYBRID_SEARCH": request.app.state.config.ENABLE_RAG_HYBRID_SEARCH,
        "TOP_K_RERANKER": request.app.state.config.TOP_K_RERANKER,
        "RELEVANCE_THRESHOLD": request.app.state.config.RELEVANCE_THRESHOLD,
        # Content extraction settings
        "CONTENT_EXTRACTION_ENGINE": request.app.state.config.CONTENT_EXTRACTION_ENGINE,
        "PDF_EXTRACT_IMAGES": request.app.state.config.PDF_EXTRACT_IMAGES,
        "TIKA_SERVER_URL": request.app.state.config.TIKA_SERVER_URL,
        "DOCLING_SERVER_URL": request.app.state.config.DOCLING_SERVER_URL,
        "DOCUMENT_INTELLIGENCE_ENDPOINT": request.app.state.config.DOCUMENT_INTELLIGENCE_ENDPOINT,
        "DOCUMENT_INTELLIGENCE_KEY": request.app.state.config.DOCUMENT_INTELLIGENCE_KEY,
        "MISTRAL_OCR_API_KEY": request.app.state.config.MISTRAL_OCR_API_KEY,
        # Chunking settings
        "TEXT_SPLITTER": request.app.state.config.TEXT_SPLITTER,
        "CHUNK_SIZE": request.app.state.config.CHUNK_SIZE,
        "CHUNK_OVERLAP": request.app.state.config.CHUNK_OVERLAP,
        # File upload settings
        "FILE_MAX_SIZE": request.app.state.config.FILE_MAX_SIZE,
        "FILE_MAX_COUNT": request.app.state.config.FILE_MAX_COUNT,
        # Integration settings
        "ENABLE_GOOGLE_DRIVE_INTEGRATION": request.app.state.config.ENABLE_GOOGLE_DRIVE_INTEGRATION,
        "ENABLE_ONEDRIVE_INTEGRATION": request.app.state.config.ENABLE_ONEDRIVE_INTEGRATION,
        # Web search settings
        "web": {
            "ENABLE_WEB_SEARCH": request.app.state.config.ENABLE_WEB_SEARCH,
            "WEB_SEARCH_ENGINE": request.app.state.config.WEB_SEARCH_ENGINE,
            "WEB_SEARCH_TRUST_ENV": request.app.state.config.WEB_SEARCH_TRUST_ENV,
            "WEB_SEARCH_RESULT_COUNT": request.app.state.config.WEB_SEARCH_RESULT_COUNT,
            "WEB_SEARCH_CONCURRENT_REQUESTS": request.app.state.config.WEB_SEARCH_CONCURRENT_REQUESTS,
            "WEB_SEARCH_DOMAIN_FILTER_LIST": request.app.state.config.WEB_SEARCH_DOMAIN_FILTER_LIST,
            "BYPASS_WEB_SEARCH_EMBEDDING_AND_RETRIEVAL": request.app.state.config.BYPASS_WEB_SEARCH_EMBEDDING_AND_RETRIEVAL,
            "SEARXNG_QUERY_URL": request.app.state.config.SEARXNG_QUERY_URL,
            "YACY_QUERY_URL": request.app.state.config.YACY_QUERY_URL,
            "YACY_USERNAME": request.app.state.config.YACY_USERNAME,
            "YACY_PASSWORD": request.app.state.config.YACY_PASSWORD,
            "GOOGLE_PSE_API_KEY": request.app.state.config.GOOGLE_PSE_API_KEY,
            "GOOGLE_PSE_ENGINE_ID": request.app.state.config.GOOGLE_PSE_ENGINE_ID,
            "BRAVE_SEARCH_API_KEY": request.app.state.config.BRAVE_SEARCH_API_KEY,
            "KAGI_SEARCH_API_KEY": request.app.state.config.KAGI_SEARCH_API_KEY,
            "MOJEEK_SEARCH_API_KEY": request.app.state.config.MOJEEK_SEARCH_API_KEY,
            "BOCHA_SEARCH_API_KEY": request.app.state.config.BOCHA_SEARCH_API_KEY,
            "SERPSTACK_API_KEY": request.app.state.config.SERPSTACK_API_KEY,
            "SERPSTACK_HTTPS": request.app.state.config.SERPSTACK_HTTPS,
            "SERPER_API_KEY": request.app.state.config.SERPER_API_KEY,
            "SERPLY_API_KEY": request.app.state.config.SERPLY_API_KEY,
            "TAVILY_API_KEY": request.app.state.config.TAVILY_API_KEY,
            "SEARCHAPI_API_KEY": request.app.state.config.SEARCHAPI_API_KEY,
            "SEARCHAPI_ENGINE": request.app.state.config.SEARCHAPI_ENGINE,
            "SERPAPI_API_KEY": request.app.state.config.SERPAPI_API_KEY,
            "SERPAPI_ENGINE": request.app.state.config.SERPAPI_ENGINE,
            "JINA_API_KEY": request.app.state.config.JINA_API_KEY,
            "BING_SEARCH_V7_ENDPOINT": request.app.state.config.BING_SEARCH_V7_ENDPOINT,
            "BING_SEARCH_V7_SUBSCRIPTION_KEY": request.app.state.config.BING_SEARCH_V7_SUBSCRIPTION_KEY,
            "EXA_API_KEY": request.app.state.config.EXA_API_KEY,
            "PERPLEXITY_API_KEY": request.app.state.config.PERPLEXITY_API_KEY,
            "SOUGOU_API_SID": request.app.state.config.SOUGOU_API_SID,
            "SOUGOU_API_SK": request.app.state.config.SOUGOU_API_SK,
            "WEB_LOADER_ENGINE": request.app.state.config.WEB_LOADER_ENGINE,
            "ENABLE_WEB_LOADER_SSL_VERIFICATION": request.app.state.config.ENABLE_WEB_LOADER_SSL_VERIFICATION,
            "PLAYWRIGHT_WS_URL": request.app.state.config.PLAYWRIGHT_WS_URL,
            "PLAYWRIGHT_TIMEOUT": request.app.state.config.PLAYWRIGHT_TIMEOUT,
            "FIRECRAWL_API_KEY": request.app.state.config.FIRECRAWL_API_KEY,
            "FIRECRAWL_API_BASE_URL": request.app.state.config.FIRECRAWL_API_BASE_URL,
            "TAVILY_EXTRACT_DEPTH": request.app.state.config.TAVILY_EXTRACT_DEPTH,
            "EXTERNAL_WEB_SEARCH_URL": request.app.state.config.EXTERNAL_WEB_SEARCH_URL,
            "EXTERNAL_WEB_SEARCH_API_KEY": request.app.state.config.EXTERNAL_WEB_SEARCH_API_KEY,
            "EXTERNAL_WEB_LOADER_URL": request.app.state.config.EXTERNAL_WEB_LOADER_URL,
            "EXTERNAL_WEB_LOADER_API_KEY": request.app.state.config.EXTERNAL_WEB_LOADER_API_KEY,
            "YOUTUBE_LOADER_LANGUAGE": request.app.state.config.YOUTUBE_LOADER_LANGUAGE,
            "YOUTUBE_LOADER_PROXY_URL": request.app.state.config.YOUTUBE_LOADER_PROXY_URL,
            "YOUTUBE_LOADER_TRANSLATION": request.app.state.YOUTUBE_LOADER_TRANSLATION,
        },
    }
>>>>>>> 5d5e3519


class WebConfig(BaseModel):
    ENABLE_WEB_SEARCH: Optional[bool] = None
    WEB_SEARCH_ENGINE: Optional[str] = None
    WEB_SEARCH_TRUST_ENV: Optional[bool] = None
    WEB_SEARCH_RESULT_COUNT: Optional[int] = None
    WEB_SEARCH_CONCURRENT_REQUESTS: Optional[int] = None
    WEB_SEARCH_DOMAIN_FILTER_LIST: Optional[List[str]] = []
    BYPASS_WEB_SEARCH_EMBEDDING_AND_RETRIEVAL: Optional[bool] = None
    SEARXNG_QUERY_URL: Optional[str] = None
    YACY_QUERY_URL: Optional[str] = None
    YACY_USERNAME: Optional[str] = None
    YACY_PASSWORD: Optional[str] = None
    GOOGLE_PSE_API_KEY: Optional[str] = None
    GOOGLE_PSE_ENGINE_ID: Optional[str] = None
    BRAVE_SEARCH_API_KEY: Optional[str] = None
    KAGI_SEARCH_API_KEY: Optional[str] = None
    MOJEEK_SEARCH_API_KEY: Optional[str] = None
    BOCHA_SEARCH_API_KEY: Optional[str] = None
    SERPSTACK_API_KEY: Optional[str] = None
    SERPSTACK_HTTPS: Optional[bool] = None
    SERPER_API_KEY: Optional[str] = None
    SERPLY_API_KEY: Optional[str] = None
    TAVILY_API_KEY: Optional[str] = None
    SEARCHAPI_API_KEY: Optional[str] = None
    SEARCHAPI_ENGINE: Optional[str] = None
    SERPAPI_API_KEY: Optional[str] = None
    SERPAPI_ENGINE: Optional[str] = None
    JINA_API_KEY: Optional[str] = None
    BING_SEARCH_V7_ENDPOINT: Optional[str] = None
    BING_SEARCH_V7_SUBSCRIPTION_KEY: Optional[str] = None
    EXA_API_KEY: Optional[str] = None
    PERPLEXITY_API_KEY: Optional[str] = None
    SOUGOU_API_SID: Optional[str] = None
    SOUGOU_API_SK: Optional[str] = None
    WEB_LOADER_ENGINE: Optional[str] = None
    ENABLE_WEB_LOADER_SSL_VERIFICATION: Optional[bool] = None
    PLAYWRIGHT_WS_URL: Optional[str] = None
    PLAYWRIGHT_TIMEOUT: Optional[int] = None
    FIRECRAWL_API_KEY: Optional[str] = None
    FIRECRAWL_API_BASE_URL: Optional[str] = None
    TAVILY_EXTRACT_DEPTH: Optional[str] = None
    EXTERNAL_WEB_SEARCH_URL: Optional[str] = None
    EXTERNAL_WEB_SEARCH_API_KEY: Optional[str] = None
    EXTERNAL_WEB_LOADER_URL: Optional[str] = None
    EXTERNAL_WEB_LOADER_API_KEY: Optional[str] = None
    YOUTUBE_LOADER_LANGUAGE: Optional[List[str]] = None
    YOUTUBE_LOADER_PROXY_URL: Optional[str] = None
    YOUTUBE_LOADER_TRANSLATION: Optional[str] = None


class ConfigForm(BaseModel):
    # RAG settings
    RAG_TEMPLATE: Optional[str] = None
    TOP_K: Optional[int] = None
    BYPASS_EMBEDDING_AND_RETRIEVAL: Optional[bool] = None
    RAG_FULL_CONTEXT: Optional[bool] = None

    # Hybrid search settings
    ENABLE_RAG_HYBRID_SEARCH: Optional[bool] = None
    TOP_K_RERANKER: Optional[int] = None
    RELEVANCE_THRESHOLD: Optional[float] = None

    # Content extraction settings
    CONTENT_EXTRACTION_ENGINE: Optional[str] = None
    PDF_EXTRACT_IMAGES: Optional[bool] = None
    TIKA_SERVER_URL: Optional[str] = None
    DOCLING_SERVER_URL: Optional[str] = None
    DOCUMENT_INTELLIGENCE_ENDPOINT: Optional[str] = None
    DOCUMENT_INTELLIGENCE_KEY: Optional[str] = None
    MISTRAL_OCR_API_KEY: Optional[str] = None

    # Chunking settings
    TEXT_SPLITTER: Optional[str] = None
    CHUNK_SIZE: Optional[int] = None
    CHUNK_OVERLAP: Optional[int] = None

    # File upload settings
    FILE_MAX_SIZE: Optional[int] = None
    FILE_MAX_COUNT: Optional[int] = None

    # Integration settings
    ENABLE_GOOGLE_DRIVE_INTEGRATION: Optional[bool] = None
    ENABLE_ONEDRIVE_INTEGRATION: Optional[bool] = None

    # Web search settings
    web: Optional[WebConfig] = None


@router.post("/config/update")
async def update_rag_config(
    request: Request, form_data: ConfigForm, collectionForm: CollectionNameForm, user=Depends(get_admin_user)
):
    """
    Update the RAG configuration.
    If DEFAULT_RAG_SETTINGS is True, update the global configuration.
    Otherwise, update the RAG configuration in the database for the user's knowledge base.
    """
    knowledge_base = Knowledges.get_knowledge_by_collection_name(collectionForm.collection_name)
    
    if knowledge_base and not knowledge_base.data.get("DEFAULT_RAG_SETTINGS", True):
        # Update the RAG configuration in the database
        rag_config = knowledge_base.data.get("rag_config", {})

        # Update only the provided fields in the rag_config
        for field, value in form_data.dict(exclude_unset=True).items():
            if field == "web" and value is not None:
                rag_config["web"] = {**rag_config.get("web", {}), **value.dict(exclude_unset=True)}
            else:
                rag_config[field] = value

        Knowledges.update_knowledge_data_by_id(
            id=knowledge_base.id, data={"rag_config": rag_config}
        )

        return rag_config
    else:
        # Update the global configuration
        # RAG settings
        request.app.state.config.RAG_TEMPLATE = (
            form_data.RAG_TEMPLATE
            if form_data.RAG_TEMPLATE is not None
            else request.app.state.config.RAG_TEMPLATE
        )
        request.app.state.config.TOP_K = (
            form_data.TOP_K
            if form_data.TOP_K is not None
            else request.app.state.config.TOP_K
        )
        request.app.state.config.BYPASS_EMBEDDING_AND_RETRIEVAL = (
            form_data.BYPASS_EMBEDDING_AND_RETRIEVAL
            if form_data.BYPASS_EMBEDDING_AND_RETRIEVAL is not None
            else request.app.state.config.BYPASS_EMBEDDING_AND_RETRIEVAL
        )
        request.app.state.config.RAG_FULL_CONTEXT = (
            form_data.RAG_FULL_CONTEXT
            if form_data.RAG_FULL_CONTEXT is not None
            else request.app.state.config.RAG_FULL_CONTEXT
        )

        # Hybrid search settings
        request.app.state.config.ENABLE_RAG_HYBRID_SEARCH = (
            form_data.ENABLE_RAG_HYBRID_SEARCH
            if form_data.ENABLE_RAG_HYBRID_SEARCH is not None
            else request.app.state.config.ENABLE_RAG_HYBRID_SEARCH
        )
<<<<<<< HEAD
        if not request.app.state.config.ENABLE_RAG_HYBRID_SEARCH:
            request.app.state.rf = None

        request.app.state.config.TOP_K_RERANKER = (
            form_data.TOP_K_RERANKER
            if form_data.TOP_K_RERANKER is not None
            else request.app.state.config.TOP_K_RERANKER
=======
        request.app.state.config.SEARXNG_QUERY_URL = form_data.web.SEARXNG_QUERY_URL
        request.app.state.config.YACY_QUERY_URL = form_data.web.YACY_QUERY_URL
        request.app.state.config.YACY_USERNAME = form_data.web.YACY_USERNAME
        request.app.state.config.YACY_PASSWORD = form_data.web.YACY_PASSWORD
        request.app.state.config.GOOGLE_PSE_API_KEY = form_data.web.GOOGLE_PSE_API_KEY
        request.app.state.config.GOOGLE_PSE_ENGINE_ID = (
            form_data.web.GOOGLE_PSE_ENGINE_ID
>>>>>>> 5d5e3519
        )
        request.app.state.config.RELEVANCE_THRESHOLD = (
            form_data.RELEVANCE_THRESHOLD
            if form_data.RELEVANCE_THRESHOLD is not None
            else request.app.state.config.RELEVANCE_THRESHOLD
        )

        # Content extraction settings
        request.app.state.config.CONTENT_EXTRACTION_ENGINE = (
            form_data.CONTENT_EXTRACTION_ENGINE
            if form_data.CONTENT_EXTRACTION_ENGINE is not None
            else request.app.state.config.CONTENT_EXTRACTION_ENGINE
        )
        request.app.state.config.PDF_EXTRACT_IMAGES = (
            form_data.PDF_EXTRACT_IMAGES
            if form_data.PDF_EXTRACT_IMAGES is not None
            else request.app.state.config.PDF_EXTRACT_IMAGES
        )
        request.app.state.config.TIKA_SERVER_URL = (
            form_data.TIKA_SERVER_URL
            if form_data.TIKA_SERVER_URL is not None
            else request.app.state.config.TIKA_SERVER_URL
        )
        request.app.state.config.DOCLING_SERVER_URL = (
            form_data.DOCLING_SERVER_URL
            if form_data.DOCLING_SERVER_URL is not None
            else request.app.state.config.DOCLING_SERVER_URL
        )
        request.app.state.config.DOCUMENT_INTELLIGENCE_ENDPOINT = (
            form_data.DOCUMENT_INTELLIGENCE_ENDPOINT
            if form_data.DOCUMENT_INTELLIGENCE_ENDPOINT is not None
            else request.app.state.config.DOCUMENT_INTELLIGENCE_ENDPOINT
        )
        request.app.state.config.DOCUMENT_INTELLIGENCE_KEY = (
            form_data.DOCUMENT_INTELLIGENCE_KEY
            if form_data.DOCUMENT_INTELLIGENCE_KEY is not None
            else request.app.state.config.DOCUMENT_INTELLIGENCE_KEY
        )
<<<<<<< HEAD
        request.app.state.config.MISTRAL_OCR_API_KEY = (
            form_data.MISTRAL_OCR_API_KEY
            if form_data.MISTRAL_OCR_API_KEY is not None
            else request.app.state.config.MISTRAL_OCR_API_KEY
=======
        request.app.state.config.EXTERNAL_WEB_SEARCH_URL = (
            form_data.web.EXTERNAL_WEB_SEARCH_URL
        )
        request.app.state.config.EXTERNAL_WEB_SEARCH_API_KEY = (
            form_data.web.EXTERNAL_WEB_SEARCH_API_KEY
        )
        request.app.state.config.EXTERNAL_WEB_LOADER_URL = (
            form_data.web.EXTERNAL_WEB_LOADER_URL
        )
        request.app.state.config.EXTERNAL_WEB_LOADER_API_KEY = (
            form_data.web.EXTERNAL_WEB_LOADER_API_KEY
        )
        request.app.state.config.TAVILY_EXTRACT_DEPTH = (
            form_data.web.TAVILY_EXTRACT_DEPTH
>>>>>>> 5d5e3519
        )

        # Chunking settings
        request.app.state.config.TEXT_SPLITTER = (
            form_data.TEXT_SPLITTER
            if form_data.TEXT_SPLITTER is not None
            else request.app.state.config.TEXT_SPLITTER
        )
        request.app.state.config.CHUNK_SIZE = (
            form_data.CHUNK_SIZE
            if form_data.CHUNK_SIZE is not None
            else request.app.state.config.CHUNK_SIZE
        )
        request.app.state.config.CHUNK_OVERLAP = (
            form_data.CHUNK_OVERLAP
            if form_data.CHUNK_OVERLAP is not None
            else request.app.state.config.CHUNK_OVERLAP
        )

        # File upload settings
        request.app.state.config.FILE_MAX_SIZE = (
            form_data.FILE_MAX_SIZE
            if form_data.FILE_MAX_SIZE is not None
            else request.app.state.config.FILE_MAX_SIZE
        )
        request.app.state.config.FILE_MAX_COUNT = (
            form_data.FILE_MAX_COUNT
            if form_data.FILE_MAX_COUNT is not None
            else request.app.state.config.FILE_MAX_COUNT
        )

        # Integration settings
<<<<<<< HEAD
        request.app.state.config.ENABLE_GOOGLE_DRIVE_INTEGRATION = (
            form_data.ENABLE_GOOGLE_DRIVE_INTEGRATION
            if form_data.ENABLE_GOOGLE_DRIVE_INTEGRATION is not None
            else request.app.state.config.ENABLE_GOOGLE_DRIVE_INTEGRATION
        )
        request.app.state.config.ENABLE_ONEDRIVE_INTEGRATION = (
            form_data.ENABLE_ONEDRIVE_INTEGRATION
            if form_data.ENABLE_ONEDRIVE_INTEGRATION is not None
            else request.app.state.config.ENABLE_ONEDRIVE_INTEGRATION
        )

        if form_data.web is not None:
            # Web search settings
            request.app.state.config.ENABLE_WEB_SEARCH = form_data.web.ENABLE_WEB_SEARCH
            request.app.state.config.WEB_SEARCH_ENGINE = form_data.web.WEB_SEARCH_ENGINE
            request.app.state.config.WEB_SEARCH_TRUST_ENV = (
                form_data.web.WEB_SEARCH_TRUST_ENV
            )
            request.app.state.config.WEB_SEARCH_RESULT_COUNT = (
                form_data.web.WEB_SEARCH_RESULT_COUNT
            )
            request.app.state.config.WEB_SEARCH_CONCURRENT_REQUESTS = (
                form_data.web.WEB_SEARCH_CONCURRENT_REQUESTS
            )
            request.app.state.config.WEB_SEARCH_DOMAIN_FILTER_LIST = (
                form_data.web.WEB_SEARCH_DOMAIN_FILTER_LIST
            )
            request.app.state.config.BYPASS_WEB_SEARCH_EMBEDDING_AND_RETRIEVAL = (
                form_data.web.BYPASS_WEB_SEARCH_EMBEDDING_AND_RETRIEVAL
            )
            request.app.state.config.SEARXNG_QUERY_URL = form_data.web.SEARXNG_QUERY_URL
            request.app.state.config.GOOGLE_PSE_API_KEY = form_data.web.GOOGLE_PSE_API_KEY
            request.app.state.config.GOOGLE_PSE_ENGINE_ID = (
                form_data.web.GOOGLE_PSE_ENGINE_ID
            )
            request.app.state.config.BRAVE_SEARCH_API_KEY = (
                form_data.web.BRAVE_SEARCH_API_KEY
            )
            request.app.state.config.KAGI_SEARCH_API_KEY = form_data.web.KAGI_SEARCH_API_KEY
            request.app.state.config.MOJEEK_SEARCH_API_KEY = (
                form_data.web.MOJEEK_SEARCH_API_KEY
            )
            request.app.state.config.BOCHA_SEARCH_API_KEY = (
                form_data.web.BOCHA_SEARCH_API_KEY
            )
            request.app.state.config.SERPSTACK_API_KEY = form_data.web.SERPSTACK_API_KEY
            request.app.state.config.SERPSTACK_HTTPS = form_data.web.SERPSTACK_HTTPS
            request.app.state.config.SERPER_API_KEY = form_data.web.SERPER_API_KEY
            request.app.state.config.SERPLY_API_KEY = form_data.web.SERPLY_API_KEY
            request.app.state.config.TAVILY_API_KEY = form_data.web.TAVILY_API_KEY
            request.app.state.config.SEARCHAPI_API_KEY = form_data.web.SEARCHAPI_API_KEY
            request.app.state.config.SEARCHAPI_ENGINE = form_data.web.SEARCHAPI_ENGINE
            request.app.state.config.SERPAPI_API_KEY = form_data.web.SERPAPI_API_KEY
            request.app.state.config.SERPAPI_ENGINE = form_data.web.SERPAPI_ENGINE
            request.app.state.config.JINA_API_KEY = form_data.web.JINA_API_KEY
            request.app.state.config.BING_SEARCH_V7_ENDPOINT = (
                form_data.web.BING_SEARCH_V7_ENDPOINT
            )
            request.app.state.config.BING_SEARCH_V7_SUBSCRIPTION_KEY = (
                form_data.web.BING_SEARCH_V7_SUBSCRIPTION_KEY
            )
            request.app.state.config.EXA_API_KEY = form_data.web.EXA_API_KEY
            request.app.state.config.PERPLEXITY_API_KEY = form_data.web.PERPLEXITY_API_KEY
            request.app.state.config.SOUGOU_API_SID = form_data.web.SOUGOU_API_SID
            request.app.state.config.SOUGOU_API_SK = form_data.web.SOUGOU_API_SK

            # Web loader settings
            request.app.state.config.WEB_LOADER_ENGINE = form_data.web.WEB_LOADER_ENGINE
            request.app.state.config.ENABLE_WEB_LOADER_SSL_VERIFICATION = (
                form_data.web.ENABLE_WEB_LOADER_SSL_VERIFICATION
            )
            request.app.state.config.PLAYWRIGHT_WS_URL = form_data.web.PLAYWRIGHT_WS_URL
            request.app.state.config.PLAYWRIGHT_TIMEOUT = form_data.web.PLAYWRIGHT_TIMEOUT
            request.app.state.config.FIRECRAWL_API_KEY = form_data.web.FIRECRAWL_API_KEY
            request.app.state.config.FIRECRAWL_API_BASE_URL = (
                form_data.web.FIRECRAWL_API_BASE_URL
            )
            request.app.state.config.TAVILY_EXTRACT_DEPTH = (
                form_data.web.TAVILY_EXTRACT_DEPTH
            )
            request.app.state.config.YOUTUBE_LOADER_LANGUAGE = (
                form_data.web.YOUTUBE_LOADER_LANGUAGE
            )
            request.app.state.config.YOUTUBE_LOADER_PROXY_URL = (
                form_data.web.YOUTUBE_LOADER_PROXY_URL
            )
            request.app.state.YOUTUBE_LOADER_TRANSLATION = (
                form_data.web.YOUTUBE_LOADER_TRANSLATION
            )

        return {
            "status": True,
            # RAG settings
            "RAG_TEMPLATE": request.app.state.config.RAG_TEMPLATE,
            "TOP_K": request.app.state.config.TOP_K,
            "BYPASS_EMBEDDING_AND_RETRIEVAL": request.app.state.config.BYPASS_EMBEDDING_AND_RETRIEVAL,
            "RAG_FULL_CONTEXT": request.app.state.config.RAG_FULL_CONTEXT,
            # Hybrid search settings
            "ENABLE_RAG_HYBRID_SEARCH": request.app.state.config.ENABLE_RAG_HYBRID_SEARCH,
            "TOP_K_RERANKER": request.app.state.config.TOP_K_RERANKER,
            "RELEVANCE_THRESHOLD": request.app.state.config.RELEVANCE_THRESHOLD,
            # Content extraction settings
            "CONTENT_EXTRACTION_ENGINE": request.app.state.config.CONTENT_EXTRACTION_ENGINE,
            "PDF_EXTRACT_IMAGES": request.app.state.config.PDF_EXTRACT_IMAGES,
            "TIKA_SERVER_URL": request.app.state.config.TIKA_SERVER_URL,
            "DOCLING_SERVER_URL": request.app.state.config.DOCLING_SERVER_URL,
            "DOCUMENT_INTELLIGENCE_ENDPOINT": request.app.state.config.DOCUMENT_INTELLIGENCE_ENDPOINT,
            "DOCUMENT_INTELLIGENCE_KEY": request.app.state.config.DOCUMENT_INTELLIGENCE_KEY,
            "MISTRAL_OCR_API_KEY": request.app.state.config.MISTRAL_OCR_API_KEY,
            # Chunking settings
            "TEXT_SPLITTER": request.app.state.config.TEXT_SPLITTER,
            "CHUNK_SIZE": request.app.state.config.CHUNK_SIZE,
            "CHUNK_OVERLAP": request.app.state.config.CHUNK_OVERLAP,
            # File upload settings
            "FILE_MAX_SIZE": request.app.state.config.FILE_MAX_SIZE,
            "FILE_MAX_COUNT": request.app.state.config.FILE_MAX_COUNT,
            # Integration settings
            "ENABLE_GOOGLE_DRIVE_INTEGRATION": request.app.state.config.ENABLE_GOOGLE_DRIVE_INTEGRATION,
            "ENABLE_ONEDRIVE_INTEGRATION": request.app.state.config.ENABLE_ONEDRIVE_INTEGRATION,
            # Web search settings
            "web": {
                "ENABLE_WEB_SEARCH": request.app.state.config.ENABLE_WEB_SEARCH,
                "WEB_SEARCH_ENGINE": request.app.state.config.WEB_SEARCH_ENGINE,
                "WEB_SEARCH_TRUST_ENV": request.app.state.config.WEB_SEARCH_TRUST_ENV,
                "WEB_SEARCH_RESULT_COUNT": request.app.state.config.WEB_SEARCH_RESULT_COUNT,
                "WEB_SEARCH_CONCURRENT_REQUESTS": request.app.state.config.WEB_SEARCH_CONCURRENT_REQUESTS,
                "WEB_SEARCH_DOMAIN_FILTER_LIST": request.app.state.config.WEB_SEARCH_DOMAIN_FILTER_LIST,
                "BYPASS_WEB_SEARCH_EMBEDDING_AND_RETRIEVAL": request.app.state.config.BYPASS_WEB_SEARCH_EMBEDDING_AND_RETRIEVAL,
                "SEARXNG_QUERY_URL": request.app.state.config.SEARXNG_QUERY_URL,
                "GOOGLE_PSE_API_KEY": request.app.state.config.GOOGLE_PSE_API_KEY,
                "GOOGLE_PSE_ENGINE_ID": request.app.state.config.GOOGLE_PSE_ENGINE_ID,
                "BRAVE_SEARCH_API_KEY": request.app.state.config.BRAVE_SEARCH_API_KEY,
                "KAGI_SEARCH_API_KEY": request.app.state.config.KAGI_SEARCH_API_KEY,
                "MOJEEK_SEARCH_API_KEY": request.app.state.config.MOJEEK_SEARCH_API_KEY,
                "BOCHA_SEARCH_API_KEY": request.app.state.config.BOCHA_SEARCH_API_KEY,
                "SERPSTACK_API_KEY": request.app.state.config.SERPSTACK_API_KEY,
                "SERPSTACK_HTTPS": request.app.state.config.SERPSTACK_HTTPS,
                "SERPER_API_KEY": request.app.state.config.SERPER_API_KEY,
                "SERPLY_API_KEY": request.app.state.config.SERPLY_API_KEY,
                "TAVILY_API_KEY": request.app.state.config.TAVILY_API_KEY,
                "SEARCHAPI_API_KEY": request.app.state.config.SEARCHAPI_API_KEY,
                "SEARCHAPI_ENGINE": request.app.state.config.SEARCHAPI_ENGINE,
                "SERPAPI_API_KEY": request.app.state.config.SERPAPI_API_KEY,
                "SERPAPI_ENGINE": request.app.state.config.SERPAPI_ENGINE,
                "JINA_API_KEY": request.app.state.config.JINA_API_KEY,
                "BING_SEARCH_V7_ENDPOINT": request.app.state.config.BING_SEARCH_V7_ENDPOINT,
                "BING_SEARCH_V7_SUBSCRIPTION_KEY": request.app.state.config.BING_SEARCH_V7_SUBSCRIPTION_KEY,
                "EXA_API_KEY": request.app.state.config.EXA_API_KEY,
                "PERPLEXITY_API_KEY": request.app.state.config.PERPLEXITY_API_KEY,
                "SOUGOU_API_SID": request.app.state.config.SOUGOU_API_SID,
                "SOUGOU_API_SK": request.app.state.config.SOUGOU_API_SK,
                "WEB_LOADER_ENGINE": request.app.state.config.WEB_LOADER_ENGINE,
                "ENABLE_WEB_LOADER_SSL_VERIFICATION": request.app.state.config.ENABLE_WEB_LOADER_SSL_VERIFICATION,
                "PLAYWRIGHT_WS_URL": request.app.state.config.PLAYWRIGHT_WS_URL,
                "PLAYWRIGHT_TIMEOUT": request.app.state.config.PLAYWRIGHT_TIMEOUT,
                "FIRECRAWL_API_KEY": request.app.state.config.FIRECRAWL_API_KEY,
                "FIRECRAWL_API_BASE_URL": request.app.state.config.FIRECRAWL_API_BASE_URL,
                "TAVILY_EXTRACT_DEPTH": request.app.state.config.TAVILY_EXTRACT_DEPTH,
                "YOUTUBE_LOADER_LANGUAGE": request.app.state.config.YOUTUBE_LOADER_LANGUAGE,
                "YOUTUBE_LOADER_PROXY_URL": request.app.state.config.YOUTUBE_LOADER_PROXY_URL,
                "YOUTUBE_LOADER_TRANSLATION": request.app.state.YOUTUBE_LOADER_TRANSLATION,
            },
        }
=======
        "ENABLE_GOOGLE_DRIVE_INTEGRATION": request.app.state.config.ENABLE_GOOGLE_DRIVE_INTEGRATION,
        "ENABLE_ONEDRIVE_INTEGRATION": request.app.state.config.ENABLE_ONEDRIVE_INTEGRATION,
        # Web search settings
        "web": {
            "ENABLE_WEB_SEARCH": request.app.state.config.ENABLE_WEB_SEARCH,
            "WEB_SEARCH_ENGINE": request.app.state.config.WEB_SEARCH_ENGINE,
            "WEB_SEARCH_TRUST_ENV": request.app.state.config.WEB_SEARCH_TRUST_ENV,
            "WEB_SEARCH_RESULT_COUNT": request.app.state.config.WEB_SEARCH_RESULT_COUNT,
            "WEB_SEARCH_CONCURRENT_REQUESTS": request.app.state.config.WEB_SEARCH_CONCURRENT_REQUESTS,
            "WEB_SEARCH_DOMAIN_FILTER_LIST": request.app.state.config.WEB_SEARCH_DOMAIN_FILTER_LIST,
            "BYPASS_WEB_SEARCH_EMBEDDING_AND_RETRIEVAL": request.app.state.config.BYPASS_WEB_SEARCH_EMBEDDING_AND_RETRIEVAL,
            "SEARXNG_QUERY_URL": request.app.state.config.SEARXNG_QUERY_URL,
            "YACY_QUERY_URL": request.app.state.config.YACY_QUERY_URL,
            "YACY_USERNAME": request.app.state.config.YACY_USERNAME,
            "YACY_PASSWORD": request.app.state.config.YACY_PASSWORD,
            "GOOGLE_PSE_API_KEY": request.app.state.config.GOOGLE_PSE_API_KEY,
            "GOOGLE_PSE_ENGINE_ID": request.app.state.config.GOOGLE_PSE_ENGINE_ID,
            "BRAVE_SEARCH_API_KEY": request.app.state.config.BRAVE_SEARCH_API_KEY,
            "KAGI_SEARCH_API_KEY": request.app.state.config.KAGI_SEARCH_API_KEY,
            "MOJEEK_SEARCH_API_KEY": request.app.state.config.MOJEEK_SEARCH_API_KEY,
            "BOCHA_SEARCH_API_KEY": request.app.state.config.BOCHA_SEARCH_API_KEY,
            "SERPSTACK_API_KEY": request.app.state.config.SERPSTACK_API_KEY,
            "SERPSTACK_HTTPS": request.app.state.config.SERPSTACK_HTTPS,
            "SERPER_API_KEY": request.app.state.config.SERPER_API_KEY,
            "SERPLY_API_KEY": request.app.state.config.SERPLY_API_KEY,
            "TAVILY_API_KEY": request.app.state.config.TAVILY_API_KEY,
            "SEARCHAPI_API_KEY": request.app.state.config.SEARCHAPI_API_KEY,
            "SEARCHAPI_ENGINE": request.app.state.config.SEARCHAPI_ENGINE,
            "SERPAPI_API_KEY": request.app.state.config.SERPAPI_API_KEY,
            "SERPAPI_ENGINE": request.app.state.config.SERPAPI_ENGINE,
            "JINA_API_KEY": request.app.state.config.JINA_API_KEY,
            "BING_SEARCH_V7_ENDPOINT": request.app.state.config.BING_SEARCH_V7_ENDPOINT,
            "BING_SEARCH_V7_SUBSCRIPTION_KEY": request.app.state.config.BING_SEARCH_V7_SUBSCRIPTION_KEY,
            "EXA_API_KEY": request.app.state.config.EXA_API_KEY,
            "PERPLEXITY_API_KEY": request.app.state.config.PERPLEXITY_API_KEY,
            "SOUGOU_API_SID": request.app.state.config.SOUGOU_API_SID,
            "SOUGOU_API_SK": request.app.state.config.SOUGOU_API_SK,
            "WEB_LOADER_ENGINE": request.app.state.config.WEB_LOADER_ENGINE,
            "ENABLE_WEB_LOADER_SSL_VERIFICATION": request.app.state.config.ENABLE_WEB_LOADER_SSL_VERIFICATION,
            "PLAYWRIGHT_WS_URL": request.app.state.config.PLAYWRIGHT_WS_URL,
            "PLAYWRIGHT_TIMEOUT": request.app.state.config.PLAYWRIGHT_TIMEOUT,
            "FIRECRAWL_API_KEY": request.app.state.config.FIRECRAWL_API_KEY,
            "FIRECRAWL_API_BASE_URL": request.app.state.config.FIRECRAWL_API_BASE_URL,
            "TAVILY_EXTRACT_DEPTH": request.app.state.config.TAVILY_EXTRACT_DEPTH,
            "EXTERNAL_WEB_SEARCH_URL": request.app.state.config.EXTERNAL_WEB_SEARCH_URL,
            "EXTERNAL_WEB_SEARCH_API_KEY": request.app.state.config.EXTERNAL_WEB_SEARCH_API_KEY,
            "EXTERNAL_WEB_LOADER_URL": request.app.state.config.EXTERNAL_WEB_LOADER_URL,
            "EXTERNAL_WEB_LOADER_API_KEY": request.app.state.config.EXTERNAL_WEB_LOADER_API_KEY,
            "YOUTUBE_LOADER_LANGUAGE": request.app.state.config.YOUTUBE_LOADER_LANGUAGE,
            "YOUTUBE_LOADER_PROXY_URL": request.app.state.config.YOUTUBE_LOADER_PROXY_URL,
            "YOUTUBE_LOADER_TRANSLATION": request.app.state.YOUTUBE_LOADER_TRANSLATION,
        },
    }
>>>>>>> 5d5e3519


####################################
#
# Document process and retrieval
#
####################################


def save_docs_to_vector_db(
    request: Request,
    docs,
    collection_name,
    metadata: Optional[dict] = None,
    overwrite: bool = False,
    split: bool = True,
    add: bool = False,
    user=None,
) -> bool:
    def _get_docs_info(docs: list[Document]) -> str:
        docs_info = set()

        # Trying to select relevant metadata identifying the document.
        for doc in docs:
            metadata = getattr(doc, "metadata", {})
            doc_name = metadata.get("name", "")
            if not doc_name:
                doc_name = metadata.get("title", "")
            if not doc_name:
                doc_name = metadata.get("source", "")
            if doc_name:
                docs_info.add(doc_name)

        return ", ".join(docs_info)

    log.info(
        f"save_docs_to_vector_db: document {_get_docs_info(docs)} {collection_name}"
    )

    # Retrieve the knowledge base using the collection_name
    knowledge_base = Knowledges.get_knowledge_base_by_collection_name(collection_name)
    if not knowledge_base:
        raise ValueError(f"Knowledge base not found for collection: {collection_name}")

    # Retrieve the RAG configuration
    rag_config = {}
    if not knowledge_base.data.get("DEFAULT_RAG_SETTINGS", True):
        rag_config = knowledge_base.data.get("rag_config", {})

    # Use knowledge-base-specific or default configurations
    text_splitter_type = rag_config.get("text_splitter", request.app.state.config.TEXT_SPLITTER)
    chunk_size = rag_config.get("chunk_size", request.app.state.config.CHUNK_SIZE)
    chunk_overlap = rag_config.get("chunk_overlap", request.app.state.config.CHUNK_OVERLAP)
    embedding_engine = rag_config.get("embedding_engine", request.app.state.config.RAG_EMBEDDING_ENGINE)
    embedding_model = rag_config.get("embedding_model", request.app.state.config.RAG_EMBEDDING_MODEL)
    embedding_batch_size = rag_config.get("embedding_batch_size", request.app.state.config.RAG_EMBEDDING_BATCH_SIZE)
    openai_api_base_url = rag_config.get("openai_api_base_url", request.app.state.config.RAG_OPENAI_API_BASE_URL)
    openai_api_key = rag_config.get("openai_api_key", request.app.state.config.RAG_OPENAI_API_KEY)
    ollama_base_url = rag_config.get("ollama", {}).get("url", request.app.state.config.RAG_OLLAMA_BASE_URL)
    ollama_api_key = rag_config.get("ollama", {}).get("key", request.app.state.config.RAG_OLLAMA_API_KEY)

    # Check if entries with the same hash (metadata.hash) already exist
    if metadata and "hash" in metadata:
        result = VECTOR_DB_CLIENT.query(
            collection_name=collection_name,
            filter={"hash": metadata["hash"]},
        )

        if result is not None:
            existing_doc_ids = result.ids[0]
            if existing_doc_ids:
                log.info(f"Document with hash {metadata['hash']} already exists")
                raise ValueError(ERROR_MESSAGES.DUPLICATE_CONTENT)

    if split:
        if text_splitter_type in ["", "character"]:
            text_splitter = RecursiveCharacterTextSplitter(
                chunk_size=chunk_size,
                chunk_overlap=chunk_overlap,
                add_start_index=True,
            )
        elif text_splitter_type == "token":
            log.info(
                f"Using token text splitter: {request.app.state.config.TIKTOKEN_ENCODING_NAME}"
            )

            tiktoken.get_encoding(str(request.app.state.config.TIKTOKEN_ENCODING_NAME))
            text_splitter = TokenTextSplitter(
                encoding_name=str(request.app.state.config.TIKTOKEN_ENCODING_NAME),
                chunk_size=chunk_size,
                chunk_overlap=chunk_overlap,
                add_start_index=True,
            )
        else:
            raise ValueError(ERROR_MESSAGES.DEFAULT("Invalid text splitter"))

        docs = text_splitter.split_documents(docs)

    if len(docs) == 0:
        raise ValueError(ERROR_MESSAGES.EMPTY_CONTENT)

    texts = [doc.page_content for doc in docs]
    metadatas = [
        {
            **doc.metadata,
            **(metadata if metadata else {}),
            "embedding_config": json.dumps(
                {
                    "engine": embedding_engine,
                    "model": embedding_model,
                }
            ),
        }
        for doc in docs
    ]

    # ChromaDB does not like datetime formats
    # for meta-data so convert them to string.
    for metadata in metadatas:
        for key, value in metadata.items():
            if (
                isinstance(value, datetime)
                or isinstance(value, list)
                or isinstance(value, dict)
            ):
                metadata[key] = str(value)

    try:
        if VECTOR_DB_CLIENT.has_collection(collection_name=collection_name):
            log.info(f"collection {collection_name} already exists")

            if overwrite:
                VECTOR_DB_CLIENT.delete_collection(collection_name=collection_name)
                log.info(f"deleting existing collection {collection_name}")
            elif add is False:
                log.info(
                    f"collection {collection_name} already exists, overwrite is False and add is False"
                )
                return True

        log.info(f"adding to collection {collection_name}")
        embedding_function = get_embedding_function(
            embedding_engine,
            embedding_model,
            request.app.state.ef,
            (
                openai_api_base_url
                if embedding_engine == "openai"
                else ollama_base_url
            ),
            (
                openai_api_key
                if embedding_engine == "openai"
                else ollama_api_key
            ),
            embedding_batch_size,
        )

        embeddings = embedding_function(
            list(map(lambda x: x.replace("\n", " "), texts)),
            prefix=RAG_EMBEDDING_CONTENT_PREFIX,
            user=user,
        )

        items = [
            {
                "id": str(uuid.uuid4()),
                "text": text,
                "vector": embeddings[idx],
                "metadata": metadatas[idx],
            }
            for idx, text in enumerate(texts)
        ]

        VECTOR_DB_CLIENT.insert(
            collection_name=collection_name,
            items=items,
        )

        return True
    except Exception as e:
        log.exception(e)
        raise e


class ProcessFileForm(BaseModel):
    file_id: str
    content: Optional[str] = None
    collection_name: Optional[str] = None


@router.post("/process/file")
def process_file(
    request: Request,
    form_data: ProcessFileForm,
    user=Depends(get_verified_user),
):
    try:
        file = Files.get_file_by_id(form_data.file_id)

        collection_name = form_data.collection_name

        if collection_name is None:
            collection_name = f"file-{file.id}"

        # Retrieve the knowledge base using the collection name
        knowledge_base = Knowledges.get_knowledge_base_by_collection_name(collection_name)
        if not knowledge_base:
            raise ValueError(f"Knowledge base not found for collection: {collection_name}")

        # Retrieve the RAG configuration
        rag_config = {}
        if not knowledge_base.data.get("DEFAULT_RAG_SETTINGS", True):
            rag_config = knowledge_base.data.get("rag_config", {})

        # Use knowledge-base-specific or default configurations
        content_extraction_engine = rag_config.get(
            "content_extraction_engine", request.app.state.config.CONTENT_EXTRACTION_ENGINE
        )
        tika_server_url = rag_config.get(
            "tika_server_url", request.app.state.config.TIKA_SERVER_URL
        )
        docling_server_url = rag_config.get(
            "docling_server_url", request.app.state.config.DOCLING_SERVER_URL
        )
        pdf_extract_images = rag_config.get(
            "pdf_extract_images", request.app.state.config.PDF_EXTRACT_IMAGES
        )
        document_intelligence_endpoint = rag_config.get(
            "document_intelligence_endpoint", request.app.state.config.DOCUMENT_INTELLIGENCE_ENDPOINT
        )
        document_intelligence_key = rag_config.get(
            "document_intelligence_key", request.app.state.config.DOCUMENT_INTELLIGENCE_KEY
        )
        mistral_ocr_api_key = rag_config.get(
            "mistral_ocr_api_key", request.app.state.config.MISTRAL_OCR_API_KEY
        )

        if form_data.content:
            # Update the content in the file
            # Usage: /files/{file_id}/data/content/update, /files/ (audio file upload pipeline)

            try:
                # /files/{file_id}/data/content/update
                VECTOR_DB_CLIENT.delete_collection(collection_name=f"file-{file.id}")
            except:
                # Audio file upload pipeline
                pass

            docs = [
                Document(
                    page_content=form_data.content.replace("<br/>", "\n"),
                    metadata={
                        **file.meta,
                        "name": file.filename,
                        "created_by": file.user_id,
                        "file_id": file.id,
                        "source": file.filename,
                    },
                )
            ]

            text_content = form_data.content
        elif form_data.collection_name:
            # Check if the file has already been processed and save the content
            # Usage: /knowledge/{id}/file/add, /knowledge/{id}/file/update

            result = VECTOR_DB_CLIENT.query(
                collection_name=f"file-{file.id}", filter={"file_id": file.id}
            )

            if result is not None and len(result.ids[0]) > 0:
                docs = [
                    Document(
                        page_content=result.documents[0][idx],
                        metadata=result.metadatas[0][idx],
                    )
                    for idx, id in enumerate(result.ids[0])
                ]
            else:
                docs = [
                    Document(
                        page_content=file.data.get("content", ""),
                        metadata={
                            **file.meta,
                            "name": file.filename,
                            "created_by": file.user_id,
                            "file_id": file.id,
                            "source": file.filename,
                        },
                    )
                ]

            text_content = file.data.get("content", "")
        else:
            # Process the file and save the content
            # Usage: /files/
            file_path = file.path
            if file_path:
                file_path = Storage.get_file(file_path)
                loader = Loader(
                    engine=content_extraction_engine,
                    TIKA_SERVER_URL=tika_server_url,
                    DOCLING_SERVER_URL=docling_server_url,
                    PDF_EXTRACT_IMAGES=pdf_extract_images,
                    DOCUMENT_INTELLIGENCE_ENDPOINT=document_intelligence_endpoint,
                    DOCUMENT_INTELLIGENCE_KEY=document_intelligence_key,
                    MISTRAL_OCR_API_KEY=mistral_ocr_api_key,
                )
                docs = loader.load(
                    file.filename, file.meta.get("content_type"), file_path
                )

                docs = [
                    Document(
                        page_content=doc.page_content,
                        metadata={
                            **doc.metadata,
                            "name": file.filename,
                            "created_by": file.user_id,
                            "file_id": file.id,
                            "source": file.filename,
                        },
                    )
                    for doc in docs
                ]
            else:
                docs = [
                    Document(
                        page_content=file.data.get("content", ""),
                        metadata={
                            **file.meta,
                            "name": file.filename,
                            "created_by": file.user_id,
                            "file_id": file.id,
                            "source": file.filename,
                        },
                    )
                ]
            text_content = " ".join([doc.page_content for doc in docs])

        log.debug(f"text_content: {text_content}")
        Files.update_file_data_by_id(
            file.id,
            {"content": text_content},
        )

        hash = calculate_sha256_string(text_content)
        Files.update_file_hash_by_id(file.id, hash)

        if not rag_config.get("bypass_embedding_and_retrieval", request.app.state.config.BYPASS_EMBEDDING_AND_RETRIEVAL):
            try:
                result = save_docs_to_vector_db(
                    request,
                    docs=docs,
                    collection_name=collection_name,
                    metadata={
                        "file_id": file.id,
                        "name": file.filename,
                        "hash": hash,
                    },
                    add=(True if form_data.collection_name else False),
                    user=user,
                )

                if result:
                    Files.update_file_metadata_by_id(
                        file.id,
                        {
                            "collection_name": collection_name,
                        },
                    )

                    return {
                        "status": True,
                        "collection_name": collection_name,
                        "filename": file.filename,
                        "content": text_content,
                    }
            except Exception as e:
                raise e
        else:
            return {
                "status": True,
                "collection_name": None,
                "filename": file.filename,
                "content": text_content,
            }

    except Exception as e:
        log.exception(e)
        if "No pandoc was found" in str(e):
            raise HTTPException(
                status_code=status.HTTP_400_BAD_REQUEST,
                detail=ERROR_MESSAGES.PANDOC_NOT_INSTALLED,
            )
        else:
            raise HTTPException(
                status_code=status.HTTP_400_BAD_REQUEST,
                detail=str(e),
            )


class ProcessTextForm(BaseModel):
    name: str
    content: str
    collection_name: Optional[str] = None


@router.post("/process/text")
def process_text(
    request: Request,
    form_data: ProcessTextForm,
    user=Depends(get_verified_user),
):
    collection_name = form_data.collection_name
    if collection_name is None:
        collection_name = calculate_sha256_string(form_data.content)

    docs = [
        Document(
            page_content=form_data.content,
            metadata={"name": form_data.name, "created_by": user.id},
        )
    ]
    text_content = form_data.content
    log.debug(f"text_content: {text_content}")

    result = save_docs_to_vector_db(request, docs, collection_name, user=user)
    if result:
        return {
            "status": True,
            "collection_name": collection_name,
            "content": text_content,
        }
    else:
        raise HTTPException(
            status_code=status.HTTP_500_INTERNAL_SERVER_ERROR,
            detail=ERROR_MESSAGES.DEFAULT(),
        )


@router.post("/process/youtube")
def process_youtube_video(
    request: Request, form_data: ProcessUrlForm, user=Depends(get_verified_user)
):
    try:
        collection_name = form_data.collection_name
        if not collection_name:
            collection_name = calculate_sha256_string(form_data.url)[:63]

        loader = YoutubeLoader(
            form_data.url,
            language=request.app.state.config.YOUTUBE_LOADER_LANGUAGE,
            proxy_url=request.app.state.config.YOUTUBE_LOADER_PROXY_URL,
        )

        docs = loader.load()
        content = " ".join([doc.page_content for doc in docs])
        log.debug(f"text_content: {content}")

        save_docs_to_vector_db(
            request, docs, collection_name, overwrite=True, user=user
        )

        return {
            "status": True,
            "collection_name": collection_name,
            "filename": form_data.url,
            "file": {
                "data": {
                    "content": content,
                },
                "meta": {
                    "name": form_data.url,
                },
            },
        }
    except Exception as e:
        log.exception(e)
        raise HTTPException(
            status_code=status.HTTP_400_BAD_REQUEST,
            detail=ERROR_MESSAGES.DEFAULT(e),
        )


@router.post("/process/web")
def process_web(
    request: Request, form_data: ProcessUrlForm, user=Depends(get_verified_user)
):
    try:
        collection_name = form_data.collection_name
        if not collection_name:
            collection_name = calculate_sha256_string(form_data.url)[:63]

        loader = get_web_loader(
            form_data.url,
            verify_ssl=request.app.state.config.ENABLE_WEB_LOADER_SSL_VERIFICATION,
            requests_per_second=request.app.state.config.WEB_SEARCH_CONCURRENT_REQUESTS,
        )
        docs = loader.load()
        content = " ".join([doc.page_content for doc in docs])

        log.debug(f"text_content: {content}")

        if not request.app.state.config.BYPASS_WEB_SEARCH_EMBEDDING_AND_RETRIEVAL:
            save_docs_to_vector_db(
                request, docs, collection_name, overwrite=True, user=user
            )
        else:
            collection_name = None

        return {
            "status": True,
            "collection_name": collection_name,
            "filename": form_data.url,
            "file": {
                "data": {
                    "content": content,
                },
                "meta": {
                    "name": form_data.url,
                    "source": form_data.url,
                },
            },
        }
    except Exception as e:
        log.exception(e)
        raise HTTPException(
            status_code=status.HTTP_400_BAD_REQUEST,
            detail=ERROR_MESSAGES.DEFAULT(e),
        )


def search_web(request: Request, engine: str, query: str) -> list[SearchResult]:
    """Search the web using a search engine and return the results as a list of SearchResult objects.
    Will look for a search engine API key in environment variables in the following order:
    - SEARXNG_QUERY_URL
    - YACY_QUERY_URL + YACY_USERNAME + YACY_PASSWORD
    - GOOGLE_PSE_API_KEY + GOOGLE_PSE_ENGINE_ID
    - BRAVE_SEARCH_API_KEY
    - KAGI_SEARCH_API_KEY
    - MOJEEK_SEARCH_API_KEY
    - BOCHA_SEARCH_API_KEY
    - SERPSTACK_API_KEY
    - SERPER_API_KEY
    - SERPLY_API_KEY
    - TAVILY_API_KEY
    - EXA_API_KEY
    - PERPLEXITY_API_KEY
    - SOUGOU_API_SID + SOUGOU_API_SK
    - SEARCHAPI_API_KEY + SEARCHAPI_ENGINE (by default `google`)
    - SERPAPI_API_KEY + SERPAPI_ENGINE (by default `google`)
    Args:
        query (str): The query to search for
    """

    # TODO: add playwright to search the web
    if engine == "searxng":
        if request.app.state.config.SEARXNG_QUERY_URL:
            return search_searxng(
                request.app.state.config.SEARXNG_QUERY_URL,
                query,
                request.app.state.config.WEB_SEARCH_RESULT_COUNT,
                request.app.state.config.WEB_SEARCH_DOMAIN_FILTER_LIST,
            )
        else:
            raise Exception("No SEARXNG_QUERY_URL found in environment variables")
    elif engine == "yacy":
        if request.app.state.config.YACY_QUERY_URL:
            return search_yacy(
                request.app.state.config.YACY_QUERY_URL,
                request.app.state.config.YACY_USERNAME,
                request.app.state.config.YACY_PASSWORD,
                query,
                request.app.state.config.WEB_SEARCH_RESULT_COUNT,
                request.app.state.config.WEB_SEARCH_DOMAIN_FILTER_LIST,
            )
        else:
            raise Exception("No YACY_QUERY_URL found in environment variables")
    elif engine == "google_pse":
        if (
            request.app.state.config.GOOGLE_PSE_API_KEY
            and request.app.state.config.GOOGLE_PSE_ENGINE_ID
        ):
            return search_google_pse(
                request.app.state.config.GOOGLE_PSE_API_KEY,
                request.app.state.config.GOOGLE_PSE_ENGINE_ID,
                query,
                request.app.state.config.WEB_SEARCH_RESULT_COUNT,
                request.app.state.config.WEB_SEARCH_DOMAIN_FILTER_LIST,
            )
        else:
            raise Exception(
                "No GOOGLE_PSE_API_KEY or GOOGLE_PSE_ENGINE_ID found in environment variables"
            )
    elif engine == "brave":
        if request.app.state.config.BRAVE_SEARCH_API_KEY:
            return search_brave(
                request.app.state.config.BRAVE_SEARCH_API_KEY,
                query,
                request.app.state.config.WEB_SEARCH_RESULT_COUNT,
                request.app.state.config.WEB_SEARCH_DOMAIN_FILTER_LIST,
            )
        else:
            raise Exception("No BRAVE_SEARCH_API_KEY found in environment variables")
    elif engine == "kagi":
        if request.app.state.config.KAGI_SEARCH_API_KEY:
            return search_kagi(
                request.app.state.config.KAGI_SEARCH_API_KEY,
                query,
                request.app.state.config.WEB_SEARCH_RESULT_COUNT,
                request.app.state.config.WEB_SEARCH_DOMAIN_FILTER_LIST,
            )
        else:
            raise Exception("No KAGI_SEARCH_API_KEY found in environment variables")
    elif engine == "mojeek":
        if request.app.state.config.MOJEEK_SEARCH_API_KEY:
            return search_mojeek(
                request.app.state.config.MOJEEK_SEARCH_API_KEY,
                query,
                request.app.state.config.WEB_SEARCH_RESULT_COUNT,
                request.app.state.config.WEB_SEARCH_DOMAIN_FILTER_LIST,
            )
        else:
            raise Exception("No MOJEEK_SEARCH_API_KEY found in environment variables")
    elif engine == "bocha":
        if request.app.state.config.BOCHA_SEARCH_API_KEY:
            return search_bocha(
                request.app.state.config.BOCHA_SEARCH_API_KEY,
                query,
                request.app.state.config.WEB_SEARCH_RESULT_COUNT,
                request.app.state.config.WEB_SEARCH_DOMAIN_FILTER_LIST,
            )
        else:
            raise Exception("No BOCHA_SEARCH_API_KEY found in environment variables")
    elif engine == "serpstack":
        if request.app.state.config.SERPSTACK_API_KEY:
            return search_serpstack(
                request.app.state.config.SERPSTACK_API_KEY,
                query,
                request.app.state.config.WEB_SEARCH_RESULT_COUNT,
                request.app.state.config.WEB_SEARCH_DOMAIN_FILTER_LIST,
                https_enabled=request.app.state.config.SERPSTACK_HTTPS,
            )
        else:
            raise Exception("No SERPSTACK_API_KEY found in environment variables")
    elif engine == "serper":
        if request.app.state.config.SERPER_API_KEY:
            return search_serper(
                request.app.state.config.SERPER_API_KEY,
                query,
                request.app.state.config.WEB_SEARCH_RESULT_COUNT,
                request.app.state.config.WEB_SEARCH_DOMAIN_FILTER_LIST,
            )
        else:
            raise Exception("No SERPER_API_KEY found in environment variables")
    elif engine == "serply":
        if request.app.state.config.SERPLY_API_KEY:
            return search_serply(
                request.app.state.config.SERPLY_API_KEY,
                query,
                request.app.state.config.WEB_SEARCH_RESULT_COUNT,
                request.app.state.config.WEB_SEARCH_DOMAIN_FILTER_LIST,
            )
        else:
            raise Exception("No SERPLY_API_KEY found in environment variables")
    elif engine == "duckduckgo":
        return search_duckduckgo(
            query,
            request.app.state.config.WEB_SEARCH_RESULT_COUNT,
            request.app.state.config.WEB_SEARCH_DOMAIN_FILTER_LIST,
        )
    elif engine == "tavily":
        if request.app.state.config.TAVILY_API_KEY:
            return search_tavily(
                request.app.state.config.TAVILY_API_KEY,
                query,
                request.app.state.config.WEB_SEARCH_RESULT_COUNT,
                request.app.state.config.WEB_SEARCH_DOMAIN_FILTER_LIST,
            )
        else:
            raise Exception("No TAVILY_API_KEY found in environment variables")
    elif engine == "searchapi":
        if request.app.state.config.SEARCHAPI_API_KEY:
            return search_searchapi(
                request.app.state.config.SEARCHAPI_API_KEY,
                request.app.state.config.SEARCHAPI_ENGINE,
                query,
                request.app.state.config.WEB_SEARCH_RESULT_COUNT,
                request.app.state.config.WEB_SEARCH_DOMAIN_FILTER_LIST,
            )
        else:
            raise Exception("No SEARCHAPI_API_KEY found in environment variables")
    elif engine == "serpapi":
        if request.app.state.config.SERPAPI_API_KEY:
            return search_serpapi(
                request.app.state.config.SERPAPI_API_KEY,
                request.app.state.config.SERPAPI_ENGINE,
                query,
                request.app.state.config.WEB_SEARCH_RESULT_COUNT,
                request.app.state.config.WEB_SEARCH_DOMAIN_FILTER_LIST,
            )
        else:
            raise Exception("No SERPAPI_API_KEY found in environment variables")
    elif engine == "jina":
        return search_jina(
            request.app.state.config.JINA_API_KEY,
            query,
            request.app.state.config.WEB_SEARCH_RESULT_COUNT,
        )
    elif engine == "bing":
        return search_bing(
            request.app.state.config.BING_SEARCH_V7_SUBSCRIPTION_KEY,
            request.app.state.config.BING_SEARCH_V7_ENDPOINT,
            str(DEFAULT_LOCALE),
            query,
            request.app.state.config.WEB_SEARCH_RESULT_COUNT,
            request.app.state.config.WEB_SEARCH_DOMAIN_FILTER_LIST,
        )
    elif engine == "exa":
        return search_exa(
            request.app.state.config.EXA_API_KEY,
            query,
            request.app.state.config.WEB_SEARCH_RESULT_COUNT,
            request.app.state.config.WEB_SEARCH_DOMAIN_FILTER_LIST,
        )
    elif engine == "perplexity":
        return search_perplexity(
            request.app.state.config.PERPLEXITY_API_KEY,
            query,
            request.app.state.config.WEB_SEARCH_RESULT_COUNT,
            request.app.state.config.WEB_SEARCH_DOMAIN_FILTER_LIST,
        )
    elif engine == "sougou":
        if (
            request.app.state.config.SOUGOU_API_SID
            and request.app.state.config.SOUGOU_API_SK
        ):
            return search_sougou(
                request.app.state.config.SOUGOU_API_SID,
                request.app.state.config.SOUGOU_API_SK,
                query,
                request.app.state.config.WEB_SEARCH_RESULT_COUNT,
                request.app.state.config.WEB_SEARCH_DOMAIN_FILTER_LIST,
            )
        else:
            raise Exception(
                "No SOUGOU_API_SID or SOUGOU_API_SK found in environment variables"
            )
    elif engine == "firecrawl":
        return search_firecrawl(
            request.app.state.config.FIRECRAWL_API_BASE_URL,
            request.app.state.config.FIRECRAWL_API_KEY,
            query,
            request.app.state.config.WEB_SEARCH_RESULT_COUNT,
            request.app.state.config.WEB_SEARCH_DOMAIN_FILTER_LIST,
        )
    elif engine == "external":
        return search_external(
            request.app.state.config.EXTERNAL_WEB_SEARCH_URL,
            request.app.state.config.EXTERNAL_WEB_SEARCH_API_KEY,
            query,
            request.app.state.config.WEB_SEARCH_RESULT_COUNT,
            request.app.state.config.WEB_SEARCH_DOMAIN_FILTER_LIST,
        )
    else:
        raise Exception("No search engine API key found in environment variables")


@router.post("/process/web/search")
async def process_web_search(
    request: Request, form_data: SearchForm, user=Depends(get_verified_user)
):
    try:
        logging.info(
            f"trying to web search with {request.app.state.config.WEB_SEARCH_ENGINE, form_data.query}"
        )
        web_results = await run_in_threadpool(
            search_web,
            request,
            request.app.state.config.WEB_SEARCH_ENGINE,
            form_data.query,
        )
    except Exception as e:
        log.exception(e)

        raise HTTPException(
            status_code=status.HTTP_400_BAD_REQUEST,
            detail=ERROR_MESSAGES.WEB_SEARCH_ERROR(e),
        )

    log.debug(f"web_results: {web_results}")

    try:
        urls = [result.link for result in web_results]
        loader = get_web_loader(
            urls,
            verify_ssl=request.app.state.config.ENABLE_WEB_LOADER_SSL_VERIFICATION,
            requests_per_second=request.app.state.config.WEB_SEARCH_CONCURRENT_REQUESTS,
            trust_env=request.app.state.config.WEB_SEARCH_TRUST_ENV,
        )
        docs = await loader.aload()
        urls = [
            doc.metadata.get("source") for doc in docs if doc.metadata.get("source")
        ]  # only keep URLs

        if request.app.state.config.BYPASS_WEB_SEARCH_EMBEDDING_AND_RETRIEVAL:
            return {
                "status": True,
                "collection_name": None,
                "filenames": urls,
                "docs": [
                    {
                        "content": doc.page_content,
                        "metadata": doc.metadata,
                    }
                    for doc in docs
                ],
                "loaded_count": len(docs),
            }
        else:
            collection_names = []
            for doc_idx, doc in enumerate(docs):
                if doc and doc.page_content:
                    try:
                        collection_name = f"web-search-{calculate_sha256_string(form_data.query + '-' + urls[doc_idx])}"[
                            :63
                        ]

                        collection_names.append(collection_name)
                        await run_in_threadpool(
                            save_docs_to_vector_db,
                            request,
                            [doc],
                            collection_name,
                            overwrite=True,
                            user=user,
                        )
                    except Exception as e:
                        log.debug(f"error saving doc {doc_idx}: {e}")

            return {
                "status": True,
                "collection_names": collection_names,
                "filenames": urls,
                "loaded_count": len(docs),
            }
    except Exception as e:
        log.exception(e)
        raise HTTPException(
            status_code=status.HTTP_400_BAD_REQUEST,
            detail=ERROR_MESSAGES.DEFAULT(e),
        )


class QueryDocForm(BaseModel):
    collection_name: str
    query: str
    k: Optional[int] = None
    k_reranker: Optional[int] = None
    r: Optional[float] = None
    hybrid: Optional[bool] = None


@router.post("/query/doc")
def query_doc_handler(
    request: Request,
    form_data: QueryDocForm,
    user=Depends(get_verified_user),
):
    try:
        if request.app.state.config.ENABLE_RAG_HYBRID_SEARCH:
            collection_results = {}
            collection_results[form_data.collection_name] = VECTOR_DB_CLIENT.get(
                collection_name=form_data.collection_name
            )
            return query_doc_with_hybrid_search(
                collection_name=form_data.collection_name,
                collection_result=collection_results[form_data.collection_name],
                query=form_data.query,
                embedding_function=lambda query, prefix: request.app.state.EMBEDDING_FUNCTION(
                    query, prefix=prefix, user=user
                ),
                k=form_data.k if form_data.k else request.app.state.config.TOP_K,
                reranking_function=request.app.state.rf,
                k_reranker=form_data.k_reranker
                or request.app.state.config.TOP_K_RERANKER,
                r=(
                    form_data.r
                    if form_data.r
                    else request.app.state.config.RELEVANCE_THRESHOLD
                ),
                user=user,
            )
        else:
            return query_doc(
                collection_name=form_data.collection_name,
                query_embedding=request.app.state.EMBEDDING_FUNCTION(
                    form_data.query, prefix=RAG_EMBEDDING_QUERY_PREFIX, user=user
                ),
                k=form_data.k if form_data.k else request.app.state.config.TOP_K,
                user=user,
            )
    except Exception as e:
        log.exception(e)
        raise HTTPException(
            status_code=status.HTTP_400_BAD_REQUEST,
            detail=ERROR_MESSAGES.DEFAULT(e),
        )


class QueryCollectionsForm(BaseModel):
    collection_names: list[str]
    query: str
    k: Optional[int] = None
    k_reranker: Optional[int] = None
    r: Optional[float] = None
    hybrid: Optional[bool] = None


@router.post("/query/collection")
def query_collection_handler(
    request: Request,
    form_data: QueryCollectionsForm,
    user=Depends(get_verified_user),
):
    try:
        if request.app.state.config.ENABLE_RAG_HYBRID_SEARCH:
            return query_collection_with_hybrid_search(
                collection_names=form_data.collection_names,
                queries=[form_data.query],
                embedding_function=lambda query, prefix: request.app.state.EMBEDDING_FUNCTION(
                    query, prefix=prefix, user=user
                ),
                k=form_data.k if form_data.k else request.app.state.config.TOP_K,
                reranking_function=request.app.state.rf,
                k_reranker=form_data.k_reranker
                or request.app.state.config.TOP_K_RERANKER,
                r=(
                    form_data.r
                    if form_data.r
                    else request.app.state.config.RELEVANCE_THRESHOLD
                ),
            )
        else:
            return query_collection(
                collection_names=form_data.collection_names,
                queries=[form_data.query],
                embedding_function=lambda query, prefix: request.app.state.EMBEDDING_FUNCTION(
                    query, prefix=prefix, user=user
                ),
                k=form_data.k if form_data.k else request.app.state.config.TOP_K,
            )

    except Exception as e:
        log.exception(e)
        raise HTTPException(
            status_code=status.HTTP_400_BAD_REQUEST,
            detail=ERROR_MESSAGES.DEFAULT(e),
        )


####################################
#
# Vector DB operations
#
####################################


class DeleteForm(BaseModel):
    collection_name: str
    file_id: str


@router.post("/delete")
def delete_entries_from_collection(form_data: DeleteForm, user=Depends(get_admin_user)):
    try:
        if VECTOR_DB_CLIENT.has_collection(collection_name=form_data.collection_name):
            file = Files.get_file_by_id(form_data.file_id)
            hash = file.hash

            VECTOR_DB_CLIENT.delete(
                collection_name=form_data.collection_name,
                metadata={"hash": hash},
            )
            return {"status": True}
        else:
            return {"status": False}
    except Exception as e:
        log.exception(e)
        return {"status": False}


@router.post("/reset/db")
def reset_vector_db(user=Depends(get_admin_user)):
    VECTOR_DB_CLIENT.reset()
    Knowledges.delete_all_knowledge()


@router.post("/reset/uploads")
def reset_upload_dir(user=Depends(get_admin_user)) -> bool:
    folder = f"{UPLOAD_DIR}"
    try:
        # Check if the directory exists
        if os.path.exists(folder):
            # Iterate over all the files and directories in the specified directory
            for filename in os.listdir(folder):
                file_path = os.path.join(folder, filename)
                try:
                    if os.path.isfile(file_path) or os.path.islink(file_path):
                        os.unlink(file_path)  # Remove the file or link
                    elif os.path.isdir(file_path):
                        shutil.rmtree(file_path)  # Remove the directory
                except Exception as e:
                    log.exception(f"Failed to delete {file_path}. Reason: {e}")
        else:
            log.warning(f"The directory {folder} does not exist")
    except Exception as e:
        log.exception(f"Failed to process the directory {folder}. Reason: {e}")
    return True


if ENV == "dev":

    @router.get("/ef/{text}")
    async def get_embeddings(request: Request, text: Optional[str] = "Hello World!"):
        return {
            "result": request.app.state.EMBEDDING_FUNCTION(
                text, prefix=RAG_EMBEDDING_QUERY_PREFIX
            )
        }


class BatchProcessFilesForm(BaseModel):
    files: List[FileModel]
    collection_name: str


class BatchProcessFilesResult(BaseModel):
    file_id: str
    status: str
    error: Optional[str] = None


class BatchProcessFilesResponse(BaseModel):
    results: List[BatchProcessFilesResult]
    errors: List[BatchProcessFilesResult]


@router.post("/process/files/batch")
def process_files_batch(
    request: Request,
    form_data: BatchProcessFilesForm,
    user=Depends(get_verified_user),
) -> BatchProcessFilesResponse:
    """
    Process a batch of files and save them to the vector database.
    """
    results: List[BatchProcessFilesResult] = []
    errors: List[BatchProcessFilesResult] = []
    collection_name = form_data.collection_name

    # Prepare all documents first
    all_docs: List[Document] = []
    for file in form_data.files:
        try:
            text_content = file.data.get("content", "")

            docs: List[Document] = [
                Document(
                    page_content=text_content.replace("<br/>", "\n"),
                    metadata={
                        **file.meta,
                        "name": file.filename,
                        "created_by": file.user_id,
                        "file_id": file.id,
                        "source": file.filename,
                    },
                )
            ]

            hash = calculate_sha256_string(text_content)
            Files.update_file_hash_by_id(file.id, hash)
            Files.update_file_data_by_id(file.id, {"content": text_content})

            all_docs.extend(docs)
            results.append(BatchProcessFilesResult(file_id=file.id, status="prepared"))

        except Exception as e:
            log.error(f"process_files_batch: Error processing file {file.id}: {str(e)}")
            errors.append(
                BatchProcessFilesResult(file_id=file.id, status="failed", error=str(e))
            )

    # Save all documents in one batch
    if all_docs:
        try:
            save_docs_to_vector_db(
                request=request,
                docs=all_docs,
                collection_name=collection_name,
                add=True,
                user=user,
            )

            # Update all files with collection name
            for result in results:
                Files.update_file_metadata_by_id(
                    result.file_id, {"collection_name": collection_name}
                )
                result.status = "completed"

        except Exception as e:
            log.error(
                f"process_files_batch: Error saving documents to vector DB: {str(e)}"
            )
            for result in results:
                result.status = "failed"
                errors.append(
                    BatchProcessFilesResult(file_id=result.file_id, error=str(e))
                )

    return BatchProcessFilesResponse(results=results, errors=errors)<|MERGE_RESOLUTION|>--- conflicted
+++ resolved
@@ -422,7 +422,6 @@
         )
 
 
-<<<<<<< HEAD
 @router.post("/config")
 async def get_rag_config(request: Request, collectionForm: CollectionNameForm, user=Depends(get_admin_user)):
     """
@@ -473,6 +472,9 @@
                 "WEB_SEARCH_DOMAIN_FILTER_LIST": rag_config.get("web_search_domain_filter_list", request.app.state.config.WEB_SEARCH_DOMAIN_FILTER_LIST),
                 "BYPASS_WEB_SEARCH_EMBEDDING_AND_RETRIEVAL": rag_config.get("bypass_web_search_embedding_and_retrieval", request.app.state.config.BYPASS_WEB_SEARCH_EMBEDDING_AND_RETRIEVAL),
                 "SEARXNG_QUERY_URL": rag_config.get("searxng_query_url", request.app.state.config.SEARXNG_QUERY_URL),
+                "YACY_QUERY_URL": rag_config.get("yacy_query_url", request.app.state.config.YACY_QUERY_URL),
+                "YACY_USERNAME": rag_config.get("yacy_query_username",request.app.state.config.YACY_USERNAME),
+                "YACY_PASSWORD": rag_config.get("yacy_query_password",request.app.state.config.YACY_PASSWORD),
                 "GOOGLE_PSE_API_KEY": rag_config.get("google_pse_api_key", request.app.state.config.GOOGLE_PSE_API_KEY),
                 "GOOGLE_PSE_ENGINE_ID": rag_config.get("google_pse_engine_id", request.app.state.config.GOOGLE_PSE_ENGINE_ID),
                 "BRAVE_SEARCH_API_KEY": rag_config.get("brave_search_api_key", request.app.state.config.BRAVE_SEARCH_API_KEY),
@@ -502,6 +504,10 @@
                 "FIRECRAWL_API_KEY": rag_config.get("firecrawl_api_key", request.app.state.config.FIRECRAWL_API_KEY),
                 "FIRECRAWL_API_BASE_URL": rag_config.get("firecrawl_api_base_url", request.app.state.config.FIRECRAWL_API_BASE_URL),
                 "TAVILY_EXTRACT_DEPTH": rag_config.get("tavily_extract_depth", request.app.state.config.TAVILY_EXTRACT_DEPTH),
+                "EXTERNAL_WEB_SEARCH_URL": rag_config.get("web_search_url", request.app.state.config.EXTERNAL_WEB_SEARCH_URL),
+                "EXTERNAL_WEB_SEARCH_API_KEY": rag_config.get("web_search_key", request.app.state.config.EXTERNAL_WEB_SEARCH_API_KEY),
+                "EXTERNAL_WEB_LOADER_URL": rag_config.get("web_loader_url", request.app.state.config.EXTERNAL_WEB_LOADER_URL),
+                "EXTERNAL_WEB_LOADER_API_KEY": rag_config.get("web_loader_key", request.app.state.config.EXTERNAL_WEB_LOADER_API_KEY),
                 "YOUTUBE_LOADER_LANGUAGE": rag_config.get("youtube_loader_language", request.app.state.config.YOUTUBE_LOADER_LANGUAGE),
                 "YOUTUBE_LOADER_PROXY_URL": rag_config.get("youtube_loader_proxy_url", request.app.state.config.YOUTUBE_LOADER_PROXY_URL),
                 "YOUTUBE_LOADER_TRANSLATION": rag_config.get("youtube_loader_translation", request.app.state.config.YOUTUBE_LOADER_TRANSLATION),
@@ -548,6 +554,9 @@
                 "WEB_SEARCH_DOMAIN_FILTER_LIST": request.app.state.config.WEB_SEARCH_DOMAIN_FILTER_LIST,
                 "BYPASS_WEB_SEARCH_EMBEDDING_AND_RETRIEVAL": request.app.state.config.BYPASS_WEB_SEARCH_EMBEDDING_AND_RETRIEVAL,
                 "SEARXNG_QUERY_URL": request.app.state.config.SEARXNG_QUERY_URL,
+                "YACY_QUERY_URL": request.app.state.config.YACY_QUERY_URL,
+                "YACY_USERNAME": request.app.state.config.YACY_USERNAME,
+                "YACY_PASSWORD": request.app.state.config.YACY_PASSWORD,
                 "GOOGLE_PSE_API_KEY": request.app.state.config.GOOGLE_PSE_API_KEY,
                 "GOOGLE_PSE_ENGINE_ID": request.app.state.config.GOOGLE_PSE_ENGINE_ID,
                 "BRAVE_SEARCH_API_KEY": request.app.state.config.BRAVE_SEARCH_API_KEY,
@@ -577,95 +586,15 @@
                 "FIRECRAWL_API_KEY": request.app.state.config.FIRECRAWL_API_KEY,
                 "FIRECRAWL_API_BASE_URL": request.app.state.config.FIRECRAWL_API_BASE_URL,
                 "TAVILY_EXTRACT_DEPTH": request.app.state.config.TAVILY_EXTRACT_DEPTH,
+                "EXTERNAL_WEB_SEARCH_URL": request.app.state.config.EXTERNAL_WEB_SEARCH_URL,
+                "EXTERNAL_WEB_SEARCH_API_KEY": request.app.state.config.EXTERNAL_WEB_SEARCH_API_KEY,
+                "EXTERNAL_WEB_LOADER_URL": request.app.state.config.EXTERNAL_WEB_LOADER_URL,
+                "EXTERNAL_WEB_LOADER_API_KEY": request.app.state.config.EXTERNAL_WEB_LOADER_API_KEY,
                 "YOUTUBE_LOADER_LANGUAGE": request.app.state.config.YOUTUBE_LOADER_LANGUAGE,
                 "YOUTUBE_LOADER_PROXY_URL": request.app.state.config.YOUTUBE_LOADER_PROXY_URL,
                 "YOUTUBE_LOADER_TRANSLATION": request.app.state.YOUTUBE_LOADER_TRANSLATION,
             },
         }
-=======
-@router.get("/config")
-async def get_rag_config(request: Request, user=Depends(get_admin_user)):
-    return {
-        "status": True,
-        # RAG settings
-        "RAG_TEMPLATE": request.app.state.config.RAG_TEMPLATE,
-        "TOP_K": request.app.state.config.TOP_K,
-        "BYPASS_EMBEDDING_AND_RETRIEVAL": request.app.state.config.BYPASS_EMBEDDING_AND_RETRIEVAL,
-        "RAG_FULL_CONTEXT": request.app.state.config.RAG_FULL_CONTEXT,
-        # Hybrid search settings
-        "ENABLE_RAG_HYBRID_SEARCH": request.app.state.config.ENABLE_RAG_HYBRID_SEARCH,
-        "TOP_K_RERANKER": request.app.state.config.TOP_K_RERANKER,
-        "RELEVANCE_THRESHOLD": request.app.state.config.RELEVANCE_THRESHOLD,
-        # Content extraction settings
-        "CONTENT_EXTRACTION_ENGINE": request.app.state.config.CONTENT_EXTRACTION_ENGINE,
-        "PDF_EXTRACT_IMAGES": request.app.state.config.PDF_EXTRACT_IMAGES,
-        "TIKA_SERVER_URL": request.app.state.config.TIKA_SERVER_URL,
-        "DOCLING_SERVER_URL": request.app.state.config.DOCLING_SERVER_URL,
-        "DOCUMENT_INTELLIGENCE_ENDPOINT": request.app.state.config.DOCUMENT_INTELLIGENCE_ENDPOINT,
-        "DOCUMENT_INTELLIGENCE_KEY": request.app.state.config.DOCUMENT_INTELLIGENCE_KEY,
-        "MISTRAL_OCR_API_KEY": request.app.state.config.MISTRAL_OCR_API_KEY,
-        # Chunking settings
-        "TEXT_SPLITTER": request.app.state.config.TEXT_SPLITTER,
-        "CHUNK_SIZE": request.app.state.config.CHUNK_SIZE,
-        "CHUNK_OVERLAP": request.app.state.config.CHUNK_OVERLAP,
-        # File upload settings
-        "FILE_MAX_SIZE": request.app.state.config.FILE_MAX_SIZE,
-        "FILE_MAX_COUNT": request.app.state.config.FILE_MAX_COUNT,
-        # Integration settings
-        "ENABLE_GOOGLE_DRIVE_INTEGRATION": request.app.state.config.ENABLE_GOOGLE_DRIVE_INTEGRATION,
-        "ENABLE_ONEDRIVE_INTEGRATION": request.app.state.config.ENABLE_ONEDRIVE_INTEGRATION,
-        # Web search settings
-        "web": {
-            "ENABLE_WEB_SEARCH": request.app.state.config.ENABLE_WEB_SEARCH,
-            "WEB_SEARCH_ENGINE": request.app.state.config.WEB_SEARCH_ENGINE,
-            "WEB_SEARCH_TRUST_ENV": request.app.state.config.WEB_SEARCH_TRUST_ENV,
-            "WEB_SEARCH_RESULT_COUNT": request.app.state.config.WEB_SEARCH_RESULT_COUNT,
-            "WEB_SEARCH_CONCURRENT_REQUESTS": request.app.state.config.WEB_SEARCH_CONCURRENT_REQUESTS,
-            "WEB_SEARCH_DOMAIN_FILTER_LIST": request.app.state.config.WEB_SEARCH_DOMAIN_FILTER_LIST,
-            "BYPASS_WEB_SEARCH_EMBEDDING_AND_RETRIEVAL": request.app.state.config.BYPASS_WEB_SEARCH_EMBEDDING_AND_RETRIEVAL,
-            "SEARXNG_QUERY_URL": request.app.state.config.SEARXNG_QUERY_URL,
-            "YACY_QUERY_URL": request.app.state.config.YACY_QUERY_URL,
-            "YACY_USERNAME": request.app.state.config.YACY_USERNAME,
-            "YACY_PASSWORD": request.app.state.config.YACY_PASSWORD,
-            "GOOGLE_PSE_API_KEY": request.app.state.config.GOOGLE_PSE_API_KEY,
-            "GOOGLE_PSE_ENGINE_ID": request.app.state.config.GOOGLE_PSE_ENGINE_ID,
-            "BRAVE_SEARCH_API_KEY": request.app.state.config.BRAVE_SEARCH_API_KEY,
-            "KAGI_SEARCH_API_KEY": request.app.state.config.KAGI_SEARCH_API_KEY,
-            "MOJEEK_SEARCH_API_KEY": request.app.state.config.MOJEEK_SEARCH_API_KEY,
-            "BOCHA_SEARCH_API_KEY": request.app.state.config.BOCHA_SEARCH_API_KEY,
-            "SERPSTACK_API_KEY": request.app.state.config.SERPSTACK_API_KEY,
-            "SERPSTACK_HTTPS": request.app.state.config.SERPSTACK_HTTPS,
-            "SERPER_API_KEY": request.app.state.config.SERPER_API_KEY,
-            "SERPLY_API_KEY": request.app.state.config.SERPLY_API_KEY,
-            "TAVILY_API_KEY": request.app.state.config.TAVILY_API_KEY,
-            "SEARCHAPI_API_KEY": request.app.state.config.SEARCHAPI_API_KEY,
-            "SEARCHAPI_ENGINE": request.app.state.config.SEARCHAPI_ENGINE,
-            "SERPAPI_API_KEY": request.app.state.config.SERPAPI_API_KEY,
-            "SERPAPI_ENGINE": request.app.state.config.SERPAPI_ENGINE,
-            "JINA_API_KEY": request.app.state.config.JINA_API_KEY,
-            "BING_SEARCH_V7_ENDPOINT": request.app.state.config.BING_SEARCH_V7_ENDPOINT,
-            "BING_SEARCH_V7_SUBSCRIPTION_KEY": request.app.state.config.BING_SEARCH_V7_SUBSCRIPTION_KEY,
-            "EXA_API_KEY": request.app.state.config.EXA_API_KEY,
-            "PERPLEXITY_API_KEY": request.app.state.config.PERPLEXITY_API_KEY,
-            "SOUGOU_API_SID": request.app.state.config.SOUGOU_API_SID,
-            "SOUGOU_API_SK": request.app.state.config.SOUGOU_API_SK,
-            "WEB_LOADER_ENGINE": request.app.state.config.WEB_LOADER_ENGINE,
-            "ENABLE_WEB_LOADER_SSL_VERIFICATION": request.app.state.config.ENABLE_WEB_LOADER_SSL_VERIFICATION,
-            "PLAYWRIGHT_WS_URL": request.app.state.config.PLAYWRIGHT_WS_URL,
-            "PLAYWRIGHT_TIMEOUT": request.app.state.config.PLAYWRIGHT_TIMEOUT,
-            "FIRECRAWL_API_KEY": request.app.state.config.FIRECRAWL_API_KEY,
-            "FIRECRAWL_API_BASE_URL": request.app.state.config.FIRECRAWL_API_BASE_URL,
-            "TAVILY_EXTRACT_DEPTH": request.app.state.config.TAVILY_EXTRACT_DEPTH,
-            "EXTERNAL_WEB_SEARCH_URL": request.app.state.config.EXTERNAL_WEB_SEARCH_URL,
-            "EXTERNAL_WEB_SEARCH_API_KEY": request.app.state.config.EXTERNAL_WEB_SEARCH_API_KEY,
-            "EXTERNAL_WEB_LOADER_URL": request.app.state.config.EXTERNAL_WEB_LOADER_URL,
-            "EXTERNAL_WEB_LOADER_API_KEY": request.app.state.config.EXTERNAL_WEB_LOADER_API_KEY,
-            "YOUTUBE_LOADER_LANGUAGE": request.app.state.config.YOUTUBE_LOADER_LANGUAGE,
-            "YOUTUBE_LOADER_PROXY_URL": request.app.state.config.YOUTUBE_LOADER_PROXY_URL,
-            "YOUTUBE_LOADER_TRANSLATION": request.app.state.YOUTUBE_LOADER_TRANSLATION,
-        },
-    }
->>>>>>> 5d5e3519
 
 
 class WebConfig(BaseModel):
@@ -772,9 +701,9 @@
         rag_config = knowledge_base.data.get("rag_config", {})
 
         # Update only the provided fields in the rag_config
-        for field, value in form_data.dict(exclude_unset=True).items():
+        for field, value in form_data.model_dump(exclude_unset=True).items():
             if field == "web" and value is not None:
-                rag_config["web"] = {**rag_config.get("web", {}), **value.dict(exclude_unset=True)}
+                rag_config["web"] = {**rag_config.get("web", {}), **value.model_dump(exclude_unset=True)}
             else:
                 rag_config[field] = value
 
@@ -813,7 +742,7 @@
             if form_data.ENABLE_RAG_HYBRID_SEARCH is not None
             else request.app.state.config.ENABLE_RAG_HYBRID_SEARCH
         )
-<<<<<<< HEAD
+        # Free up memory if hybrid search is disabled
         if not request.app.state.config.ENABLE_RAG_HYBRID_SEARCH:
             request.app.state.rf = None
 
@@ -821,15 +750,6 @@
             form_data.TOP_K_RERANKER
             if form_data.TOP_K_RERANKER is not None
             else request.app.state.config.TOP_K_RERANKER
-=======
-        request.app.state.config.SEARXNG_QUERY_URL = form_data.web.SEARXNG_QUERY_URL
-        request.app.state.config.YACY_QUERY_URL = form_data.web.YACY_QUERY_URL
-        request.app.state.config.YACY_USERNAME = form_data.web.YACY_USERNAME
-        request.app.state.config.YACY_PASSWORD = form_data.web.YACY_PASSWORD
-        request.app.state.config.GOOGLE_PSE_API_KEY = form_data.web.GOOGLE_PSE_API_KEY
-        request.app.state.config.GOOGLE_PSE_ENGINE_ID = (
-            form_data.web.GOOGLE_PSE_ENGINE_ID
->>>>>>> 5d5e3519
         )
         request.app.state.config.RELEVANCE_THRESHOLD = (
             form_data.RELEVANCE_THRESHOLD
@@ -868,27 +788,10 @@
             if form_data.DOCUMENT_INTELLIGENCE_KEY is not None
             else request.app.state.config.DOCUMENT_INTELLIGENCE_KEY
         )
-<<<<<<< HEAD
         request.app.state.config.MISTRAL_OCR_API_KEY = (
             form_data.MISTRAL_OCR_API_KEY
             if form_data.MISTRAL_OCR_API_KEY is not None
             else request.app.state.config.MISTRAL_OCR_API_KEY
-=======
-        request.app.state.config.EXTERNAL_WEB_SEARCH_URL = (
-            form_data.web.EXTERNAL_WEB_SEARCH_URL
-        )
-        request.app.state.config.EXTERNAL_WEB_SEARCH_API_KEY = (
-            form_data.web.EXTERNAL_WEB_SEARCH_API_KEY
-        )
-        request.app.state.config.EXTERNAL_WEB_LOADER_URL = (
-            form_data.web.EXTERNAL_WEB_LOADER_URL
-        )
-        request.app.state.config.EXTERNAL_WEB_LOADER_API_KEY = (
-            form_data.web.EXTERNAL_WEB_LOADER_API_KEY
-        )
-        request.app.state.config.TAVILY_EXTRACT_DEPTH = (
-            form_data.web.TAVILY_EXTRACT_DEPTH
->>>>>>> 5d5e3519
         )
 
         # Chunking settings
@@ -921,7 +824,6 @@
         )
 
         # Integration settings
-<<<<<<< HEAD
         request.app.state.config.ENABLE_GOOGLE_DRIVE_INTEGRATION = (
             form_data.ENABLE_GOOGLE_DRIVE_INTEGRATION
             if form_data.ENABLE_GOOGLE_DRIVE_INTEGRATION is not None
@@ -953,6 +855,9 @@
                 form_data.web.BYPASS_WEB_SEARCH_EMBEDDING_AND_RETRIEVAL
             )
             request.app.state.config.SEARXNG_QUERY_URL = form_data.web.SEARXNG_QUERY_URL
+            request.app.state.config.YACY_QUERY_URL = form_data.web.YACY_QUERY_URL
+            request.app.state.config.YACY_USERNAME = form_data.web.YACY_USERNAME
+            request.app.state.config.YACY_PASSWORD = form_data.web.YACY_PASSWORD
             request.app.state.config.GOOGLE_PSE_API_KEY = form_data.web.GOOGLE_PSE_API_KEY
             request.app.state.config.GOOGLE_PSE_ENGINE_ID = (
                 form_data.web.GOOGLE_PSE_ENGINE_ID
@@ -998,6 +903,18 @@
             request.app.state.config.FIRECRAWL_API_KEY = form_data.web.FIRECRAWL_API_KEY
             request.app.state.config.FIRECRAWL_API_BASE_URL = (
                 form_data.web.FIRECRAWL_API_BASE_URL
+            )
+            request.app.state.config.EXTERNAL_WEB_SEARCH_URL = (
+                form_data.web.EXTERNAL_WEB_SEARCH_URL
+            )
+            request.app.state.config.EXTERNAL_WEB_SEARCH_API_KEY = (
+                form_data.web.EXTERNAL_WEB_SEARCH_API_KEY
+            )
+            request.app.state.config.EXTERNAL_WEB_LOADER_URL = (
+                form_data.web.EXTERNAL_WEB_LOADER_URL
+            )
+            request.app.state.config.EXTERNAL_WEB_LOADER_API_KEY = (
+                form_data.web.EXTERNAL_WEB_LOADER_API_KEY
             )
             request.app.state.config.TAVILY_EXTRACT_DEPTH = (
                 form_data.web.TAVILY_EXTRACT_DEPTH
@@ -1051,7 +968,10 @@
                 "WEB_SEARCH_DOMAIN_FILTER_LIST": request.app.state.config.WEB_SEARCH_DOMAIN_FILTER_LIST,
                 "BYPASS_WEB_SEARCH_EMBEDDING_AND_RETRIEVAL": request.app.state.config.BYPASS_WEB_SEARCH_EMBEDDING_AND_RETRIEVAL,
                 "SEARXNG_QUERY_URL": request.app.state.config.SEARXNG_QUERY_URL,
-                "GOOGLE_PSE_API_KEY": request.app.state.config.GOOGLE_PSE_API_KEY,
+                "YACY_QUERY_URL": request.app.state.config.YACY_QUERY_URL,
+            "YACY_USERNAME": request.app.state.config.YACY_USERNAME,
+            "YACY_PASSWORD": request.app.state.config.YACY_PASSWORD,
+            "GOOGLE_PSE_API_KEY": request.app.state.config.GOOGLE_PSE_API_KEY,
                 "GOOGLE_PSE_ENGINE_ID": request.app.state.config.GOOGLE_PSE_ENGINE_ID,
                 "BRAVE_SEARCH_API_KEY": request.app.state.config.BRAVE_SEARCH_API_KEY,
                 "KAGI_SEARCH_API_KEY": request.app.state.config.KAGI_SEARCH_API_KEY,
@@ -1080,66 +1000,15 @@
                 "FIRECRAWL_API_KEY": request.app.state.config.FIRECRAWL_API_KEY,
                 "FIRECRAWL_API_BASE_URL": request.app.state.config.FIRECRAWL_API_BASE_URL,
                 "TAVILY_EXTRACT_DEPTH": request.app.state.config.TAVILY_EXTRACT_DEPTH,
-                "YOUTUBE_LOADER_LANGUAGE": request.app.state.config.YOUTUBE_LOADER_LANGUAGE,
+                "EXTERNAL_WEB_SEARCH_URL": request.app.state.config.EXTERNAL_WEB_SEARCH_URL,
+            "EXTERNAL_WEB_SEARCH_API_KEY": request.app.state.config.EXTERNAL_WEB_SEARCH_API_KEY,
+            "EXTERNAL_WEB_LOADER_URL": request.app.state.config.EXTERNAL_WEB_LOADER_URL,
+            "EXTERNAL_WEB_LOADER_API_KEY": request.app.state.config.EXTERNAL_WEB_LOADER_API_KEY,
+            "YOUTUBE_LOADER_LANGUAGE": request.app.state.config.YOUTUBE_LOADER_LANGUAGE,
                 "YOUTUBE_LOADER_PROXY_URL": request.app.state.config.YOUTUBE_LOADER_PROXY_URL,
                 "YOUTUBE_LOADER_TRANSLATION": request.app.state.YOUTUBE_LOADER_TRANSLATION,
             },
         }
-=======
-        "ENABLE_GOOGLE_DRIVE_INTEGRATION": request.app.state.config.ENABLE_GOOGLE_DRIVE_INTEGRATION,
-        "ENABLE_ONEDRIVE_INTEGRATION": request.app.state.config.ENABLE_ONEDRIVE_INTEGRATION,
-        # Web search settings
-        "web": {
-            "ENABLE_WEB_SEARCH": request.app.state.config.ENABLE_WEB_SEARCH,
-            "WEB_SEARCH_ENGINE": request.app.state.config.WEB_SEARCH_ENGINE,
-            "WEB_SEARCH_TRUST_ENV": request.app.state.config.WEB_SEARCH_TRUST_ENV,
-            "WEB_SEARCH_RESULT_COUNT": request.app.state.config.WEB_SEARCH_RESULT_COUNT,
-            "WEB_SEARCH_CONCURRENT_REQUESTS": request.app.state.config.WEB_SEARCH_CONCURRENT_REQUESTS,
-            "WEB_SEARCH_DOMAIN_FILTER_LIST": request.app.state.config.WEB_SEARCH_DOMAIN_FILTER_LIST,
-            "BYPASS_WEB_SEARCH_EMBEDDING_AND_RETRIEVAL": request.app.state.config.BYPASS_WEB_SEARCH_EMBEDDING_AND_RETRIEVAL,
-            "SEARXNG_QUERY_URL": request.app.state.config.SEARXNG_QUERY_URL,
-            "YACY_QUERY_URL": request.app.state.config.YACY_QUERY_URL,
-            "YACY_USERNAME": request.app.state.config.YACY_USERNAME,
-            "YACY_PASSWORD": request.app.state.config.YACY_PASSWORD,
-            "GOOGLE_PSE_API_KEY": request.app.state.config.GOOGLE_PSE_API_KEY,
-            "GOOGLE_PSE_ENGINE_ID": request.app.state.config.GOOGLE_PSE_ENGINE_ID,
-            "BRAVE_SEARCH_API_KEY": request.app.state.config.BRAVE_SEARCH_API_KEY,
-            "KAGI_SEARCH_API_KEY": request.app.state.config.KAGI_SEARCH_API_KEY,
-            "MOJEEK_SEARCH_API_KEY": request.app.state.config.MOJEEK_SEARCH_API_KEY,
-            "BOCHA_SEARCH_API_KEY": request.app.state.config.BOCHA_SEARCH_API_KEY,
-            "SERPSTACK_API_KEY": request.app.state.config.SERPSTACK_API_KEY,
-            "SERPSTACK_HTTPS": request.app.state.config.SERPSTACK_HTTPS,
-            "SERPER_API_KEY": request.app.state.config.SERPER_API_KEY,
-            "SERPLY_API_KEY": request.app.state.config.SERPLY_API_KEY,
-            "TAVILY_API_KEY": request.app.state.config.TAVILY_API_KEY,
-            "SEARCHAPI_API_KEY": request.app.state.config.SEARCHAPI_API_KEY,
-            "SEARCHAPI_ENGINE": request.app.state.config.SEARCHAPI_ENGINE,
-            "SERPAPI_API_KEY": request.app.state.config.SERPAPI_API_KEY,
-            "SERPAPI_ENGINE": request.app.state.config.SERPAPI_ENGINE,
-            "JINA_API_KEY": request.app.state.config.JINA_API_KEY,
-            "BING_SEARCH_V7_ENDPOINT": request.app.state.config.BING_SEARCH_V7_ENDPOINT,
-            "BING_SEARCH_V7_SUBSCRIPTION_KEY": request.app.state.config.BING_SEARCH_V7_SUBSCRIPTION_KEY,
-            "EXA_API_KEY": request.app.state.config.EXA_API_KEY,
-            "PERPLEXITY_API_KEY": request.app.state.config.PERPLEXITY_API_KEY,
-            "SOUGOU_API_SID": request.app.state.config.SOUGOU_API_SID,
-            "SOUGOU_API_SK": request.app.state.config.SOUGOU_API_SK,
-            "WEB_LOADER_ENGINE": request.app.state.config.WEB_LOADER_ENGINE,
-            "ENABLE_WEB_LOADER_SSL_VERIFICATION": request.app.state.config.ENABLE_WEB_LOADER_SSL_VERIFICATION,
-            "PLAYWRIGHT_WS_URL": request.app.state.config.PLAYWRIGHT_WS_URL,
-            "PLAYWRIGHT_TIMEOUT": request.app.state.config.PLAYWRIGHT_TIMEOUT,
-            "FIRECRAWL_API_KEY": request.app.state.config.FIRECRAWL_API_KEY,
-            "FIRECRAWL_API_BASE_URL": request.app.state.config.FIRECRAWL_API_BASE_URL,
-            "TAVILY_EXTRACT_DEPTH": request.app.state.config.TAVILY_EXTRACT_DEPTH,
-            "EXTERNAL_WEB_SEARCH_URL": request.app.state.config.EXTERNAL_WEB_SEARCH_URL,
-            "EXTERNAL_WEB_SEARCH_API_KEY": request.app.state.config.EXTERNAL_WEB_SEARCH_API_KEY,
-            "EXTERNAL_WEB_LOADER_URL": request.app.state.config.EXTERNAL_WEB_LOADER_URL,
-            "EXTERNAL_WEB_LOADER_API_KEY": request.app.state.config.EXTERNAL_WEB_LOADER_API_KEY,
-            "YOUTUBE_LOADER_LANGUAGE": request.app.state.config.YOUTUBE_LOADER_LANGUAGE,
-            "YOUTUBE_LOADER_PROXY_URL": request.app.state.config.YOUTUBE_LOADER_PROXY_URL,
-            "YOUTUBE_LOADER_TRANSLATION": request.app.state.YOUTUBE_LOADER_TRANSLATION,
-        },
-    }
->>>>>>> 5d5e3519
 
 
 ####################################
