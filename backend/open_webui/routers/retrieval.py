--- conflicted
+++ resolved
@@ -1420,58 +1420,23 @@
         file = Files.get_file_by_id(form_data.file_id)
     else:
         file = Files.get_file_by_id_and_user_id(form_data.file_id, user.id)
-
     if file:
         try:
-
             collection_name = form_data.collection_name
-
             if collection_name is None:
                 collection_name = f"file-{file.id}"
-
+            
             if form_data.content:
-                # Update the content in the file
-                # Usage: /files/{file_id}/data/content/update, /files/ (audio file upload pipeline)
-
-<<<<<<< HEAD
-            docs = [
-                Document(
-                    page_content=form_data.content.replace("<br/>", "\n"),
-                    metadata={
-                        **file.meta,
-                        "name": file.filename,
-                        "created_by": file.user_id,
-                        "file_id": file.id,
-                        "source": file.filename,
-                    },
-                )
-            ]
-
-            text_content = sanitize_json_content(form_data.content)
-        elif form_data.collection_name:
-            # Check if the file has already been processed and save the content
-            # Usage: /knowledge/{id}/file/add, /knowledge/{id}/file/update
-
-            result = VECTOR_DB_CLIENT.query(
-                collection_name=f"file-{file.id}", filter={"file_id": file.id}
-            )
-
-            if result is not None and len(result.ids[0]) > 0:
-                docs = [
-                    Document(
-                        page_content=result.documents[0][idx],
-                        metadata=result.metadatas[0][idx],
-=======
+                # Update the content in the file (e.g., from file editor or audio transcription)
                 try:
-                    # /files/{file_id}/data/content/update
+                    # From dev: Delete the old collection to ensure a clean update
                     VECTOR_DB_CLIENT.delete_collection(
                         collection_name=f"file-{file.id}"
->>>>>>> f7ea60b5
                     )
                 except:
-                    # Audio file upload pipeline
+                    # It's okay if the collection didn't exist
                     pass
-
+                
                 docs = [
                     Document(
                         page_content=form_data.content.replace("<br/>", "\n"),
@@ -1484,17 +1449,14 @@
                         },
                     )
                 ]
-
                 text_content = form_data.content
             elif form_data.collection_name:
-                # Check if the file has already been processed and save the content
-                # Usage: /knowledge/{id}/file/add, /knowledge/{id}/file/update
-
+                # Add an existing file to a knowledge base
                 result = VECTOR_DB_CLIENT.query(
                     collection_name=f"file-{file.id}", filter={"file_id": file.id}
                 )
-
                 if result is not None and len(result.ids[0]) > 0:
+                    # File has been processed before, reuse the chunks
                     docs = [
                         Document(
                             page_content=result.documents[0][idx],
@@ -1503,6 +1465,7 @@
                         for idx, id in enumerate(result.ids[0])
                     ]
                 else:
+                    # File not processed yet, get content from DB
                     docs = [
                         Document(
                             page_content=file.data.get("content", ""),
@@ -1515,11 +1478,9 @@
                             },
                         )
                     ]
-
-                text_content = file.data.get("content", "")
+                text_content = " ".join([doc.page_content for doc in docs])
             else:
-                # Process the file and save the content
-                # Usage: /files/
+                # Process a new file upload
                 file_path = file.path
                 if file_path:
                     file_path = Storage.get_file(file_path)
@@ -1561,7 +1522,6 @@
                     docs = loader.load(
                         file.filename, file.meta.get("content_type"), file_path
                     )
-
                     docs = [
                         Document(
                             page_content=doc.page_content,
@@ -1590,7 +1550,10 @@
                     ]
                 text_content = " ".join([doc.page_content for doc in docs])
 
+            # From fix branch: Sanitize content before saving to DB
+            text_content = sanitize_json_content(text_content)
             log.debug(f"text_content: {text_content}")
+
             Files.update_file_data_by_id(
                 file.id,
                 {"content": text_content},
@@ -1620,21 +1583,8 @@
                         add=(True if form_data.collection_name else False),
                         user=user,
                     )
-<<<<<<< HEAD
-                ]
-            text_content = " ".join([doc.page_content for doc in docs])
-
-        text_content = sanitize_json_content(text_content)
-        log.debug(f"text_content: {text_content}")
-        Files.update_file_data_by_id(
-            file.id,
-            {"content": text_content},
-        )
-        hash = calculate_sha256_string(text_content)
-        Files.update_file_hash_by_id(file.id, hash)
-=======
+                    
                     log.info(f"added {len(docs)} items to collection {collection_name}")
-
                     if result:
                         Files.update_file_metadata_by_id(
                             file.id,
@@ -1642,13 +1592,10 @@
                                 "collection_name": collection_name,
                             },
                         )
->>>>>>> f7ea60b5
-
                         Files.update_file_data_by_id(
                             file.id,
                             {"status": "completed"},
                         )
-
                         return {
                             "status": True,
                             "collection_name": collection_name,
@@ -1659,14 +1606,12 @@
                         raise Exception("Error saving document to vector database")
                 except Exception as e:
                     raise e
-
         except Exception as e:
             log.exception(e)
             Files.update_file_data_by_id(
                 file.id,
                 {"status": "failed"},
             )
-
             if "No pandoc was found" in str(e):
                 raise HTTPException(
                     status_code=status.HTTP_400_BAD_REQUEST,
@@ -1677,7 +1622,6 @@
                     status_code=status.HTTP_400_BAD_REQUEST,
                     detail=str(e),
                 )
-
     else:
         raise HTTPException(
             status_code=status.HTTP_404_NOT_FOUND, detail=ERROR_MESSAGES.NOT_FOUND
