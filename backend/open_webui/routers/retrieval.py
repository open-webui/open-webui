import json
import logging
import mimetypes
import os
import shutil
import asyncio

import uuid
from datetime import datetime
from pathlib import Path
from typing import Iterator, List, Optional, Sequence, Union

from fastapi import (
    Depends,
    FastAPI,
    File,
    Form,
    HTTPException,
    UploadFile,
    Request,
    status,
    APIRouter,
)
from fastapi.middleware.cors import CORSMiddleware
from fastapi.concurrency import run_in_threadpool
from pydantic import BaseModel
import tiktoken


from langchain.text_splitter import RecursiveCharacterTextSplitter, TokenTextSplitter
from langchain_text_splitters import MarkdownHeaderTextSplitter
from langchain_core.documents import Document

from open_webui.models.files import FileModel, Files
from open_webui.models.knowledge import Knowledges
from open_webui.storage.provider import Storage


from open_webui.retrieval.vector.factory import VECTOR_DB_CLIENT

# Document loaders
from open_webui.retrieval.loaders.main import Loader
from open_webui.retrieval.loaders.youtube import YoutubeLoader

# Web search engines
from open_webui.retrieval.web.main import SearchResult
from open_webui.retrieval.web.utils import get_web_loader
from open_webui.retrieval.web.brave import search_brave
from open_webui.retrieval.web.kagi import search_kagi
from open_webui.retrieval.web.mojeek import search_mojeek
from open_webui.retrieval.web.bocha import search_bocha
from open_webui.retrieval.web.duckduckgo import search_duckduckgo
from open_webui.retrieval.web.google_pse import search_google_pse
from open_webui.retrieval.web.jina_search import search_jina
from open_webui.retrieval.web.searchapi import search_searchapi
from open_webui.retrieval.web.serpapi import search_serpapi
from open_webui.retrieval.web.searxng import search_searxng
from open_webui.retrieval.web.yacy import search_yacy
from open_webui.retrieval.web.serper import search_serper
from open_webui.retrieval.web.serply import search_serply
from open_webui.retrieval.web.serpstack import search_serpstack
from open_webui.retrieval.web.tavily import search_tavily
from open_webui.retrieval.web.bing import search_bing
from open_webui.retrieval.web.exa import search_exa
from open_webui.retrieval.web.perplexity import search_perplexity
from open_webui.retrieval.web.sougou import search_sougou
from open_webui.retrieval.web.firecrawl import search_firecrawl
from open_webui.retrieval.web.external import search_external

from open_webui.retrieval.utils import (
    get_embedding_function,
    get_reranking_function,
    get_model_path,
    query_collection,
    query_collection_with_hybrid_search,
    query_doc,
    query_doc_with_hybrid_search,
)
from open_webui.utils.misc import (
    calculate_sha256_string,
)
from open_webui.utils.auth import get_admin_user, get_verified_user

from open_webui.config import (
    ENV,
    RAG_EMBEDDING_MODEL_AUTO_UPDATE,
    RAG_EMBEDDING_MODEL_TRUST_REMOTE_CODE,
    RAG_RERANKING_MODEL_AUTO_UPDATE,
    RAG_RERANKING_MODEL_TRUST_REMOTE_CODE,
    UPLOAD_DIR,
    DEFAULT_LOCALE,
    RAG_EMBEDDING_CONTENT_PREFIX,
    RAG_EMBEDDING_QUERY_PREFIX,
)
from open_webui.env import (
    SRC_LOG_LEVELS,
    DEVICE_TYPE,
    DOCKER,
    SENTENCE_TRANSFORMERS_BACKEND,
    SENTENCE_TRANSFORMERS_MODEL_KWARGS,
    SENTENCE_TRANSFORMERS_CROSS_ENCODER_BACKEND,
    SENTENCE_TRANSFORMERS_CROSS_ENCODER_MODEL_KWARGS,
)

from open_webui.constants import ERROR_MESSAGES

log = logging.getLogger(__name__)
log.setLevel(SRC_LOG_LEVELS["RAG"])

##########################################
#
# Utility functions
#
##########################################


def get_ef(
    engine: str,
    embedding_model: str,
    auto_update: bool = False,
):
    ef = None
    if embedding_model and engine == "":
        from sentence_transformers import SentenceTransformer

        try:
            ef = SentenceTransformer(
                get_model_path(embedding_model, auto_update),
                device=DEVICE_TYPE,
                trust_remote_code=RAG_EMBEDDING_MODEL_TRUST_REMOTE_CODE,
                backend=SENTENCE_TRANSFORMERS_BACKEND,
                model_kwargs=SENTENCE_TRANSFORMERS_MODEL_KWARGS,
            )
        except Exception as e:
            log.debug(f"Error loading SentenceTransformer: {e}")

    return ef


def get_rf(
    engine: str = "",
    reranking_model: Optional[str] = None,
    external_reranker_url: str = "",
    external_reranker_api_key: str = "",
    auto_update: bool = False,
):
    rf = None
    if reranking_model:
        if any(model in reranking_model for model in ["jinaai/jina-colbert-v2"]):
            try:
                from open_webui.retrieval.models.colbert import ColBERT

                rf = ColBERT(
                    get_model_path(reranking_model, auto_update),
                    env="docker" if DOCKER else None,
                )

            except Exception as e:
                log.error(f"ColBERT: {e}")
                raise Exception(ERROR_MESSAGES.DEFAULT(e))
        else:
            if engine == "external":
                try:
                    from open_webui.retrieval.models.external import ExternalReranker

                    rf = ExternalReranker(
                        url=external_reranker_url,
                        api_key=external_reranker_api_key,
                        model=reranking_model,
                    )
                except Exception as e:
                    log.error(f"ExternalReranking: {e}")
                    raise Exception(ERROR_MESSAGES.DEFAULT(e))
            else:
                import sentence_transformers

                try:
                    rf = sentence_transformers.CrossEncoder(
                        get_model_path(reranking_model, auto_update),
                        device=DEVICE_TYPE,
                        trust_remote_code=RAG_RERANKING_MODEL_TRUST_REMOTE_CODE,
                        backend=SENTENCE_TRANSFORMERS_CROSS_ENCODER_BACKEND,
                        model_kwargs=SENTENCE_TRANSFORMERS_CROSS_ENCODER_MODEL_KWARGS,
                    )
                except Exception as e:
                    log.error(f"CrossEncoder: {e}")
                    raise Exception(ERROR_MESSAGES.DEFAULT("CrossEncoder error"))

    return rf


##########################################
#
# API routes
#
##########################################


router = APIRouter()


class CollectionNameForm(BaseModel):
    collection_name: Optional[str] = None


class ProcessUrlForm(CollectionNameForm):
    url: str


class SearchForm(BaseModel):
    queries: List[str]


class CollectionForm(BaseModel):
    knowledge_id: Optional[str] = None


@router.get("/")
async def get_status(request: Request):
    return {
        "status": True,
        "chunk_size": request.app.state.config.CHUNK_SIZE,
        "chunk_overlap": request.app.state.config.CHUNK_OVERLAP,
        "template": request.app.state.config.RAG_TEMPLATE,
        "embedding_engine": request.app.state.config.RAG_EMBEDDING_ENGINE,
        "embedding_model": request.app.state.config.RAG_EMBEDDING_MODEL,
        "reranking_model": request.app.state.config.RAG_RERANKING_MODEL,
        "embedding_batch_size": request.app.state.config.RAG_EMBEDDING_BATCH_SIZE,
    }


@router.post("/embedding")
async def get_embedding_config(request: Request, collectionForm: Optional[CollectionForm], user=Depends(get_verified_user)):
    """
    Retrieve the embedding configuration.
    If DEFAULT_RAG_SETTINGS is True, return the default embedding settings.
    Otherwise, return the embedding configuration stored in the database.
    """

    knowledge_base = Knowledges.get_knowledge_by_id(collectionForm.knowledge_id)
    rag_config = {}  
    if knowledge_base and not knowledge_base.rag_config.get("DEFAULT_RAG_SETTINGS", True):
        # Return the embedding configuration from the database
        rag_config = knowledge_base.rag_config
    return {
        "status": True,
        "embedding_engine": rag_config.get("embedding_engine", request.app.state.config.RAG_EMBEDDING_ENGINE),
        "embedding_model": rag_config.get("embedding_model", request.app.state.config.RAG_EMBEDDING_MODEL),
        "embedding_batch_size": rag_config.get("embedding_batch_size", request.app.state.config.RAG_EMBEDDING_BATCH_SIZE),
        "openai_config": rag_config.get("openai_config", {
            "url": request.app.state.config.RAG_OPENAI_API_BASE_URL,
            "key": request.app.state.config.RAG_OPENAI_API_KEY,
        }),
        "ollama_config": rag_config.get("ollama_config", {
            "url": request.app.state.config.RAG_OLLAMA_BASE_URL,
            "key": request.app.state.config.RAG_OLLAMA_API_KEY,
        }),
        "azure_openai_config": rag_config.get("azure_openai_config", {
            "url": request.app.state.config.RAG_AZURE_OPENAI_BASE_URL,
            "key": request.app.state.config.RAG_AZURE_OPENAI_API_KEY,
            "version": request.app.state.config.RAG_AZURE_OPENAI_API_VERSION,
        }),
    }


class OpenAIConfigForm(BaseModel):
    url: str
    key: str


class OllamaConfigForm(BaseModel):
    url: str
    key: str


class AzureOpenAIConfigForm(BaseModel):
    url: str
    key: str
    version: str


class EmbeddingModelUpdateForm(BaseModel):
    openai_config: Optional[OpenAIConfigForm] = None
    ollama_config: Optional[OllamaConfigForm] = None
    azure_openai_config: Optional[AzureOpenAIConfigForm] = None
    embedding_engine: str
    embedding_model: str
    embedding_batch_size: Optional[int] = 1
    knowledge_id: Optional[str] = None


@router.post("/embedding/update")
async def update_embedding_config(
    request: Request, form_data: EmbeddingModelUpdateForm, user=Depends(get_verified_user)
):
    """
    Update the embedding model configuration.
    If DEFAULT_RAG_SETTINGS is True, update the global configuration.
    Otherwise, update the RAG configuration in the database for the user's knowledge base.
    """
    try:
        knowledge_base = Knowledges.get_knowledge_by_id(form_data.knowledge_id)
        if knowledge_base and not knowledge_base.rag_config.get("DEFAULT_RAG_SETTINGS", True):
            # Update the RAG configuration in the database
            rag_config = knowledge_base.rag_config
            log.info(
                f"Updating embedding model: {rag_config.get('embedding_model')} to {form_data.embedding_model}"
            )

            # Check if model is in use elsewhere, otherwise free up memory
            in_use =  Knowledges.is_model_in_use_elsewhere(model=rag_config.get('embedding_model'), model_type="embedding_model", id=form_data.knowledge_id)

            if not in_use and not request.app.state.ef.get(request.app.state.config.RAG_EMBEDDING_MODEL) == rag_config.get("embedding_model") and rag_config.get("embedding_model"):
                del request.app.state.ef[rag_config["embedding_model"]]
                del request.app.state.EMBEDDING_FUNCTION[rag_config["embedding_model"]]
                engine = rag_config["embedding_engine"]
                target_model = rag_config["embedding_model"]
                models_list = request.app.state.config.LOADED_EMBEDDING_MODELS[engine]

                # Find and remove the dictionary that contains the target model
                for model in models_list[:]:  # Create a copy of the list for safe iteration
                    if model == target_model:
                        models_list.remove(model)
                        
                request.app.state.config._state["LOADED_EMBEDDING_MODELS"].save()
                import gc

                gc.collect()
                if DEVICE_TYPE == "cuda":
                    import torch

                    if torch.cuda.is_available():
                        torch.cuda.empty_cache()


            # Update embedding-related fields
            rag_config["embedding_engine"] = form_data.embedding_engine
            rag_config["embedding_model"] = form_data.embedding_model
            rag_config["embedding_batch_size"] = form_data.embedding_batch_size

            # Update OpenAI, Ollama, and Azure OpenAI configurations if provided
            if form_data.openai_config is not None:
                rag_config["openai_config"] = {
                        "url": form_data.openai_config.url,
                        "key": form_data.openai_config.key,
                    }
                
            if form_data.ollama_config is not None:
                rag_config["ollama_config"] = {
                        "url": form_data.ollama_config.url,
                        "key": form_data.ollama_config.key,
                    }
            
            if form_data.azure_openai_config is not None:
                rag_config["azure_openai_config"] = {
                        "url": form_data.azure_openai_config.url,
                        "key": form_data.azure_openai_config.key,
                        "version": form_data.azure_openai_config.version,
                    }
            
            # Update the embedding function
            if not rag_config["embedding_model"] in request.app.state.ef:
                request.app.state.ef[rag_config["embedding_model"]] = get_ef(
                    rag_config["embedding_engine"],
                    rag_config["embedding_model"],
                )
            
                request.app.state.EMBEDDING_FUNCTION[rag_config["embedding_model"]] = get_embedding_function(
                    rag_config["embedding_engine"],
                    rag_config["embedding_model"],
                    request.app.state.ef[rag_config["embedding_model"]],
                    (
                        rag_config["openai_config"]["url"]
                        if rag_config["embedding_engine"] == "openai"
                        else rag_config["ollama_config"]["url"]
                    ),
                    (
                        rag_config["openai_config"]["key"]
                        if rag_config["embedding_engine"] == "openai"
                        else rag_config["ollama_config"]["key"]
                    ),
                    rag_config["embedding_batch_size"],
                    azure_api_version=(
                        rag_config["azure_openai_config"]["version"]
                        if rag_config["embedding_engine"] == "azure_openai"
                        else None
                    )
                )
                # add model to state for reloading on startup
                if rag_config["embedding_engine"] == "azure_openai":
                    request.app.state.config.LOADED_EMBEDDING_MODELS[rag_config["embedding_engine"]].append(
                        {rag_config["embedding_model"]: rag_config.get("azure_openai_config", {}).get("version")}
                    )
                else:
                    request.app.state.config.LOADED_EMBEDDING_MODELS[rag_config["embedding_engine"]].append(rag_config["embedding_model"])
                request.app.state.config._state["LOADED_EMBEDDING_MODELS"].save()
                # add model to state for selectable reranking models
                if not rag_config["embedding_model"] in request.app.state.config.DOWNLOADED_EMBEDDING_MODELS[rag_config["embedding_engine"]]:
                    request.app.state.config.DOWNLOADED_EMBEDDING_MODELS[rag_config["embedding_engine"]].append(rag_config["embedding_model"])
                    request.app.state.config._state["DOWNLOADED_EMBEDDING_MODELS"].save()
            rag_config["DOWNLOADED_EMBEDDING_MODELS"] = request.app.state.config.DOWNLOADED_EMBEDDING_MODELS
            rag_config["LOADED_EMBEDDING_MODELS"] = request.app.state.config.LOADED_EMBEDDING_MODELS

            # Save the updated configuration to the database
            Knowledges.update_rag_config_by_id(
                id=form_data.knowledge_id, rag_config=rag_config
            )

            return {
                "status": True,
                "embedding_engine": rag_config["embedding_engine"],
                "embedding_model": rag_config["embedding_model"],
                "embedding_batch_size": rag_config["embedding_batch_size"],
                "openai_config": rag_config.get("openai_config", {}),
                "ollama_config": rag_config.get("ollama_config", {}),
                "azure_openai_config": rag_config.get("azure_openai_config", {}),
                "DOWNLOADED_EMBEDDING_MODELS": rag_config["DOWNLOADED_EMBEDDING_MODELS"],
                "LOADED_EMBEDDING_MODELS": rag_config["LOADED_EMBEDDING_MODELS"],
            }
        else:
            # Update the global configuration
            # Check if model is in use elsewhere, otherwise free up memory
            in_use =  Knowledges.is_model_in_use_elsewhere(model=request.app.state.config.RAG_EMBEDDING_MODEL, model_type="embedding_model")
            if not in_use:
                del request.app.state.ef[request.app.state.config.RAG_EMBEDDING_MODEL]
                del request.app.state.EMBEDDING_FUNCTION[request.app.state.config.RAG_EMBEDDING_MODEL]
                engine = request.app.state.config.RAG_EMBEDDING_ENGINE
                target_model = request.app.state.config.RAG_EMBEDDING_MODEL
                models_list = request.app.state.config.LOADED_EMBEDDING_MODELS[engine]
                
                # Find and remove the dictionary that contains the target model
                for model in models_list[:]:  # Create a copy of the list for safe iteration
                    if model == target_model:
                        models_list.remove(model)
                        
                request.app.state.config._state["LOADED_EMBEDDING_MODELS"].save()
                import gc

                gc.collect()
                if DEVICE_TYPE == "cuda":
                    import torch

                    if torch.cuda.is_available():
                        torch.cuda.empty_cache()

            request.app.state.config.RAG_EMBEDDING_ENGINE = form_data.embedding_engine
            request.app.state.config.RAG_EMBEDDING_MODEL = form_data.embedding_model

            if request.app.state.config.RAG_EMBEDDING_ENGINE in [
                "ollama",
                "openai",
                "azure_openai",
            ]:
                if form_data.openai_config is not None:
                    request.app.state.config.RAG_OPENAI_API_BASE_URL = (
                        form_data.openai_config.url
                    )
                    request.app.state.config.RAG_OPENAI_API_KEY = (
                        form_data.openai_config.key
                    )

                if form_data.ollama_config is not None:
                    request.app.state.config.RAG_OLLAMA_BASE_URL = (
                        form_data.ollama_config.url
                    )
                    request.app.state.config.RAG_OLLAMA_API_KEY = (
                        form_data.ollama_config.key
                    )

                if form_data.azure_openai_config is not None:
                    request.app.state.config.RAG_AZURE_OPENAI_BASE_URL = (
                        form_data.azure_openai_config.url
                    )
                    request.app.state.config.RAG_AZURE_OPENAI_API_KEY = (
                        form_data.azure_openai_config.key
                    )
                    request.app.state.config.RAG_AZURE_OPENAI_API_VERSION = (
                        form_data.azure_openai_config.version
                    )

                    request.app.state.config.RAG_EMBEDDING_BATCH_SIZE = (
                        form_data.embedding_batch_size
                    )

            # Update the embedding function
            if not form_data.embedding_model in request.app.state.ef:
                log.info(
                    f"Updating embedding model: {request.app.state.config.RAG_EMBEDDING_MODEL} to {form_data.embedding_model}"
                )
                request.app.state.ef[request.app.state.config.RAG_EMBEDDING_MODEL] = get_ef(
                    request.app.state.config.RAG_EMBEDDING_ENGINE,
                    request.app.state.config.RAG_EMBEDDING_MODEL,
                )

                request.app.state.EMBEDDING_FUNCTION[request.app.state.config.RAG_EMBEDDING_MODEL] = get_embedding_function(
                    request.app.state.config.RAG_EMBEDDING_ENGINE,
                    request.app.state.config.RAG_EMBEDDING_MODEL,
                    request.app.state.ef[request.app.state.config.RAG_EMBEDDING_MODEL],
                    (
                        request.app.state.config.RAG_OPENAI_API_BASE_URL
                        if request.app.state.config.RAG_EMBEDDING_ENGINE == "openai"
                        else (
                            request.app.state.config.RAG_OLLAMA_BASE_URL
                            if request.app.state.config.RAG_EMBEDDING_ENGINE == "ollama"
                            else request.app.state.config.RAG_AZURE_OPENAI_BASE_URL
                        )
                    ),
                    (
                        request.app.state.config.RAG_OPENAI_API_KEY
                        if request.app.state.config.RAG_EMBEDDING_ENGINE == "openai"
                        else (
                            request.app.state.config.RAG_OLLAMA_API_KEY
                            if request.app.state.config.RAG_EMBEDDING_ENGINE == "ollama"
                            else request.app.state.config.RAG_AZURE_OPENAI_API_KEY
                        )
                    ),
                    request.app.state.config.RAG_EMBEDDING_BATCH_SIZE,
                    azure_api_version=(
                        request.app.state.config.RAG_AZURE_OPENAI_API_VERSION
                        if request.app.state.config.RAG_EMBEDDING_ENGINE == "azure_openai"
                        else None
                    ),
                )
                # add model to state for reloading on startup
                if request.app.state.config.RAG_EMBEDDING_ENGINE == "azure_openai":
                    request.app.state.config.LOADED_EMBEDDING_MODELS[request.app.state.config.RAG_EMBEDDING_ENGINE].append(
                        {request.app.state.config.RAG_EMBEDDING_MODEL: request.app.state.config.RAG_AZURE_OPENAI_API_VERSION}
                    )
                else:
                    request.app.state.config.LOADED_EMBEDDING_MODELS[request.app.state.config.RAG_EMBEDDING_ENGINE].append(request.app.state.config.RAG_EMBEDDING_MODEL)
                request.app.state.config._state["LOADED_EMBEDDING_MODELS"].save()
                # add model to state for selectable embedding models
                if not request.app.state.config.RAG_EMBEDDING_MODEL in request.app.state.config.DOWNLOADED_EMBEDDING_MODELS[request.app.state.config.RAG_EMBEDDING_ENGINE]:
                    request.app.state.config.DOWNLOADED_EMBEDDING_MODELS[request.app.state.config.RAG_EMBEDDING_ENGINE].append(request.app.state.config.RAG_EMBEDDING_MODEL)
                    request.app.state.config._state["DOWNLOADED_EMBEDDING_MODELS"].save()

            return {
                "status": True,
                "embedding_engine": request.app.state.config.RAG_EMBEDDING_ENGINE,
                "embedding_model": request.app.state.config.RAG_EMBEDDING_MODEL,
                "embedding_batch_size": request.app.state.config.RAG_EMBEDDING_BATCH_SIZE,
                "openai_config": {
                    "url": request.app.state.config.RAG_OPENAI_API_BASE_URL,
                    "key": request.app.state.config.RAG_OPENAI_API_KEY,
                },
                "ollama_config": {
                    "url": request.app.state.config.RAG_OLLAMA_BASE_URL,
                    "key": request.app.state.config.RAG_OLLAMA_API_KEY,
                },
            "azure_openai_config": {
                "url": request.app.state.config.RAG_AZURE_OPENAI_BASE_URL,
                "key": request.app.state.config.RAG_AZURE_OPENAI_API_KEY,
                "version": request.app.state.config.RAG_AZURE_OPENAI_API_VERSION,
            },
                "LOADED_EMBEDDING_MODELS": request.app.state.config.LOADED_EMBEDDING_MODELS,
                "DOWNLOADED_EMBEDDING_MODELS": request.app.state.config.DOWNLOADED_EMBEDDING_MODELS,
            }
    except Exception as e:
        log.exception(f"Problem updating embedding model: {e}")
        raise HTTPException(
            status_code=status.HTTP_500_INTERNAL_SERVER_ERROR,
            detail=ERROR_MESSAGES.DEFAULT(e),
        )


@router.post("/config")
async def get_rag_config(request: Request, collectionForm: CollectionForm, user=Depends(get_verified_user)):
    """
    Retrieve the full RAG configuration.
    If DEFAULT_RAG_SETTINGS is True, return the default settings.
    Otherwise, return the RAG configuration stored in the database.
    """

    knowledge_base = Knowledges.get_knowledge_by_id(collectionForm.knowledge_id)
    rag_config = {}
    web_config = {}
    if knowledge_base and not knowledge_base.rag_config.get("DEFAULT_RAG_SETTINGS", True):
        # Return the RAG configuration from the database
        rag_config = knowledge_base.rag_config
        web_config = rag_config.get("web", {})
    return {
        "status": True,
        # RAG settings
        "RAG_TEMPLATE": rag_config.get("TEMPLATE", request.app.state.config.RAG_TEMPLATE),
        "TOP_K": rag_config.get("TOP_K", request.app.state.config.TOP_K),
        "BYPASS_EMBEDDING_AND_RETRIEVAL": rag_config.get("BYPASS_EMBEDDING_AND_RETRIEVAL", request.app.state.config.BYPASS_EMBEDDING_AND_RETRIEVAL),
        "RAG_FULL_CONTEXT": rag_config.get("RAG_FULL_CONTEXT", request.app.state.config.RAG_FULL_CONTEXT),
        # Hybrid search settings
        "ENABLE_RAG_HYBRID_SEARCH": rag_config.get("ENABLE_RAG_HYBRID_SEARCH", request.app.state.config.ENABLE_RAG_HYBRID_SEARCH),
        "TOP_K_RERANKER": rag_config.get("TOP_K_RERANKER", request.app.state.config.TOP_K_RERANKER),
        "RELEVANCE_THRESHOLD": rag_config.get("RELEVANCE_THRESHOLD", request.app.state.config.RELEVANCE_THRESHOLD),
        "HYBRID_BM25_WEIGHT": rag_config.get("HYBRID_BM25_WEIGHT", request.app.state.config.HYBRID_BM25_WEIGHT),
        # Content extraction settings
        "CONTENT_EXTRACTION_ENGINE": rag_config.get("CONTENT_EXTRACTION_ENGINE", request.app.state.config.CONTENT_EXTRACTION_ENGINE),
        "PDF_EXTRACT_IMAGES": rag_config.get("PDF_EXTRACT_IMAGES", request.app.state.config.PDF_EXTRACT_IMAGES),
        "DATALAB_MARKER_API_KEY": rag_config.get("DATALAB_MARKER_API_KEY", request.app.state.config.DATALAB_MARKER_API_KEY),
        "DATALAB_MARKER_API_BASE_URL": rag_config.get("DATALAB_MARKER_API_BASE_URL", request.app.state.config.DATALAB_MARKER_API_BASE_URL),
        "DATALAB_MARKER_ADDITIONAL_CONFIG": rag_config.get("DATALAB_MARKER_ADDITIONAL_CONFIG", request.app.state.config.DATALAB_MARKER_ADDITIONAL_CONFIG),
        "DATALAB_MARKER_SKIP_CACHE": rag_config.get("DATALAB_MARKER_SKIP_CACHE", request.app.state.config.DATALAB_MARKER_SKIP_CACHE),
        "DATALAB_MARKER_FORCE_OCR": rag_config.get("DATALAB_MARKER_FORCE_OCR", request.app.state.config.DATALAB_MARKER_FORCE_OCR),
        "DATALAB_MARKER_PAGINATE": rag_config.get("DATALAB_MARKER_PAGINATE", request.app.state.config.DATALAB_MARKER_PAGINATE),
        "DATALAB_MARKER_STRIP_EXISTING_OCR": rag_config.get("DATALAB_MARKER_STRIP_EXISTING_OCR", request.app.state.config.DATALAB_MARKER_STRIP_EXISTING_OCR),
        "DATALAB_MARKER_DISABLE_IMAGE_EXTRACTION": rag_config.get("DATALAB_MARKER_DISABLE_IMAGE_EXTRACTION", request.app.state.config.DATALAB_MARKER_DISABLE_IMAGE_EXTRACTION),
        "DATALAB_MARKER_FORMAT_LINES": rag_config.get("DATALAB_MARKER_FORMAT_LINES", request.app.state.config.DATALAB_MARKER_FORMAT_LINES),
        "DATALAB_MARKER_USE_LLM": rag_config.get("DATALAB_MARKER_USE_LLM", request.app.state.config.DATALAB_MARKER_USE_LLM),
        "DATALAB_MARKER_OUTPUT_FORMAT": rag_config.get("DATALAB_MARKER_OUTPUT_FORMAT", request.app.state.config.DATALAB_MARKER_OUTPUT_FORMAT),
        "EXTERNAL_DOCUMENT_LOADER_URL": rag_config.get("EXTERNAL_DOCUMENT_LOADER_URL", request.app.state.config.EXTERNAL_DOCUMENT_LOADER_URL),
        "EXTERNAL_DOCUMENT_LOADER_API_KEY": rag_config.get("EXTERNAL_DOCUMENT_LOADER_API_KEY", request.app.state.config.EXTERNAL_DOCUMENT_LOADER_API_KEY),
        "TIKA_SERVER_URL": rag_config.get("TIKA_SERVER_URL", request.app.state.config.TIKA_SERVER_URL),
        "DOCLING_SERVER_URL": rag_config.get("DOCLING_SERVER_URL", request.app.state.config.DOCLING_SERVER_URL),
        "DOCLING_DO_OCR": rag_config.get("DOCLING_DO_OCR", request.app.state.config.DOCLING_DO_OCR),
        "DOCLING_FORCE_OCR": rag_config.get("DOCLING_FORCE_OCR", request.app.state.config.DOCLING_FORCE_OCR),
        "DOCLING_OCR_ENGINE": rag_config.get("DOCLING_OCR_ENGINE", request.app.state.config.DOCLING_OCR_ENGINE),
        "DOCLING_OCR_LANG": rag_config.get("DOCLING_OCR_LANG", request.app.state.config.DOCLING_OCR_LANG),
        "DOCLING_PDF_BACKEND": rag_config.get("DOCLING_PDF_BACKEND", request.app.state.config.DOCLING_PDF_BACKEND),
        "DOCLING_TABLE_MODE": rag_config.get("DOCLING_TABLE_MODE", request.app.state.config.DOCLING_TABLE_MODE),
        "DOCLING_PIPELINE": rag_config.get("DOCLING_PIPELINE", request.app.state.config.DOCLING_PIPELINE),
        "DOCLING_DO_PICTURE_DESCRIPTION": rag_config.get("DOCLING_DO_PICTURE_DESCRIPTION", request.app.state.config.DOCLING_DO_PICTURE_DESCRIPTION),
        "DOCLING_PICTURE_DESCRIPTION_MODE": rag_config.get("DOCLING_PICTURE_DESCRIPTION_MODE", request.app.state.config.DOCLING_PICTURE_DESCRIPTION_MODE),
        "DOCLING_PICTURE_DESCRIPTION_LOCAL": rag_config.get("DOCLING_PICTURE_DESCRIPTION_LOCAL", request.app.state.config.DOCLING_PICTURE_DESCRIPTION_LOCAL),
        "DOCLING_PICTURE_DESCRIPTION_API": rag_config.get("DOCLING_PICTURE_DESCRIPTION_API", request.app.state.config.DOCLING_PICTURE_DESCRIPTION_API),
        "DOCUMENT_INTELLIGENCE_ENDPOINT": rag_config.get("DOCUMENT_INTELLIGENCE_ENDPOINT", request.app.state.config.DOCUMENT_INTELLIGENCE_ENDPOINT),
        "DOCUMENT_INTELLIGENCE_KEY": rag_config.get("DOCUMENT_INTELLIGENCE_KEY", request.app.state.config.DOCUMENT_INTELLIGENCE_KEY),
        "MISTRAL_OCR_API_KEY": rag_config.get("MISTRAL_OCR_API_KEY", request.app.state.config.MISTRAL_OCR_API_KEY),
        # Reranking settings
        "RAG_RERANKING_MODEL": rag_config.get("RAG_RERANKING_MODEL", request.app.state.config.RAG_RERANKING_MODEL),
        "RAG_RERANKING_ENGINE": rag_config.get("RAG_RERANKING_ENGINE", request.app.state.config.RAG_RERANKING_ENGINE),
        "RAG_EXTERNAL_RERANKER_URL": rag_config.get("RAG_EXTERNAL_RERANKER_URL", request.app.state.config.RAG_EXTERNAL_RERANKER_URL),
        "RAG_EXTERNAL_RERANKER_API_KEY": rag_config.get("RAG_EXTERNAL_RERANKER_API_KEY", request.app.state.config.RAG_EXTERNAL_RERANKER_API_KEY),
        # Chunking settings
        "TEXT_SPLITTER": rag_config.get("TEXT_SPLITTER", request.app.state.config.TEXT_SPLITTER),
        "CHUNK_SIZE": rag_config.get("CHUNK_SIZE", request.app.state.config.CHUNK_SIZE),
        "CHUNK_OVERLAP": rag_config.get("CHUNK_OVERLAP", request.app.state.config.CHUNK_OVERLAP),
        # File upload settings
        "FILE_MAX_SIZE": rag_config.get("FILE_MAX_SIZE", request.app.state.config.FILE_MAX_SIZE),
        "FILE_MAX_COUNT": rag_config.get("FILE_MAX_COUNT", request.app.state.config.FILE_MAX_COUNT),
        "FILE_IMAGE_COMPRESSION_WIDTH": rag_config.get("FILE_IMAGE_COMPRESSION_WIDTH", request.app.state.config.FILE_IMAGE_COMPRESSION_WIDTH),
        "FILE_IMAGE_COMPRESSION_HEIGHT": rag_config.get("FILE_IMAGE_COMPRESSION_HEIGHT", request.app.state.config.FILE_IMAGE_COMPRESSION_HEIGHT),
        "ALLOWED_FILE_EXTENSIONS": rag_config.get("ALLOWED_FILE_EXTENSIONS", request.app.state.config.ALLOWED_FILE_EXTENSIONS),
        # Integration settings
        "ENABLE_GOOGLE_DRIVE_INTEGRATION": rag_config.get("ENABLE_GOOGLE_DRIVE_INTEGRATION", request.app.state.config.ENABLE_GOOGLE_DRIVE_INTEGRATION),
        "ENABLE_ONEDRIVE_INTEGRATION": rag_config.get("enable_onedrive_integration", request.app.state.config.ENABLE_ONEDRIVE_INTEGRATION),
        # Web search settings
        "web": {
            "ENABLE_WEB_SEARCH": web_config.get("ENABLE_WEB_SEARCH", request.app.state.config.ENABLE_WEB_SEARCH),
            "WEB_SEARCH_ENGINE": web_config.get("WEB_SEARCH_ENGINE", request.app.state.config.WEB_SEARCH_ENGINE),
            "WEB_SEARCH_TRUST_ENV": web_config.get("WEB_SEARCH_TRUST_ENV", request.app.state.config.WEB_SEARCH_TRUST_ENV),
            "WEB_SEARCH_RESULT_COUNT": web_config.get("WEB_SEARCH_RESULT_COUNT", request.app.state.config.WEB_SEARCH_RESULT_COUNT),
            "WEB_SEARCH_CONCURRENT_REQUESTS": web_config.get("WEB_SEARCH_CONCURRENT_REQUESTS", request.app.state.config.WEB_SEARCH_CONCURRENT_REQUESTS),
            "WEB_LOADER_CONCURRENT_REQUESTS": web_config.get("WEB_LOADER_CONCURRENT_REQUESTS", request.app.state.config.WEB_LOADER_CONCURRENT_REQUESTS),
            "WEB_SEARCH_DOMAIN_FILTER_LIST": web_config.get("WEB_SEARCH_DOMAIN_FILTER_LIST", request.app.state.config.WEB_SEARCH_DOMAIN_FILTER_LIST),
            "BYPASS_WEB_SEARCH_EMBEDDING_AND_RETRIEVAL": web_config.get("BYPASS_WEB_SEARCH_EMBEDDING_AND_RETRIEVAL", request.app.state.config.BYPASS_WEB_SEARCH_EMBEDDING_AND_RETRIEVAL),
            "BYPASS_WEB_SEARCH_WEB_LOADER":  web_config.get("BYPASS_WEB_SEARCH_WEB_LOADER", request.app.state.config.BYPASS_WEB_SEARCH_WEB_LOADER),
            "SEARXNG_QUERY_URL": web_config.get("SEARXNG_QUERY_URL", request.app.state.config.SEARXNG_QUERY_URL),
            "YACY_QUERY_URL": web_config.get("YACY_QUERY_URL", request.app.state.config.YACY_QUERY_URL),
            "YACY_USERNAME": web_config.get("YACY_QUERY_USERNAME",request.app.state.config.YACY_USERNAME),
            "YACY_PASSWORD": web_config.get("YACY_QUERY_PASSWORD",request.app.state.config.YACY_PASSWORD),
            "GOOGLE_PSE_API_KEY": web_config.get("GOOGLE_PSE_API_KEY", request.app.state.config.GOOGLE_PSE_API_KEY),
            "GOOGLE_PSE_ENGINE_ID": web_config.get("GOOGLE_PSE_ENGINE_ID", request.app.state.config.GOOGLE_PSE_ENGINE_ID),
            "BRAVE_SEARCH_API_KEY": web_config.get("BRAVE_SEARCH_API_KEY", request.app.state.config.BRAVE_SEARCH_API_KEY),
            "KAGI_SEARCH_API_KEY": web_config.get("KAGI_SEARCH_API_KEY", request.app.state.config.KAGI_SEARCH_API_KEY),
            "MOJEEK_SEARCH_API_KEY": web_config.get("MOJEEK_SEARCH_API_KEY", request.app.state.config.MOJEEK_SEARCH_API_KEY),
            "BOCHA_SEARCH_API_KEY": web_config.get("BOCHA_SEARCH_API_KEY", request.app.state.config.BOCHA_SEARCH_API_KEY),
            "SERPSTACK_API_KEY": web_config.get("SERPSTACK_API_KEY", request.app.state.config.SERPSTACK_API_KEY),
            "SERPSTACK_HTTPS": web_config.get("SERPSTACK_HTTPS", request.app.state.config.SERPSTACK_HTTPS),
            "SERPER_API_KEY": web_config.get("SERPER_API_KEY", request.app.state.config.SERPER_API_KEY),
            "SERPLY_API_KEY": web_config.get("SERPLY_API_KEY", request.app.state.config.SERPLY_API_KEY),
            "TAVILY_API_KEY": web_config.get("TAVILY_API_KEY", request.app.state.config.TAVILY_API_KEY),
            "SEARCHAPI_API_KEY": web_config.get("SEARCHAPI_API_KEY", request.app.state.config.SEARCHAPI_API_KEY),
            "SEARCHAPI_ENGINE": web_config.get("SEARCHAPI_ENGINE", request.app.state.config.SEARCHAPI_ENGINE),
            "SERPAPI_API_KEY": web_config.get("SERPAPI_API_KEY", request.app.state.config.SERPAPI_API_KEY),
            "SERPAPI_ENGINE": web_config.get("SERPAPI_ENGINE", request.app.state.config.SERPAPI_ENGINE),
            "JINA_API_KEY": web_config.get("JINA_API_KEY", request.app.state.config.JINA_API_KEY),
            "BING_SEARCH_V7_ENDPOINT": web_config.get("BING_SEARCH_V7_ENDPOINT", request.app.state.config.BING_SEARCH_V7_ENDPOINT),
            "BING_SEARCH_V7_SUBSCRIPTION_KEY": web_config.get("BING_SEARCH_V7_SUBSCRIPTION_KEY", request.app.state.config.BING_SEARCH_V7_SUBSCRIPTION_KEY),
            "EXA_API_KEY": web_config.get("EXA_API_KEY", request.app.state.config.EXA_API_KEY),
            "PERPLEXITY_API_KEY": web_config.get("PERPLEXITY_API_KEY", request.app.state.config.PERPLEXITY_API_KEY),
            "PERPLEXITY_MODEL": web_config.get("PERPLEXITY_MODEL", request.app.state.config.PERPLEXITY_MODEL),
            "PERPLEXITY_SEARCH_CONTEXT_USAGE": web_config.get("PERPLEXITY_SEARCH_CONTEXT_USAGE", request.app.state.config.PERPLEXITY_SEARCH_CONTEXT_USAGE),
            "SOUGOU_API_SID": web_config.get("SOUGOU_API_SID", request.app.state.config.SOUGOU_API_SID),
            "SOUGOU_API_SK": web_config.get("SOUGOU_API_SK", request.app.state.config.SOUGOU_API_SK),
            "WEB_LOADER_ENGINE": web_config.get("WEB_LOADER_ENGINE", request.app.state.config.WEB_LOADER_ENGINE),
            "ENABLE_WEB_LOADER_SSL_VERIFICATION": web_config.get("ENABLE_WEB_LOADER_SSL_VERIFICATION", request.app.state.config.ENABLE_WEB_LOADER_SSL_VERIFICATION),
            "PLAYWRIGHT_WS_URL": web_config.get("PLAYWRIGHT_WS_URL", request.app.state.config.PLAYWRIGHT_WS_URL),
            "PLAYWRIGHT_TIMEOUT": web_config.get("PLAYWRIGHT_TIMEOUT", request.app.state.config.PLAYWRIGHT_TIMEOUT),
            "FIRECRAWL_API_KEY": web_config.get("FIRECRAWL_API_KEY", request.app.state.config.FIRECRAWL_API_KEY),
            "FIRECRAWL_API_BASE_URL": web_config.get("FIRECRAWL_API_BASE_URL", request.app.state.config.FIRECRAWL_API_BASE_URL),
            "TAVILY_EXTRACT_DEPTH": web_config.get("TAVILY_EXTRACT_DEPTH", request.app.state.config.TAVILY_EXTRACT_DEPTH),
            "EXTERNAL_WEB_SEARCH_URL": web_config.get("WEB_SEARCH_URL", request.app.state.config.EXTERNAL_WEB_SEARCH_URL),
            "EXTERNAL_WEB_SEARCH_API_KEY": web_config.get("WEB_SEARCH_KEY", request.app.state.config.EXTERNAL_WEB_SEARCH_API_KEY),
            "EXTERNAL_WEB_LOADER_URL": web_config.get("WEB_LOADER_URL", request.app.state.config.EXTERNAL_WEB_LOADER_URL),
            "EXTERNAL_WEB_LOADER_API_KEY": web_config.get("WEB_LOADER_KEY", request.app.state.config.EXTERNAL_WEB_LOADER_API_KEY),
            "YOUTUBE_LOADER_LANGUAGE": web_config.get("YOUTUBE_LOADER_LANGUAGE", request.app.state.config.YOUTUBE_LOADER_LANGUAGE),
            "YOUTUBE_LOADER_PROXY_URL": web_config.get("YOUTUBE_LOADER_PROXY_URL", request.app.state.config.YOUTUBE_LOADER_PROXY_URL),
            "YOUTUBE_LOADER_TRANSLATION": web_config.get("YOUTUBE_LOADER_TRANSLATION", request.app.state.YOUTUBE_LOADER_TRANSLATION),
        },
        "DEFAULT_RAG_SETTINGS": rag_config.get("DEFAULT_RAG_SETTINGS", request.app.state.config.DEFAULT_RAG_SETTINGS),
        "DOWNLOADED_EMBEDDING_MODELS": request.app.state.config.DOWNLOADED_EMBEDDING_MODELS,
        "DOWNLOADED_RERANKING_MODELS": request.app.state.config.DOWNLOADED_RERANKING_MODELS,
        "LOADED_EMBEDDING_MODELS": request.app.state.config.LOADED_EMBEDDING_MODELS,
        "LOADED_RERANKING_MODELS": request.app.state.config.LOADED_RERANKING_MODELS,
    }


class WebConfig(BaseModel):
    ENABLE_WEB_SEARCH: Optional[bool] = None
    WEB_SEARCH_ENGINE: Optional[str] = None
    WEB_SEARCH_TRUST_ENV: Optional[bool] = None
    WEB_SEARCH_RESULT_COUNT: Optional[int] = None
    WEB_SEARCH_CONCURRENT_REQUESTS: Optional[int] = None
    WEB_LOADER_CONCURRENT_REQUESTS: Optional[int] = None
    WEB_SEARCH_DOMAIN_FILTER_LIST: Optional[List[str]] = []
    BYPASS_WEB_SEARCH_EMBEDDING_AND_RETRIEVAL: Optional[bool] = None
    BYPASS_WEB_SEARCH_WEB_LOADER: Optional[bool] = None
    SEARXNG_QUERY_URL: Optional[str] = None
    YACY_QUERY_URL: Optional[str] = None
    YACY_USERNAME: Optional[str] = None
    YACY_PASSWORD: Optional[str] = None
    GOOGLE_PSE_API_KEY: Optional[str] = None
    GOOGLE_PSE_ENGINE_ID: Optional[str] = None
    BRAVE_SEARCH_API_KEY: Optional[str] = None
    KAGI_SEARCH_API_KEY: Optional[str] = None
    MOJEEK_SEARCH_API_KEY: Optional[str] = None
    BOCHA_SEARCH_API_KEY: Optional[str] = None
    SERPSTACK_API_KEY: Optional[str] = None
    SERPSTACK_HTTPS: Optional[bool] = None
    SERPER_API_KEY: Optional[str] = None
    SERPLY_API_KEY: Optional[str] = None
    TAVILY_API_KEY: Optional[str] = None
    SEARCHAPI_API_KEY: Optional[str] = None
    SEARCHAPI_ENGINE: Optional[str] = None
    SERPAPI_API_KEY: Optional[str] = None
    SERPAPI_ENGINE: Optional[str] = None
    JINA_API_KEY: Optional[str] = None
    BING_SEARCH_V7_ENDPOINT: Optional[str] = None
    BING_SEARCH_V7_SUBSCRIPTION_KEY: Optional[str] = None
    EXA_API_KEY: Optional[str] = None
    PERPLEXITY_API_KEY: Optional[str] = None
    PERPLEXITY_MODEL: Optional[str] = None
    PERPLEXITY_SEARCH_CONTEXT_USAGE: Optional[str] = None
    SOUGOU_API_SID: Optional[str] = None
    SOUGOU_API_SK: Optional[str] = None
    WEB_LOADER_ENGINE: Optional[str] = None
    ENABLE_WEB_LOADER_SSL_VERIFICATION: Optional[bool] = None
    PLAYWRIGHT_WS_URL: Optional[str] = None
    PLAYWRIGHT_TIMEOUT: Optional[int] = None
    FIRECRAWL_API_KEY: Optional[str] = None
    FIRECRAWL_API_BASE_URL: Optional[str] = None
    TAVILY_EXTRACT_DEPTH: Optional[str] = None
    EXTERNAL_WEB_SEARCH_URL: Optional[str] = None
    EXTERNAL_WEB_SEARCH_API_KEY: Optional[str] = None
    EXTERNAL_WEB_LOADER_URL: Optional[str] = None
    EXTERNAL_WEB_LOADER_API_KEY: Optional[str] = None
    YOUTUBE_LOADER_LANGUAGE: Optional[List[str]] = None
    YOUTUBE_LOADER_PROXY_URL: Optional[str] = None
    YOUTUBE_LOADER_TRANSLATION: Optional[str] = None


class ConfigForm(BaseModel):
    # RAG settings
    RAG_TEMPLATE: Optional[str] = None
    TOP_K: Optional[int] = None
    BYPASS_EMBEDDING_AND_RETRIEVAL: Optional[bool] = None
    RAG_FULL_CONTEXT: Optional[bool] = None

    # Hybrid search settings
    ENABLE_RAG_HYBRID_SEARCH: Optional[bool] = None
    TOP_K_RERANKER: Optional[int] = None
    RELEVANCE_THRESHOLD: Optional[float] = None
    HYBRID_BM25_WEIGHT: Optional[float] = None

    # Content extraction settings
    CONTENT_EXTRACTION_ENGINE: Optional[str] = None
    PDF_EXTRACT_IMAGES: Optional[bool] = None
    DATALAB_MARKER_API_KEY: Optional[str] = None
    DATALAB_MARKER_API_BASE_URL: Optional[str] = None
    DATALAB_MARKER_ADDITIONAL_CONFIG: Optional[str] = None
    DATALAB_MARKER_SKIP_CACHE: Optional[bool] = None
    DATALAB_MARKER_FORCE_OCR: Optional[bool] = None
    DATALAB_MARKER_PAGINATE: Optional[bool] = None
    DATALAB_MARKER_STRIP_EXISTING_OCR: Optional[bool] = None
    DATALAB_MARKER_DISABLE_IMAGE_EXTRACTION: Optional[bool] = None
    DATALAB_MARKER_FORMAT_LINES: Optional[bool] = None
    DATALAB_MARKER_USE_LLM: Optional[bool] = None
    DATALAB_MARKER_OUTPUT_FORMAT: Optional[str] = None
    EXTERNAL_DOCUMENT_LOADER_URL: Optional[str] = None
    EXTERNAL_DOCUMENT_LOADER_API_KEY: Optional[str] = None

    TIKA_SERVER_URL: Optional[str] = None
    DOCLING_SERVER_URL: Optional[str] = None
    DOCLING_DO_OCR: Optional[bool] = None
    DOCLING_FORCE_OCR: Optional[bool] = None
    DOCLING_OCR_ENGINE: Optional[str] = None
    DOCLING_OCR_LANG: Optional[str] = None
    DOCLING_PDF_BACKEND: Optional[str] = None
    DOCLING_TABLE_MODE: Optional[str] = None
    DOCLING_PIPELINE: Optional[str] = None
    DOCLING_DO_PICTURE_DESCRIPTION: Optional[bool] = None
    DOCLING_PICTURE_DESCRIPTION_MODE: Optional[str] = None
    DOCLING_PICTURE_DESCRIPTION_LOCAL: Optional[dict] = None
    DOCLING_PICTURE_DESCRIPTION_API: Optional[dict] = None
    DOCUMENT_INTELLIGENCE_ENDPOINT: Optional[str] = None
    DOCUMENT_INTELLIGENCE_KEY: Optional[str] = None
    MISTRAL_OCR_API_KEY: Optional[str] = None

    # Reranking settings
    RAG_RERANKING_MODEL: Optional[str] = None
    RAG_RERANKING_ENGINE: Optional[str] = None
    RAG_EXTERNAL_RERANKER_URL: Optional[str] = None
    RAG_EXTERNAL_RERANKER_API_KEY: Optional[str] = None

    # Chunking settings
    TEXT_SPLITTER: Optional[str] = None
    CHUNK_SIZE: Optional[int] = None
    CHUNK_OVERLAP: Optional[int] = None

    # File upload settings
    FILE_MAX_SIZE: Optional[int] = None
    FILE_MAX_COUNT: Optional[int] = None
    FILE_IMAGE_COMPRESSION_WIDTH: Optional[int] = None
    FILE_IMAGE_COMPRESSION_HEIGHT: Optional[int] = None
    ALLOWED_FILE_EXTENSIONS: Optional[List[str]] = None

    # Integration settings
    ENABLE_GOOGLE_DRIVE_INTEGRATION: Optional[bool] = None
    ENABLE_ONEDRIVE_INTEGRATION: Optional[bool] = None

    # Web search settings
    web: Optional[WebConfig] = None

    # knowledge base ID
    knowledge_id: Optional[str] = None

@router.post("/config/update")
async def update_rag_config(
    request: Request, form_data: ConfigForm, user=Depends(get_verified_user)
):
    """
    Update the RAG configuration.
    If DEFAULT_RAG_SETTINGS is True, update the global configuration.
    Otherwise, update the RAG configuration in the database for the user's knowledge base.
    """

    knowledge_base = Knowledges.get_knowledge_by_id(form_data.knowledge_id)
    if knowledge_base and not knowledge_base.rag_config.get("DEFAULT_RAG_SETTINGS", True):
        # Update the RAG configuration in the database
        rag_config = knowledge_base.rag_config

        # Free up memory if hybrid search is disabled and model is not in use elswhere
        in_use =  Knowledges.is_model_in_use_elsewhere(model=rag_config.get("RAG_RERANKING_MODEL"), model_type="RAG_RERANKING_MODEL", id=form_data.knowledge_id)

        if not form_data.ENABLE_RAG_HYBRID_SEARCH and \
            not in_use and \
            request.app.state.rf.get(rag_config["RAG_RERANKING_MODEL"]) and \
            rag_config.get("RAG_RERANKING_MODEL") != form_data.RAG_RERANKING_MODEL:
            if rag_config.get("RAG_RERANKING_MODEL"):
                del request.app.state.rf[rag_config["RAG_RERANKING_MODEL"]]
                del request.app.state.RERANKING_FUNCTION[rag_config["RAG_RERANKING_MODEL"]]
                engine = request.app.state.config.RAG_RERANKING_ENGINE
                target_model = rag_config["RAG_RERANKING_MODEL"]
                models_list = request.app.state.config.LOADED_RERANKING_MODELS[engine]

                # Find and remove the dictionary that contains the target model
                for model_config in models_list[:]:  # Create a copy of the list for safe iteration
                    if model_config["RAG_RERANKING_MODEL"] == target_model:
                        models_list.remove(model_config)
                        
                request.app.state.config._state["LOADED_RERANKING_MODELS"].save()
                import gc

                gc.collect()
                if DEVICE_TYPE == "cuda":
                    import torch

                    if torch.cuda.is_available():
                        torch.cuda.empty_cache()

        # Update only the provided fields in the rag_config
        for field, value in form_data.model_dump(exclude_unset=True).items():
            if field == "web" and value is not None:
                rag_config["web"] = {**rag_config.get("web", {}), **value}
            else:
                rag_config[field] = value


        try:
            try:
                if not rag_config["RAG_RERANKING_MODEL"] in request.app.state.rf and rag_config["ENABLE_RAG_HYBRID_SEARCH"]:
                    request.app.state.rf[rag_config["RAG_RERANKING_MODEL"]] = get_rf(
                        rag_config["RAG_RERANKING_ENGINE"],
                        rag_config["RAG_RERANKING_MODEL"],
                        rag_config["RAG_EXTERNAL_RERANKER_URL"],
                        rag_config["RAG_EXTERNAL_RERANKER_API_KEY"],
                        True,
                    )
                    
                    if rag_config.get("RAG_RERANKING_MODEL"):
                        log.info(
                            f"Updating reranking model: {rag_config['RAG_RERANKING_MODEL']} to {form_data.RAG_RERANKING_MODEL}"
                        )
                    # add model to state for reloading on startup
                    request.app.state.config.LOADED_RERANKING_MODELS[rag_config["RAG_RERANKING_ENGINE"]].append({
                        "RAG_RERANKING_MODEL": rag_config["RAG_RERANKING_MODEL"],
                        "RAG_EXTERNAL_RERANKER_URL": rag_config["RAG_EXTERNAL_RERANKER_URL"],
                        "RAG_EXTERNAL_RERANKER_API_KEY": rag_config["RAG_EXTERNAL_RERANKER_API_KEY"]})
                    request.app.state.config._state["LOADED_RERANKING_MODELS"].save()

                    # add model to state for selectable reranking models
                    if rag_config["RAG_RERANKING_MODEL"] not in request.app.state.config.DOWNLOADED_RERANKING_MODELS[rag_config["RAG_RERANKING_ENGINE"]]:
                        request.app.state.config.DOWNLOADED_RERANKING_MODELS[rag_config["RAG_RERANKING_ENGINE"]].append(rag_config["RAG_RERANKING_MODEL"])
                        request.app.state.config._state["DOWNLOADED_RERANKING_MODELS"].save()

                    rag_config["LOADED_RERANKING_MODELS"] = request.app.state.config.LOADED_RERANKING_MODELS
                    rag_config["DOWNLOADED_RERANKING_MODELS"] = request.app.state.config.DOWNLOADED_RERANKING_MODELS


                    request.app.state.RERANKING_FUNCTION[rag_config["RAG_RERANKING_MODEL"]] = get_reranking_function(
                        rag_config["RAG_RERANKING_ENGINE"],
                        rag_config["RAG_RERANKING_MODEL"],
                        request.app.state.rf[rag_config["RAG_RERANKING_MODEL"]],
                    )

            except Exception as e:
                log.error(f"Error loading reranking model: {e}")
                request.app.state.config.ENABLE_RAG_HYBRID_SEARCH = False
        except Exception as e:
            log.exception(f"Problem updating reranking model: {e}")
            raise HTTPException(
                status_code=status.HTTP_500_INTERNAL_SERVER_ERROR,
                detail=ERROR_MESSAGES.DEFAULT(e),
            )
        
        Knowledges.update_rag_config_by_id(
            id=knowledge_base.id, rag_config=rag_config
        )

        return rag_config
    else:
        # Update the global configuration
        # RAG settings
        request.app.state.config.RAG_TEMPLATE = (
            form_data.RAG_TEMPLATE
            if form_data.RAG_TEMPLATE is not None
            else request.app.state.config.RAG_TEMPLATE
        )
        request.app.state.config.TOP_K = (
            form_data.TOP_K
            if form_data.TOP_K is not None
            else request.app.state.config.TOP_K
        )
        request.app.state.config.BYPASS_EMBEDDING_AND_RETRIEVAL = (
            form_data.BYPASS_EMBEDDING_AND_RETRIEVAL
            if form_data.BYPASS_EMBEDDING_AND_RETRIEVAL is not None
            else request.app.state.config.BYPASS_EMBEDDING_AND_RETRIEVAL
        )
        request.app.state.config.RAG_FULL_CONTEXT = (
            form_data.RAG_FULL_CONTEXT
            if form_data.RAG_FULL_CONTEXT is not None
            else request.app.state.config.RAG_FULL_CONTEXT
        )

        # Hybrid search settings
        request.app.state.config.ENABLE_RAG_HYBRID_SEARCH = (
            form_data.ENABLE_RAG_HYBRID_SEARCH
            if form_data.ENABLE_RAG_HYBRID_SEARCH is not None
            else request.app.state.config.ENABLE_RAG_HYBRID_SEARCH
        )

        # Free up memory if hybrid search is disabled and model is not in use elswhere
        in_use =  Knowledges.is_model_in_use_elsewhere(model=request.app.state.config.RAG_RERANKING_MODEL, model_type="RAG_RERANKING_MODEL")

        if not request.app.state.config.ENABLE_RAG_HYBRID_SEARCH and \
            not in_use and \
            request.app.state.rf.get(request.app.state.config.RAG_RERANKING_MODEL) and \
            request.app.state.config.RAG_RERANKING_MODEL != form_data.RAG_RERANKING_MODEL:
            del request.app.state.rf[request.app.state.config.RAG_RERANKING_MODEL]
            del request.app.state.RERANKING_FUNCTION[request.app.state.config.RAG_RERANKING_MODEL]
            engine = request.app.state.config.RAG_RERANKING_ENGINE
            target_model = request.app.state.config.RAG_RERANKING_MODEL
            models_list = request.app.state.config.LOADED_RERANKING_MODELS[engine]

            # Find and remove the dictionary that contains the target model
            for model_config in models_list[:]:  # Create a copy of the list for safe iteration
                if model_config["RAG_RERANKING_MODEL"] == target_model:
                    models_list.remove(model_config)
                    
            request.app.state.config._state["LOADED_RERANKING_MODELS"].save()
            import gc

            gc.collect()
            if DEVICE_TYPE == "cuda":
                import torch

                if torch.cuda.is_available():
                    torch.cuda.empty_cache()

        request.app.state.config.TOP_K_RERANKER = (
            form_data.TOP_K_RERANKER
            if form_data.TOP_K_RERANKER is not None
            else request.app.state.config.TOP_K_RERANKER
        )
        request.app.state.config.RELEVANCE_THRESHOLD = (
            form_data.RELEVANCE_THRESHOLD
            if form_data.RELEVANCE_THRESHOLD is not None
            else request.app.state.config.RELEVANCE_THRESHOLD
        )
        request.app.state.config.HYBRID_BM25_WEIGHT = (
            form_data.HYBRID_BM25_WEIGHT
            if form_data.HYBRID_BM25_WEIGHT is not None
            else request.app.state.config.HYBRID_BM25_WEIGHT
        )

        # Content extraction settings
        request.app.state.config.CONTENT_EXTRACTION_ENGINE = (
            form_data.CONTENT_EXTRACTION_ENGINE
            if form_data.CONTENT_EXTRACTION_ENGINE is not None
            else request.app.state.config.CONTENT_EXTRACTION_ENGINE
        )
        request.app.state.config.PDF_EXTRACT_IMAGES = (
            form_data.PDF_EXTRACT_IMAGES
            if form_data.PDF_EXTRACT_IMAGES is not None
            else request.app.state.config.PDF_EXTRACT_IMAGES
        )
        request.app.state.config.DATALAB_MARKER_API_KEY = (
        form_data.DATALAB_MARKER_API_KEY
        if form_data.DATALAB_MARKER_API_KEY is not None
        else request.app.state.config.DATALAB_MARKER_API_KEY
        )
        request.app.state.config.DATALAB_MARKER_API_BASE_URL = (
            form_data.DATALAB_MARKER_API_BASE_URL
            if form_data.DATALAB_MARKER_API_BASE_URL is not None
            else request.app.state.config.DATALAB_MARKER_API_BASE_URL
        )
        request.app.state.config.DATALAB_MARKER_ADDITIONAL_CONFIG = (
            form_data.DATALAB_MARKER_ADDITIONAL_CONFIG
            if form_data.DATALAB_MARKER_ADDITIONAL_CONFIG is not None
            else request.app.state.config.DATALAB_MARKER_ADDITIONAL_CONFIG
        )
        request.app.state.config.DATALAB_MARKER_SKIP_CACHE = (
            form_data.DATALAB_MARKER_SKIP_CACHE
            if form_data.DATALAB_MARKER_SKIP_CACHE is not None
            else request.app.state.config.DATALAB_MARKER_SKIP_CACHE
        )
        request.app.state.config.DATALAB_MARKER_FORCE_OCR = (
            form_data.DATALAB_MARKER_FORCE_OCR
            if form_data.DATALAB_MARKER_FORCE_OCR is not None
            else request.app.state.config.DATALAB_MARKER_FORCE_OCR
        )
        request.app.state.config.DATALAB_MARKER_PAGINATE = (
            form_data.DATALAB_MARKER_PAGINATE
            if form_data.DATALAB_MARKER_PAGINATE is not None
            else request.app.state.config.DATALAB_MARKER_PAGINATE
        )
        request.app.state.config.DATALAB_MARKER_STRIP_EXISTING_OCR = (
            form_data.DATALAB_MARKER_STRIP_EXISTING_OCR
            if form_data.DATALAB_MARKER_STRIP_EXISTING_OCR is not None
            else request.app.state.config.DATALAB_MARKER_STRIP_EXISTING_OCR
        )
        request.app.state.config.DATALAB_MARKER_DISABLE_IMAGE_EXTRACTION = (
            form_data.DATALAB_MARKER_DISABLE_IMAGE_EXTRACTION
            if form_data.DATALAB_MARKER_DISABLE_IMAGE_EXTRACTION is not None
            else request.app.state.config.DATALAB_MARKER_DISABLE_IMAGE_EXTRACTION
        )
        request.app.state.config.DATALAB_MARKER_FORMAT_LINES = (
            form_data.DATALAB_MARKER_FORMAT_LINES
            if form_data.DATALAB_MARKER_FORMAT_LINES is not None
            else request.app.state.config.DATALAB_MARKER_FORMAT_LINES
        )
        request.app.state.config.DATALAB_MARKER_OUTPUT_FORMAT = (
            form_data.DATALAB_MARKER_OUTPUT_FORMAT
            if form_data.DATALAB_MARKER_OUTPUT_FORMAT is not None
            else request.app.state.config.DATALAB_MARKER_OUTPUT_FORMAT
        )
        request.app.state.config.DATALAB_MARKER_USE_LLM = (
            form_data.DATALAB_MARKER_USE_LLM
            if form_data.DATALAB_MARKER_USE_LLM is not None
            else request.app.state.config.DATALAB_MARKER_USE_LLM
        )
        request.app.state.config.EXTERNAL_DOCUMENT_LOADER_URL = (
            form_data.EXTERNAL_DOCUMENT_LOADER_URL
            if form_data.EXTERNAL_DOCUMENT_LOADER_URL is not None
            else request.app.state.config.EXTERNAL_DOCUMENT_LOADER_URL
        )
        request.app.state.config.EXTERNAL_DOCUMENT_LOADER_API_KEY = (
            form_data.EXTERNAL_DOCUMENT_LOADER_API_KEY
            if form_data.EXTERNAL_DOCUMENT_LOADER_API_KEY is not None
            else request.app.state.config.EXTERNAL_DOCUMENT_LOADER_API_KEY
        )
        request.app.state.config.TIKA_SERVER_URL = (
            form_data.TIKA_SERVER_URL
            if form_data.TIKA_SERVER_URL is not None
            else request.app.state.config.TIKA_SERVER_URL
        )
        request.app.state.config.DOCLING_SERVER_URL = (
            form_data.DOCLING_SERVER_URL
            if form_data.DOCLING_SERVER_URL is not None
            else request.app.state.config.DOCLING_SERVER_URL
        )
        request.app.state.config.DOCLING_DO_OCR = (
        form_data.DOCLING_DO_OCR
        if form_data.DOCLING_DO_OCR is not None
        else request.app.state.config.DOCLING_DO_OCR
        )
        request.app.state.config.DOCLING_FORCE_OCR = (
            form_data.DOCLING_FORCE_OCR
            if form_data.DOCLING_FORCE_OCR is not None
            else request.app.state.config.DOCLING_FORCE_OCR
        )
        request.app.state.config.DOCLING_OCR_ENGINE = (
                form_data.DOCLING_OCR_ENGINE
                if form_data.DOCLING_OCR_ENGINE is not None
                else request.app.state.config.DOCLING_OCR_ENGINE
        )
        request.app.state.config.DOCLING_OCR_LANG = (
            form_data.DOCLING_OCR_LANG
            if form_data.DOCLING_OCR_LANG is not None
            else request.app.state.config.DOCLING_OCR_LANG
        )
        request.app.state.config.DOCLING_PDF_BACKEND = (
            form_data.DOCLING_PDF_BACKEND
            if form_data.DOCLING_PDF_BACKEND is not None
            else request.app.state.config.DOCLING_PDF_BACKEND
        )
        request.app.state.config.DOCLING_TABLE_MODE = (
            form_data.DOCLING_TABLE_MODE
            if form_data.DOCLING_TABLE_MODE is not None
            else request.app.state.config.DOCLING_TABLE_MODE
        )
        request.app.state.config.DOCLING_PIPELINE = (
            form_data.DOCLING_PIPELINE
            if form_data.DOCLING_PIPELINE is not None
            else request.app.state.config.DOCLING_PIPELINE
        )
        request.app.state.config.DOCLING_DO_PICTURE_DESCRIPTION = (
            form_data.DOCLING_DO_PICTURE_DESCRIPTION
            if form_data.DOCLING_DO_PICTURE_DESCRIPTION is not None
            else request.app.state.config.DOCLING_DO_PICTURE_DESCRIPTION
        )

        request.app.state.config.DOCLING_PICTURE_DESCRIPTION_MODE = (
            form_data.DOCLING_PICTURE_DESCRIPTION_MODE
            if form_data.DOCLING_PICTURE_DESCRIPTION_MODE is not None
            else request.app.state.config.DOCLING_PICTURE_DESCRIPTION_MODE
        )
        request.app.state.config.DOCLING_PICTURE_DESCRIPTION_LOCAL = (
            form_data.DOCLING_PICTURE_DESCRIPTION_LOCAL
            if form_data.DOCLING_PICTURE_DESCRIPTION_LOCAL is not None
            else request.app.state.config.DOCLING_PICTURE_DESCRIPTION_LOCAL
        )
        request.app.state.config.DOCLING_PICTURE_DESCRIPTION_API = (
            form_data.DOCLING_PICTURE_DESCRIPTION_API
            if form_data.DOCLING_PICTURE_DESCRIPTION_API is not None
            else request.app.state.config.DOCLING_PICTURE_DESCRIPTION_API
        )

        request.app.state.config.DOCUMENT_INTELLIGENCE_ENDPOINT = (
            form_data.DOCUMENT_INTELLIGENCE_ENDPOINT
            if form_data.DOCUMENT_INTELLIGENCE_ENDPOINT is not None
            else request.app.state.config.DOCUMENT_INTELLIGENCE_ENDPOINT
        )
        request.app.state.config.DOCUMENT_INTELLIGENCE_KEY = (
            form_data.DOCUMENT_INTELLIGENCE_KEY
            if form_data.DOCUMENT_INTELLIGENCE_KEY is not None
            else request.app.state.config.DOCUMENT_INTELLIGENCE_KEY
        )
        request.app.state.config.MISTRAL_OCR_API_KEY = (
            form_data.MISTRAL_OCR_API_KEY
            if form_data.MISTRAL_OCR_API_KEY is not None
            else request.app.state.config.MISTRAL_OCR_API_KEY
        )

        # Reranking settings
        request.app.state.config.RAG_RERANKING_ENGINE = (
                form_data.RAG_RERANKING_ENGINE
                if form_data.RAG_RERANKING_ENGINE is not None
                else request.app.state.config.RAG_RERANKING_ENGINE
            )

        request.app.state.config.RAG_EXTERNAL_RERANKER_URL = (
            form_data.RAG_EXTERNAL_RERANKER_URL
            if form_data.RAG_EXTERNAL_RERANKER_URL is not None
            else request.app.state.config.RAG_EXTERNAL_RERANKER_URL
        )

        request.app.state.config.RAG_EXTERNAL_RERANKER_API_KEY = (
            form_data.RAG_EXTERNAL_RERANKER_API_KEY
            if form_data.RAG_EXTERNAL_RERANKER_API_KEY is not None
            else request.app.state.config.RAG_EXTERNAL_RERANKER_API_KEY
        )

        try:
            request.app.state.config.RAG_RERANKING_MODEL = (
            form_data.RAG_RERANKING_MODEL
            if form_data.RAG_RERANKING_MODEL is not None
            else request.app.state.config.RAG_RERANKING_MODEL
        )

            try:
                if not request.app.state.config.RAG_RERANKING_MODEL in request.app.state.rf and request.app.state.config.ENABLE_RAG_HYBRID_SEARCH:
                    request.app.state.rf[request.app.state.config.RAG_RERANKING_MODEL] = get_rf(
                        request.app.state.config.RAG_RERANKING_ENGINE,
                        request.app.state.config.RAG_RERANKING_MODEL,
                        request.app.state.config.RAG_EXTERNAL_RERANKER_URL,
                        request.app.state.config.RAG_EXTERNAL_RERANKER_API_KEY,
                        True,
                    )

                    log.info(
                        f"Updating reranking model: {request.app.state.config.RAG_RERANKING_MODEL} to {form_data.RAG_RERANKING_MODEL}"
                    )
                    # add model to state for reloading on startup
                    request.app.state.config.LOADED_RERANKING_MODELS[request.app.state.config.RAG_RERANKING_ENGINE].append({
                        "RAG_RERANKING_MODEL": request.app.state.config.RAG_RERANKING_MODEL,
                        "RAG_EXTERNAL_RERANKER_URL": request.app.state.config.RAG_EXTERNAL_RERANKER_URL,
                        "RAG_EXTERNAL_RERANKER_API_KEY": request.app.state.config.RAG_EXTERNAL_RERANKER_API_KEY
                        })
                    request.app.state.config._state["LOADED_RERANKING_MODELS"].save()

                    # add model to state for selectable reranking models
                    if rag_config["RAG_RERANKING_MODEL"] not in request.app.state.config.DOWNLOADED_RERANKING_MODELS[request.app.state.config.RAG_RERANKING_ENGINE]:
                        request.app.state.config.DOWNLOADED_RERANKING_MODELS[request.app.state.config.RAG_RERANKING_ENGINE].append(request.app.state.config.RAG_RERANKING_MODEL)
                        request.app.state.config._state["DOWNLOADED_RERANKING_MODELS"].save()

                    rag_config["LOADED_RERANKING_MODELS"] = request.app.state.config.LOADED_RERANKING_MODELS
                    rag_config["DOWNLOADED_RERANKING_MODELS"] = request.app.state.config.DOWNLOADED_RERANKING_MODELS

                    request.app.state.RERANKING_FUNCTION[request.app.state.config.RAG_RERANKING_MODEL] = get_reranking_function(
                        request.app.state.config.RAG_RERANKING_ENGINE,
                        request.app.state.config.RAG_RERANKING_MODEL,
                        request.app.state.rf[request.app.state.config.RAG_RERANKING_MODEL],
                    )
            except Exception as e:
                log.error(f"Error loading reranking model: {e}")
                request.app.state.config.ENABLE_RAG_HYBRID_SEARCH = False
        except Exception as e:
            log.exception(f"Problem updating reranking model: {e}")
            raise HTTPException(
                status_code=status.HTTP_500_INTERNAL_SERVER_ERROR,
                detail=ERROR_MESSAGES.DEFAULT(e),
            )

        # Chunking settings
        request.app.state.config.TEXT_SPLITTER = (
            form_data.TEXT_SPLITTER
            if form_data.TEXT_SPLITTER is not None
            else request.app.state.config.TEXT_SPLITTER
        )
        request.app.state.config.CHUNK_SIZE = (
            form_data.CHUNK_SIZE
            if form_data.CHUNK_SIZE is not None
            else request.app.state.config.CHUNK_SIZE
        )
        request.app.state.config.CHUNK_OVERLAP = (
            form_data.CHUNK_OVERLAP
            if form_data.CHUNK_OVERLAP is not None
            else request.app.state.config.CHUNK_OVERLAP
        )

        # File upload settings
        request.app.state.config.FILE_MAX_SIZE = form_data.FILE_MAX_SIZE
        request.app.state.config.FILE_MAX_COUNT = form_data.FILE_MAX_COUNT
        request.app.state.config.FILE_IMAGE_COMPRESSION_WIDTH = (
            form_data.FILE_IMAGE_COMPRESSION_WIDTH
        )
        request.app.state.config.FILE_IMAGE_COMPRESSION_HEIGHT = (
            form_data.FILE_IMAGE_COMPRESSION_HEIGHT
        )
        request.app.state.config.ALLOWED_FILE_EXTENSIONS = (
            form_data.ALLOWED_FILE_EXTENSIONS
            if form_data.ALLOWED_FILE_EXTENSIONS is not None
            else request.app.state.config.ALLOWED_FILE_EXTENSIONS
        )

        # Integration settings
        request.app.state.config.ENABLE_GOOGLE_DRIVE_INTEGRATION = (
            form_data.ENABLE_GOOGLE_DRIVE_INTEGRATION
            if form_data.ENABLE_GOOGLE_DRIVE_INTEGRATION is not None
            else request.app.state.config.ENABLE_GOOGLE_DRIVE_INTEGRATION
        )
        request.app.state.config.ENABLE_ONEDRIVE_INTEGRATION = (
            form_data.ENABLE_ONEDRIVE_INTEGRATION
            if form_data.ENABLE_ONEDRIVE_INTEGRATION is not None
            else request.app.state.config.ENABLE_ONEDRIVE_INTEGRATION
        )

        if form_data.web is not None:
            # Web search settings
            request.app.state.config.ENABLE_WEB_SEARCH = form_data.web.ENABLE_WEB_SEARCH
            request.app.state.config.WEB_SEARCH_ENGINE = form_data.web.WEB_SEARCH_ENGINE
            request.app.state.config.WEB_SEARCH_TRUST_ENV = (
                form_data.web.WEB_SEARCH_TRUST_ENV
            )
            request.app.state.config.WEB_SEARCH_RESULT_COUNT = (
                form_data.web.WEB_SEARCH_RESULT_COUNT
            )
            request.app.state.config.WEB_SEARCH_CONCURRENT_REQUESTS = (
                form_data.web.WEB_SEARCH_CONCURRENT_REQUESTS
            )
            request.app.state.config.WEB_LOADER_CONCURRENT_REQUESTS = (
                form_data.web.WEB_LOADER_CONCURRENT_REQUESTS
            )
            request.app.state.config.WEB_SEARCH_DOMAIN_FILTER_LIST = (
                form_data.web.WEB_SEARCH_DOMAIN_FILTER_LIST
            )
            request.app.state.config.BYPASS_WEB_SEARCH_EMBEDDING_AND_RETRIEVAL = (
                form_data.web.BYPASS_WEB_SEARCH_EMBEDDING_AND_RETRIEVAL
            )
            request.app.state.config.BYPASS_WEB_SEARCH_WEB_LOADER = (
                form_data.web.BYPASS_WEB_SEARCH_WEB_LOADER
            )
            request.app.state.config.SEARXNG_QUERY_URL = form_data.web.SEARXNG_QUERY_URL
            request.app.state.config.YACY_QUERY_URL = form_data.web.YACY_QUERY_URL
            request.app.state.config.YACY_USERNAME = form_data.web.YACY_USERNAME
            request.app.state.config.YACY_PASSWORD = form_data.web.YACY_PASSWORD
            request.app.state.config.GOOGLE_PSE_API_KEY = form_data.web.GOOGLE_PSE_API_KEY
            request.app.state.config.GOOGLE_PSE_ENGINE_ID = (
                form_data.web.GOOGLE_PSE_ENGINE_ID
            )
            request.app.state.config.BRAVE_SEARCH_API_KEY = (
                form_data.web.BRAVE_SEARCH_API_KEY
            )
            request.app.state.config.KAGI_SEARCH_API_KEY = form_data.web.KAGI_SEARCH_API_KEY
            request.app.state.config.MOJEEK_SEARCH_API_KEY = (
                form_data.web.MOJEEK_SEARCH_API_KEY
            )
            request.app.state.config.BOCHA_SEARCH_API_KEY = (
                form_data.web.BOCHA_SEARCH_API_KEY
            )
            request.app.state.config.SERPSTACK_API_KEY = form_data.web.SERPSTACK_API_KEY
            request.app.state.config.SERPSTACK_HTTPS = form_data.web.SERPSTACK_HTTPS
            request.app.state.config.SERPER_API_KEY = form_data.web.SERPER_API_KEY
            request.app.state.config.SERPLY_API_KEY = form_data.web.SERPLY_API_KEY
            request.app.state.config.TAVILY_API_KEY = form_data.web.TAVILY_API_KEY
            request.app.state.config.SEARCHAPI_API_KEY = form_data.web.SEARCHAPI_API_KEY
            request.app.state.config.SEARCHAPI_ENGINE = form_data.web.SEARCHAPI_ENGINE
            request.app.state.config.SERPAPI_API_KEY = form_data.web.SERPAPI_API_KEY
            request.app.state.config.SERPAPI_ENGINE = form_data.web.SERPAPI_ENGINE
            request.app.state.config.JINA_API_KEY = form_data.web.JINA_API_KEY
            request.app.state.config.BING_SEARCH_V7_ENDPOINT = (
                form_data.web.BING_SEARCH_V7_ENDPOINT
            )
            request.app.state.config.BING_SEARCH_V7_SUBSCRIPTION_KEY = (
                form_data.web.BING_SEARCH_V7_SUBSCRIPTION_KEY
            )
            request.app.state.config.EXA_API_KEY = form_data.web.EXA_API_KEY
            request.app.state.config.PERPLEXITY_API_KEY = form_data.web.PERPLEXITY_API_KEY
            request.app.state.config.PERPLEXITY_MODEL = form_data.web.PERPLEXITY_MODEL
            request.app.state.config.PERPLEXITY_SEARCH_CONTEXT_USAGE = (
                form_data.web.PERPLEXITY_SEARCH_CONTEXT_USAGE
            )
            request.app.state.config.SOUGOU_API_SID = form_data.web.SOUGOU_API_SID
            request.app.state.config.SOUGOU_API_SK = form_data.web.SOUGOU_API_SK

            # Web loader settings
            request.app.state.config.WEB_LOADER_ENGINE = form_data.web.WEB_LOADER_ENGINE
            request.app.state.config.ENABLE_WEB_LOADER_SSL_VERIFICATION = (
                form_data.web.ENABLE_WEB_LOADER_SSL_VERIFICATION
            )
            request.app.state.config.PLAYWRIGHT_WS_URL = form_data.web.PLAYWRIGHT_WS_URL
            request.app.state.config.PLAYWRIGHT_TIMEOUT = form_data.web.PLAYWRIGHT_TIMEOUT
            request.app.state.config.FIRECRAWL_API_KEY = form_data.web.FIRECRAWL_API_KEY
            request.app.state.config.FIRECRAWL_API_BASE_URL = (
                form_data.web.FIRECRAWL_API_BASE_URL
            )
            request.app.state.config.EXTERNAL_WEB_SEARCH_URL = (
                form_data.web.EXTERNAL_WEB_SEARCH_URL
            )
            request.app.state.config.EXTERNAL_WEB_SEARCH_API_KEY = (
                form_data.web.EXTERNAL_WEB_SEARCH_API_KEY
            )
            request.app.state.config.EXTERNAL_WEB_LOADER_URL = (
                form_data.web.EXTERNAL_WEB_LOADER_URL
            )
            request.app.state.config.EXTERNAL_WEB_LOADER_API_KEY = (
                form_data.web.EXTERNAL_WEB_LOADER_API_KEY
            )
            request.app.state.config.TAVILY_EXTRACT_DEPTH = (
                form_data.web.TAVILY_EXTRACT_DEPTH
            )
            request.app.state.config.YOUTUBE_LOADER_LANGUAGE = (
                form_data.web.YOUTUBE_LOADER_LANGUAGE
            )
            request.app.state.config.YOUTUBE_LOADER_PROXY_URL = (
                form_data.web.YOUTUBE_LOADER_PROXY_URL
            )
            request.app.state.YOUTUBE_LOADER_TRANSLATION = (
                form_data.web.YOUTUBE_LOADER_TRANSLATION
            )

        return {
            "status": True,
            # RAG settings
            "RAG_TEMPLATE": request.app.state.config.RAG_TEMPLATE,
            "TOP_K": request.app.state.config.TOP_K,
            "BYPASS_EMBEDDING_AND_RETRIEVAL": request.app.state.config.BYPASS_EMBEDDING_AND_RETRIEVAL,
            "RAG_FULL_CONTEXT": request.app.state.config.RAG_FULL_CONTEXT,
            # Hybrid search settings
            "ENABLE_RAG_HYBRID_SEARCH": request.app.state.config.ENABLE_RAG_HYBRID_SEARCH,
            "TOP_K_RERANKER": request.app.state.config.TOP_K_RERANKER,
            "RELEVANCE_THRESHOLD": request.app.state.config.RELEVANCE_THRESHOLD,
            "HYBRID_BM25_WEIGHT": request.app.state.config.HYBRID_BM25_WEIGHT,
            # Content extraction settings
            "CONTENT_EXTRACTION_ENGINE": request.app.state.config.CONTENT_EXTRACTION_ENGINE,
            "PDF_EXTRACT_IMAGES": request.app.state.config.PDF_EXTRACT_IMAGES,
            "DATALAB_MARKER_API_KEY": request.app.state.config.DATALAB_MARKER_API_KEY,
            "DATALAB_MARKER_API_BASE_URL": request.app.state.config.DATALAB_MARKER_API_BASE_URL,
            "DATALAB_MARKER_ADDITIONAL_CONFIG": request.app.state.config.DATALAB_MARKER_ADDITIONAL_CONFIG,
            "DATALAB_MARKER_SKIP_CACHE": request.app.state.config.DATALAB_MARKER_SKIP_CACHE,
            "DATALAB_MARKER_FORCE_OCR": request.app.state.config.DATALAB_MARKER_FORCE_OCR,
            "DATALAB_MARKER_PAGINATE": request.app.state.config.DATALAB_MARKER_PAGINATE,
            "DATALAB_MARKER_STRIP_EXISTING_OCR": request.app.state.config.DATALAB_MARKER_STRIP_EXISTING_OCR,
            "DATALAB_MARKER_DISABLE_IMAGE_EXTRACTION": request.app.state.config.DATALAB_MARKER_DISABLE_IMAGE_EXTRACTION,
            "DATALAB_MARKER_USE_LLM": request.app.state.config.DATALAB_MARKER_USE_LLM,
            "DATALAB_MARKER_OUTPUT_FORMAT": request.app.state.config.DATALAB_MARKER_OUTPUT_FORMAT,
            "EXTERNAL_DOCUMENT_LOADER_URL": request.app.state.config.EXTERNAL_DOCUMENT_LOADER_URL,
            "EXTERNAL_DOCUMENT_LOADER_API_KEY": request.app.state.config.EXTERNAL_DOCUMENT_LOADER_API_KEY,
            "TIKA_SERVER_URL": request.app.state.config.TIKA_SERVER_URL,
            "DOCLING_SERVER_URL": request.app.state.config.DOCLING_SERVER_URL,
            "DOCLING_DO_OCR": request.app.state.config.DOCLING_DO_OCR,
            "DOCLING_FORCE_OCR": request.app.state.config.DOCLING_FORCE_OCR,
            "DOCLING_OCR_ENGINE": request.app.state.config.DOCLING_OCR_ENGINE,
            "DOCLING_OCR_LANG": request.app.state.config.DOCLING_OCR_LANG,
            "DOCLING_PDF_BACKEND": request.app.state.config.DOCLING_PDF_BACKEND,
            "DOCLING_TABLE_MODE": request.app.state.config.DOCLING_TABLE_MODE,
            "DOCLING_PIPELINE": request.app.state.config.DOCLING_PIPELINE,
            "DOCLING_DO_PICTURE_DESCRIPTION": request.app.state.config.DOCLING_DO_PICTURE_DESCRIPTION,
            "DOCLING_PICTURE_DESCRIPTION_MODE": request.app.state.config.DOCLING_PICTURE_DESCRIPTION_MODE,
            "DOCLING_PICTURE_DESCRIPTION_LOCAL": request.app.state.config.DOCLING_PICTURE_DESCRIPTION_LOCAL,
            "DOCLING_PICTURE_DESCRIPTION_API": request.app.state.config.DOCLING_PICTURE_DESCRIPTION_API,
            "DOCUMENT_INTELLIGENCE_ENDPOINT": request.app.state.config.DOCUMENT_INTELLIGENCE_ENDPOINT,
            "DOCUMENT_INTELLIGENCE_KEY": request.app.state.config.DOCUMENT_INTELLIGENCE_KEY,
            "MISTRAL_OCR_API_KEY": request.app.state.config.MISTRAL_OCR_API_KEY,
            # Reranking settings
            "RAG_RERANKING_MODEL": request.app.state.config.RAG_RERANKING_MODEL,
            "RAG_RERANKING_ENGINE": request.app.state.config.RAG_RERANKING_ENGINE,
            "RAG_EXTERNAL_RERANKER_URL": request.app.state.config.RAG_EXTERNAL_RERANKER_URL,
            "RAG_EXTERNAL_RERANKER_API_KEY": request.app.state.config.RAG_EXTERNAL_RERANKER_API_KEY,
            # Chunking settings
            "TEXT_SPLITTER": request.app.state.config.TEXT_SPLITTER,
            "CHUNK_SIZE": request.app.state.config.CHUNK_SIZE,
            "CHUNK_OVERLAP": request.app.state.config.CHUNK_OVERLAP,
            # File upload settings
            "FILE_MAX_SIZE": request.app.state.config.FILE_MAX_SIZE,
            "FILE_MAX_COUNT": request.app.state.config.FILE_MAX_COUNT,
            "FILE_IMAGE_COMPRESSION_WIDTH": request.app.state.config.FILE_IMAGE_COMPRESSION_WIDTH,
            "FILE_IMAGE_COMPRESSION_HEIGHT": request.app.state.config.FILE_IMAGE_COMPRESSION_HEIGHT,
            "ALLOWED_FILE_EXTENSIONS": request.app.state.config.ALLOWED_FILE_EXTENSIONS,
            # Integration settings
            "ENABLE_GOOGLE_DRIVE_INTEGRATION": request.app.state.config.ENABLE_GOOGLE_DRIVE_INTEGRATION,
            "ENABLE_ONEDRIVE_INTEGRATION": request.app.state.config.ENABLE_ONEDRIVE_INTEGRATION,
            # Web search settings
            "web": {
                "ENABLE_WEB_SEARCH": request.app.state.config.ENABLE_WEB_SEARCH,
                "WEB_SEARCH_ENGINE": request.app.state.config.WEB_SEARCH_ENGINE,
                "WEB_SEARCH_TRUST_ENV": request.app.state.config.WEB_SEARCH_TRUST_ENV,
                "WEB_SEARCH_RESULT_COUNT": request.app.state.config.WEB_SEARCH_RESULT_COUNT,
                "WEB_SEARCH_CONCURRENT_REQUESTS": request.app.state.config.WEB_SEARCH_CONCURRENT_REQUESTS,
                "WEB_LOADER_CONCURRENT_REQUESTS": request.app.state.config.WEB_LOADER_CONCURRENT_REQUESTS,
                "WEB_SEARCH_DOMAIN_FILTER_LIST": request.app.state.config.WEB_SEARCH_DOMAIN_FILTER_LIST,
                "BYPASS_WEB_SEARCH_EMBEDDING_AND_RETRIEVAL": request.app.state.config.BYPASS_WEB_SEARCH_EMBEDDING_AND_RETRIEVAL,
                "BYPASS_WEB_SEARCH_WEB_LOADER": request.app.state.config.BYPASS_WEB_SEARCH_WEB_LOADER,
                "SEARXNG_QUERY_URL": request.app.state.config.SEARXNG_QUERY_URL,
                "YACY_QUERY_URL": request.app.state.config.YACY_QUERY_URL,
                "YACY_USERNAME": request.app.state.config.YACY_USERNAME,
                "YACY_PASSWORD": request.app.state.config.YACY_PASSWORD,
                "GOOGLE_PSE_API_KEY": request.app.state.config.GOOGLE_PSE_API_KEY,
                "GOOGLE_PSE_ENGINE_ID": request.app.state.config.GOOGLE_PSE_ENGINE_ID,
                "BRAVE_SEARCH_API_KEY": request.app.state.config.BRAVE_SEARCH_API_KEY,
                "KAGI_SEARCH_API_KEY": request.app.state.config.KAGI_SEARCH_API_KEY,
                "MOJEEK_SEARCH_API_KEY": request.app.state.config.MOJEEK_SEARCH_API_KEY,
                "BOCHA_SEARCH_API_KEY": request.app.state.config.BOCHA_SEARCH_API_KEY,
                "SERPSTACK_API_KEY": request.app.state.config.SERPSTACK_API_KEY,
                "SERPSTACK_HTTPS": request.app.state.config.SERPSTACK_HTTPS,
                "SERPER_API_KEY": request.app.state.config.SERPER_API_KEY,
                "SERPLY_API_KEY": request.app.state.config.SERPLY_API_KEY,
                "TAVILY_API_KEY": request.app.state.config.TAVILY_API_KEY,
                "SEARCHAPI_API_KEY": request.app.state.config.SEARCHAPI_API_KEY,
                "SEARCHAPI_ENGINE": request.app.state.config.SEARCHAPI_ENGINE,
                "SERPAPI_API_KEY": request.app.state.config.SERPAPI_API_KEY,
                "SERPAPI_ENGINE": request.app.state.config.SERPAPI_ENGINE,
                "JINA_API_KEY": request.app.state.config.JINA_API_KEY,
                "BING_SEARCH_V7_ENDPOINT": request.app.state.config.BING_SEARCH_V7_ENDPOINT,
                "BING_SEARCH_V7_SUBSCRIPTION_KEY": request.app.state.config.BING_SEARCH_V7_SUBSCRIPTION_KEY,
                "EXA_API_KEY": request.app.state.config.EXA_API_KEY,
                "PERPLEXITY_API_KEY": request.app.state.config.PERPLEXITY_API_KEY,
                "PERPLEXITY_MODEL": request.app.state.config.PERPLEXITY_MODEL,
                "PERPLEXITY_SEARCH_CONTEXT_USAGE": request.app.state.config.PERPLEXITY_SEARCH_CONTEXT_USAGE,
                "SOUGOU_API_SID": request.app.state.config.SOUGOU_API_SID,
                "SOUGOU_API_SK": request.app.state.config.SOUGOU_API_SK,
                "WEB_LOADER_ENGINE": request.app.state.config.WEB_LOADER_ENGINE,
                "ENABLE_WEB_LOADER_SSL_VERIFICATION": request.app.state.config.ENABLE_WEB_LOADER_SSL_VERIFICATION,
                "PLAYWRIGHT_WS_URL": request.app.state.config.PLAYWRIGHT_WS_URL,
                "PLAYWRIGHT_TIMEOUT": request.app.state.config.PLAYWRIGHT_TIMEOUT,
                "FIRECRAWL_API_KEY": request.app.state.config.FIRECRAWL_API_KEY,
                "FIRECRAWL_API_BASE_URL": request.app.state.config.FIRECRAWL_API_BASE_URL,
                "TAVILY_EXTRACT_DEPTH": request.app.state.config.TAVILY_EXTRACT_DEPTH,
                "EXTERNAL_WEB_SEARCH_URL": request.app.state.config.EXTERNAL_WEB_SEARCH_URL,
                "EXTERNAL_WEB_SEARCH_API_KEY": request.app.state.config.EXTERNAL_WEB_SEARCH_API_KEY,
                "EXTERNAL_WEB_LOADER_URL": request.app.state.config.EXTERNAL_WEB_LOADER_URL,
                "EXTERNAL_WEB_LOADER_API_KEY": request.app.state.config.EXTERNAL_WEB_LOADER_API_KEY,
                "YOUTUBE_LOADER_LANGUAGE": request.app.state.config.YOUTUBE_LOADER_LANGUAGE,
                "YOUTUBE_LOADER_PROXY_URL": request.app.state.config.YOUTUBE_LOADER_PROXY_URL,
                "YOUTUBE_LOADER_TRANSLATION": request.app.state.YOUTUBE_LOADER_TRANSLATION,
            },
            "DEFAULT_RAG_SETTINGS": request.app.state.config.DEFAULT_RAG_SETTINGS
        }


####################################
#
# Document process and retrieval
#
####################################


def save_docs_to_vector_db(
    request: Request,
    docs,
    collection_name,
    metadata: Optional[dict] = None,
    overwrite: bool = False,
    split: bool = True,
    add: bool = False,
    user=None,
    knowledge_id: Optional[str] = None
) -> bool:
    def _get_docs_info(docs: list[Document]) -> str:
        docs_info = set()

        # Trying to select relevant metadata identifying the document.
        for doc in docs:
            metadata = getattr(doc, "metadata", {})
            doc_name = metadata.get("name", "")
            if not doc_name:
                doc_name = metadata.get("title", "")
            if not doc_name:
                doc_name = metadata.get("source", "")
            if doc_name:
                docs_info.add(doc_name)

        return ", ".join(docs_info)

    log.info(
        f"save_docs_to_vector_db: document {_get_docs_info(docs)} {collection_name}"
    )
    
    rag_config = {}
    # Retrieve the knowledge base using the collection_name
    if knowledge_id:
        knowledge_base = Knowledges.get_knowledge_by_id(knowledge_id)
        # Retrieve the RAG configuration
        if not knowledge_base.rag_config.get("DEFAULT_RAG_SETTINGS", True):
            rag_config = knowledge_base.rag_config

    # Use knowledge-base-specific or default configurations
    text_splitter_type = rag_config.get("TEXT_SPLITTER", request.app.state.config.TEXT_SPLITTER)
    chunk_size = rag_config.get("CHUNK_SIZE", request.app.state.config.CHUNK_SIZE)
    chunk_overlap = rag_config.get("CHUNK_OVERLAP", request.app.state.config.CHUNK_OVERLAP)
    embedding_engine = rag_config.get("embedding_engine", request.app.state.config.RAG_EMBEDDING_ENGINE)
    embedding_model = rag_config.get("embedding_model", request.app.state.config.RAG_EMBEDDING_MODEL)
    embedding_batch_size = rag_config.get("embedding_batch_size", request.app.state.config.RAG_EMBEDDING_BATCH_SIZE)
    openai_api_base_url = rag_config.get("openai_config", {}).get("url", request.app.state.config.RAG_OPENAI_API_BASE_URL)
    openai_api_key = rag_config.get("openai_config", {}).get("url", request.app.state.config.RAG_OPENAI_API_KEY)
    ollama_base_url = rag_config.get("ollama_config", {}).get("url", request.app.state.config.RAG_OLLAMA_BASE_URL)
    ollama_api_key = rag_config.get("ollama_config", {}).get("key", request.app.state.config.RAG_OLLAMA_API_KEY)
    azure_openai_url = rag_config.get("azure_openai", {}).get("url", request.app.state.config.RAG_AZURE_OPENAI_BASE_URL)
    azure_openai_key = rag_config.get("azure_openai", {}).get("key", request.app.state.config.RAG_AZURE_OPENAI_BASE_URL)
    azure_openai_version = rag_config.get("azure_openai", {}).get("version", request.app.state.config.RAG_AZURE_OPENAI_BASE_URL)

    # Check if entries with the same hash (metadata.hash) already exist
    if metadata and "hash" in metadata:
        result = VECTOR_DB_CLIENT.query(
            collection_name=collection_name,
            filter={"hash": metadata["hash"]},
        )

        if result is not None:
            existing_doc_ids = result.ids[0]
            if existing_doc_ids:
                log.info(f"Document with hash {metadata['hash']} already exists")
                raise ValueError(ERROR_MESSAGES.DUPLICATE_CONTENT)

    if split:
        if text_splitter_type in ["", "character"]:
            text_splitter = RecursiveCharacterTextSplitter(
                chunk_size=chunk_size,
                chunk_overlap=chunk_overlap,
                add_start_index=True,
            )
            docs = text_splitter.split_documents(docs)
        elif text_splitter_type == "token":
            log.info(
                f"Using token text splitter: {request.app.state.config.TIKTOKEN_ENCODING_NAME}"
            )

            tiktoken.get_encoding(str(request.app.state.config.TIKTOKEN_ENCODING_NAME))
            text_splitter = TokenTextSplitter(
                encoding_name=str(request.app.state.config.TIKTOKEN_ENCODING_NAME),
                chunk_size=chunk_size,
                chunk_overlap=chunk_overlap,
                add_start_index=True,
            )
            docs = text_splitter.split_documents(docs)
        elif request.app.state.config.TEXT_SPLITTER == "markdown_header":
            log.info("Using markdown header text splitter")

            # Define headers to split on - covering most common markdown header levels
            headers_to_split_on = [
                ("#", "Header 1"),
                ("##", "Header 2"),
                ("###", "Header 3"),
                ("####", "Header 4"),
                ("#####", "Header 5"),
                ("######", "Header 6"),
            ]

            markdown_splitter = MarkdownHeaderTextSplitter(
                headers_to_split_on=headers_to_split_on,
                strip_headers=False,  # Keep headers in content for context
            )

            md_split_docs = []
            for doc in docs:
                md_header_splits = markdown_splitter.split_text(doc.page_content)
                text_splitter = RecursiveCharacterTextSplitter(
                    chunk_size=chunk_size,
                    chunk_overlap=chunk_overlap,
                    add_start_index=True,
                )
                md_header_splits = text_splitter.split_documents(md_header_splits)

                # Convert back to Document objects, preserving original metadata
                for split_chunk in md_header_splits:
                    headings_list = []
                    # Extract header values in order based on headers_to_split_on
                    for _, header_meta_key_name in headers_to_split_on:
                        if header_meta_key_name in split_chunk.metadata:
                            headings_list.append(
                                split_chunk.metadata[header_meta_key_name]
                            )

                    md_split_docs.append(
                        Document(
                            page_content=split_chunk.page_content,
                            metadata={**doc.metadata, "headings": headings_list},
                        )
                    )

            docs = md_split_docs
        else:
            raise ValueError(ERROR_MESSAGES.DEFAULT("Invalid text splitter"))

    if len(docs) == 0:
        raise ValueError(ERROR_MESSAGES.EMPTY_CONTENT)

    texts = [doc.page_content for doc in docs]
    metadatas = [
        {
            **doc.metadata,
            **(metadata if metadata else {}),
            "embedding_config": {
                "engine": embedding_engine,
                "model": embedding_model,
            },
        }
        for doc in docs
    ]

    try:
        if VECTOR_DB_CLIENT.has_collection(collection_name=collection_name):
            log.info(f"collection {collection_name} already exists")

            if overwrite:
                VECTOR_DB_CLIENT.delete_collection(collection_name=collection_name)
                log.info(f"deleting existing collection {collection_name}")
            elif add is False:
                log.info(
                    f"collection {collection_name} already exists, overwrite is False and add is False"
                )
                return True

        log.info(f"generating embeddings for {collection_name}")
        embedding_function = get_embedding_function(
            embedding_engine,
            embedding_model,
            request.app.state.ef[embedding_model],
            (
                openai_api_base_url
                if embedding_engine == "openai"
                else (
                    ollama_base_url
                    if embedding_engine == "ollama"
                    else azure_openai_url
                )
            ),
            (
                openai_api_key
                if embedding_engine == "openai"
                else (
                    ollama_api_key
                    if embedding_engine == "ollama"
                    else azure_openai_key
                )
            ),
            embedding_batch_size,
            azure_api_version=(
                azure_openai_version
                if embedding_engine == "azure_openai"
                else None
            ),
        )

        embeddings = embedding_function(
            list(map(lambda x: x.replace("\n", " "), texts)),
            prefix=RAG_EMBEDDING_CONTENT_PREFIX,
            user=user,
        )
        log.info(f"embeddings generated {len(embeddings)} for {len(texts)} items")

        items = [
            {
                "id": str(uuid.uuid4()),
                "text": text,
                "vector": embeddings[idx],
                "metadata": metadatas[idx],
            }
            for idx, text in enumerate(texts)
        ]

        log.info(f"adding to collection {collection_name}")
        VECTOR_DB_CLIENT.insert(
            collection_name=collection_name,
            items=items,
        )

        log.info(f"added {len(items)} items to collection {collection_name}")
        return True
    except Exception as e:
        log.exception(e)
        raise e


class ProcessFileForm(BaseModel):
    file_id: str
    content: Optional[str] = None
    collection_name: Optional[str] = None
    knowledge_id: Optional[str] = None


@router.post("/process/file")
def process_file(
    request: Request,
    form_data: ProcessFileForm,
    user=Depends(get_verified_user),
):
    try:
        file = Files.get_file_by_id(form_data.file_id)

        collection_name = form_data.collection_name

        if collection_name is None:
            collection_name = f"file-{file.id}"
        
        rag_config = {}
        # Retrieve the knowledge base using the collection id - knowledge_id == collection_name (minimal working solution without logic changes)
        if form_data.collection_name:
            knowledge_base = Knowledges.get_knowledge_by_id(form_data.collection_name)
            
            # Retrieve the RAG configuration
            if not knowledge_base.rag_config.get("DEFAULT_RAG_SETTINGS", True):
                rag_config = knowledge_base.rag_config
                form_data.knowledge_id = collection_name # fallback for save_docs_to_vector_db

        elif form_data.knowledge_id:
            knowledge_base = Knowledges.get_knowledge_by_id(form_data.knowledge_id)
        
            # Retrieve the RAG configuration
            if not knowledge_base.rag_config.get("DEFAULT_RAG_SETTINGS", True):
                rag_config = knowledge_base.rag_config

        # Use knowledge-base-specific or default configurations
        content_extraction_engine = rag_config.get(
            "CONTENT_EXTRACTION_ENGINE", request.app.state.config.CONTENT_EXTRACTION_ENGINE
        )
        datalab_marker_api_key=rag_config.get(
            "DATALAB_MARKER_API_KEY", request.app.state.config.DATALAB_MARKER_API_KEY
            )
        datalab_marker_additional_config=rag_config.get(
            "DATALAB_MARKER_ADDITIONAL_CONFIG", request.app.state.config.DATALAB_MARKER_ADDITIONAL_CONFIG
            )
        datalab_marker_skip_cache=rag_config.get(
            "DATALAB_MARKER_SKIP_CACHE", request.app.state.config.DATALAB_MARKER_SKIP_CACHE
            )
        datalab_marker_force_ocr=rag_config.get(
            "DATALAB_MARKER_FORCE_OCR", request.app.state.config.DATALAB_MARKER_FORCE_OCR
            )
        datalab_marker_paginate=rag_config.get(
            "DATALAB_MARKER_PAGINATE", request.app.state.config.DATALAB_MARKER_PAGINATE
            )
        datalab_marker_strip_existing_ocr=rag_config.get(
            "DATALAB_MARKER_STRIP_EXISTING_OCR", request.app.state.config.DATALAB_MARKER_STRIP_EXISTING_OCR
            )
        datalab_marker_disable_image_extraction=rag_config.get(
            "DATALAB_MARKER_DISABLE_IMAGE_EXTRACTION", request.app.state.config.DATALAB_MARKER_DISABLE_IMAGE_EXTRACTION
            )
        datalab_marker_format_lines=rag_config.get(
            "DATALAB_MARKER_FORMAT_LINES", request.app.state.config.DATALAB_MARKER_FORMAT_LINES
        )
        datalab_marker_use_llm=rag_config.get(
            "DATALAB_MARKER_USE_LLM", request.app.state.config.DATALAB_MARKER_USE_LLM
            )
        datalab_marker_output_format=rag_config.get(
            "DATALAB_MARKER_OUTPUT_FORMAT", request.app.state.config.DATALAB_MARKER_OUTPUT_FORMAT
            )
        external_document_loader_url = rag_config.get(
            "EXTERNAL_DOCUMENT_LOADER_URL", request.app.state.config.EXTERNAL_DOCUMENT_LOADER_URL
        )
        external_document_loader_api_key =  rag_config.get(
            "EXTERNAL_DOCUMENT_LOADER_API_KEY", request.app.state.config.EXTERNAL_DOCUMENT_LOADER_API_KEY
        )
        tika_server_url = rag_config.get(
            "TIKA_SERVER_URL", request.app.state.config.TIKA_SERVER_URL
        )
        docling_server_url = rag_config.get(
            "DOCLING_SERVER_URL", request.app.state.config.DOCLING_SERVER_URL
        )
        docling_ocr_engine=rag_config.get(
            "DOCLING_OCR_ENGINE", request.app.state.config.DOCLING_OCR_ENGINE
        )
        docling_ocr_lang=rag_config.get(
            "DOCLING_OCR_LANG", request.app.state.config.DOCLING_OCR_LANG
        )
        docling_do_picture_description=rag_config.get(
            "DOCLING_DO_PICTURE_DESCRIPTION", request.app.state.config.DOCLING_DO_PICTURE_DESCRIPTION
        )
        docling_do_ocr = rag_config.get(
            "DOCLING_DO_OCR", request.app.state.config.DOCLING_DO_OCR
        )
        docling_force_ocr = rag_config.get(
            "DOCLING_FORCE_OCR", request.app.state.config.DOCLING_FORCE_OCR
        )
        docling_pdf_backend = rag_config.get(
            "DOCLING_PDF_BACKEND", request.app.state.config.DOCLING_PDF_BACKEND
        )
        docling_table_mode = rag_config.get(
            "DOCLING_TABLE_MODE", request.app.state.config.DOCLING_TABLE_MODE
        )
        docling_pipeline = rag_config.get(
            "DOCLING_PIPELINE", request.app.state.config.DOCLING_PIPELINE
        )
        picture_description_mode = rag_config.get(
            "PICTURE_DESCRIPTION_MODE", request.app.state.config.DOCLING_PICTURE_DESCRIPTION_MODE
        )
        picture_description_local = rag_config.get(
            "PICTURE_DESCRIPTION_MODE", request.app.state.config.DOCLING_PICTURE_DESCRIPTION_LOCAL
        )
        picture_description_api = rag_config.get(
            "PICTURE_DESCRIPTION_API", request.app.state.config.DOCLING_PICTURE_DESCRIPTION_API
        )
        pdf_extract_images = rag_config.get(
            "PDF_EXTRACT_IMAGES", request.app.state.config.PDF_EXTRACT_IMAGES
        )
        document_intelligence_endpoint = rag_config.get(
            "DOCUMENT_INTELLIGENCE_ENDPOINT", request.app.state.config.DOCUMENT_INTELLIGENCE_ENDPOINT
        )
        document_intelligence_key = rag_config.get(
            "DOCUMENT_INTELLIGENCE_KEY", request.app.state.config.DOCUMENT_INTELLIGENCE_KEY
        )
        mistral_ocr_api_key = rag_config.get(
            "MISTRAL_OCR_API_KEY", request.app.state.config.MISTRAL_OCR_API_KEY
        )

        if form_data.content:
            # Update the content in the file
            # Usage: /files/{file_id}/data/content/update, /files/ (audio file upload pipeline)

            try:
                # /files/{file_id}/data/content/update
                VECTOR_DB_CLIENT.delete_collection(collection_name=f"file-{file.id}")
            except:
                # Audio file upload pipeline
                pass

            docs = [
                Document(
                    page_content=form_data.content.replace("<br/>", "\n"),
                    metadata={
                        **file.meta,
                        "name": file.filename,
                        "created_by": file.user_id,
                        "file_id": file.id,
                        "source": file.filename,
                    },
                )
            ]

            text_content = form_data.content
        elif form_data.collection_name:
            # Check if the file has already been processed and save the content
            # Usage: /knowledge/{id}/file/add, /knowledge/{id}/file/update

            result = VECTOR_DB_CLIENT.query(
                collection_name=f"file-{file.id}", filter={"file_id": file.id}
            )

            if result is not None and len(result.ids[0]) > 0:
                docs = [
                    Document(
                        page_content=result.documents[0][idx],
                        metadata=result.metadatas[0][idx],
                    )
                    for idx, id in enumerate(result.ids[0])
                ]
            else:
                docs = [
                    Document(
                        page_content=file.data.get("content", ""),
                        metadata={
                            **file.meta,
                            "name": file.filename,
                            "created_by": file.user_id,
                            "file_id": file.id,
                            "source": file.filename,
                        },
                    )
                ]

            text_content = file.data.get("content", "")
        else:
            # Process the file and save the content
            # Usage: /files/
            file_path = file.path
            if file_path:
                file_path = Storage.get_file(file_path)
                loader = Loader(
                    engine=content_extraction_engine,
                    DATALAB_MARKER_API_KEY=datalab_marker_api_key,
                    DATALAB_MARKER_ADDITIONAL_CONFIG=datalab_marker_additional_config,
                    DATALAB_MARKER_SKIP_CACHE=datalab_marker_skip_cache,
                    DATALAB_MARKER_FORCE_OCR=datalab_marker_force_ocr,
                    DATALAB_MARKER_PAGINATE=datalab_marker_paginate,
                    DATALAB_MARKER_STRIP_EXISTING_OCR=datalab_marker_strip_existing_ocr,
                    DATALAB_MARKER_DISABLE_IMAGE_EXTRACTION=datalab_marker_disable_image_extraction,
                    DATALAB_MARKER_FORMAT_LINES=datalab_marker_format_lines,
                    DATALAB_MARKER_USE_LLM=datalab_marker_use_llm,
                    DATALAB_MARKER_OUTPUT_FORMAT=datalab_marker_output_format,
                    EXTERNAL_DOCUMENT_LOADER_URL=external_document_loader_url,
                    EXTERNAL_DOCUMENT_LOADER_API_KEY=external_document_loader_api_key,
                    TIKA_SERVER_URL=tika_server_url,
                    DOCLING_SERVER_URL=docling_server_url,
                    DOCLING_PARAMS={
                        "do_ocr": docling_do_ocr,
                        "force_ocr": docling_force_ocr,
                        "ocr_engine": docling_ocr_engine,
                        "ocr_lang": docling_ocr_lang,
                        "pdf_backend": docling_pdf_backend,
                        "table_mode": docling_table_mode,
                        "pipeline": docling_pipeline,
                        "do_picture_description": docling_do_picture_description,
                        "picture_description_mode": picture_description_mode,
                        "picture_description_local": picture_description_local,
                        "picture_description_api": picture_description_api,
                    },
                    PDF_EXTRACT_IMAGES=pdf_extract_images,
                    DOCUMENT_INTELLIGENCE_ENDPOINT=document_intelligence_endpoint,
                    DOCUMENT_INTELLIGENCE_KEY=document_intelligence_key,
                    MISTRAL_OCR_API_KEY=mistral_ocr_api_key,
                )
                docs = loader.load(
                    file.filename, file.meta.get("content_type"), file_path
                )

                docs = [
                    Document(
                        page_content=doc.page_content,
                        metadata={
                            **doc.metadata,
                            "name": file.filename,
                            "created_by": file.user_id,
                            "file_id": file.id,
                            "source": file.filename,
                        },
                    )
                    for doc in docs
                ]
            else:
                docs = [
                    Document(
                        page_content=file.data.get("content", ""),
                        metadata={
                            **file.meta,
                            "name": file.filename,
                            "created_by": file.user_id,
                            "file_id": file.id,
                            "source": file.filename,
                        },
                    )
                ]
            text_content = " ".join([doc.page_content for doc in docs])

        log.debug(f"text_content: {text_content}")
        Files.update_file_data_by_id(
            file.id,
            {"content": text_content},
        )
        hash = calculate_sha256_string(text_content)
        Files.update_file_hash_by_id(file.id, hash)

<<<<<<< HEAD
        if not rag_config.get("BYPASS_EMBEDDING_AND_RETRIEVAL", request.app.state.config.BYPASS_EMBEDDING_AND_RETRIEVAL):
=======
        if request.app.state.config.BYPASS_EMBEDDING_AND_RETRIEVAL:
            Files.update_file_data_by_id(file.id, {"status": "completed"})
            return {
                "status": True,
                "collection_name": None,
                "filename": file.filename,
                "content": text_content,
            }
        else:
>>>>>>> b55a38ee
            try:
                result = save_docs_to_vector_db(
                    request,
                    docs=docs,
                    collection_name=collection_name,
                    metadata={
                        "file_id": file.id,
                        "name": file.filename,
                        "hash": hash,
                    },
                    add=(True if form_data.collection_name else False),
                    user=user,
                    knowledge_id=form_data.knowledge_id
                )
                log.info(f"added {len(docs)} items to collection {collection_name}")

                if result:
                    Files.update_file_metadata_by_id(
                        file.id,
                        {
                            "collection_name": collection_name,
                        },
                    )

                    Files.update_file_data_by_id(
                        file.id,
                        {"status": "completed"},
                    )

                    return {
                        "status": True,
                        "collection_name": collection_name,
                        "filename": file.filename,
                        "content": text_content,
                    }
                else:
                    raise Exception("Error saving document to vector database")
            except Exception as e:
                raise e

    except Exception as e:
        log.exception(e)
        if "No pandoc was found" in str(e):
            raise HTTPException(
                status_code=status.HTTP_400_BAD_REQUEST,
                detail=ERROR_MESSAGES.PANDOC_NOT_INSTALLED,
            )
        else:
            raise HTTPException(
                status_code=status.HTTP_400_BAD_REQUEST,
                detail=str(e),
            )


class ProcessTextForm(BaseModel):
    name: str
    content: str
    collection_name: Optional[str] = None


@router.post("/process/text")
def process_text(
    request: Request,
    form_data: ProcessTextForm,
    user=Depends(get_verified_user)
):
    collection_name = form_data.collection_name
    if collection_name is None:
        collection_name = calculate_sha256_string(form_data.content)

    docs = [
        Document(
            page_content=form_data.content,
            metadata={"name": form_data.name, "created_by": user.id},
        )
    ]
    text_content = form_data.content
    log.debug(f"text_content: {text_content}")

    result = save_docs_to_vector_db(request, docs, collection_name, user=user)
    if result:
        return {
            "status": True,
            "collection_name": collection_name,
            "content": text_content,
        }
    else:
        raise HTTPException(
            status_code=status.HTTP_500_INTERNAL_SERVER_ERROR,
            detail=ERROR_MESSAGES.DEFAULT(),
        )


@router.post("/process/youtube")
def process_youtube_video(
    request: Request, form_data: ProcessUrlForm, user=Depends(get_verified_user)
):
    try:
        collection_name = form_data.collection_name
        if not collection_name:
            collection_name = calculate_sha256_string(form_data.url)[:63]

        loader = YoutubeLoader(
            form_data.url,
            language=request.app.state.config.YOUTUBE_LOADER_LANGUAGE,
            proxy_url=request.app.state.config.YOUTUBE_LOADER_PROXY_URL,
        )

        docs = loader.load()
        content = " ".join([doc.page_content for doc in docs])
        log.debug(f"text_content: {content}")

        save_docs_to_vector_db(
            request, docs, collection_name, overwrite=True, user=user
        )

        return {
            "status": True,
            "collection_name": collection_name,
            "filename": form_data.url,
            "file": {
                "data": {
                    "content": content,
                },
                "meta": {
                    "name": form_data.url,
                },
            },
        }
    except Exception as e:
        log.exception(e)
        raise HTTPException(
            status_code=status.HTTP_400_BAD_REQUEST,
            detail=ERROR_MESSAGES.DEFAULT(e),
        )


@router.post("/process/web")
def process_web(
    request: Request, form_data: ProcessUrlForm, user=Depends(get_verified_user)
):
    try:
        collection_name = form_data.collection_name
        if not collection_name:
            collection_name = calculate_sha256_string(form_data.url)[:63]

        loader = get_web_loader(
            form_data.url,
            verify_ssl=request.app.state.config.ENABLE_WEB_LOADER_SSL_VERIFICATION,
            requests_per_second=request.app.state.config.WEB_LOADER_CONCURRENT_REQUESTS,
        )
        docs = loader.load()
        content = " ".join([doc.page_content for doc in docs])

        log.debug(f"text_content: {content}")

        if not request.app.state.config.BYPASS_WEB_SEARCH_EMBEDDING_AND_RETRIEVAL:
            save_docs_to_vector_db(
                request, docs, collection_name, overwrite=True, user=user
            )
        else:
            collection_name = None

        return {
            "status": True,
            "collection_name": collection_name,
            "filename": form_data.url,
            "file": {
                "data": {
                    "content": content,
                },
                "meta": {
                    "name": form_data.url,
                    "source": form_data.url,
                },
            },
        }
    except Exception as e:
        log.exception(e)
        raise HTTPException(
            status_code=status.HTTP_400_BAD_REQUEST,
            detail=ERROR_MESSAGES.DEFAULT(e),
        )


def search_web(request: Request, engine: str, query: str) -> list[SearchResult]:
    """Search the web using a search engine and return the results as a list of SearchResult objects.
    Will look for a search engine API key in environment variables in the following order:
    - SEARXNG_QUERY_URL
    - YACY_QUERY_URL + YACY_USERNAME + YACY_PASSWORD
    - GOOGLE_PSE_API_KEY + GOOGLE_PSE_ENGINE_ID
    - BRAVE_SEARCH_API_KEY
    - KAGI_SEARCH_API_KEY
    - MOJEEK_SEARCH_API_KEY
    - BOCHA_SEARCH_API_KEY
    - SERPSTACK_API_KEY
    - SERPER_API_KEY
    - SERPLY_API_KEY
    - TAVILY_API_KEY
    - EXA_API_KEY
    - PERPLEXITY_API_KEY
    - SOUGOU_API_SID + SOUGOU_API_SK
    - SEARCHAPI_API_KEY + SEARCHAPI_ENGINE (by default `google`)
    - SERPAPI_API_KEY + SERPAPI_ENGINE (by default `google`)
    Args:
        query (str): The query to search for
    """

    # TODO: add playwright to search the web
    if engine == "searxng":
        if request.app.state.config.SEARXNG_QUERY_URL:
            return search_searxng(
                request.app.state.config.SEARXNG_QUERY_URL,
                query,
                request.app.state.config.WEB_SEARCH_RESULT_COUNT,
                request.app.state.config.WEB_SEARCH_DOMAIN_FILTER_LIST,
            )
        else:
            raise Exception("No SEARXNG_QUERY_URL found in environment variables")
    elif engine == "yacy":
        if request.app.state.config.YACY_QUERY_URL:
            return search_yacy(
                request.app.state.config.YACY_QUERY_URL,
                request.app.state.config.YACY_USERNAME,
                request.app.state.config.YACY_PASSWORD,
                query,
                request.app.state.config.WEB_SEARCH_RESULT_COUNT,
                request.app.state.config.WEB_SEARCH_DOMAIN_FILTER_LIST,
            )
        else:
            raise Exception("No YACY_QUERY_URL found in environment variables")
    elif engine == "google_pse":
        if (
            request.app.state.config.GOOGLE_PSE_API_KEY
            and request.app.state.config.GOOGLE_PSE_ENGINE_ID
        ):
            return search_google_pse(
                request.app.state.config.GOOGLE_PSE_API_KEY,
                request.app.state.config.GOOGLE_PSE_ENGINE_ID,
                query,
                request.app.state.config.WEB_SEARCH_RESULT_COUNT,
                request.app.state.config.WEB_SEARCH_DOMAIN_FILTER_LIST,
            )
        else:
            raise Exception(
                "No GOOGLE_PSE_API_KEY or GOOGLE_PSE_ENGINE_ID found in environment variables"
            )
    elif engine == "brave":
        if request.app.state.config.BRAVE_SEARCH_API_KEY:
            return search_brave(
                request.app.state.config.BRAVE_SEARCH_API_KEY,
                query,
                request.app.state.config.WEB_SEARCH_RESULT_COUNT,
                request.app.state.config.WEB_SEARCH_DOMAIN_FILTER_LIST,
            )
        else:
            raise Exception("No BRAVE_SEARCH_API_KEY found in environment variables")
    elif engine == "kagi":
        if request.app.state.config.KAGI_SEARCH_API_KEY:
            return search_kagi(
                request.app.state.config.KAGI_SEARCH_API_KEY,
                query,
                request.app.state.config.WEB_SEARCH_RESULT_COUNT,
                request.app.state.config.WEB_SEARCH_DOMAIN_FILTER_LIST,
            )
        else:
            raise Exception("No KAGI_SEARCH_API_KEY found in environment variables")
    elif engine == "mojeek":
        if request.app.state.config.MOJEEK_SEARCH_API_KEY:
            return search_mojeek(
                request.app.state.config.MOJEEK_SEARCH_API_KEY,
                query,
                request.app.state.config.WEB_SEARCH_RESULT_COUNT,
                request.app.state.config.WEB_SEARCH_DOMAIN_FILTER_LIST,
            )
        else:
            raise Exception("No MOJEEK_SEARCH_API_KEY found in environment variables")
    elif engine == "bocha":
        if request.app.state.config.BOCHA_SEARCH_API_KEY:
            return search_bocha(
                request.app.state.config.BOCHA_SEARCH_API_KEY,
                query,
                request.app.state.config.WEB_SEARCH_RESULT_COUNT,
                request.app.state.config.WEB_SEARCH_DOMAIN_FILTER_LIST,
            )
        else:
            raise Exception("No BOCHA_SEARCH_API_KEY found in environment variables")
    elif engine == "serpstack":
        if request.app.state.config.SERPSTACK_API_KEY:
            return search_serpstack(
                request.app.state.config.SERPSTACK_API_KEY,
                query,
                request.app.state.config.WEB_SEARCH_RESULT_COUNT,
                request.app.state.config.WEB_SEARCH_DOMAIN_FILTER_LIST,
                https_enabled=request.app.state.config.SERPSTACK_HTTPS,
            )
        else:
            raise Exception("No SERPSTACK_API_KEY found in environment variables")
    elif engine == "serper":
        if request.app.state.config.SERPER_API_KEY:
            return search_serper(
                request.app.state.config.SERPER_API_KEY,
                query,
                request.app.state.config.WEB_SEARCH_RESULT_COUNT,
                request.app.state.config.WEB_SEARCH_DOMAIN_FILTER_LIST,
            )
        else:
            raise Exception("No SERPER_API_KEY found in environment variables")
    elif engine == "serply":
        if request.app.state.config.SERPLY_API_KEY:
            return search_serply(
                request.app.state.config.SERPLY_API_KEY,
                query,
                request.app.state.config.WEB_SEARCH_RESULT_COUNT,
                filter_list=request.app.state.config.WEB_SEARCH_DOMAIN_FILTER_LIST,
            )
        else:
            raise Exception("No SERPLY_API_KEY found in environment variables")
    elif engine == "duckduckgo":
        return search_duckduckgo(
            query,
            request.app.state.config.WEB_SEARCH_RESULT_COUNT,
            request.app.state.config.WEB_SEARCH_DOMAIN_FILTER_LIST,
            concurrent_requests=request.app.state.config.WEB_SEARCH_CONCURRENT_REQUESTS,
        )
    elif engine == "tavily":
        if request.app.state.config.TAVILY_API_KEY:
            return search_tavily(
                request.app.state.config.TAVILY_API_KEY,
                query,
                request.app.state.config.WEB_SEARCH_RESULT_COUNT,
                request.app.state.config.WEB_SEARCH_DOMAIN_FILTER_LIST,
            )
        else:
            raise Exception("No TAVILY_API_KEY found in environment variables")
    elif engine == "exa":
        if request.app.state.config.EXA_API_KEY:
            return search_exa(
                request.app.state.config.EXA_API_KEY,
                query,
                request.app.state.config.WEB_SEARCH_RESULT_COUNT,
                request.app.state.config.WEB_SEARCH_DOMAIN_FILTER_LIST,
            )
        else:
            raise Exception("No EXA_API_KEY found in environment variables")
    elif engine == "searchapi":
        if request.app.state.config.SEARCHAPI_API_KEY:
            return search_searchapi(
                request.app.state.config.SEARCHAPI_API_KEY,
                request.app.state.config.SEARCHAPI_ENGINE,
                query,
                request.app.state.config.WEB_SEARCH_RESULT_COUNT,
                request.app.state.config.WEB_SEARCH_DOMAIN_FILTER_LIST,
            )
        else:
            raise Exception("No SEARCHAPI_API_KEY found in environment variables")
    elif engine == "serpapi":
        if request.app.state.config.SERPAPI_API_KEY:
            return search_serpapi(
                request.app.state.config.SERPAPI_API_KEY,
                request.app.state.config.SERPAPI_ENGINE,
                query,
                request.app.state.config.WEB_SEARCH_RESULT_COUNT,
                request.app.state.config.WEB_SEARCH_DOMAIN_FILTER_LIST,
            )
        else:
            raise Exception("No SERPAPI_API_KEY found in environment variables")
    elif engine == "jina":
        return search_jina(
            request.app.state.config.JINA_API_KEY,
            query,
            request.app.state.config.WEB_SEARCH_RESULT_COUNT,
        )
    elif engine == "bing":
        return search_bing(
            request.app.state.config.BING_SEARCH_V7_SUBSCRIPTION_KEY,
            request.app.state.config.BING_SEARCH_V7_ENDPOINT,
            str(DEFAULT_LOCALE),
            query,
            request.app.state.config.WEB_SEARCH_RESULT_COUNT,
            request.app.state.config.WEB_SEARCH_DOMAIN_FILTER_LIST,
        )
    elif engine == "exa":
        return search_exa(
            request.app.state.config.EXA_API_KEY,
            query,
            request.app.state.config.WEB_SEARCH_RESULT_COUNT,
            request.app.state.config.WEB_SEARCH_DOMAIN_FILTER_LIST,
        )
    elif engine == "perplexity":
        return search_perplexity(
            request.app.state.config.PERPLEXITY_API_KEY,
            query,
            request.app.state.config.WEB_SEARCH_RESULT_COUNT,
            request.app.state.config.WEB_SEARCH_DOMAIN_FILTER_LIST,
            model=request.app.state.config.PERPLEXITY_MODEL,
            search_context_usage=request.app.state.config.PERPLEXITY_SEARCH_CONTEXT_USAGE,
        )
    elif engine == "sougou":
        if (
            request.app.state.config.SOUGOU_API_SID
            and request.app.state.config.SOUGOU_API_SK
        ):
            return search_sougou(
                request.app.state.config.SOUGOU_API_SID,
                request.app.state.config.SOUGOU_API_SK,
                query,
                request.app.state.config.WEB_SEARCH_RESULT_COUNT,
                request.app.state.config.WEB_SEARCH_DOMAIN_FILTER_LIST,
            )
        else:
            raise Exception(
                "No SOUGOU_API_SID or SOUGOU_API_SK found in environment variables"
            )
    elif engine == "firecrawl":
        return search_firecrawl(
            request.app.state.config.FIRECRAWL_API_BASE_URL,
            request.app.state.config.FIRECRAWL_API_KEY,
            query,
            request.app.state.config.WEB_SEARCH_RESULT_COUNT,
            request.app.state.config.WEB_SEARCH_DOMAIN_FILTER_LIST,
        )
    elif engine == "external":
        return search_external(
            request.app.state.config.EXTERNAL_WEB_SEARCH_URL,
            request.app.state.config.EXTERNAL_WEB_SEARCH_API_KEY,
            query,
            request.app.state.config.WEB_SEARCH_RESULT_COUNT,
            request.app.state.config.WEB_SEARCH_DOMAIN_FILTER_LIST,
        )
    else:
        raise Exception("No search engine API key found in environment variables")


@router.post("/process/web/search")
async def process_web_search(
    request: Request, form_data: SearchForm, user=Depends(get_verified_user)
):

    urls = []
    result_items = []

    try:
        logging.info(
            f"trying to web search with {request.app.state.config.WEB_SEARCH_ENGINE, form_data.queries}"
        )

        search_tasks = [
            run_in_threadpool(
                search_web,
                request,
                request.app.state.config.WEB_SEARCH_ENGINE,
                query,
            )
            for query in form_data.queries
        ]

        search_results = await asyncio.gather(*search_tasks)

        for result in search_results:
            if result:
                for item in result:
                    if item and item.link:
                        result_items.append(item)
                        urls.append(item.link)

        urls = list(dict.fromkeys(urls))
        log.debug(f"urls: {urls}")

    except Exception as e:
        log.exception(e)

        raise HTTPException(
            status_code=status.HTTP_400_BAD_REQUEST,
            detail=ERROR_MESSAGES.WEB_SEARCH_ERROR(e),
        )

    try:
        if request.app.state.config.BYPASS_WEB_SEARCH_WEB_LOADER:
            search_results = [
                item for result in search_results for item in result if result
            ]

            docs = [
                Document(
                    page_content=result.snippet,
                    metadata={
                        "source": result.link,
                        "title": result.title,
                        "snippet": result.snippet,
                        "link": result.link,
                    },
                )
                for result in search_results
                if hasattr(result, "snippet") and result.snippet is not None
            ]
        else:
            loader = get_web_loader(
                urls,
                verify_ssl=request.app.state.config.ENABLE_WEB_LOADER_SSL_VERIFICATION,
                requests_per_second=request.app.state.config.WEB_LOADER_CONCURRENT_REQUESTS,
                trust_env=request.app.state.config.WEB_SEARCH_TRUST_ENV,
            )
            docs = await loader.aload()

        urls = [
            doc.metadata.get("source") for doc in docs if doc.metadata.get("source")
        ]  # only keep the urls returned by the loader
        result_items = [
            dict(item) for item in result_items if item.link in urls
        ]  # only keep the search results that have been loaded

        if request.app.state.config.BYPASS_WEB_SEARCH_EMBEDDING_AND_RETRIEVAL:
            return {
                "status": True,
                "collection_name": None,
                "filenames": urls,
                "items": result_items,
                "docs": [
                    {
                        "content": doc.page_content,
                        "metadata": doc.metadata,
                    }
                    for doc in docs
                ],
                "loaded_count": len(docs),
            }
        else:
            # Create a single collection for all documents
            collection_name = (
                f"web-search-{calculate_sha256_string('-'.join(form_data.queries))}"[
                    :63
                ]
            )

            try:
                await run_in_threadpool(
                    save_docs_to_vector_db,
                    request,
                    docs,
                    collection_name,
                    overwrite=True,
                    user=user,
                )
            except Exception as e:
                log.debug(f"error saving docs: {e}")

            return {
                "status": True,
                "collection_names": [collection_name],
                "items": result_items,
                "filenames": urls,
                "loaded_count": len(docs),
            }
    except Exception as e:
        log.exception(e)
        raise HTTPException(
            status_code=status.HTTP_400_BAD_REQUEST,
            detail=ERROR_MESSAGES.DEFAULT(e),
        )


class QueryDocForm(BaseModel):
    collection_name: str
    query: str
    k: Optional[int] = None
    k_reranker: Optional[int] = None
    r: Optional[float] = None
    hybrid: Optional[bool] = None


@router.post("/query/doc")
def query_doc_handler(
    request: Request,
    form_data: QueryDocForm,
    user=Depends(get_verified_user),
):
    try:
       # Try to get individual rag config for this collection
        rag_config = {}
        knowledge_base = Knowledges.get_knowledge_by_id(form_data.collection_name)
        if knowledge_base and not knowledge_base.rag_config.get("DEFAULT_RAG_SETTINGS", True):
            rag_config = knowledge_base.rag_config

        # Use config from rag_config if present, else fallback to global config
        enable_hybrid = rag_config.get("ENABLE_RAG_HYBRID_SEARCH", request.app.state.config.ENABLE_RAG_HYBRID_SEARCH)
        embedding_model = rag_config.get("embedding_model", request.app.state.config.RAG_EMBEDDING_MODEL)
        reranking_model = rag_config.get("RAG_RERANKING_MODEL", request.app.state.config.RAG_RERANKING_MODEL)
        top_k = form_data.k if form_data.k else rag_config.get("TOP_K", request.app.state.config.TOP_K)
        top_k_reranker = form_data.k_reranker if form_data.k_reranker else rag_config.get("TOP_K_RERANKER", request.app.state.config.TOP_K_RERANKER)
        relevance_threshold = form_data.r if form_data.r else rag_config.get("RELEVANCE_THRESHOLD", request.app.state.config.RELEVANCE_THRESHOLD)
        hybrid_bm25_weight = form_data.hybrid_bm25_weight if form_data.hybrid_bm25_weight else rag_config.get("HYBRID_BM25_WEIGHT", request.app.state.config.HYBRID_BM25_WEIGHT)

        if enable_hybrid:
            collection_results = {}
            collection_results[form_data.collection_name] = VECTOR_DB_CLIENT.get(
                collection_name=form_data.collection_name
            )
            return query_doc_with_hybrid_search(
                collection_name=form_data.collection_name,
                collection_result=collection_results[form_data.collection_name],
                query=form_data.query,
                embedding_function=lambda query, prefix: request.app.state.EMBEDDING_FUNCTION[embedding_model](
                    query, prefix=prefix, user=user
                ),
                k=top_k,
                reranking_function=(
                    (
                        lambda sentences: request.app.state.RERANKING_FUNCTION[reranking_model](
                            sentences, user=user
                        )
                    )
                    if request.app.state.RERANKING_FUNCTION[reranking_model]
                    else None
                ),
                k_reranker=top_k_reranker,
                r=relevance_threshold,
                hybrid_bm25_weight=hybrid_bm25_weight,
                user=user,
            )
        else:
            return query_doc(
                collection_name=form_data.collection_name,
                query_embedding=request.app.state.EMBEDDING_FUNCTION[embedding_model](
                    form_data.query, prefix=RAG_EMBEDDING_QUERY_PREFIX, user=user
                ),
                k=top_k,
                user=user,
            )
    except Exception as e:
        log.exception(e)
        raise HTTPException(
            status_code=status.HTTP_400_BAD_REQUEST,
            detail=ERROR_MESSAGES.DEFAULT(e),
        )


class QueryCollectionsForm(BaseModel):
    collection_names: list[str]
    query: str
    k: Optional[int] = None
    k_reranker: Optional[int] = None
    r: Optional[float] = None
    hybrid: Optional[bool] = None
    hybrid_bm25_weight: Optional[float] = None


@router.post("/query/collection")
def query_collection_handler(
    request: Request,
    form_data: QueryCollectionsForm,
    user=Depends(get_verified_user),
):
    try:
        if request.app.state.config.ENABLE_RAG_HYBRID_SEARCH and (
            form_data.hybrid is None or form_data.hybrid
        ):
            return query_collection_with_hybrid_search(
                collection_names=form_data.collection_names,
                queries=[form_data.query],
                user=user,
                ef=request.app.state.EMBEDDING_FUNCTION,
                k=form_data.k if form_data.k else request.app.state.config.TOP_K,
                reranking_function=(
                    (
                        lambda sentences: request.app.state.RERANKING_FUNCTION(
                            sentences, user=user
                        )
                    )
                    if request.app.state.RERANKING_FUNCTION
                    else None
                ),
                k_reranker=form_data.k_reranker
                or request.app.state.config.TOP_K_RERANKER,
                r=(
                    form_data.r
                    if form_data.r
                    else request.app.state.config.RELEVANCE_THRESHOLD
                ),
                hybrid_bm25_weight=(
                    form_data.hybrid_bm25_weight
                    if form_data.hybrid_bm25_weight
                    else request.app.state.config.HYBRID_BM25_WEIGHT
                ),
                embedding_model=request.app.state.config.RAG_EMBEDDING_MODEL,
                reranking_model=request.app.state.config.RAG_RERANKING_MODEL,
            )
        else:
            return query_collection(
                collection_names=form_data.collection_names,
                queries=[form_data.query],
                user=user,
                ef=request.app.state.EMBEDDING_FUNCTION,
                embedding_model=request.app.state.config.RAG_EMBEDDING_MODEL,
                k=form_data.k if form_data.k else request.app.state.config.TOP_K,
            )

    except Exception as e:
        log.exception(e)
        raise HTTPException(
            status_code=status.HTTP_400_BAD_REQUEST,
            detail=ERROR_MESSAGES.DEFAULT(e),
        )


####################################
#
# Vector DB operations
#
####################################


class DeleteForm(BaseModel):
    collection_name: str
    file_id: str


@router.post("/delete")
def delete_entries_from_collection(form_data: DeleteForm, user=Depends(get_admin_user)):
    try:
        if VECTOR_DB_CLIENT.has_collection(collection_name=form_data.collection_name):
            file = Files.get_file_by_id(form_data.file_id)
            hash = file.hash

            VECTOR_DB_CLIENT.delete(
                collection_name=form_data.collection_name,
                metadata={"hash": hash},
            )
            return {"status": True}
        else:
            return {"status": False}
    except Exception as e:
        log.exception(e)
        return {"status": False}


@router.post("/reset/db")
def reset_vector_db(user=Depends(get_admin_user)):
    VECTOR_DB_CLIENT.reset()
    Knowledges.delete_all_knowledge()


@router.post("/reset/uploads")
def reset_upload_dir(user=Depends(get_admin_user)) -> bool:
    folder = f"{UPLOAD_DIR}"
    try:
        # Check if the directory exists
        if os.path.exists(folder):
            # Iterate over all the files and directories in the specified directory
            for filename in os.listdir(folder):
                file_path = os.path.join(folder, filename)
                try:
                    if os.path.isfile(file_path) or os.path.islink(file_path):
                        os.unlink(file_path)  # Remove the file or link
                    elif os.path.isdir(file_path):
                        shutil.rmtree(file_path)  # Remove the directory
                except Exception as e:
                    log.exception(f"Failed to delete {file_path}. Reason: {e}")
        else:
            log.warning(f"The directory {folder} does not exist")
    except Exception as e:
        log.exception(f"Failed to process the directory {folder}. Reason: {e}")
    return True


if ENV == "dev":

    @router.get("/ef/{text}")
    async def get_embeddings(request: Request, text: Optional[str] = "Hello World!"):
        return {
            "result": request.app.state.EMBEDDING_FUNCTION(
                text, prefix=RAG_EMBEDDING_QUERY_PREFIX
            )
        }


class BatchProcessFilesForm(BaseModel):
    files: List[FileModel]
    collection_name: str


class BatchProcessFilesResult(BaseModel):
    file_id: str
    status: str
    error: Optional[str] = None


class BatchProcessFilesResponse(BaseModel):
    results: List[BatchProcessFilesResult]
    errors: List[BatchProcessFilesResult]


@router.post("/process/files/batch")
def process_files_batch(
    request: Request,
    form_data: BatchProcessFilesForm,
    user=Depends(get_verified_user),
) -> BatchProcessFilesResponse:
    """
    Process a batch of files and save them to the vector database.
    """
    results: List[BatchProcessFilesResult] = []
    errors: List[BatchProcessFilesResult] = []
    collection_name = form_data.collection_name

    # Prepare all documents first
    all_docs: List[Document] = []
    for file in form_data.files:
        try:
            text_content = file.data.get("content", "")

            docs: List[Document] = [
                Document(
                    page_content=text_content.replace("<br/>", "\n"),
                    metadata={
                        **file.meta,
                        "name": file.filename,
                        "created_by": file.user_id,
                        "file_id": file.id,
                        "source": file.filename,
                    },
                )
            ]

            hash = calculate_sha256_string(text_content)
            Files.update_file_hash_by_id(file.id, hash)
            Files.update_file_data_by_id(file.id, {"content": text_content})

            all_docs.extend(docs)
            results.append(BatchProcessFilesResult(file_id=file.id, status="prepared"))

        except Exception as e:
            log.error(f"process_files_batch: Error processing file {file.id}: {str(e)}")
            errors.append(
                BatchProcessFilesResult(file_id=file.id, status="failed", error=str(e))
            )

    # Save all documents in one batch
    if all_docs:
        try:
            save_docs_to_vector_db(
                request=request,
                docs=all_docs,
                collection_name=collection_name,
                add=True,
                user=user,
            )

            # Update all files with collection name
            for result in results:
                Files.update_file_metadata_by_id(
                    result.file_id, {"collection_name": collection_name}
                )
                result.status = "completed"

        except Exception as e:
            log.error(
                f"process_files_batch: Error saving documents to vector DB: {str(e)}"
            )
            for result in results:
                result.status = "failed"
                errors.append(
                    BatchProcessFilesResult(file_id=result.file_id, error=str(e))
                )

    return BatchProcessFilesResponse(results=results, errors=errors)<|MERGE_RESOLUTION|>--- conflicted
+++ resolved
@@ -2006,10 +2006,7 @@
         hash = calculate_sha256_string(text_content)
         Files.update_file_hash_by_id(file.id, hash)
 
-<<<<<<< HEAD
-        if not rag_config.get("BYPASS_EMBEDDING_AND_RETRIEVAL", request.app.state.config.BYPASS_EMBEDDING_AND_RETRIEVAL):
-=======
-        if request.app.state.config.BYPASS_EMBEDDING_AND_RETRIEVAL:
+        if rag_config.get("BYPASS_EMBEDDING_AND_RETRIEVAL", request.app.state.config.BYPASS_EMBEDDING_AND_RETRIEVAL):
             Files.update_file_data_by_id(file.id, {"status": "completed"})
             return {
                 "status": True,
@@ -2018,7 +2015,6 @@
                 "content": text_content,
             }
         else:
->>>>>>> b55a38ee
             try:
                 result = save_docs_to_vector_db(
                     request,
