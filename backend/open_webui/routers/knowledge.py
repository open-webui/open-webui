from typing import List, Optional
from pydantic import BaseModel
<<<<<<< HEAD
from fastapi import APIRouter, Depends, HTTPException, status, Request
from fastapi.concurrency import run_in_threadpool
from langchain_core.documents import Document
=======
from fastapi import APIRouter, Depends, HTTPException, status, Request, Query
>>>>>>> 6d38ac41
import logging
from asyncio import sleep

from open_webui.models.knowledge import (
    Knowledges,
    KnowledgeCountResponse,
    KnowledgeForm,
    KnowledgeResponse,
    KnowledgeUserResponse,
)
from open_webui.models.files import Files, FileModel, FileMetadataResponse
from open_webui.models.utils import ReindexForm
from open_webui.retrieval.vector.factory import VECTOR_DB_CLIENT
from open_webui.routers.retrieval import (
    process_file,
    ProcessFileForm,
    process_files_batch,
    BatchProcessFilesForm,
    save_docs_to_vector_db
)
from open_webui.socket.main import REINDEX_STATE
from open_webui.storage.provider import Storage

from open_webui.constants import ERROR_MESSAGES
from open_webui.utils.auth import get_admin_user, get_verified_user
from open_webui.utils.access_control import has_access, has_permission


from open_webui.env import SRC_LOG_LEVELS
from open_webui.config import BYPASS_ADMIN_ACCESS_CONTROL
from open_webui.models.models import Models, ModelForm


log = logging.getLogger(__name__)
log.setLevel(SRC_LOG_LEVELS["MODELS"])

router = APIRouter()

############################
# getKnowledgeBases
############################


@router.get("/", response_model=list[KnowledgeUserResponse])
async def get_knowledge(user=Depends(get_verified_user)):
    knowledge_bases = []

    if user.role == "admin" and BYPASS_ADMIN_ACCESS_CONTROL:
        knowledge_bases = Knowledges.get_knowledge_bases()
    else:
        knowledge_bases = Knowledges.get_knowledge_bases_by_user_id(user.id, "read")

    # Get files for each knowledge base
    knowledge_with_files = []
    for knowledge_base in knowledge_bases:
        files = []
        if knowledge_base.data:
            files = Files.get_file_metadatas_by_ids(
                knowledge_base.data.get("file_ids", [])
            )

            # Check if all files exist
            if len(files) != len(knowledge_base.data.get("file_ids", [])):
                missing_files = list(
                    set(knowledge_base.data.get("file_ids", []))
                    - set([file.id for file in files])
                )
                if missing_files:
                    data = knowledge_base.data or {}
                    file_ids = data.get("file_ids", [])

                    for missing_file in missing_files:
                        file_ids.remove(missing_file)

                    data["file_ids"] = file_ids
                    Knowledges.update_knowledge_data_by_id(
                        id=knowledge_base.id, data=data
                    )

                    files = Files.get_file_metadatas_by_ids(file_ids)

        knowledge_with_files.append(
            KnowledgeUserResponse(
                **knowledge_base.model_dump(),
                files=files,
            )
        )

    return knowledge_with_files


@router.get("/list", response_model=list[KnowledgeUserResponse])
async def get_knowledge_list(user=Depends(get_verified_user)):
    knowledge_bases = []

    if user.role == "admin" and BYPASS_ADMIN_ACCESS_CONTROL:
        knowledge_bases = Knowledges.get_knowledge_bases()
    else:
        knowledge_bases = Knowledges.get_knowledge_bases_by_user_id(user.id, "write")

    # Get files for each knowledge base
    knowledge_with_files = []
    for knowledge_base in knowledge_bases:
        files = []
        if knowledge_base.data:
            files = Files.get_file_metadatas_by_ids(
                knowledge_base.data.get("file_ids", [])
            )

            # Check if all files exist
            if len(files) != len(knowledge_base.data.get("file_ids", [])):
                missing_files = list(
                    set(knowledge_base.data.get("file_ids", []))
                    - set([file.id for file in files])
                )
                if missing_files:
                    data = knowledge_base.data or {}
                    file_ids = data.get("file_ids", [])

                    for missing_file in missing_files:
                        file_ids.remove(missing_file)

                    data["file_ids"] = file_ids
                    Knowledges.update_knowledge_data_by_id(
                        id=knowledge_base.id, data=data
                    )

                    files = Files.get_file_metadatas_by_ids(file_ids)

        knowledge_with_files.append(
            KnowledgeUserResponse(
                **knowledge_base.model_dump(),
                files=files,
            )
        )
    return knowledge_with_files


############################
# countKnowledgeBases
############################


@router.get("/count", response_model=Optional[KnowledgeCountResponse])
async def count_knowledges(user=Depends(get_admin_user)):
    count = 0
    try:
        count = Knowledges.get_knowledge_bases_count()
    except Exception as e:
        log.error(f"Failed to get knowledge bases count.")
    return count


############################
# CreateNewKnowledge
############################


@router.post("/create", response_model=Optional[KnowledgeResponse])
async def create_new_knowledge(
    request: Request, form_data: KnowledgeForm, user=Depends(get_verified_user)
):
    if user.role != "admin" and not has_permission(
        user.id, "workspace.knowledge", request.app.state.config.USER_PERMISSIONS
    ):
        raise HTTPException(
            status_code=status.HTTP_401_UNAUTHORIZED,
            detail=ERROR_MESSAGES.UNAUTHORIZED,
        )

    knowledge = Knowledges.insert_new_knowledge(user.id, form_data)

    if knowledge:
        return knowledge
    else:
        raise HTTPException(
            status_code=status.HTTP_400_BAD_REQUEST,
            detail=ERROR_MESSAGES.FILE_EXISTS,
        )


############################
# ReindexKnowledgeFiles
############################


@router.post("/reindex", response_model=bool)
async def reindex_knowledge_files(
    request: Request,
    form_data: ReindexForm,
    user=Depends(get_admin_user)):
    # if reindexing is already running, don't start again
    if REINDEX_STATE.get("knowledge", {}).get("status", "idle") != "idle":
        return False

    if REINDEX_STATE.get("manual_stop", False) == True:
        REINDEX_STATE["knowledge"]["status"] = "stopped"
        return False

    REINDEX_STATE["knowledge"]["status"] = (
        "running"  # marking as started, before the first knowledge is done
    )

    batch_size = form_data.batch_size
    knowledge_bases_count = Knowledges.get_knowledge_bases_count().count

    log.info(f"Starting reindexing for {knowledge_bases_count} knowledge bases.")

    deleted_knowledge_bases = []
    for offset in range(0, knowledge_bases_count, batch_size):
        knowledge_bases_batch = Knowledges.get_knowledge_bases_paginated(
            limit=batch_size, offset=offset
        )
        if len(knowledge_bases_batch) == 0:
            break

        for i, knowledge_base in enumerate(knowledge_bases_batch, start=1):
            # stop reindexing if user manually halted it
            if REINDEX_STATE.get("manual_stop", False) == True:
                REINDEX_STATE["knowledge"]["status"] = "stopped"
                return False
            try:
                try:
                    if VECTOR_DB_CLIENT.has_collection(
                        collection_name=knowledge_base.id
                    ):
                        VECTOR_DB_CLIENT.delete_collection(
                            collection_name=knowledge_base.id
                        )
                except Exception as e:
                    log.error(
                        f"Error deleting collection {knowledge_base.id}: {str(e)}"
                    )

                failed_files = []
                file_ids = (getattr(knowledge_base, "data", None) or {}).get("file_ids", [])
                # iterate over a batch of files for each knowledge to
                # not load all files at once for very large knowledges
                for j in range(0, len(file_ids), batch_size):
                    file_ids_batch = file_ids[j:j + batch_size]
                    files = Files.get_files_by_ids(file_ids_batch)
                    

                    for file in files:
                        if form_data.process_from_disk:
                            try:
                                await run_in_threadpool(
                                    process_file,
                                    request,
                                    ProcessFileForm(
                                        file_id=file.id, collection_name=knowledge_base.id
                                    ),
                                    user=user,
                                )
                            except Exception as e:
                                log.error(
                                    f"Error processing file {file.filename} (ID: {file.id}): {str(e)}"
                                )
                                failed_files.append({"file_id": file.id, "error": str(e)})
                                continue
                        else:
                            text_content = file.data.get("content", "")

                            docs: List[Document] = [
                                Document(
                                    page_content=text_content.replace("<br/>", "\n"),
                                    metadata={
                                        **file.meta,
                                        "name": file.filename,
                                        "created_by": file.user_id,
                                        "file_id": file.id,
                                        "source": file.filename,
                                    },
                                )
                            ]
                            await run_in_threadpool(
                                save_docs_to_vector_db,
                                request,
                                docs=docs,
                                collection_name=knowledge_base.id,
                                metadata={
                                    "file_id": file.id,
                                    "name": file.filename,
                                    "hash": file.hash,
                                },
                                add=True,
                                user=user,
                            )

            except Exception as e:
                log.error(
                    f"Error processing knowledge base {knowledge_base.id}: {str(e)}"
                )
                # Don't raise, just continue
                continue

            REINDEX_STATE["knowledge"]["progress"] = int((i + offset) / knowledge_bases_count * 100)
            await sleep(0.1)  # this line un-blocks the API for the GET progress bar call
            if failed_files:
                log.warning(
                    f"Failed to process {len(failed_files)} files in knowledge base {knowledge_base.id}"
                )
                for failed in failed_files:
                    log.warning(
                        f"File ID: {failed['file_id']}, Error: {failed['error']}"
                    )

    REINDEX_STATE["knowledge"]["progress"] = 100
    REINDEX_STATE["knowledge"]["status"] = "done"
    log.info(
        f"Reindexing completed. Deleted {len(deleted_knowledge_bases)} invalid knowledge bases: {deleted_knowledge_bases}"
    )
    return True


############################
# GetKnowledgeById
############################


class KnowledgeFilesResponse(KnowledgeResponse):
    files: list[FileMetadataResponse]


@router.get("/{id}", response_model=Optional[KnowledgeFilesResponse])
async def get_knowledge_by_id(id: str, user=Depends(get_verified_user)):
    knowledge = Knowledges.get_knowledge_by_id(id=id)

    if knowledge:

        if (
            user.role == "admin"
            or knowledge.user_id == user.id
            or has_access(user.id, "read", knowledge.access_control)
        ):

            file_ids = knowledge.data.get("file_ids", []) if knowledge.data else []
            files = Files.get_file_metadatas_by_ids(file_ids)

            return KnowledgeFilesResponse(
                **knowledge.model_dump(),
                files=files,
            )
    else:
        raise HTTPException(
            status_code=status.HTTP_401_UNAUTHORIZED,
            detail=ERROR_MESSAGES.NOT_FOUND,
        )


############################
# UpdateKnowledgeById
############################


@router.post("/{id}/update", response_model=Optional[KnowledgeFilesResponse])
async def update_knowledge_by_id(
    id: str,
    form_data: KnowledgeForm,
    user=Depends(get_verified_user),
):
    knowledge = Knowledges.get_knowledge_by_id(id=id)
    if not knowledge:
        raise HTTPException(
            status_code=status.HTTP_400_BAD_REQUEST,
            detail=ERROR_MESSAGES.NOT_FOUND,
        )
    # Is the user the original creator, in a group with write access, or an admin
    if (
        knowledge.user_id != user.id
        and not has_access(user.id, "write", knowledge.access_control)
        and user.role != "admin"
    ):
        raise HTTPException(
            status_code=status.HTTP_400_BAD_REQUEST,
            detail=ERROR_MESSAGES.ACCESS_PROHIBITED,
        )

    knowledge = Knowledges.update_knowledge_by_id(id=id, form_data=form_data)
    if knowledge:
        file_ids = knowledge.data.get("file_ids", []) if knowledge.data else []
        files = Files.get_file_metadatas_by_ids(file_ids)

        return KnowledgeFilesResponse(
            **knowledge.model_dump(),
            files=files,
        )
    else:
        raise HTTPException(
            status_code=status.HTTP_400_BAD_REQUEST,
            detail=ERROR_MESSAGES.ID_TAKEN,
        )


############################
# AddFileToKnowledge
############################


class KnowledgeFileIdForm(BaseModel):
    file_id: str


@router.post("/{id}/file/add", response_model=Optional[KnowledgeFilesResponse])
def add_file_to_knowledge_by_id(
    request: Request,
    id: str,
    form_data: KnowledgeFileIdForm,
    user=Depends(get_verified_user),
):
    knowledge = Knowledges.get_knowledge_by_id(id=id)

    if not knowledge:
        raise HTTPException(
            status_code=status.HTTP_400_BAD_REQUEST,
            detail=ERROR_MESSAGES.NOT_FOUND,
        )

    if (
        knowledge.user_id != user.id
        and not has_access(user.id, "write", knowledge.access_control)
        and user.role != "admin"
    ):
        raise HTTPException(
            status_code=status.HTTP_400_BAD_REQUEST,
            detail=ERROR_MESSAGES.ACCESS_PROHIBITED,
        )

    file = Files.get_file_by_id(form_data.file_id)
    if not file:
        raise HTTPException(
            status_code=status.HTTP_400_BAD_REQUEST,
            detail=ERROR_MESSAGES.NOT_FOUND,
        )
    if not file.data:
        raise HTTPException(
            status_code=status.HTTP_400_BAD_REQUEST,
            detail=ERROR_MESSAGES.FILE_NOT_PROCESSED,
        )

    # Add content to the vector database
    try:
        process_file(
            request,
            ProcessFileForm(file_id=form_data.file_id, collection_name=id),
            user=user,
        )
    except Exception as e:
        log.debug(e)
        raise HTTPException(
            status_code=status.HTTP_400_BAD_REQUEST,
            detail=str(e),
        )

    if knowledge:
        data = knowledge.data or {}
        file_ids = data.get("file_ids", [])

        if form_data.file_id not in file_ids:
            file_ids.append(form_data.file_id)
            data["file_ids"] = file_ids

            knowledge = Knowledges.update_knowledge_data_by_id(id=id, data=data)

            if knowledge:
                files = Files.get_file_metadatas_by_ids(file_ids)

                return KnowledgeFilesResponse(
                    **knowledge.model_dump(),
                    files=files,
                )
            else:
                raise HTTPException(
                    status_code=status.HTTP_400_BAD_REQUEST,
                    detail=ERROR_MESSAGES.DEFAULT("knowledge"),
                )
        else:
            raise HTTPException(
                status_code=status.HTTP_400_BAD_REQUEST,
                detail=ERROR_MESSAGES.DEFAULT("file_id"),
            )
    else:
        raise HTTPException(
            status_code=status.HTTP_400_BAD_REQUEST,
            detail=ERROR_MESSAGES.NOT_FOUND,
        )


@router.post("/{id}/file/update", response_model=Optional[KnowledgeFilesResponse])
def update_file_from_knowledge_by_id(
    request: Request,
    id: str,
    form_data: KnowledgeFileIdForm,
    user=Depends(get_verified_user),
):
    knowledge = Knowledges.get_knowledge_by_id(id=id)
    if not knowledge:
        raise HTTPException(
            status_code=status.HTTP_400_BAD_REQUEST,
            detail=ERROR_MESSAGES.NOT_FOUND,
        )

    if (
        knowledge.user_id != user.id
        and not has_access(user.id, "write", knowledge.access_control)
        and user.role != "admin"
    ):

        raise HTTPException(
            status_code=status.HTTP_400_BAD_REQUEST,
            detail=ERROR_MESSAGES.ACCESS_PROHIBITED,
        )

    file = Files.get_file_by_id(form_data.file_id)
    if not file:
        raise HTTPException(
            status_code=status.HTTP_400_BAD_REQUEST,
            detail=ERROR_MESSAGES.NOT_FOUND,
        )

    # Remove content from the vector database
    VECTOR_DB_CLIENT.delete(
        collection_name=knowledge.id, filter={"file_id": form_data.file_id}
    )

    # Add content to the vector database
    try:
        process_file(
            request,
            ProcessFileForm(file_id=form_data.file_id, collection_name=id),
            user=user,
        )
    except Exception as e:
        raise HTTPException(
            status_code=status.HTTP_400_BAD_REQUEST,
            detail=str(e),
        )

    if knowledge:
        data = knowledge.data or {}
        file_ids = data.get("file_ids", [])

        files = Files.get_file_metadatas_by_ids(file_ids)

        return KnowledgeFilesResponse(
            **knowledge.model_dump(),
            files=files,
        )
    else:
        raise HTTPException(
            status_code=status.HTTP_400_BAD_REQUEST,
            detail=ERROR_MESSAGES.NOT_FOUND,
        )


############################
# RemoveFileFromKnowledge
############################


@router.post("/{id}/file/remove", response_model=Optional[KnowledgeFilesResponse])
def remove_file_from_knowledge_by_id(
    id: str,
    form_data: KnowledgeFileIdForm,
    delete_file: bool = Query(True),
    user=Depends(get_verified_user),
):
    knowledge = Knowledges.get_knowledge_by_id(id=id)
    if not knowledge:
        raise HTTPException(
            status_code=status.HTTP_400_BAD_REQUEST,
            detail=ERROR_MESSAGES.NOT_FOUND,
        )

    if (
        knowledge.user_id != user.id
        and not has_access(user.id, "write", knowledge.access_control)
        and user.role != "admin"
    ):
        raise HTTPException(
            status_code=status.HTTP_400_BAD_REQUEST,
            detail=ERROR_MESSAGES.ACCESS_PROHIBITED,
        )

    file = Files.get_file_by_id(form_data.file_id)
    if not file:
        raise HTTPException(
            status_code=status.HTTP_400_BAD_REQUEST,
            detail=ERROR_MESSAGES.NOT_FOUND,
        )

    # Remove content from the vector database
    try:
        VECTOR_DB_CLIENT.delete(
            collection_name=knowledge.id, filter={"file_id": form_data.file_id}
        )
    except Exception as e:
        log.debug("This was most likely caused by bypassing embedding processing")
        log.debug(e)
        pass

    if delete_file:
        try:
            # Remove the file's collection from vector database
            file_collection = f"file-{form_data.file_id}"
            if VECTOR_DB_CLIENT.has_collection(collection_name=file_collection):
                VECTOR_DB_CLIENT.delete_collection(collection_name=file_collection)
        except Exception as e:
            log.debug("This was most likely caused by bypassing embedding processing")
            log.debug(e)
            pass

        # Delete file from database
        Files.delete_file_by_id(form_data.file_id)

    if knowledge:
        data = knowledge.data or {}
        file_ids = data.get("file_ids", [])

        if form_data.file_id in file_ids:
            file_ids.remove(form_data.file_id)
            data["file_ids"] = file_ids

            knowledge = Knowledges.update_knowledge_data_by_id(id=id, data=data)

            if knowledge:
                files = Files.get_file_metadatas_by_ids(file_ids)

                return KnowledgeFilesResponse(
                    **knowledge.model_dump(),
                    files=files,
                )
            else:
                raise HTTPException(
                    status_code=status.HTTP_400_BAD_REQUEST,
                    detail=ERROR_MESSAGES.DEFAULT("knowledge"),
                )
        else:
            raise HTTPException(
                status_code=status.HTTP_400_BAD_REQUEST,
                detail=ERROR_MESSAGES.DEFAULT("file_id"),
            )
    else:
        raise HTTPException(
            status_code=status.HTTP_400_BAD_REQUEST,
            detail=ERROR_MESSAGES.NOT_FOUND,
        )


############################
# DeleteKnowledgeById
############################


@router.delete("/{id}/delete", response_model=bool)
async def delete_knowledge_by_id(id: str, user=Depends(get_verified_user)):
    knowledge = Knowledges.get_knowledge_by_id(id=id)
    if not knowledge:
        raise HTTPException(
            status_code=status.HTTP_400_BAD_REQUEST,
            detail=ERROR_MESSAGES.NOT_FOUND,
        )

    if (
        knowledge.user_id != user.id
        and not has_access(user.id, "write", knowledge.access_control)
        and user.role != "admin"
    ):
        raise HTTPException(
            status_code=status.HTTP_400_BAD_REQUEST,
            detail=ERROR_MESSAGES.ACCESS_PROHIBITED,
        )

    log.info(f"Deleting knowledge base: {id} (name: {knowledge.name})")

    # Get all models
    models = Models.get_all_models()
    log.info(f"Found {len(models)} models to check for knowledge base {id}")

    # Update models that reference this knowledge base
    for model in models:
        if model.meta and hasattr(model.meta, "knowledge"):
            knowledge_list = model.meta.knowledge or []
            # Filter out the deleted knowledge base
            updated_knowledge = [k for k in knowledge_list if k.get("id") != id]

            # If the knowledge list changed, update the model
            if len(updated_knowledge) != len(knowledge_list):
                log.info(f"Updating model {model.id} to remove knowledge base {id}")
                model.meta.knowledge = updated_knowledge
                # Create a ModelForm for the update
                model_form = ModelForm(
                    id=model.id,
                    name=model.name,
                    base_model_id=model.base_model_id,
                    meta=model.meta,
                    params=model.params,
                    access_control=model.access_control,
                    is_active=model.is_active,
                )
                Models.update_model_by_id(model.id, model_form)

    # Clean up vector DB
    try:
        VECTOR_DB_CLIENT.delete_collection(collection_name=id)
    except Exception as e:
        log.debug(e)
        pass
    result = Knowledges.delete_knowledge_by_id(id=id)
    return result


############################
# ResetKnowledgeById
############################


@router.post("/{id}/reset", response_model=Optional[KnowledgeResponse])
async def reset_knowledge_by_id(id: str, user=Depends(get_verified_user)):
    knowledge = Knowledges.get_knowledge_by_id(id=id)
    if not knowledge:
        raise HTTPException(
            status_code=status.HTTP_400_BAD_REQUEST,
            detail=ERROR_MESSAGES.NOT_FOUND,
        )

    if (
        knowledge.user_id != user.id
        and not has_access(user.id, "write", knowledge.access_control)
        and user.role != "admin"
    ):
        raise HTTPException(
            status_code=status.HTTP_400_BAD_REQUEST,
            detail=ERROR_MESSAGES.ACCESS_PROHIBITED,
        )

    try:
        VECTOR_DB_CLIENT.delete_collection(collection_name=id)
    except Exception as e:
        log.debug(e)
        pass

    knowledge = Knowledges.update_knowledge_data_by_id(id=id, data={"file_ids": []})

    return knowledge


############################
# AddFilesToKnowledge
############################


@router.post("/{id}/files/batch/add", response_model=Optional[KnowledgeFilesResponse])
def add_files_to_knowledge_batch(
    request: Request,
    id: str,
    form_data: list[KnowledgeFileIdForm],
    user=Depends(get_verified_user),
):
    """
    Add multiple files to a knowledge base
    """
    knowledge = Knowledges.get_knowledge_by_id(id=id)
    if not knowledge:
        raise HTTPException(
            status_code=status.HTTP_400_BAD_REQUEST,
            detail=ERROR_MESSAGES.NOT_FOUND,
        )

    if (
        knowledge.user_id != user.id
        and not has_access(user.id, "write", knowledge.access_control)
        and user.role != "admin"
    ):
        raise HTTPException(
            status_code=status.HTTP_400_BAD_REQUEST,
            detail=ERROR_MESSAGES.ACCESS_PROHIBITED,
        )

    # Get files content
    log.info(f"files/batch/add - {len(form_data)} files")
    files: List[FileModel] = []
    for form in form_data:
        file = Files.get_file_by_id(form.file_id)
        if not file:
            raise HTTPException(
                status_code=status.HTTP_400_BAD_REQUEST,
                detail=f"File {form.file_id} not found",
            )
        files.append(file)

    # Process files
    try:
        result = process_files_batch(
            request=request,
            form_data=BatchProcessFilesForm(files=files, collection_name=id),
            user=user,
        )
    except Exception as e:
        log.error(
            f"add_files_to_knowledge_batch: Exception occurred: {e}", exc_info=True
        )
        raise HTTPException(status_code=status.HTTP_400_BAD_REQUEST, detail=str(e))

    # Add successful files to knowledge base
    data = knowledge.data or {}
    existing_file_ids = data.get("file_ids", [])

    # Only add files that were successfully processed
    successful_file_ids = [r.file_id for r in result.results if r.status == "completed"]
    for file_id in successful_file_ids:
        if file_id not in existing_file_ids:
            existing_file_ids.append(file_id)

    data["file_ids"] = existing_file_ids
    knowledge = Knowledges.update_knowledge_data_by_id(id=id, data=data)

    # If there were any errors, include them in the response
    if result.errors:
        error_details = [f"{err.file_id}: {err.error}" for err in result.errors]
        return KnowledgeFilesResponse(
            **knowledge.model_dump(),
            files=Files.get_file_metadatas_by_ids(existing_file_ids),
            warnings={
                "message": "Some files failed to process",
                "errors": error_details,
            },
        )

    return KnowledgeFilesResponse(
        **knowledge.model_dump(),
        files=Files.get_file_metadatas_by_ids(existing_file_ids),
    )<|MERGE_RESOLUTION|>--- conflicted
+++ resolved
@@ -1,12 +1,8 @@
 from typing import List, Optional
 from pydantic import BaseModel
-<<<<<<< HEAD
-from fastapi import APIRouter, Depends, HTTPException, status, Request
+from fastapi import APIRouter, Depends, HTTPException, status, Request, Query
 from fastapi.concurrency import run_in_threadpool
 from langchain_core.documents import Document
-=======
-from fastapi import APIRouter, Depends, HTTPException, status, Request, Query
->>>>>>> 6d38ac41
 import logging
 from asyncio import sleep
 
