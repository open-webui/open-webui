import re
import uuid
import time
import datetime
import logging
from aiohttp import ClientSession

from open_webui.models.auths import (
    AddUserForm,
    ApiKey,
    Auths,
    Token,
    LdapForm,
    SigninForm,
    SigninResponse,
    SignupForm,
    UpdatePasswordForm,
    UserResponse,
)
<<<<<<< HEAD
from open_webui.models.users import Users
from open_webui.config import CONFIG_DATA, save_config
=======
from open_webui.models.users import Users, UpdateProfileForm
from open_webui.models.groups import Groups
from open_webui.models.oauth_sessions import OAuthSessions
>>>>>>> 7a83e7df

from open_webui.constants import ERROR_MESSAGES, WEBHOOK_MESSAGES
from open_webui.env import (
    WEBUI_AUTH,
    WEBUI_AUTH_TRUSTED_EMAIL_HEADER,
    WEBUI_AUTH_TRUSTED_NAME_HEADER,
    WEBUI_AUTH_TRUSTED_GROUPS_HEADER,
    WEBUI_AUTH_COOKIE_SAME_SITE,
    WEBUI_AUTH_COOKIE_SECURE,
    WEBUI_AUTH_SIGNOUT_REDIRECT_URL,
    ENABLE_INITIAL_ADMIN_SIGNUP,
    SRC_LOG_LEVELS,
)
from fastapi import APIRouter, Depends, HTTPException, Request, status
from fastapi.responses import RedirectResponse, Response, JSONResponse
from open_webui.config import OPENID_PROVIDER_URL, ENABLE_OAUTH_SIGNUP, ENABLE_LDAP
from pydantic import BaseModel

from open_webui.utils.misc import parse_duration, validate_email_format
from open_webui.utils.auth import (
    decode_token,
    create_api_key,
    create_token,
    get_admin_user,
    get_verified_user,
    get_current_user,
    get_password_hash,
    get_http_authorization_cred,
)
from open_webui.utils.webhook import post_webhook
from open_webui.utils.access_control import get_permissions

from typing import Optional, List

from ssl import CERT_NONE, CERT_REQUIRED, PROTOCOL_TLS

from ldap3 import Server, Connection, NONE, Tls
from ldap3.utils.conv import escape_filter_chars

router = APIRouter()

log = logging.getLogger(__name__)
log.setLevel(SRC_LOG_LEVELS["MAIN"])

############################
# GetSessionUser
############################


class SessionUserResponse(Token, UserResponse):
    expires_at: Optional[int] = None
    permissions: Optional[dict] = None


class SessionUserInfoResponse(SessionUserResponse):
    bio: Optional[str] = None
    gender: Optional[str] = None
    date_of_birth: Optional[datetime.date] = None


@router.get("/", response_model=SessionUserInfoResponse)
async def get_session_user(
    request: Request, response: Response, user=Depends(get_current_user)
):

    auth_header = request.headers.get("Authorization")
    auth_token = get_http_authorization_cred(auth_header)
    token = auth_token.credentials
    data = decode_token(token)

    expires_at = None

    if data:
        expires_at = data.get("exp")

        if (expires_at is not None) and int(time.time()) > expires_at:
            raise HTTPException(
                status_code=status.HTTP_401_UNAUTHORIZED,
                detail=ERROR_MESSAGES.INVALID_TOKEN,
            )

        # Set the cookie token
        response.set_cookie(
            key="token",
            value=token,
            expires=(
                datetime.datetime.fromtimestamp(expires_at, datetime.timezone.utc)
                if expires_at
                else None
            ),
            httponly=True,  # Ensures the cookie is not accessible via JavaScript
            samesite=WEBUI_AUTH_COOKIE_SAME_SITE,
            secure=WEBUI_AUTH_COOKIE_SECURE,
        )

    user_permissions = get_permissions(
        user.id, request.app.state.config.USER_PERMISSIONS
    )

    return {
        "token": token,
        "token_type": "Bearer",
        "expires_at": expires_at,
        "id": user.id,
        "email": user.email,
        "name": user.name,
        "role": user.role,
        "profile_image_url": user.profile_image_url,
        "bio": user.bio,
        "gender": user.gender,
        "date_of_birth": user.date_of_birth,
        "permissions": user_permissions,
    }


############################
# Update Profile
############################


@router.post("/update/profile", response_model=UserResponse)
async def update_profile(
    form_data: UpdateProfileForm, session_user=Depends(get_verified_user)
):
    if session_user:
        user = Users.update_user_by_id(
            session_user.id,
            form_data.model_dump(),
        )
        if user:
            return user
        else:
            raise HTTPException(400, detail=ERROR_MESSAGES.DEFAULT())
    else:
        raise HTTPException(400, detail=ERROR_MESSAGES.INVALID_CRED)


############################
# Update Password
############################


@router.post("/update/password", response_model=bool)
async def update_password(
    form_data: UpdatePasswordForm, session_user=Depends(get_current_user)
):
    if WEBUI_AUTH_TRUSTED_EMAIL_HEADER:
        raise HTTPException(400, detail=ERROR_MESSAGES.ACTION_PROHIBITED)
    if session_user:
        user = Auths.authenticate_user(session_user.email, form_data.password)

        if user:
            hashed = get_password_hash(form_data.new_password)
            return Auths.update_user_password_by_id(user.id, hashed)
        else:
            raise HTTPException(400, detail=ERROR_MESSAGES.INVALID_PASSWORD)
    else:
        raise HTTPException(400, detail=ERROR_MESSAGES.INVALID_CRED)


############################
# LDAP Authentication
############################
@router.post("/ldap", response_model=SessionUserResponse)
async def ldap_auth(request: Request, response: Response, form_data: LdapForm):
    ENABLE_LDAP = request.app.state.config.ENABLE_LDAP
    LDAP_SERVER_LABEL = request.app.state.config.LDAP_SERVER_LABEL
    LDAP_SERVER_HOST = request.app.state.config.LDAP_SERVER_HOST
    LDAP_SERVER_PORT = request.app.state.config.LDAP_SERVER_PORT
    LDAP_ATTRIBUTE_FOR_MAIL = request.app.state.config.LDAP_ATTRIBUTE_FOR_MAIL
    LDAP_ATTRIBUTE_FOR_USERNAME = request.app.state.config.LDAP_ATTRIBUTE_FOR_USERNAME
    LDAP_SEARCH_BASE = request.app.state.config.LDAP_SEARCH_BASE
    LDAP_SEARCH_FILTERS = request.app.state.config.LDAP_SEARCH_FILTERS
    LDAP_APP_DN = request.app.state.config.LDAP_APP_DN
    LDAP_APP_PASSWORD = request.app.state.config.LDAP_APP_PASSWORD
    LDAP_USE_TLS = request.app.state.config.LDAP_USE_TLS
    LDAP_CA_CERT_FILE = request.app.state.config.LDAP_CA_CERT_FILE
    LDAP_VALIDATE_CERT = (
        CERT_REQUIRED if request.app.state.config.LDAP_VALIDATE_CERT else CERT_NONE
    )
    LDAP_CIPHERS = (
        request.app.state.config.LDAP_CIPHERS
        if request.app.state.config.LDAP_CIPHERS
        else "ALL"
    )

    if not ENABLE_LDAP:
        raise HTTPException(400, detail="LDAP authentication is not enabled")

    try:
        tls = Tls(
            validate=LDAP_VALIDATE_CERT,
            version=PROTOCOL_TLS,
            ca_certs_file=LDAP_CA_CERT_FILE,
            ciphers=LDAP_CIPHERS,
        )
    except Exception as e:
        log.error(f"TLS configuration error: {str(e)}")
        raise HTTPException(400, detail="Failed to configure TLS for LDAP connection.")

    try:
        server = Server(
            host=LDAP_SERVER_HOST,
            port=LDAP_SERVER_PORT,
            get_info=NONE,
            use_ssl=LDAP_USE_TLS,
            tls=tls,
        )
        connection_app = Connection(
            server,
            LDAP_APP_DN,
            LDAP_APP_PASSWORD,
            auto_bind="NONE",
            authentication="SIMPLE" if LDAP_APP_DN else "ANONYMOUS",
        )
        if not connection_app.bind():
            raise HTTPException(400, detail="Application account bind failed")

        ENABLE_LDAP_GROUP_MANAGEMENT = (
            request.app.state.config.ENABLE_LDAP_GROUP_MANAGEMENT
        )
        ENABLE_LDAP_GROUP_CREATION = request.app.state.config.ENABLE_LDAP_GROUP_CREATION
        LDAP_ATTRIBUTE_FOR_GROUPS = request.app.state.config.LDAP_ATTRIBUTE_FOR_GROUPS

        search_attributes = [
            f"{LDAP_ATTRIBUTE_FOR_USERNAME}",
            f"{LDAP_ATTRIBUTE_FOR_MAIL}",
            "cn",
        ]

        if ENABLE_LDAP_GROUP_MANAGEMENT:
            search_attributes.append(f"{LDAP_ATTRIBUTE_FOR_GROUPS}")
            log.info(
                f"LDAP Group Management enabled. Adding {LDAP_ATTRIBUTE_FOR_GROUPS} to search attributes"
            )

        log.info(f"LDAP search attributes: {search_attributes}")

        search_success = connection_app.search(
            search_base=LDAP_SEARCH_BASE,
            search_filter=f"(&({LDAP_ATTRIBUTE_FOR_USERNAME}={escape_filter_chars(form_data.user.lower())}){LDAP_SEARCH_FILTERS})",
            attributes=search_attributes,
        )

        if not search_success or not connection_app.entries:
            raise HTTPException(400, detail="User not found in the LDAP server")

        entry = connection_app.entries[0]
        username = str(entry[f"{LDAP_ATTRIBUTE_FOR_USERNAME}"]).lower()
        email = entry[
            f"{LDAP_ATTRIBUTE_FOR_MAIL}"
        ].value  # retrieve the Attribute value
        if not email:
            raise HTTPException(400, "User does not have a valid email address.")
        elif isinstance(email, str):
            email = email.lower()
        elif isinstance(email, list):
            email = email[0].lower()
        else:
            email = str(email).lower()

        cn = str(entry["cn"])
        user_dn = entry.entry_dn

        user_groups = []
        if ENABLE_LDAP_GROUP_MANAGEMENT and LDAP_ATTRIBUTE_FOR_GROUPS in entry:
            group_dns = entry[LDAP_ATTRIBUTE_FOR_GROUPS]
            log.info(f"LDAP raw group DNs for user {username}: {group_dns}")

            if group_dns:
                log.info(f"LDAP group_dns original: {group_dns}")
                log.info(f"LDAP group_dns type: {type(group_dns)}")
                log.info(f"LDAP group_dns length: {len(group_dns)}")

                if hasattr(group_dns, "value"):
                    group_dns = group_dns.value
                    log.info(f"Extracted .value property: {group_dns}")
                elif hasattr(group_dns, "__iter__") and not isinstance(
                    group_dns, (str, bytes)
                ):
                    group_dns = list(group_dns)
                    log.info(f"Converted to list: {group_dns}")

                if isinstance(group_dns, list):
                    group_dns = [str(item) for item in group_dns]
                else:
                    group_dns = [str(group_dns)]

                log.info(
                    f"LDAP group_dns after processing - type: {type(group_dns)}, length: {len(group_dns)}"
                )

                for group_idx, group_dn in enumerate(group_dns):
                    group_dn = str(group_dn)
                    log.info(f"Processing group DN #{group_idx + 1}: {group_dn}")

                    try:
                        group_cn = None

                        for item in group_dn.split(","):
                            item = item.strip()
                            if item.upper().startswith("CN="):
                                group_cn = item[3:]
                                break

                        if group_cn:
                            user_groups.append(group_cn)

                        else:
                            log.warning(
                                f"Could not extract CN from group DN: {group_dn}"
                            )
                    except Exception as e:
                        log.warning(
                            f"Failed to extract group name from DN {group_dn}: {e}"
                        )

                log.info(
                    f"LDAP groups for user {username}: {user_groups} (total: {len(user_groups)})"
                )
            else:
                log.info(f"No groups found for user {username}")
        elif ENABLE_LDAP_GROUP_MANAGEMENT:
            log.warning(
                f"LDAP Group Management enabled but {LDAP_ATTRIBUTE_FOR_GROUPS} attribute not found in user entry"
            )

        if username == form_data.user.lower():
            connection_user = Connection(
                server,
                user_dn,
                form_data.password,
                auto_bind="NONE",
                authentication="SIMPLE",
            )
            if not connection_user.bind():
                raise HTTPException(400, "Authentication failed.")

            user = Users.get_user_by_email(email)
            if not user:
                try:
                    role = (
                        "admin"
                        if not Users.has_users()
                        else request.app.state.config.DEFAULT_USER_ROLE
                    )

                    user = Auths.insert_new_auth(
                        email=email,
                        password=str(uuid.uuid4()),
                        name=cn,
                        role=role,
                    )

                    if not user:
                        raise HTTPException(
                            500, detail=ERROR_MESSAGES.CREATE_USER_ERROR
                        )

                except HTTPException:
                    raise
                except Exception as err:
                    log.error(f"LDAP user creation error: {str(err)}")
                    raise HTTPException(
                        500, detail="Internal error occurred during LDAP user creation."
                    )

            user = Auths.authenticate_user_by_email(email)

            if user:
                expires_delta = parse_duration(request.app.state.config.JWT_EXPIRES_IN)
                expires_at = None
                if expires_delta:
                    expires_at = int(time.time()) + int(expires_delta.total_seconds())

                token = create_token(
                    data={"id": user.id},
                    expires_delta=expires_delta,
                )

                # Set the cookie token
                response.set_cookie(
                    key="token",
                    value=token,
                    expires=(
                        datetime.datetime.fromtimestamp(
                            expires_at, datetime.timezone.utc
                        )
                        if expires_at
                        else None
                    ),
                    httponly=True,  # Ensures the cookie is not accessible via JavaScript
                    samesite=WEBUI_AUTH_COOKIE_SAME_SITE,
                    secure=WEBUI_AUTH_COOKIE_SECURE,
                )

                user_permissions = get_permissions(
                    user.id, request.app.state.config.USER_PERMISSIONS
                )

                if (
                    user.role != "admin"
                    and ENABLE_LDAP_GROUP_MANAGEMENT
                    and user_groups
                ):
                    if ENABLE_LDAP_GROUP_CREATION:
                        Groups.create_groups_by_group_names(user.id, user_groups)

                    try:
                        Groups.sync_groups_by_group_names(user.id, user_groups)
                        log.info(
                            f"Successfully synced groups for user {user.id}: {user_groups}"
                        )
                    except Exception as e:
                        log.error(f"Failed to sync groups for user {user.id}: {e}")

                return {
                    "token": token,
                    "token_type": "Bearer",
                    "expires_at": expires_at,
                    "id": user.id,
                    "email": user.email,
                    "name": user.name,
                    "role": user.role,
                    "profile_image_url": user.profile_image_url,
                    "permissions": user_permissions,
                }
            else:
                raise HTTPException(400, detail=ERROR_MESSAGES.INVALID_CRED)
        else:
            raise HTTPException(400, "User record mismatch.")
    except Exception as e:
        log.error(f"LDAP authentication error: {str(e)}")
        raise HTTPException(400, detail="LDAP authentication failed.")


############################
# SignIn
############################


@router.post("/signin", response_model=SessionUserResponse)
async def signin(request: Request, response: Response, form_data: SigninForm):
    if WEBUI_AUTH_TRUSTED_EMAIL_HEADER:
        if WEBUI_AUTH_TRUSTED_EMAIL_HEADER not in request.headers:
            raise HTTPException(400, detail=ERROR_MESSAGES.INVALID_TRUSTED_HEADER)

        email = request.headers[WEBUI_AUTH_TRUSTED_EMAIL_HEADER].lower()
        name = email

        if WEBUI_AUTH_TRUSTED_NAME_HEADER:
            name = request.headers.get(WEBUI_AUTH_TRUSTED_NAME_HEADER, email)

        if not Users.get_user_by_email(email.lower()):
            await signup(
                request,
                response,
                SignupForm(email=email, password=str(uuid.uuid4()), name=name),
            )

        user = Auths.authenticate_user_by_email(email)
        if WEBUI_AUTH_TRUSTED_GROUPS_HEADER and user and user.role != "admin":
            group_names = request.headers.get(
                WEBUI_AUTH_TRUSTED_GROUPS_HEADER, ""
            ).split(",")
            group_names = [name.strip() for name in group_names if name.strip()]

            if group_names:
                Groups.sync_groups_by_group_names(user.id, group_names)

    elif WEBUI_AUTH == False:
        admin_email = "admin@localhost"
        admin_password = "admin"

        if Users.get_user_by_email(admin_email.lower()):
            user = Auths.authenticate_user(admin_email.lower(), admin_password)
        else:
            if Users.has_users():
                raise HTTPException(400, detail=ERROR_MESSAGES.EXISTING_USERS)

            await signup(
                request,
                response,
                SignupForm(email=admin_email, password=admin_password, name="User"),
            )

            user = Auths.authenticate_user(admin_email.lower(), admin_password)
    else:
        user = Auths.authenticate_user(form_data.email.lower(), form_data.password)

    if user:

        expires_delta = parse_duration(request.app.state.config.JWT_EXPIRES_IN)
        expires_at = None
        if expires_delta:
            expires_at = int(time.time()) + int(expires_delta.total_seconds())

        token = create_token(
            data={"id": user.id},
            expires_delta=expires_delta,
        )

        datetime_expires_at = (
            datetime.datetime.fromtimestamp(expires_at, datetime.timezone.utc)
            if expires_at
            else None
        )

        # Set the cookie token
        response.set_cookie(
            key="token",
            value=token,
            expires=datetime_expires_at,
            httponly=True,  # Ensures the cookie is not accessible via JavaScript
            samesite=WEBUI_AUTH_COOKIE_SAME_SITE,
            secure=WEBUI_AUTH_COOKIE_SECURE,
        )

        user_permissions = get_permissions(
            user.id, request.app.state.config.USER_PERMISSIONS
        )

        return {
            "token": token,
            "token_type": "Bearer",
            "expires_at": expires_at,
            "id": user.id,
            "email": user.email,
            "name": user.name,
            "role": user.role,
            "profile_image_url": user.profile_image_url,
            "permissions": user_permissions,
        }
    else:
        raise HTTPException(400, detail=ERROR_MESSAGES.INVALID_CRED)


############################
# SignUp
############################


@router.post("/signup", response_model=SessionUserResponse)
async def signup(request: Request, response: Response, form_data: SignupForm):
    has_users = Users.has_users()

    if WEBUI_AUTH:
        if (
            not request.app.state.config.ENABLE_SIGNUP
            or not request.app.state.config.ENABLE_LOGIN_FORM
        ):
            if has_users or not ENABLE_INITIAL_ADMIN_SIGNUP:
                raise HTTPException(
                    status.HTTP_403_FORBIDDEN, detail=ERROR_MESSAGES.ACCESS_PROHIBITED
                )
    else:
        if has_users:
            raise HTTPException(
                status.HTTP_403_FORBIDDEN, detail=ERROR_MESSAGES.ACCESS_PROHIBITED
            )

    if not validate_email_format(form_data.email.lower()):
        raise HTTPException(
            status.HTTP_400_BAD_REQUEST, detail=ERROR_MESSAGES.INVALID_EMAIL_FORMAT
        )

    if Users.get_user_by_email(form_data.email.lower()):
        raise HTTPException(400, detail=ERROR_MESSAGES.EMAIL_TAKEN)

    try:
        role = "admin" if not has_users else request.app.state.config.DEFAULT_USER_ROLE

        # The password passed to bcrypt must be 72 bytes or fewer. If it is longer, it will be truncated before hashing.
        if len(form_data.password.encode("utf-8")) > 72:
            raise HTTPException(
                status.HTTP_400_BAD_REQUEST,
                detail=ERROR_MESSAGES.PASSWORD_TOO_LONG,
            )

        hashed = get_password_hash(form_data.password)
        user = Auths.insert_new_auth(
            form_data.email.lower(),
            hashed,
            form_data.name,
            form_data.profile_image_url,
            role,
        )

        if user:
            expires_delta = parse_duration(request.app.state.config.JWT_EXPIRES_IN)
            expires_at = None
            if expires_delta:
                expires_at = int(time.time()) + int(expires_delta.total_seconds())

            token = create_token(
                data={"id": user.id},
                expires_delta=expires_delta,
            )

            datetime_expires_at = (
                datetime.datetime.fromtimestamp(expires_at, datetime.timezone.utc)
                if expires_at
                else None
            )

            # Set the cookie token
            response.set_cookie(
                key="token",
                value=token,
                expires=datetime_expires_at,
                httponly=True,  # Ensures the cookie is not accessible via JavaScript
                samesite=WEBUI_AUTH_COOKIE_SAME_SITE,
                secure=WEBUI_AUTH_COOKIE_SECURE,
            )

            if request.app.state.config.WEBHOOK_URL:
                await post_webhook(
                    request.app.state.WEBUI_NAME,
                    request.app.state.config.WEBHOOK_URL,
                    WEBHOOK_MESSAGES.USER_SIGNUP(user.name),
                    {
                        "action": "signup",
                        "message": WEBHOOK_MESSAGES.USER_SIGNUP(user.name),
                        "user": user.model_dump_json(exclude_none=True),
                    },
                )

            user_permissions = get_permissions(
                user.id, request.app.state.config.USER_PERMISSIONS
            )

            if not has_users:
                # Disable signup after the first user is created
                request.app.state.config.ENABLE_SIGNUP = False

            return {
                "token": token,
                "token_type": "Bearer",
                "expires_at": expires_at,
                "id": user.id,
                "email": user.email,
                "name": user.name,
                "role": user.role,
                "profile_image_url": user.profile_image_url,
                "permissions": user_permissions,
            }
        else:
            raise HTTPException(500, detail=ERROR_MESSAGES.CREATE_USER_ERROR)
    except Exception as err:
        log.error(f"Signup error: {str(err)}")
        raise HTTPException(500, detail="An internal error occurred during signup.")


@router.get("/signout")
async def signout(request: Request, response: Response):
    response.delete_cookie("token")
    response.delete_cookie("oui-session")
    response.delete_cookie("oauth_id_token")

    oauth_session_id = request.cookies.get("oauth_session_id")
    if oauth_session_id:
        response.delete_cookie("oauth_session_id")

        session = OAuthSessions.get_session_by_id(oauth_session_id)
        oauth_server_metadata_url = (
            request.app.state.oauth_manager.get_server_metadata_url(session.provider)
            if session
            else None
        ) or OPENID_PROVIDER_URL.value

        if session and oauth_server_metadata_url:
            oauth_id_token = session.token.get("id_token")
            try:
                async with ClientSession(trust_env=True) as session:
                    async with session.get(oauth_server_metadata_url) as r:
                        if r.status == 200:
                            openid_data = await r.json()
                            logout_url = openid_data.get("end_session_endpoint")

                            if logout_url:
                                return JSONResponse(
                                    status_code=200,
                                    content={
                                        "status": True,
                                        "redirect_url": f"{logout_url}?id_token_hint={oauth_id_token}"
                                        + (
                                            f"&post_logout_redirect_uri={WEBUI_AUTH_SIGNOUT_REDIRECT_URL}"
                                            if WEBUI_AUTH_SIGNOUT_REDIRECT_URL
                                            else ""
                                        ),
                                    },
                                    headers=response.headers,
                                )
                        else:
                            raise Exception("Failed to fetch OpenID configuration")

            except Exception as e:
                log.error(f"OpenID signout error: {str(e)}")
                raise HTTPException(
                    status_code=500,
                    detail="Failed to sign out from the OpenID provider.",
                    headers=response.headers,
                )

    if WEBUI_AUTH_SIGNOUT_REDIRECT_URL:
        return JSONResponse(
            status_code=200,
            content={
                "status": True,
                "redirect_url": WEBUI_AUTH_SIGNOUT_REDIRECT_URL,
            },
            headers=response.headers,
        )

    return JSONResponse(
        status_code=200, content={"status": True}, headers=response.headers
    )


############################
# AddUser
############################


@router.post("/add", response_model=SigninResponse)
async def add_user(form_data: AddUserForm, user=Depends(get_admin_user)):
    if not validate_email_format(form_data.email.lower()):
        raise HTTPException(
            status.HTTP_400_BAD_REQUEST, detail=ERROR_MESSAGES.INVALID_EMAIL_FORMAT
        )

    if Users.get_user_by_email(form_data.email.lower()):
        raise HTTPException(400, detail=ERROR_MESSAGES.EMAIL_TAKEN)

    try:
        hashed = get_password_hash(form_data.password)
        user = Auths.insert_new_auth(
            form_data.email.lower(),
            hashed,
            form_data.name,
            form_data.profile_image_url,
            form_data.role,
        )

        if user:
            token = create_token(data={"id": user.id})
            return {
                "token": token,
                "token_type": "Bearer",
                "id": user.id,
                "email": user.email,
                "name": user.name,
                "role": user.role,
                "profile_image_url": user.profile_image_url,
            }
        else:
            raise HTTPException(500, detail=ERROR_MESSAGES.CREATE_USER_ERROR)
    except Exception as err:
        log.error(f"Add user error: {str(err)}")
        raise HTTPException(
            500, detail="An internal error occurred while adding the user."
        )


############################
# GetAdminDetails
############################


@router.get("/admin/details")
async def get_admin_details(request: Request, user=Depends(get_current_user)):
    if request.app.state.config.SHOW_ADMIN_DETAILS:
        admin_email = request.app.state.config.ADMIN_EMAIL
        admin_name = None

        log.info(f"Admin details - Email: {admin_email}, Name: {admin_name}")

        if admin_email:
            admin = Users.get_user_by_email(admin_email)
            if admin:
                admin_name = admin.name
        else:
            admin = Users.get_first_user()
            if admin:
                admin_email = admin.email
                admin_name = admin.name

        return {
            "name": admin_name,
            "email": admin_email,
        }
    else:
        raise HTTPException(400, detail=ERROR_MESSAGES.ACTION_PROHIBITED)


############################
# ToggleSignUp
############################


@router.get("/admin/config")
async def get_admin_config(request: Request, user=Depends(get_admin_user)):
    return {
        "SHOW_ADMIN_DETAILS": request.app.state.config.SHOW_ADMIN_DETAILS,
        "WEBUI_URL": request.app.state.config.WEBUI_URL,
        "ENABLE_SIGNUP": request.app.state.config.ENABLE_SIGNUP,
        "ENABLE_API_KEY": request.app.state.config.ENABLE_API_KEY,
        "ENABLE_API_KEY_ENDPOINT_RESTRICTIONS": request.app.state.config.ENABLE_API_KEY_ENDPOINT_RESTRICTIONS,
        "API_KEY_ALLOWED_ENDPOINTS": request.app.state.config.API_KEY_ALLOWED_ENDPOINTS,
        "DEFAULT_USER_ROLE": request.app.state.config.DEFAULT_USER_ROLE,
        "JWT_EXPIRES_IN": request.app.state.config.JWT_EXPIRES_IN,
        "ENABLE_COMMUNITY_SHARING": request.app.state.config.ENABLE_COMMUNITY_SHARING,
        "ENABLE_MESSAGE_RATING": request.app.state.config.ENABLE_MESSAGE_RATING,
        "ENABLE_CHANNELS": request.app.state.config.ENABLE_CHANNELS,
        "ENABLE_NOTES": request.app.state.config.ENABLE_NOTES,
        "ENABLE_USER_WEBHOOKS": request.app.state.config.ENABLE_USER_WEBHOOKS,
        # OAuth settings
        "ENABLE_OAUTH_SIGNUP": request.app.state.config.ENABLE_OAUTH_SIGNUP,
        "OAUTH_MERGE_ACCOUNTS_BY_EMAIL": request.app.state.config.OAUTH_MERGE_ACCOUNTS_BY_EMAIL,
        "ENABLE_OAUTH_ROLE_MANAGEMENT": request.app.state.config.ENABLE_OAUTH_ROLE_MANAGEMENT,
        "ENABLE_OAUTH_GROUP_MANAGEMENT": request.app.state.config.ENABLE_OAUTH_GROUP_MANAGEMENT,
        "OAUTH_ROLES_CLAIM": request.app.state.config.OAUTH_ROLES_CLAIM,
        "OAUTH_GROUP_CLAIM": request.app.state.config.OAUTH_GROUP_CLAIM,
        "OAUTH_EMAIL_CLAIM": request.app.state.config.OAUTH_EMAIL_CLAIM,
        "OAUTH_PICTURE_CLAIM": request.app.state.config.OAUTH_PICTURE_CLAIM,
        "OAUTH_USERNAME_CLAIM": request.app.state.config.OAUTH_USERNAME_CLAIM,
        "OAUTH_ALLOWED_ROLES": request.app.state.config.OAUTH_ALLOWED_ROLES,
        "OAUTH_ADMIN_ROLES": request.app.state.config.OAUTH_ADMIN_ROLES,
        "OAUTH_ALLOWED_DOMAINS": request.app.state.config.OAUTH_ALLOWED_DOMAINS,
        "OAUTH_CLIENT_ID": request.app.state.config.OAUTH_CLIENT_ID,
        "OAUTH_CLIENT_SECRET": request.app.state.config.OAUTH_CLIENT_SECRET,
        "OAUTH_PROVIDER_NAME": request.app.state.config.OAUTH_PROVIDER_NAME,
        "OPENID_PROVIDER_URL": request.app.state.config.OPENID_PROVIDER_URL,
        "PENDING_USER_OVERLAY_TITLE": request.app.state.config.PENDING_USER_OVERLAY_TITLE,
        "PENDING_USER_OVERLAY_CONTENT": request.app.state.config.PENDING_USER_OVERLAY_CONTENT,
        "RESPONSE_WATERMARK": request.app.state.config.RESPONSE_WATERMARK,
    }


class AdminConfig(BaseModel):
    SHOW_ADMIN_DETAILS: bool
    WEBUI_URL: str
    ENABLE_SIGNUP: bool
    ENABLE_API_KEY: bool
    ENABLE_API_KEY_ENDPOINT_RESTRICTIONS: bool
    API_KEY_ALLOWED_ENDPOINTS: str
    DEFAULT_USER_ROLE: str
    JWT_EXPIRES_IN: str
    ENABLE_COMMUNITY_SHARING: bool
    ENABLE_MESSAGE_RATING: bool
    ENABLE_CHANNELS: bool
    ENABLE_NOTES: bool
    ENABLE_USER_WEBHOOKS: bool
    ENABLE_OAUTH_SIGNUP: bool
    OAUTH_MERGE_ACCOUNTS_BY_EMAIL: bool
    ENABLE_OAUTH_ROLE_MANAGEMENT: bool
    ENABLE_OAUTH_GROUP_MANAGEMENT: bool
    ENABLE_OAUTH_GROUP_CREATION: Optional[bool] = None
    OAUTH_ROLES_CLAIM: Optional[str] = ""
    OAUTH_GROUP_CLAIM: Optional[str] = ""
    OAUTH_EMAIL_CLAIM: Optional[str] = ""
    OAUTH_PICTURE_CLAIM: Optional[str] = ""
    OAUTH_USERNAME_CLAIM: Optional[str] = ""
    OAUTH_ALLOWED_ROLES: Optional[str] = ""
    OAUTH_ADMIN_ROLES: Optional[str] = ""
    OAUTH_ALLOWED_DOMAINS: Optional[str] = ""
    OAUTH_CLIENT_ID: Optional[str] = ""
    OAUTH_CLIENT_SECRET: Optional[str] = ""
    OAUTH_PROVIDER_NAME: Optional[str] = "SSO"
    OPENID_PROVIDER_URL: Optional[str] = ""
    PENDING_USER_OVERLAY_TITLE: Optional[str] = None
    PENDING_USER_OVERLAY_CONTENT: Optional[str] = None
    RESPONSE_WATERMARK: Optional[str] = None


@router.post("/admin/config")
async def update_admin_config(
    request: Request, form_data: AdminConfig, user=Depends(get_admin_user)
):
    # Define keys that belong under the 'oauth' nested structure based on PersistentConfig paths
    oauth_mapping = {
        "ENABLE_OAUTH_SIGNUP": "enable_signup",
        "OAUTH_MERGE_ACCOUNTS_BY_EMAIL": "merge_accounts_by_email",
        "ENABLE_OAUTH_ROLE_MANAGEMENT": "enable_role_management",
        "ENABLE_OAUTH_GROUP_MANAGEMENT": "enable_group_management",
        "ENABLE_OAUTH_GROUP_CREATION": "enable_group_creation",
        "OAUTH_ROLES_CLAIM": "roles_claim",
        "OAUTH_GROUP_CLAIM": "group_claim",
        "OAUTH_EMAIL_CLAIM": "email_claim",
        "OAUTH_PICTURE_CLAIM": "picture_claim",
        "OAUTH_USERNAME_CLAIM": "username_claim",
        "OAUTH_ALLOWED_ROLES": "allowed_roles",
        "OAUTH_ADMIN_ROLES": "admin_roles",
        "OAUTH_ALLOWED_DOMAINS": "allowed_domains",
        "OAUTH_CLIENT_ID": "client_id",
        "OAUTH_CLIENT_SECRET": "client_secret",
        "OAUTH_PROVIDER_NAME": "provider_name",
        "OPENID_PROVIDER_URL": "provider_url",
        "OPENID_REDIRECT_URI": "redirect_uri",
        "OAUTH_SCOPES": "scopes",
        "OAUTH_CODE_CHALLENGE_METHOD": "code_challenge_method",
        "GOOGLE_CLIENT_ID": "google.client_id",
        "GOOGLE_CLIENT_SECRET": "google.client_secret",
        "GOOGLE_OAUTH_SCOPE": "google.scope",
        "GOOGLE_REDIRECT_URI": "google.redirect_uri",
        "MICROSOFT_CLIENT_ID": "microsoft.client_id",
        "MICROSOFT_CLIENT_SECRET": "microsoft.client_secret",
        "MICROSOFT_CLIENT_TENANT_ID": "microsoft.tenant_id",
        "MICROSOFT_OAUTH_SCOPE": "microsoft.scope",
        "MICROSOFT_REDIRECT_URI": "microsoft.redirect_uri",
        "GITHUB_CLIENT_ID": "github.client_id",
        "GITHUB_CLIENT_SECRET": "github.client_secret",
        "GITHUB_CLIENT_SCOPE": "github.scope",
        "GITHUB_CLIENT_REDIRECT_URI": "github.redirect_uri",
    }

    # Define keys that belong under the 'auth.api_key' structure
    api_key_mapping = {
        "ENABLE_API_KEY": "enable",
        "ENABLE_API_KEY_ENDPOINT_RESTRICTIONS": "endpoint_restrictions",
        "API_KEY_ALLOWED_ENDPOINTS": "allowed_endpoints",
    }

    # Define keys that belong under the 'auth' structure (excluding api_key)
    auth_mapping = {
        "JWT_EXPIRES_IN": "jwt_expiry",
    }

    # Define keys that belong under the 'ui' structure
    ui_mapping = {
        "DEFAULT_LOCALE": "default_locale",
    }

    # Define top-level keys managed here
    top_level_keys = {
        "ENABLE_SIGNUP",
        "ENABLE_CHANNELS",
        "DEFAULT_USER_ROLE",
        "ENABLE_COMMUNITY_SHARING",
        "ENABLE_MESSAGE_RATING",
        "ENABLE_USER_WEBHOOKS",
        "SHOW_ADMIN_DETAILS",
        "WEBUI_URL",
    }

    updated_config = CONFIG_DATA.copy() # Work on a copy
    form_data_dict = form_data.model_dump()

    # Ensure base dictionaries exist
    if "oauth" not in updated_config: updated_config["oauth"] = {}
    if "auth" not in updated_config: updated_config["auth"] = {}
    if "api_key" not in updated_config["auth"]: updated_config["auth"]["api_key"] = {}
    if "ui" not in updated_config: updated_config["ui"] = {}
    # Ensure provider sub-dictionaries exist if managing them here
    if "google" not in updated_config["oauth"]: updated_config["oauth"]["google"] = {}
    if "microsoft" not in updated_config["oauth"]: updated_config["oauth"]["microsoft"] = {}
    if "github" not in updated_config["oauth"]: updated_config["oauth"]["github"] = {}


    for key, value in form_data_dict.items():
        processed = False
        # Handle OAuth keys
        if key in oauth_mapping:
            path = oauth_mapping[key]
            parts = path.split('.')
            target_dict = updated_config["oauth"]
            # Handle nested provider paths
            if len(parts) > 1:
                provider = parts[0]
                config_key = parts[1]
                if provider not in target_dict: target_dict[provider] = {} # Ensure provider dict exists
                target_dict[provider][config_key] = value
            else: # Direct key under 'oauth'
                target_dict[path] = value
            processed = True

        # Handle API Key keys
        elif key in api_key_mapping:
            config_key = api_key_mapping[key]
            updated_config["auth"]["api_key"][config_key] = value
            processed = True

        # Handle other Auth keys
        elif key in auth_mapping:
             config_key = auth_mapping[key]
             updated_config["auth"][config_key] = value
             processed = True

        # Handle UI keys
        elif key in ui_mapping:
             config_key = ui_mapping[key]
             updated_config["ui"][config_key] = value
             processed = True

        # Handle top-level keys
        elif key in top_level_keys:
             # Special handling for role and JWT expiration validation
             if key == "DEFAULT_USER_ROLE":
                 if value in ["pending", "user", "admin"]:
                     updated_config[key] = value
                 else:
                     log.warning(f"Invalid value for DEFAULT_USER_ROLE: {value}")
                     continue # Skip saving invalid value
             elif key == "JWT_EXPIRES_IN":
                 pattern = r"^(-1|0|(-?\d+(\.\d+)?)(ms|s|m|h|d|w))$"
                 if re.match(pattern, value):
                     updated_config[key] = value
                 else:
                     log.warning(f"Invalid value for JWT_EXPIRES_IN: {value}")
                     continue # Skip saving invalid value
             else:
                 updated_config[key] = value
             processed = True

        # Log unprocessed keys for debugging
        if not processed:
            log.warning(f"Unprocessed admin config key from frontend: {key}")


    # Save the structured config using the imported function
    if save_config(updated_config):
        log.info("Admin config updated successfully using structured save.")
        # Return the updated config as confirmation (optional, could return simple success)
        # Note: This returns the *entire* config blob, might want to be more specific
        return updated_config
    else:
        log.error("Failed to save admin config using structured save.")
        raise HTTPException(
            status_code=status.HTTP_500_INTERNAL_SERVER_ERROR,
            detail="Failed to save configuration.",
        )


class LdapServerConfig(BaseModel):
    label: str
    host: str
    port: Optional[int] = None
    attribute_for_mail: str = "mail"
    attribute_for_username: str = "uid"
    app_dn: str
    app_dn_password: str
    search_base: str
    search_filters: str = ""
    use_tls: bool = True
    certificate_path: Optional[str] = None
    validate_cert: bool = True
    ciphers: Optional[str] = "ALL"


@router.get("/admin/config/ldap/server", response_model=LdapServerConfig)
async def get_ldap_server(request: Request, user=Depends(get_admin_user)):
    return {
        "label": request.app.state.config.LDAP_SERVER_LABEL,
        "host": request.app.state.config.LDAP_SERVER_HOST,
        "port": request.app.state.config.LDAP_SERVER_PORT,
        "attribute_for_mail": request.app.state.config.LDAP_ATTRIBUTE_FOR_MAIL,
        "attribute_for_username": request.app.state.config.LDAP_ATTRIBUTE_FOR_USERNAME,
        "app_dn": request.app.state.config.LDAP_APP_DN,
        "app_dn_password": request.app.state.config.LDAP_APP_PASSWORD,
        "search_base": request.app.state.config.LDAP_SEARCH_BASE,
        "search_filters": request.app.state.config.LDAP_SEARCH_FILTERS,
        "use_tls": request.app.state.config.LDAP_USE_TLS,
        "certificate_path": request.app.state.config.LDAP_CA_CERT_FILE,
        "validate_cert": request.app.state.config.LDAP_VALIDATE_CERT,
        "ciphers": request.app.state.config.LDAP_CIPHERS,
    }


@router.post("/admin/config/ldap/server")
async def update_ldap_server(
    request: Request, form_data: LdapServerConfig, user=Depends(get_admin_user)
):
    required_fields = [
        "label",
        "host",
        "attribute_for_mail",
        "attribute_for_username",
        "app_dn",
        "app_dn_password",
        "search_base",
    ]
    for key in required_fields:
        value = getattr(form_data, key)
        if not value:
            raise HTTPException(400, detail=f"Required field {key} is empty")

    request.app.state.config.LDAP_SERVER_LABEL = form_data.label
    request.app.state.config.LDAP_SERVER_HOST = form_data.host
    request.app.state.config.LDAP_SERVER_PORT = form_data.port
    request.app.state.config.LDAP_ATTRIBUTE_FOR_MAIL = form_data.attribute_for_mail
    request.app.state.config.LDAP_ATTRIBUTE_FOR_USERNAME = (
        form_data.attribute_for_username
    )
    request.app.state.config.LDAP_APP_DN = form_data.app_dn
    request.app.state.config.LDAP_APP_PASSWORD = form_data.app_dn_password
    request.app.state.config.LDAP_SEARCH_BASE = form_data.search_base
    request.app.state.config.LDAP_SEARCH_FILTERS = form_data.search_filters
    request.app.state.config.LDAP_USE_TLS = form_data.use_tls
    request.app.state.config.LDAP_CA_CERT_FILE = form_data.certificate_path
    request.app.state.config.LDAP_VALIDATE_CERT = form_data.validate_cert
    request.app.state.config.LDAP_CIPHERS = form_data.ciphers

    return {
        "label": request.app.state.config.LDAP_SERVER_LABEL,
        "host": request.app.state.config.LDAP_SERVER_HOST,
        "port": request.app.state.config.LDAP_SERVER_PORT,
        "attribute_for_mail": request.app.state.config.LDAP_ATTRIBUTE_FOR_MAIL,
        "attribute_for_username": request.app.state.config.LDAP_ATTRIBUTE_FOR_USERNAME,
        "app_dn": request.app.state.config.LDAP_APP_DN,
        "app_dn_password": request.app.state.config.LDAP_APP_PASSWORD,
        "search_base": request.app.state.config.LDAP_SEARCH_BASE,
        "search_filters": request.app.state.config.LDAP_SEARCH_FILTERS,
        "use_tls": request.app.state.config.LDAP_USE_TLS,
        "certificate_path": request.app.state.config.LDAP_CA_CERT_FILE,
        "validate_cert": request.app.state.config.LDAP_VALIDATE_CERT,
        "ciphers": request.app.state.config.LDAP_CIPHERS,
    }


@router.get("/admin/config/ldap")
async def get_ldap_config(request: Request, user=Depends(get_admin_user)):
    return {"ENABLE_LDAP": request.app.state.config.ENABLE_LDAP}


class LdapConfigForm(BaseModel):
    enable_ldap: Optional[bool] = None


@router.post("/admin/config/ldap")
async def update_ldap_config(
    request: Request, form_data: LdapConfigForm, user=Depends(get_admin_user)
):
    request.app.state.config.ENABLE_LDAP = form_data.enable_ldap
    return {"ENABLE_LDAP": request.app.state.config.ENABLE_LDAP}


############################
# API Key
############################


# create api key
@router.post("/api_key", response_model=ApiKey)
async def generate_api_key(request: Request, user=Depends(get_current_user)):
    if not request.app.state.config.ENABLE_API_KEY:
        raise HTTPException(
            status.HTTP_403_FORBIDDEN,
            detail=ERROR_MESSAGES.API_KEY_CREATION_NOT_ALLOWED,
        )

    api_key = create_api_key()
    success = Users.update_user_api_key_by_id(user.id, api_key)

    if success:
        return {
            "api_key": api_key,
        }
    else:
        raise HTTPException(500, detail=ERROR_MESSAGES.CREATE_API_KEY_ERROR)


# delete api key
@router.delete("/api_key", response_model=bool)
async def delete_api_key(user=Depends(get_current_user)):
    success = Users.update_user_api_key_by_id(user.id, None)
    return success


# get api key
@router.get("/api_key", response_model=ApiKey)
async def get_api_key(user=Depends(get_current_user)):
    api_key = Users.get_user_api_key_by_id(user.id)
    if api_key:
        return {
            "api_key": api_key,
        }
    else:
        raise HTTPException(404, detail=ERROR_MESSAGES.API_KEY_NOT_FOUND)<|MERGE_RESOLUTION|>--- conflicted
+++ resolved
@@ -17,14 +17,10 @@
     UpdatePasswordForm,
     UserResponse,
 )
-<<<<<<< HEAD
-from open_webui.models.users import Users
-from open_webui.config import CONFIG_DATA, save_config
-=======
 from open_webui.models.users import Users, UpdateProfileForm
 from open_webui.models.groups import Groups
 from open_webui.models.oauth_sessions import OAuthSessions
->>>>>>> 7a83e7df
+from open_webui.config import CONFIG_DATA, save_config
 
 from open_webui.constants import ERROR_MESSAGES, WEBHOOK_MESSAGES
 from open_webui.env import (
@@ -970,34 +966,41 @@
         "WEBUI_URL",
     }
 
-    updated_config = CONFIG_DATA.copy() # Work on a copy
+    updated_config = CONFIG_DATA.copy()  # Work on a copy
     form_data_dict = form_data.model_dump()
 
     # Ensure base dictionaries exist
-    if "oauth" not in updated_config: updated_config["oauth"] = {}
-    if "auth" not in updated_config: updated_config["auth"] = {}
-    if "api_key" not in updated_config["auth"]: updated_config["auth"]["api_key"] = {}
-    if "ui" not in updated_config: updated_config["ui"] = {}
+    if "oauth" not in updated_config:
+        updated_config["oauth"] = {}
+    if "auth" not in updated_config:
+        updated_config["auth"] = {}
+    if "api_key" not in updated_config["auth"]:
+        updated_config["auth"]["api_key"] = {}
+    if "ui" not in updated_config:
+        updated_config["ui"] = {}
     # Ensure provider sub-dictionaries exist if managing them here
-    if "google" not in updated_config["oauth"]: updated_config["oauth"]["google"] = {}
-    if "microsoft" not in updated_config["oauth"]: updated_config["oauth"]["microsoft"] = {}
-    if "github" not in updated_config["oauth"]: updated_config["oauth"]["github"] = {}
-
+    if "google" not in updated_config["oauth"]:
+        updated_config["oauth"]["google"] = {}
+    if "microsoft" not in updated_config["oauth"]:
+        updated_config["oauth"]["microsoft"] = {}
+    if "github" not in updated_config["oauth"]:
+        updated_config["oauth"]["github"] = {}
 
     for key, value in form_data_dict.items():
         processed = False
         # Handle OAuth keys
         if key in oauth_mapping:
             path = oauth_mapping[key]
-            parts = path.split('.')
+            parts = path.split(".")
             target_dict = updated_config["oauth"]
             # Handle nested provider paths
             if len(parts) > 1:
                 provider = parts[0]
                 config_key = parts[1]
-                if provider not in target_dict: target_dict[provider] = {} # Ensure provider dict exists
+                if provider not in target_dict:
+                    target_dict[provider] = {}  # Ensure provider dict exists
                 target_dict[provider][config_key] = value
-            else: # Direct key under 'oauth'
+            else:  # Direct key under 'oauth'
                 target_dict[path] = value
             processed = True
 
@@ -1009,40 +1012,39 @@
 
         # Handle other Auth keys
         elif key in auth_mapping:
-             config_key = auth_mapping[key]
-             updated_config["auth"][config_key] = value
-             processed = True
+            config_key = auth_mapping[key]
+            updated_config["auth"][config_key] = value
+            processed = True
 
         # Handle UI keys
         elif key in ui_mapping:
-             config_key = ui_mapping[key]
-             updated_config["ui"][config_key] = value
-             processed = True
+            config_key = ui_mapping[key]
+            updated_config["ui"][config_key] = value
+            processed = True
 
         # Handle top-level keys
         elif key in top_level_keys:
-             # Special handling for role and JWT expiration validation
-             if key == "DEFAULT_USER_ROLE":
-                 if value in ["pending", "user", "admin"]:
-                     updated_config[key] = value
-                 else:
-                     log.warning(f"Invalid value for DEFAULT_USER_ROLE: {value}")
-                     continue # Skip saving invalid value
-             elif key == "JWT_EXPIRES_IN":
-                 pattern = r"^(-1|0|(-?\d+(\.\d+)?)(ms|s|m|h|d|w))$"
-                 if re.match(pattern, value):
-                     updated_config[key] = value
-                 else:
-                     log.warning(f"Invalid value for JWT_EXPIRES_IN: {value}")
-                     continue # Skip saving invalid value
-             else:
-                 updated_config[key] = value
-             processed = True
+            # Special handling for role and JWT expiration validation
+            if key == "DEFAULT_USER_ROLE":
+                if value in ["pending", "user", "admin"]:
+                    updated_config[key] = value
+                else:
+                    log.warning(f"Invalid value for DEFAULT_USER_ROLE: {value}")
+                    continue  # Skip saving invalid value
+            elif key == "JWT_EXPIRES_IN":
+                pattern = r"^(-1|0|(-?\d+(\.\d+)?)(ms|s|m|h|d|w))$"
+                if re.match(pattern, value):
+                    updated_config[key] = value
+                else:
+                    log.warning(f"Invalid value for JWT_EXPIRES_IN: {value}")
+                    continue  # Skip saving invalid value
+            else:
+                updated_config[key] = value
+            processed = True
 
         # Log unprocessed keys for debugging
         if not processed:
             log.warning(f"Unprocessed admin config key from frontend: {key}")
-
 
     # Save the structured config using the imported function
     if save_config(updated_config):
