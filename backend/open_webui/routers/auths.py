--- conflicted
+++ resolved
@@ -492,7 +492,6 @@
                 status_code=500, detail="Failed to acquire access token"
             )
 
-<<<<<<< HEAD
         id_token = token_response.get("id_token")
         if id_token:
             # Store the ID token for logout
@@ -612,9 +611,6 @@
     if not request.app.state.config.ENABLE_SIGNUP:
         raise HTTPException(400, detail=ERROR_MESSAGES.SIGNUP_DISABLED)
 
-=======
-    user_count = Users.get_num_users()
->>>>>>> 95cadaca
     if not validate_email_format(form_data.email.lower()):
         raise HTTPException(
             status.HTTP_400_BAD_REQUEST, detail=ERROR_MESSAGES.INVALID_EMAIL_FORMAT
