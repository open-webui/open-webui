import json
import logging
import os
import shutil
import base64
import redis

from datetime import datetime
from pathlib import Path
from typing import Generic, Union, Optional, TypeVar
from urllib.parse import urlparse

import requests
from pydantic import BaseModel
from sqlalchemy import JSON, Column, DateTime, Integer, func
from authlib.integrations.starlette_client import OAuth


from open_webui.env import (
    DATA_DIR,
    DATABASE_URL,
    ENV,
    REDIS_URL,
    REDIS_KEY_PREFIX,
    REDIS_SENTINEL_HOSTS,
    REDIS_SENTINEL_PORT,
    FRONTEND_BUILD_DIR,
    OFFLINE_MODE,
    OPEN_WEBUI_DIR,
    WEBUI_AUTH,
    WEBUI_FAVICON_URL,
    WEBUI_NAME,
    log,
)
from open_webui.internal.db import Base, get_db
from open_webui.utils.redis import get_redis_connection


class EndpointFilter(logging.Filter):
    def filter(self, record: logging.LogRecord) -> bool:
        return record.getMessage().find("/health") == -1


# Filter out /endpoint
logging.getLogger("uvicorn.access").addFilter(EndpointFilter())

####################################
# Config helpers
####################################


# Function to run the alembic migrations
def run_migrations():
    log.info("Running migrations")
    try:
        from alembic import command
        from alembic.config import Config

        alembic_cfg = Config(OPEN_WEBUI_DIR / "alembic.ini")

        # Set the script location dynamically
        migrations_path = OPEN_WEBUI_DIR / "migrations"
        alembic_cfg.set_main_option("script_location", str(migrations_path))

        command.upgrade(alembic_cfg, "head")
    except Exception as e:
        log.exception(f"Error running migrations: {e}")


run_migrations()


class Config(Base):
    __tablename__ = "config"

    id = Column(Integer, primary_key=True)
    data = Column(JSON, nullable=False)
    version = Column(Integer, nullable=False, default=0)
    created_at = Column(DateTime, nullable=False, server_default=func.now())
    updated_at = Column(DateTime, nullable=True, onupdate=func.now())


def load_json_config():
    with open(f"{DATA_DIR}/config.json", "r") as file:
        return json.load(file)


def save_to_db(data):
    with get_db() as db:
        existing_config = db.query(Config).first()
        if not existing_config:
            new_config = Config(data=data, version=0)
            db.add(new_config)
        else:
            existing_config.data = data
            existing_config.updated_at = datetime.now()
            db.add(existing_config)
        db.commit()


def reset_config():
    with get_db() as db:
        db.query(Config).delete()
        db.commit()


# When initializing, check if config.json exists and migrate it to the database
if os.path.exists(f"{DATA_DIR}/config.json"):
    data = load_json_config()
    save_to_db(data)
    os.rename(f"{DATA_DIR}/config.json", f"{DATA_DIR}/old_config.json")

DEFAULT_CONFIG = {
    "version": 0,
    "ui": {},
}


def get_config():
    with get_db() as db:
        config_entry = db.query(Config).order_by(Config.id.desc()).first()
        return config_entry.data if config_entry else DEFAULT_CONFIG


CONFIG_DATA = get_config()


def get_config_value(config_path: str):
    # Map of new paths to their old fallback paths
    fallback_map = {
        "oauth.client_id": "oauth.oidc.client_id",
        "oauth.client_secret": "oauth.oidc.client_secret",
        "oauth.provider_url": "oauth.oidc.provider_url",
    }

    def _traverse_path(path_str: str, config_data: dict):
        try:
            value = config_data
            for key in path_str.split("."):
                value = value[key]
            return value
        except (KeyError, TypeError): # Handles missing keys or non-dict intermediates
            return None

    # Attempt to get value from the primary path
    value = _traverse_path(config_path, CONFIG_DATA)

    # If primary path fails and a fallback exists, try the fallback path
    if value is None and config_path in fallback_map:
        fallback_path = fallback_map[config_path]
        value = _traverse_path(fallback_path, CONFIG_DATA)
        # Optional: Log fallback usage if needed
        # if value is not None:
        #     log.warning(f"Using fallback config path '{fallback_path}' for '{config_path}'")


    return value


PERSISTENT_CONFIG_REGISTRY = []


def save_config(config):
    global CONFIG_DATA
    global PERSISTENT_CONFIG_REGISTRY
    try:
        save_to_db(config)
        CONFIG_DATA = config

        # Trigger updates on all registered PersistentConfig entries
        for config_item in PERSISTENT_CONFIG_REGISTRY:
            config_item.update()
    except Exception as e:
        log.exception(e)
        return False
    return True


T = TypeVar("T")

ENABLE_PERSISTENT_CONFIG = (
    os.environ.get("ENABLE_PERSISTENT_CONFIG", "True").lower() == "true"
)


class PersistentConfig(Generic[T]):
    def __init__(self, env_name: str, config_path: str, env_value: T):
        self.env_name = env_name
        self.config_path = config_path
        self.env_value = env_value
        self.config_value = get_config_value(config_path)

        if self.config_value is not None and ENABLE_PERSISTENT_CONFIG:
            if (
                self.config_path.startswith("oauth.")
                and not ENABLE_OAUTH_PERSISTENT_CONFIG
            ):
                log.info(
                    f"Skipping loading of '{env_name}' as OAuth persistent config is disabled"
                )
                self.value = env_value
            else:
                log.info(f"'{env_name}' loaded from the latest database entry")
                self.value = self.config_value
        else:
            self.value = env_value

        PERSISTENT_CONFIG_REGISTRY.append(self)

    def __str__(self):
        return str(self.value)

    @property
    def __dict__(self):
        raise TypeError(
            "PersistentConfig object cannot be converted to dict, use config_get or .value instead."
        )

    def __getattribute__(self, item):
        if item == "__dict__":
            raise TypeError(
                "PersistentConfig object cannot be converted to dict, use config_get or .value instead."
            )
        return super().__getattribute__(item)

    def update(self):
        new_value = get_config_value(self.config_path)
        if new_value is not None:
            self.value = new_value
            log.info(f"Updated {self.env_name} to new value {self.value}")

    def save(self):
        log.info(f"Saving '{self.env_name}' to the database")
        path_parts = self.config_path.split(".")
        sub_config = CONFIG_DATA
        for key in path_parts[:-1]:
            if key not in sub_config:
                sub_config[key] = {}
            sub_config = sub_config[key]
        sub_config[path_parts[-1]] = self.value
        save_to_db(CONFIG_DATA)
        self.config_value = self.value


class AppConfig:
    _redis: Union[redis.Redis, redis.cluster.RedisCluster] = None
    _redis_key_prefix: str

    _state: dict[str, PersistentConfig]

    def __init__(
        self,
        redis_url: Optional[str] = None,
        redis_sentinels: Optional[list] = [],
        redis_cluster: Optional[bool] = False,
        redis_key_prefix: str = "open-webui",
    ):
        if redis_url:
            super().__setattr__("_redis_key_prefix", redis_key_prefix)
            super().__setattr__(
                "_redis",
                get_redis_connection(
                    redis_url,
                    redis_sentinels,
                    redis_cluster,
                    decode_responses=True,
                ),
            )

        super().__setattr__("_state", {})

    def __setattr__(self, key, value):
        if isinstance(value, PersistentConfig):
            self._state[key] = value
        else:
            # Raise error if attempting to set a non-existent config key directly
            if key not in self._state:
                raise AttributeError(f"Configuration key '{key}' does not exist. Cannot set value implicitly.")

            # If key exists, update its value and save
            self._state[key].value = value
            self._state[key].save()

            if self._redis:
                redis_key = f"{self._redis_key_prefix}:config:{key}"
                self._redis.set(redis_key, json.dumps(self._state[key].value))

    def __getattr__(self, key):
        if key not in self._state:
            raise AttributeError(f"Config key '{key}' not found")

        # If Redis is available, check for an updated value
        if self._redis:
            redis_key = f"{self._redis_key_prefix}:config:{key}"
            redis_value = self._redis.get(redis_key)

            if redis_value is not None:
                try:
                    decoded_value = json.loads(redis_value)

                    # Update the in-memory value if different
                    if self._state[key].value != decoded_value:
                        self._state[key].value = decoded_value
                        log.info(f"Updated {key} from Redis: {decoded_value}")

                except json.JSONDecodeError:
                    log.error(f"Invalid JSON format in Redis for {key}: {redis_value}")

        return self._state[key].value


####################################
# WEBUI_AUTH (Required for security)
####################################

ENABLE_API_KEY = PersistentConfig(
    "ENABLE_API_KEY",
    "auth.api_key.enable",
    os.environ.get("ENABLE_API_KEY", "True").lower() == "true",
)

ENABLE_API_KEY_ENDPOINT_RESTRICTIONS = PersistentConfig(
    "ENABLE_API_KEY_ENDPOINT_RESTRICTIONS",
    "auth.api_key.endpoint_restrictions",
    os.environ.get("ENABLE_API_KEY_ENDPOINT_RESTRICTIONS", "False").lower() == "true",
)

API_KEY_ALLOWED_ENDPOINTS = PersistentConfig(
    "API_KEY_ALLOWED_ENDPOINTS",
    "auth.api_key.allowed_endpoints",
    os.environ.get("API_KEY_ALLOWED_ENDPOINTS", ""),
)


JWT_EXPIRES_IN = PersistentConfig(
    "JWT_EXPIRES_IN", "auth.jwt_expiry", os.environ.get("JWT_EXPIRES_IN", "4w")
)

if JWT_EXPIRES_IN.value == "-1":
    log.warning(
        "⚠️  SECURITY WARNING: JWT_EXPIRES_IN is set to '-1'\n"
        "    See: https://docs.openwebui.com/getting-started/env-configuration\n"
    )

####################################
# OAuth config
####################################

ENABLE_OAUTH_PERSISTENT_CONFIG = (
    os.environ.get("ENABLE_OAUTH_PERSISTENT_CONFIG", "False").lower() == "true"
)

ENABLE_OAUTH_SIGNUP = PersistentConfig(
    "ENABLE_OAUTH_SIGNUP",
    "oauth.enable_signup",
    os.environ.get("ENABLE_OAUTH_SIGNUP", "False").lower() == "true",
)

# Initialize OAuth client config
OAUTH_CLIENT_ID = PersistentConfig(
    "OAUTH_CLIENT_ID",
    "oauth.client_id",
    os.environ.get("OAUTH_CLIENT_ID", ""),
)

OAUTH_CLIENT_SECRET = PersistentConfig(
    "OAUTH_CLIENT_SECRET",
    "oauth.client_secret",
    os.environ.get("OAUTH_CLIENT_SECRET", ""),
)

OAUTH_PROVIDER_NAME = PersistentConfig(
    "OAUTH_PROVIDER_NAME",
    "oauth.provider_name",
    os.environ.get("OAUTH_PROVIDER_NAME", "SSO"),
)

OPENID_PROVIDER_URL = PersistentConfig(
    "OPENID_PROVIDER_URL",
    "oauth.provider_url",
    os.environ.get("OPENID_PROVIDER_URL", ""),
)

OAUTH_MERGE_ACCOUNTS_BY_EMAIL = PersistentConfig(
    "OAUTH_MERGE_ACCOUNTS_BY_EMAIL",
    "oauth.merge_accounts_by_email",
    os.environ.get("OAUTH_MERGE_ACCOUNTS_BY_EMAIL", "False").lower() == "true",
)

OAUTH_PROVIDERS = {}

GOOGLE_CLIENT_ID = PersistentConfig(
    "GOOGLE_CLIENT_ID",
    "oauth.google.client_id",
    os.environ.get("GOOGLE_CLIENT_ID", ""),
)

GOOGLE_CLIENT_SECRET = PersistentConfig(
    "GOOGLE_CLIENT_SECRET",
    "oauth.google.client_secret",
    os.environ.get("GOOGLE_CLIENT_SECRET", ""),
)


GOOGLE_OAUTH_SCOPE = PersistentConfig(
    "GOOGLE_OAUTH_SCOPE",
    "oauth.google.scope",
    os.environ.get("GOOGLE_OAUTH_SCOPE", "openid email profile"),
)

GOOGLE_REDIRECT_URI = PersistentConfig(
    "GOOGLE_REDIRECT_URI",
    "oauth.google.redirect_uri",
    os.environ.get("GOOGLE_REDIRECT_URI", ""),
)

MICROSOFT_CLIENT_ID = PersistentConfig(
    "MICROSOFT_CLIENT_ID",
    "oauth.microsoft.client_id",
    os.environ.get("MICROSOFT_CLIENT_ID", ""),
)

MICROSOFT_CLIENT_SECRET = PersistentConfig(
    "MICROSOFT_CLIENT_SECRET",
    "oauth.microsoft.client_secret",
    os.environ.get("MICROSOFT_CLIENT_SECRET", ""),
)

MICROSOFT_CLIENT_TENANT_ID = PersistentConfig(
    "MICROSOFT_CLIENT_TENANT_ID",
    "oauth.microsoft.tenant_id",
    os.environ.get("MICROSOFT_CLIENT_TENANT_ID", ""),
)

MICROSOFT_CLIENT_LOGIN_BASE_URL = PersistentConfig(
    "MICROSOFT_CLIENT_LOGIN_BASE_URL",
    "oauth.microsoft.login_base_url",
    os.environ.get(
        "MICROSOFT_CLIENT_LOGIN_BASE_URL", "https://login.microsoftonline.com"
    ),
)

MICROSOFT_CLIENT_PICTURE_URL = PersistentConfig(
    "MICROSOFT_CLIENT_PICTURE_URL",
    "oauth.microsoft.picture_url",
    os.environ.get(
        "MICROSOFT_CLIENT_PICTURE_URL",
        "https://graph.microsoft.com/v1.0/me/photo/$value",
    ),
)


MICROSOFT_OAUTH_SCOPE = PersistentConfig(
    "MICROSOFT_OAUTH_SCOPE",
    "oauth.microsoft.scope",
    os.environ.get("MICROSOFT_OAUTH_SCOPE", "openid email profile"),
)

MICROSOFT_REDIRECT_URI = PersistentConfig(
    "MICROSOFT_REDIRECT_URI",
    "oauth.microsoft.redirect_uri",
    os.environ.get("MICROSOFT_REDIRECT_URI", ""),
)

GITHUB_CLIENT_ID = PersistentConfig(
    "GITHUB_CLIENT_ID",
    "oauth.github.client_id",
    os.environ.get("GITHUB_CLIENT_ID", ""),
)

GITHUB_CLIENT_SECRET = PersistentConfig(
    "GITHUB_CLIENT_SECRET",
    "oauth.github.client_secret",
    os.environ.get("GITHUB_CLIENT_SECRET", ""),
)

GITHUB_CLIENT_SCOPE = PersistentConfig(
    "GITHUB_CLIENT_SCOPE",
    "oauth.github.scope",
    os.environ.get("GITHUB_CLIENT_SCOPE", "user:email"),
)

GITHUB_CLIENT_REDIRECT_URI = PersistentConfig(
    "GITHUB_CLIENT_REDIRECT_URI",
    "oauth.github.redirect_uri",
    os.environ.get("GITHUB_CLIENT_REDIRECT_URI", ""),
)

OPENID_REDIRECT_URI = PersistentConfig(
    "OPENID_REDIRECT_URI",
    "oauth.redirect_uri",
    os.environ.get("OPENID_REDIRECT_URI", ""),
)

OAUTH_SCOPES = PersistentConfig(
    "OAUTH_SCOPES",
    "oauth.scopes",
    os.environ.get("OAUTH_SCOPES", "openid email profile"),
)

OAUTH_TIMEOUT = PersistentConfig(
    "OAUTH_TIMEOUT",
    "oauth.oidc.oauth_timeout",
    os.environ.get("OAUTH_TIMEOUT", ""),
)

OAUTH_TOKEN_ENDPOINT_AUTH_METHOD = PersistentConfig(
    "OAUTH_TOKEN_ENDPOINT_AUTH_METHOD",
    "oauth.oidc.token_endpoint_auth_method",
    os.environ.get("OAUTH_TOKEN_ENDPOINT_AUTH_METHOD", None),
)

OAUTH_CODE_CHALLENGE_METHOD = PersistentConfig(
    "OAUTH_CODE_CHALLENGE_METHOD",
    "oauth.code_challenge_method",
    os.environ.get("OAUTH_CODE_CHALLENGE_METHOD", None),
)

<<<<<<< HEAD
=======
OAUTH_PROVIDER_NAME = PersistentConfig(
    "OAUTH_PROVIDER_NAME",
    "oauth.oidc.provider_name",
    os.environ.get("OAUTH_PROVIDER_NAME", "SSO"),
)

OAUTH_SUB_CLAIM = PersistentConfig(
    "OAUTH_SUB_CLAIM",
    "oauth.oidc.sub_claim",
    os.environ.get("OAUTH_SUB_CLAIM", None),
)

>>>>>>> 7a83e7df
OAUTH_USERNAME_CLAIM = PersistentConfig(
    "OAUTH_USERNAME_CLAIM",
    "oauth.username_claim",
    os.environ.get("OAUTH_USERNAME_CLAIM", "name"),
)


OAUTH_PICTURE_CLAIM = PersistentConfig(
    "OAUTH_PICTURE_CLAIM",
    "oauth.picture_claim",
    os.environ.get("OAUTH_PICTURE_CLAIM", "picture"),
)

OAUTH_EMAIL_CLAIM = PersistentConfig(
    "OAUTH_EMAIL_CLAIM",
    "oauth.email_claim",
    os.environ.get("OAUTH_EMAIL_CLAIM", "email"),
)

<<<<<<< HEAD
OAUTH_GROUP_CLAIM = PersistentConfig(
    "OAUTH_GROUP_CLAIM",
    "oauth.group_claim",
    os.environ.get("OAUTH_GROUP_CLAIM", "groups"),
=======
OAUTH_GROUPS_CLAIM = PersistentConfig(
    "OAUTH_GROUPS_CLAIM",
    "oauth.oidc.group_claim",
    os.environ.get("OAUTH_GROUPS_CLAIM", os.environ.get("OAUTH_GROUP_CLAIM", "groups")),
)

FEISHU_CLIENT_ID = PersistentConfig(
    "FEISHU_CLIENT_ID",
    "oauth.feishu.client_id",
    os.environ.get("FEISHU_CLIENT_ID", ""),
)

FEISHU_CLIENT_SECRET = PersistentConfig(
    "FEISHU_CLIENT_SECRET",
    "oauth.feishu.client_secret",
    os.environ.get("FEISHU_CLIENT_SECRET", ""),
)

FEISHU_OAUTH_SCOPE = PersistentConfig(
    "FEISHU_OAUTH_SCOPE",
    "oauth.feishu.scope",
    os.environ.get("FEISHU_OAUTH_SCOPE", "contact:user.base:readonly"),
)

FEISHU_REDIRECT_URI = PersistentConfig(
    "FEISHU_REDIRECT_URI",
    "oauth.feishu.redirect_uri",
    os.environ.get("FEISHU_REDIRECT_URI", ""),
>>>>>>> 7a83e7df
)

ENABLE_OAUTH_ROLE_MANAGEMENT = PersistentConfig(
    "ENABLE_OAUTH_ROLE_MANAGEMENT",
    "oauth.enable_role_management",
    os.environ.get("ENABLE_OAUTH_ROLE_MANAGEMENT", "False").lower() == "true",
)

ENABLE_OAUTH_GROUP_MANAGEMENT = PersistentConfig(
    "ENABLE_OAUTH_GROUP_MANAGEMENT",
    "oauth.enable_group_management",
    os.environ.get("ENABLE_OAUTH_GROUP_MANAGEMENT", "False").lower() == "true",
)

ENABLE_OAUTH_GROUP_CREATION = PersistentConfig(
    "ENABLE_OAUTH_GROUP_CREATION",
    "oauth.enable_group_creation",
    os.environ.get("ENABLE_OAUTH_GROUP_CREATION", "False").lower() == "true",
)


OAUTH_BLOCKED_GROUPS = PersistentConfig(
    "OAUTH_BLOCKED_GROUPS",
    "oauth.blocked_groups",
    os.environ.get("OAUTH_BLOCKED_GROUPS", "[]"),
)

OAUTH_ROLES_CLAIM = PersistentConfig(
    "OAUTH_ROLES_CLAIM",
    "oauth.roles_claim",
    os.environ.get("OAUTH_ROLES_CLAIM", ""),
)

OAUTH_ALLOWED_ROLES = PersistentConfig(
    "OAUTH_ALLOWED_ROLES",
    "oauth.allowed_roles",
    os.environ.get("OAUTH_ALLOWED_ROLES", ""),
)

OAUTH_ADMIN_ROLES = PersistentConfig(
    "OAUTH_ADMIN_ROLES",
    "oauth.admin_roles",
    os.environ.get("OAUTH_ADMIN_ROLES", ""),
)

OAUTH_ALLOWED_DOMAINS = PersistentConfig(
    "OAUTH_ALLOWED_DOMAINS",
    "oauth.allowed_domains",
    [
        domain.strip()
        for domain in os.environ.get("OAUTH_ALLOWED_DOMAINS", "*").split(",")
    ],
)

OAUTH_UPDATE_PICTURE_ON_LOGIN = PersistentConfig(
    "OAUTH_UPDATE_PICTURE_ON_LOGIN",
    "oauth.update_picture_on_login",
    os.environ.get("OAUTH_UPDATE_PICTURE_ON_LOGIN", "False").lower() == "true",
)


def load_oauth_providers():
    OAUTH_PROVIDERS.clear()
    if GOOGLE_CLIENT_ID.value and GOOGLE_CLIENT_SECRET.value:

        def google_oauth_register(oauth: OAuth):
            client = oauth.register(
                name="google",
                client_id=GOOGLE_CLIENT_ID.value,
                client_secret=GOOGLE_CLIENT_SECRET.value,
                server_metadata_url="https://accounts.google.com/.well-known/openid-configuration",
                client_kwargs={
                    "scope": GOOGLE_OAUTH_SCOPE.value,
                    **(
                        {"timeout": int(OAUTH_TIMEOUT.value)}
                        if OAUTH_TIMEOUT.value
                        else {}
                    ),
                },
                redirect_uri=GOOGLE_REDIRECT_URI.value,
            )
            return client

        OAUTH_PROVIDERS["google"] = {
            "redirect_uri": GOOGLE_REDIRECT_URI.value,
            "register": google_oauth_register,
        }

    if (
        MICROSOFT_CLIENT_ID.value
        and MICROSOFT_CLIENT_SECRET.value
        and MICROSOFT_CLIENT_TENANT_ID.value
    ):

        def microsoft_oauth_register(oauth: OAuth):
            client = oauth.register(
                name="microsoft",
                client_id=MICROSOFT_CLIENT_ID.value,
                client_secret=MICROSOFT_CLIENT_SECRET.value,
                server_metadata_url=f"{MICROSOFT_CLIENT_LOGIN_BASE_URL.value}/{MICROSOFT_CLIENT_TENANT_ID.value}/v2.0/.well-known/openid-configuration?appid={MICROSOFT_CLIENT_ID.value}",
                client_kwargs={
                    "scope": MICROSOFT_OAUTH_SCOPE.value,
                    **(
                        {"timeout": int(OAUTH_TIMEOUT.value)}
                        if OAUTH_TIMEOUT.value
                        else {}
                    ),
                },
                redirect_uri=MICROSOFT_REDIRECT_URI.value,
            )
            return client

        OAUTH_PROVIDERS["microsoft"] = {
            "redirect_uri": MICROSOFT_REDIRECT_URI.value,
            "picture_url": MICROSOFT_CLIENT_PICTURE_URL.value,
            "register": microsoft_oauth_register,
        }

    if GITHUB_CLIENT_ID.value and GITHUB_CLIENT_SECRET.value:

        def github_oauth_register(oauth: OAuth):
            client = oauth.register(
                name="github",
                client_id=GITHUB_CLIENT_ID.value,
                client_secret=GITHUB_CLIENT_SECRET.value,
                access_token_url="https://github.com/login/oauth/access_token",
                authorize_url="https://github.com/login/oauth/authorize",
                api_base_url="https://api.github.com",
                userinfo_endpoint="https://api.github.com/user",
                client_kwargs={
                    "scope": GITHUB_CLIENT_SCOPE.value,
                    **(
                        {"timeout": int(OAUTH_TIMEOUT.value)}
                        if OAUTH_TIMEOUT.value
                        else {}
                    ),
                },
                redirect_uri=GITHUB_CLIENT_REDIRECT_URI.value,
            )
            return client

        OAUTH_PROVIDERS["github"] = {
            "redirect_uri": GITHUB_CLIENT_REDIRECT_URI.value,
            "register": github_oauth_register,
            "sub_claim": "id",
        }

    if (
<<<<<<< HEAD
    	OAUTH_CLIENT_ID.value
    	and OAUTH_CLIENT_SECRET.value
    	and OPENID_PROVIDER_URL.value
=======
        OAUTH_CLIENT_ID.value
        and (OAUTH_CLIENT_SECRET.value or OAUTH_CODE_CHALLENGE_METHOD.value)
        and OPENID_PROVIDER_URL.value
>>>>>>> 7a83e7df
    ):

        def oidc_oauth_register(oauth: OAuth):
            client_kwargs = {
                "scope": OAUTH_SCOPES.value,
                **(
                    {
                        "token_endpoint_auth_method": OAUTH_TOKEN_ENDPOINT_AUTH_METHOD.value
                    }
                    if OAUTH_TOKEN_ENDPOINT_AUTH_METHOD.value
                    else {}
                ),
                **(
                    {"timeout": int(OAUTH_TIMEOUT.value)} if OAUTH_TIMEOUT.value else {}
                ),
            }

            if (
                OAUTH_CODE_CHALLENGE_METHOD.value
                and OAUTH_CODE_CHALLENGE_METHOD.value == "S256"
            ):
                client_kwargs["code_challenge_method"] = "S256"
            elif OAUTH_CODE_CHALLENGE_METHOD.value:
                raise Exception(
                    'Code challenge methods other than "%s" not supported. Given: "%s"'
                    % ("S256", OAUTH_CODE_CHALLENGE_METHOD.value)
                )

            client = oauth.register(
                name="oidc",
                client_id=OAUTH_CLIENT_ID.value,
                client_secret=OAUTH_CLIENT_SECRET.value,
                server_metadata_url=OPENID_PROVIDER_URL.value,
                client_kwargs=client_kwargs,
                redirect_uri=OPENID_REDIRECT_URI.value,
            )
            return client

        OAUTH_PROVIDERS["oidc"] = {
            "name": OAUTH_PROVIDER_NAME.value,
            "redirect_uri": OPENID_REDIRECT_URI.value,
            "register": oidc_oauth_register,
        }

    if FEISHU_CLIENT_ID.value and FEISHU_CLIENT_SECRET.value:

        def feishu_oauth_register(oauth: OAuth):
            client = oauth.register(
                name="feishu",
                client_id=FEISHU_CLIENT_ID.value,
                client_secret=FEISHU_CLIENT_SECRET.value,
                access_token_url="https://open.feishu.cn/open-apis/authen/v2/oauth/token",
                authorize_url="https://accounts.feishu.cn/open-apis/authen/v1/authorize",
                api_base_url="https://open.feishu.cn/open-apis",
                userinfo_endpoint="https://open.feishu.cn/open-apis/authen/v1/user_info",
                client_kwargs={
                    "scope": FEISHU_OAUTH_SCOPE.value,
                    **(
                        {"timeout": int(OAUTH_TIMEOUT.value)}
                        if OAUTH_TIMEOUT.value
                        else {}
                    ),
                },
                redirect_uri=FEISHU_REDIRECT_URI.value,
            )
            return client

        OAUTH_PROVIDERS["feishu"] = {
            "register": feishu_oauth_register,
            "sub_claim": "user_id",
        }

    configured_providers = []
    if GOOGLE_CLIENT_ID.value:
        configured_providers.append("Google")
    if MICROSOFT_CLIENT_ID.value:
        configured_providers.append("Microsoft")
    if GITHUB_CLIENT_ID.value:
        configured_providers.append("GitHub")
    if FEISHU_CLIENT_ID.value:
        configured_providers.append("Feishu")

    if configured_providers and not OPENID_PROVIDER_URL.value:
        provider_list = ", ".join(configured_providers)
        log.warning(
            f"⚠️  OAuth providers configured ({provider_list}) but OPENID_PROVIDER_URL not set - logout will not work!"
        )
        log.warning(
            f"Set OPENID_PROVIDER_URL to your OAuth provider's OpenID Connect discovery endpoint to fix logout functionality."
        )


load_oauth_providers()

####################################
# Static DIR
####################################

STATIC_DIR = Path(os.getenv("STATIC_DIR", OPEN_WEBUI_DIR / "static")).resolve()

try:
    if STATIC_DIR.exists():
        for item in STATIC_DIR.iterdir():
            if item.is_file() or item.is_symlink():
                try:
                    item.unlink()
                except Exception as e:
                    pass
except Exception as e:
    pass

for file_path in (FRONTEND_BUILD_DIR / "static").glob("**/*"):
    if file_path.is_file():
        target_path = STATIC_DIR / file_path.relative_to(
            (FRONTEND_BUILD_DIR / "static")
        )
        target_path.parent.mkdir(parents=True, exist_ok=True)
        try:
            shutil.copyfile(file_path, target_path)
        except Exception as e:
            logging.error(f"An error occurred: {e}")

frontend_favicon = FRONTEND_BUILD_DIR / "static" / "favicon.png"

if frontend_favicon.exists():
    try:
        shutil.copyfile(frontend_favicon, STATIC_DIR / "favicon.png")
    except Exception as e:
        logging.error(f"An error occurred: {e}")

frontend_splash = FRONTEND_BUILD_DIR / "static" / "splash.png"

if frontend_splash.exists():
    try:
        shutil.copyfile(frontend_splash, STATIC_DIR / "splash.png")
    except Exception as e:
        logging.error(f"An error occurred: {e}")

frontend_loader = FRONTEND_BUILD_DIR / "static" / "loader.js"

if frontend_loader.exists():
    try:
        shutil.copyfile(frontend_loader, STATIC_DIR / "loader.js")
    except Exception as e:
        logging.error(f"An error occurred: {e}")


####################################
# CUSTOM_NAME (Legacy)
####################################

CUSTOM_NAME = os.environ.get("CUSTOM_NAME", "")

if CUSTOM_NAME:
    try:
        r = requests.get(f"https://api.openwebui.com/api/v1/custom/{CUSTOM_NAME}")
        data = r.json()
        if r.ok:
            if "logo" in data:
                WEBUI_FAVICON_URL = url = (
                    f"https://api.openwebui.com{data['logo']}"
                    if data["logo"][0] == "/"
                    else data["logo"]
                )

                r = requests.get(url, stream=True)
                if r.status_code == 200:
                    with open(f"{STATIC_DIR}/favicon.png", "wb") as f:
                        r.raw.decode_content = True
                        shutil.copyfileobj(r.raw, f)

            if "splash" in data:
                url = (
                    f"https://api.openwebui.com{data['splash']}"
                    if data["splash"][0] == "/"
                    else data["splash"]
                )

                r = requests.get(url, stream=True)
                if r.status_code == 200:
                    with open(f"{STATIC_DIR}/splash.png", "wb") as f:
                        r.raw.decode_content = True
                        shutil.copyfileobj(r.raw, f)

            WEBUI_NAME = data["name"]
    except Exception as e:
        log.exception(e)
        pass


####################################
# STORAGE PROVIDER
####################################

STORAGE_PROVIDER = os.environ.get("STORAGE_PROVIDER", "local")  # defaults to local, s3

S3_ACCESS_KEY_ID = os.environ.get("S3_ACCESS_KEY_ID", None)
S3_SECRET_ACCESS_KEY = os.environ.get("S3_SECRET_ACCESS_KEY", None)
S3_REGION_NAME = os.environ.get("S3_REGION_NAME", None)
S3_BUCKET_NAME = os.environ.get("S3_BUCKET_NAME", None)
S3_KEY_PREFIX = os.environ.get("S3_KEY_PREFIX", None)
S3_ENDPOINT_URL = os.environ.get("S3_ENDPOINT_URL", None)
S3_USE_ACCELERATE_ENDPOINT = (
    os.environ.get("S3_USE_ACCELERATE_ENDPOINT", "false").lower() == "true"
)
S3_ADDRESSING_STYLE = os.environ.get("S3_ADDRESSING_STYLE", None)
S3_ENABLE_TAGGING = os.getenv("S3_ENABLE_TAGGING", "false").lower() == "true"

GCS_BUCKET_NAME = os.environ.get("GCS_BUCKET_NAME", None)
GOOGLE_APPLICATION_CREDENTIALS_JSON = os.environ.get(
    "GOOGLE_APPLICATION_CREDENTIALS_JSON", None
)

AZURE_STORAGE_ENDPOINT = os.environ.get("AZURE_STORAGE_ENDPOINT", None)
AZURE_STORAGE_CONTAINER_NAME = os.environ.get("AZURE_STORAGE_CONTAINER_NAME", None)
AZURE_STORAGE_KEY = os.environ.get("AZURE_STORAGE_KEY", None)

####################################
# File Upload DIR
####################################

UPLOAD_DIR = DATA_DIR / "uploads"
UPLOAD_DIR.mkdir(parents=True, exist_ok=True)


####################################
# Cache DIR
####################################

CACHE_DIR = DATA_DIR / "cache"
CACHE_DIR.mkdir(parents=True, exist_ok=True)


####################################
# DIRECT CONNECTIONS
####################################

ENABLE_DIRECT_CONNECTIONS = PersistentConfig(
    "ENABLE_DIRECT_CONNECTIONS",
    "direct.enable",
    os.environ.get("ENABLE_DIRECT_CONNECTIONS", "False").lower() == "true",
)

####################################
# OLLAMA_BASE_URL
####################################

ENABLE_OLLAMA_API = PersistentConfig(
    "ENABLE_OLLAMA_API",
    "ollama.enable",
    os.environ.get("ENABLE_OLLAMA_API", "True").lower() == "true",
)

OLLAMA_API_BASE_URL = os.environ.get(
    "OLLAMA_API_BASE_URL", "http://localhost:11434/api"
)

OLLAMA_BASE_URL = os.environ.get("OLLAMA_BASE_URL", "")
if OLLAMA_BASE_URL:
    # Remove trailing slash
    OLLAMA_BASE_URL = (
        OLLAMA_BASE_URL[:-1] if OLLAMA_BASE_URL.endswith("/") else OLLAMA_BASE_URL
    )


K8S_FLAG = os.environ.get("K8S_FLAG", "")
USE_OLLAMA_DOCKER = os.environ.get("USE_OLLAMA_DOCKER", "false")

if OLLAMA_BASE_URL == "" and OLLAMA_API_BASE_URL != "":
    OLLAMA_BASE_URL = (
        OLLAMA_API_BASE_URL[:-4]
        if OLLAMA_API_BASE_URL.endswith("/api")
        else OLLAMA_API_BASE_URL
    )

if ENV == "prod":
    if OLLAMA_BASE_URL == "/ollama" and not K8S_FLAG:
        if USE_OLLAMA_DOCKER.lower() == "true":
            # if you use all-in-one docker container (Open WebUI + Ollama)
            # with the docker build arg USE_OLLAMA=true (--build-arg="USE_OLLAMA=true") this only works with http://localhost:11434
            OLLAMA_BASE_URL = "http://localhost:11434"
        else:
            OLLAMA_BASE_URL = "http://host.docker.internal:11434"
    elif K8S_FLAG:
        OLLAMA_BASE_URL = "http://ollama-service.open-webui.svc.cluster.local:11434"


OLLAMA_BASE_URLS = os.environ.get("OLLAMA_BASE_URLS", "")
OLLAMA_BASE_URLS = OLLAMA_BASE_URLS if OLLAMA_BASE_URLS != "" else OLLAMA_BASE_URL

OLLAMA_BASE_URLS = [url.strip() for url in OLLAMA_BASE_URLS.split(";")]
OLLAMA_BASE_URLS = PersistentConfig(
    "OLLAMA_BASE_URLS", "ollama.base_urls", OLLAMA_BASE_URLS
)

OLLAMA_API_CONFIGS = PersistentConfig(
    "OLLAMA_API_CONFIGS",
    "ollama.api_configs",
    {},
)

####################################
# OPENAI_API
####################################


ENABLE_OPENAI_API = PersistentConfig(
    "ENABLE_OPENAI_API",
    "openai.enable",
    os.environ.get("ENABLE_OPENAI_API", "True").lower() == "true",
)


OPENAI_API_KEY = os.environ.get("OPENAI_API_KEY", "")
OPENAI_API_BASE_URL = os.environ.get("OPENAI_API_BASE_URL", "")

GEMINI_API_KEY = os.environ.get("GEMINI_API_KEY", "")
GEMINI_API_BASE_URL = os.environ.get("GEMINI_API_BASE_URL", "")


if OPENAI_API_BASE_URL == "":
    OPENAI_API_BASE_URL = "https://api.openai.com/v1"
else:
    if OPENAI_API_BASE_URL.endswith("/"):
        OPENAI_API_BASE_URL = OPENAI_API_BASE_URL[:-1]

OPENAI_API_KEYS = os.environ.get("OPENAI_API_KEYS", "")
OPENAI_API_KEYS = OPENAI_API_KEYS if OPENAI_API_KEYS != "" else OPENAI_API_KEY

OPENAI_API_KEYS = [url.strip() for url in OPENAI_API_KEYS.split(";")]
OPENAI_API_KEYS = PersistentConfig(
    "OPENAI_API_KEYS", "openai.api_keys", OPENAI_API_KEYS
)

OPENAI_API_BASE_URLS = os.environ.get("OPENAI_API_BASE_URLS", "")
OPENAI_API_BASE_URLS = (
    OPENAI_API_BASE_URLS if OPENAI_API_BASE_URLS != "" else OPENAI_API_BASE_URL
)

OPENAI_API_BASE_URLS = [
    url.strip() if url != "" else "https://api.openai.com/v1"
    for url in OPENAI_API_BASE_URLS.split(";")
]
OPENAI_API_BASE_URLS = PersistentConfig(
    "OPENAI_API_BASE_URLS", "openai.api_base_urls", OPENAI_API_BASE_URLS
)

OPENAI_API_CONFIGS = PersistentConfig(
    "OPENAI_API_CONFIGS",
    "openai.api_configs",
    {},
)

# Get the actual OpenAI API key based on the base URL
OPENAI_API_KEY = ""
try:
    OPENAI_API_KEY = OPENAI_API_KEYS.value[
        OPENAI_API_BASE_URLS.value.index("https://api.openai.com/v1")
    ]
except Exception:
    pass
OPENAI_API_BASE_URL = "https://api.openai.com/v1"


####################################
# MODELS
####################################

ENABLE_BASE_MODELS_CACHE = PersistentConfig(
    "ENABLE_BASE_MODELS_CACHE",
    "models.base_models_cache",
    os.environ.get("ENABLE_BASE_MODELS_CACHE", "False").lower() == "true",
)


####################################
# TOOL_SERVERS
####################################

try:
    tool_server_connections = json.loads(
        os.environ.get("TOOL_SERVER_CONNECTIONS", "[]")
    )
except Exception as e:
    log.exception(f"Error loading TOOL_SERVER_CONNECTIONS: {e}")
    tool_server_connections = []


TOOL_SERVER_CONNECTIONS = PersistentConfig(
    "TOOL_SERVER_CONNECTIONS",
    "tool_server.connections",
    tool_server_connections,
)

####################################
# WEBUI
####################################


WEBUI_URL = PersistentConfig("WEBUI_URL", "webui.url", os.environ.get("WEBUI_URL", ""))


ENABLE_SIGNUP = PersistentConfig(
    "ENABLE_SIGNUP",
    "ui.enable_signup",
    (
        False
        if not WEBUI_AUTH
        else os.environ.get("ENABLE_SIGNUP", "True").lower() == "true"
    ),
)

ENABLE_LOGIN_FORM = PersistentConfig(
    "ENABLE_LOGIN_FORM",
    "ui.ENABLE_LOGIN_FORM",
    os.environ.get("ENABLE_LOGIN_FORM", "True").lower() == "true",
)


DEFAULT_LOCALE = PersistentConfig(
    "DEFAULT_LOCALE",
    "ui.default_locale",
    os.environ.get("DEFAULT_LOCALE", ""),
)

DEFAULT_MODELS = PersistentConfig(
    "DEFAULT_MODELS", "ui.default_models", os.environ.get("DEFAULT_MODELS", None)
)

try:
    default_prompt_suggestions = json.loads(
        os.environ.get("DEFAULT_PROMPT_SUGGESTIONS", "[]")
    )
except Exception as e:
    log.exception(f"Error loading DEFAULT_PROMPT_SUGGESTIONS: {e}")
    default_prompt_suggestions = []
if default_prompt_suggestions == []:
    default_prompt_suggestions = [
        {
            "title": ["Help me study", "vocabulary for a college entrance exam"],
            "content": "Help me study vocabulary: write a sentence for me to fill in the blank, and I'll try to pick the correct option.",
        },
        {
            "title": ["Give me ideas", "for what to do with my kids' art"],
            "content": "What are 5 creative things I could do with my kids' art? I don't want to throw them away, but it's also so much clutter.",
        },
        {
            "title": ["Tell me a fun fact", "about the Roman Empire"],
            "content": "Tell me a random fun fact about the Roman Empire",
        },
        {
            "title": ["Show me a code snippet", "of a website's sticky header"],
            "content": "Show me a code snippet of a website's sticky header in CSS and JavaScript.",
        },
        {
            "title": [
                "Explain options trading",
                "if I'm familiar with buying and selling stocks",
            ],
            "content": "Explain options trading in simple terms if I'm familiar with buying and selling stocks.",
        },
        {
            "title": ["Overcome procrastination", "give me tips"],
            "content": "Could you start by asking me about instances when I procrastinate the most and then give me some suggestions to overcome it?",
        },
    ]

DEFAULT_PROMPT_SUGGESTIONS = PersistentConfig(
    "DEFAULT_PROMPT_SUGGESTIONS",
    "ui.prompt_suggestions",
    default_prompt_suggestions,
)

MODEL_ORDER_LIST = PersistentConfig(
    "MODEL_ORDER_LIST",
    "ui.model_order_list",
    [],
)

DEFAULT_USER_ROLE = PersistentConfig(
    "DEFAULT_USER_ROLE",
    "ui.default_user_role",
    os.getenv("DEFAULT_USER_ROLE", "pending"),
)

PENDING_USER_OVERLAY_TITLE = PersistentConfig(
    "PENDING_USER_OVERLAY_TITLE",
    "ui.pending_user_overlay_title",
    os.environ.get("PENDING_USER_OVERLAY_TITLE", ""),
)

PENDING_USER_OVERLAY_CONTENT = PersistentConfig(
    "PENDING_USER_OVERLAY_CONTENT",
    "ui.pending_user_overlay_content",
    os.environ.get("PENDING_USER_OVERLAY_CONTENT", ""),
)


RESPONSE_WATERMARK = PersistentConfig(
    "RESPONSE_WATERMARK",
    "ui.watermark",
    os.environ.get("RESPONSE_WATERMARK", ""),
)


USER_PERMISSIONS_WORKSPACE_MODELS_ACCESS = (
    os.environ.get("USER_PERMISSIONS_WORKSPACE_MODELS_ACCESS", "False").lower()
    == "true"
)

USER_PERMISSIONS_WORKSPACE_KNOWLEDGE_ACCESS = (
    os.environ.get("USER_PERMISSIONS_WORKSPACE_KNOWLEDGE_ACCESS", "False").lower()
    == "true"
)

USER_PERMISSIONS_WORKSPACE_PROMPTS_ACCESS = (
    os.environ.get("USER_PERMISSIONS_WORKSPACE_PROMPTS_ACCESS", "False").lower()
    == "true"
)

USER_PERMISSIONS_WORKSPACE_TOOLS_ACCESS = (
    os.environ.get("USER_PERMISSIONS_WORKSPACE_TOOLS_ACCESS", "False").lower() == "true"
)

USER_PERMISSIONS_WORKSPACE_MODELS_ALLOW_PUBLIC_SHARING = (
    os.environ.get(
        "USER_PERMISSIONS_WORKSPACE_MODELS_ALLOW_PUBLIC_SHARING", "False"
    ).lower()
    == "true"
)

USER_PERMISSIONS_NOTES_ALLOW_PUBLIC_SHARING = (
    os.environ.get("USER_PERMISSIONS_NOTES_ALLOW_PUBLIC_SHARING", "False").lower()
    == "true"
)

USER_PERMISSIONS_WORKSPACE_KNOWLEDGE_ALLOW_PUBLIC_SHARING = (
    os.environ.get(
        "USER_PERMISSIONS_WORKSPACE_KNOWLEDGE_ALLOW_PUBLIC_SHARING", "False"
    ).lower()
    == "true"
)

USER_PERMISSIONS_WORKSPACE_PROMPTS_ALLOW_PUBLIC_SHARING = (
    os.environ.get(
        "USER_PERMISSIONS_WORKSPACE_PROMPTS_ALLOW_PUBLIC_SHARING", "False"
    ).lower()
    == "true"
)

USER_PERMISSIONS_WORKSPACE_TOOLS_ALLOW_PUBLIC_SHARING = (
    os.environ.get(
        "USER_PERMISSIONS_WORKSPACE_TOOLS_ALLOW_PUBLIC_SHARING", "False"
    ).lower()
    == "true"
)


USER_PERMISSIONS_CHAT_CONTROLS = (
    os.environ.get("USER_PERMISSIONS_CHAT_CONTROLS", "True").lower() == "true"
)

USER_PERMISSIONS_CHAT_VALVES = (
    os.environ.get("USER_PERMISSIONS_CHAT_VALVES", "True").lower() == "true"
)

USER_PERMISSIONS_CHAT_SYSTEM_PROMPT = (
    os.environ.get("USER_PERMISSIONS_CHAT_SYSTEM_PROMPT", "True").lower() == "true"
)

USER_PERMISSIONS_CHAT_PARAMS = (
    os.environ.get("USER_PERMISSIONS_CHAT_PARAMS", "True").lower() == "true"
)

USER_PERMISSIONS_CHAT_FILE_UPLOAD = (
    os.environ.get("USER_PERMISSIONS_CHAT_FILE_UPLOAD", "True").lower() == "true"
)

USER_PERMISSIONS_CHAT_DELETE = (
    os.environ.get("USER_PERMISSIONS_CHAT_DELETE", "True").lower() == "true"
)

USER_PERMISSIONS_CHAT_DELETE_MESSAGE = (
    os.environ.get("USER_PERMISSIONS_CHAT_DELETE_MESSAGE", "True").lower() == "true"
)

USER_PERMISSIONS_CHAT_CONTINUE_RESPONSE = (
    os.environ.get("USER_PERMISSIONS_CHAT_CONTINUE_RESPONSE", "True").lower() == "true"
)

USER_PERMISSIONS_CHAT_REGENERATE_RESPONSE = (
    os.environ.get("USER_PERMISSIONS_CHAT_REGENERATE_RESPONSE", "True").lower()
    == "true"
)

USER_PERMISSIONS_CHAT_RATE_RESPONSE = (
    os.environ.get("USER_PERMISSIONS_CHAT_RATE_RESPONSE", "True").lower() == "true"
)

USER_PERMISSIONS_CHAT_EDIT = (
    os.environ.get("USER_PERMISSIONS_CHAT_EDIT", "True").lower() == "true"
)

USER_PERMISSIONS_CHAT_SHARE = (
    os.environ.get("USER_PERMISSIONS_CHAT_SHARE", "True").lower() == "true"
)

USER_PERMISSIONS_CHAT_EXPORT = (
    os.environ.get("USER_PERMISSIONS_CHAT_EXPORT", "True").lower() == "true"
)

USER_PERMISSIONS_CHAT_STT = (
    os.environ.get("USER_PERMISSIONS_CHAT_STT", "True").lower() == "true"
)

USER_PERMISSIONS_CHAT_TTS = (
    os.environ.get("USER_PERMISSIONS_CHAT_TTS", "True").lower() == "true"
)

USER_PERMISSIONS_CHAT_CALL = (
    os.environ.get("USER_PERMISSIONS_CHAT_CALL", "True").lower() == "true"
)

USER_PERMISSIONS_CHAT_MULTIPLE_MODELS = (
    os.environ.get("USER_PERMISSIONS_CHAT_MULTIPLE_MODELS", "True").lower() == "true"
)

USER_PERMISSIONS_CHAT_TEMPORARY = (
    os.environ.get("USER_PERMISSIONS_CHAT_TEMPORARY", "True").lower() == "true"
)

USER_PERMISSIONS_CHAT_TEMPORARY_ENFORCED = (
    os.environ.get("USER_PERMISSIONS_CHAT_TEMPORARY_ENFORCED", "False").lower()
    == "true"
)


USER_PERMISSIONS_FEATURES_DIRECT_TOOL_SERVERS = (
    os.environ.get("USER_PERMISSIONS_FEATURES_DIRECT_TOOL_SERVERS", "False").lower()
    == "true"
)

USER_PERMISSIONS_FEATURES_WEB_SEARCH = (
    os.environ.get("USER_PERMISSIONS_FEATURES_WEB_SEARCH", "True").lower() == "true"
)

USER_PERMISSIONS_FEATURES_IMAGE_GENERATION = (
    os.environ.get("USER_PERMISSIONS_FEATURES_IMAGE_GENERATION", "True").lower()
    == "true"
)

USER_PERMISSIONS_FEATURES_CODE_INTERPRETER = (
    os.environ.get("USER_PERMISSIONS_FEATURES_CODE_INTERPRETER", "True").lower()
    == "true"
)

USER_PERMISSIONS_FEATURES_NOTES = (
    os.environ.get("USER_PERMISSIONS_FEATURES_NOTES", "True").lower() == "true"
)


DEFAULT_USER_PERMISSIONS = {
    "workspace": {
        "models": USER_PERMISSIONS_WORKSPACE_MODELS_ACCESS,
        "knowledge": USER_PERMISSIONS_WORKSPACE_KNOWLEDGE_ACCESS,
        "prompts": USER_PERMISSIONS_WORKSPACE_PROMPTS_ACCESS,
        "tools": USER_PERMISSIONS_WORKSPACE_TOOLS_ACCESS,
    },
    "sharing": {
        "public_models": USER_PERMISSIONS_WORKSPACE_MODELS_ALLOW_PUBLIC_SHARING,
        "public_knowledge": USER_PERMISSIONS_WORKSPACE_KNOWLEDGE_ALLOW_PUBLIC_SHARING,
        "public_prompts": USER_PERMISSIONS_WORKSPACE_PROMPTS_ALLOW_PUBLIC_SHARING,
        "public_tools": USER_PERMISSIONS_WORKSPACE_TOOLS_ALLOW_PUBLIC_SHARING,
        "public_notes": USER_PERMISSIONS_NOTES_ALLOW_PUBLIC_SHARING,
    },
    "chat": {
        "controls": USER_PERMISSIONS_CHAT_CONTROLS,
        "valves": USER_PERMISSIONS_CHAT_VALVES,
        "system_prompt": USER_PERMISSIONS_CHAT_SYSTEM_PROMPT,
        "params": USER_PERMISSIONS_CHAT_PARAMS,
        "file_upload": USER_PERMISSIONS_CHAT_FILE_UPLOAD,
        "delete": USER_PERMISSIONS_CHAT_DELETE,
        "delete_message": USER_PERMISSIONS_CHAT_DELETE_MESSAGE,
        "continue_response": USER_PERMISSIONS_CHAT_CONTINUE_RESPONSE,
        "regenerate_response": USER_PERMISSIONS_CHAT_REGENERATE_RESPONSE,
        "rate_response": USER_PERMISSIONS_CHAT_RATE_RESPONSE,
        "edit": USER_PERMISSIONS_CHAT_EDIT,
        "share": USER_PERMISSIONS_CHAT_SHARE,
        "export": USER_PERMISSIONS_CHAT_EXPORT,
        "stt": USER_PERMISSIONS_CHAT_STT,
        "tts": USER_PERMISSIONS_CHAT_TTS,
        "call": USER_PERMISSIONS_CHAT_CALL,
        "multiple_models": USER_PERMISSIONS_CHAT_MULTIPLE_MODELS,
        "temporary": USER_PERMISSIONS_CHAT_TEMPORARY,
        "temporary_enforced": USER_PERMISSIONS_CHAT_TEMPORARY_ENFORCED,
    },
    "features": {
        "direct_tool_servers": USER_PERMISSIONS_FEATURES_DIRECT_TOOL_SERVERS,
        "web_search": USER_PERMISSIONS_FEATURES_WEB_SEARCH,
        "image_generation": USER_PERMISSIONS_FEATURES_IMAGE_GENERATION,
        "code_interpreter": USER_PERMISSIONS_FEATURES_CODE_INTERPRETER,
        "notes": USER_PERMISSIONS_FEATURES_NOTES,
    },
}

USER_PERMISSIONS = PersistentConfig(
    "USER_PERMISSIONS",
    "user.permissions",
    DEFAULT_USER_PERMISSIONS,
)

ENABLE_CHANNELS = PersistentConfig(
    "ENABLE_CHANNELS",
    "channels.enable",
    os.environ.get("ENABLE_CHANNELS", "False").lower() == "true",
)

ENABLE_NOTES = PersistentConfig(
    "ENABLE_NOTES",
    "notes.enable",
    os.environ.get("ENABLE_NOTES", "True").lower() == "true",
)

ENABLE_EVALUATION_ARENA_MODELS = PersistentConfig(
    "ENABLE_EVALUATION_ARENA_MODELS",
    "evaluation.arena.enable",
    os.environ.get("ENABLE_EVALUATION_ARENA_MODELS", "True").lower() == "true",
)
EVALUATION_ARENA_MODELS = PersistentConfig(
    "EVALUATION_ARENA_MODELS",
    "evaluation.arena.models",
    [],
)

DEFAULT_ARENA_MODEL = {
    "id": "arena-model",
    "name": "Arena Model",
    "meta": {
        "profile_image_url": "/favicon.png",
        "description": "Submit your questions to anonymous AI chatbots and vote on the best response.",
        "model_ids": None,
    },
}

WEBHOOK_URL = PersistentConfig(
    "WEBHOOK_URL", "webhook_url", os.environ.get("WEBHOOK_URL", "")
)

ENABLE_ADMIN_EXPORT = os.environ.get("ENABLE_ADMIN_EXPORT", "True").lower() == "true"

ENABLE_ADMIN_WORKSPACE_CONTENT_ACCESS = (
    os.environ.get("ENABLE_ADMIN_WORKSPACE_CONTENT_ACCESS", "True").lower() == "true"
)

BYPASS_ADMIN_ACCESS_CONTROL = (
    os.environ.get(
        "BYPASS_ADMIN_ACCESS_CONTROL",
        os.environ.get("ENABLE_ADMIN_WORKSPACE_CONTENT_ACCESS", "True"),
    ).lower()
    == "true"
)

ENABLE_ADMIN_CHAT_ACCESS = (
    os.environ.get("ENABLE_ADMIN_CHAT_ACCESS", "True").lower() == "true"
)

ENABLE_COMMUNITY_SHARING = PersistentConfig(
    "ENABLE_COMMUNITY_SHARING",
    "ui.enable_community_sharing",
    os.environ.get("ENABLE_COMMUNITY_SHARING", "True").lower() == "true",
)

ENABLE_MESSAGE_RATING = PersistentConfig(
    "ENABLE_MESSAGE_RATING",
    "ui.enable_message_rating",
    os.environ.get("ENABLE_MESSAGE_RATING", "True").lower() == "true",
)

ENABLE_USER_WEBHOOKS = PersistentConfig(
    "ENABLE_USER_WEBHOOKS",
    "ui.enable_user_webhooks",
    os.environ.get("ENABLE_USER_WEBHOOKS", "True").lower() == "true",
)

# FastAPI / AnyIO settings
THREAD_POOL_SIZE = os.getenv("THREAD_POOL_SIZE", None)

if THREAD_POOL_SIZE is not None and isinstance(THREAD_POOL_SIZE, str):
    try:
        THREAD_POOL_SIZE = int(THREAD_POOL_SIZE)
    except ValueError:
        log.warning(
            f"THREAD_POOL_SIZE is not a valid integer: {THREAD_POOL_SIZE}. Defaulting to None."
        )
        THREAD_POOL_SIZE = None


def validate_cors_origin(origin):
    parsed_url = urlparse(origin)

    # Check if the scheme is either http or https, or a custom scheme
    schemes = ["http", "https"] + CORS_ALLOW_CUSTOM_SCHEME
    if parsed_url.scheme not in schemes:
        raise ValueError(
            f"Invalid scheme in CORS_ALLOW_ORIGIN: '{origin}'. Only 'http' and 'https' and CORS_ALLOW_CUSTOM_SCHEME are allowed."
        )

    # Ensure that the netloc (domain + port) is present, indicating it's a valid URL
    if not parsed_url.netloc:
        raise ValueError(f"Invalid URL structure in CORS_ALLOW_ORIGIN: '{origin}'.")


# For production, you should only need one host as
# fastapi serves the svelte-kit built frontend and backend from the same host and port.
# To test CORS_ALLOW_ORIGIN locally, you can set something like
# CORS_ALLOW_ORIGIN=http://localhost:5173;http://localhost:8080
# in your .env file depending on your frontend port, 5173 in this case.
CORS_ALLOW_ORIGIN = os.environ.get("CORS_ALLOW_ORIGIN", "*").split(";")

# Allows custom URL schemes (e.g., app://) to be used as origins for CORS.
# Useful for local development or desktop clients with schemes like app:// or other custom protocols.
# Provide a semicolon-separated list of allowed schemes in the environment variable CORS_ALLOW_CUSTOM_SCHEMES.
CORS_ALLOW_CUSTOM_SCHEME = os.environ.get("CORS_ALLOW_CUSTOM_SCHEME", "").split(";")

if CORS_ALLOW_ORIGIN == ["*"]:
    log.warning(
        "\n\nWARNING: CORS_ALLOW_ORIGIN IS SET TO '*' - NOT RECOMMENDED FOR PRODUCTION DEPLOYMENTS.\n"
    )
else:
    # You have to pick between a single wildcard or a list of origins.
    # Doing both will result in CORS errors in the browser.
    for origin in CORS_ALLOW_ORIGIN:
        validate_cors_origin(origin)


class BannerModel(BaseModel):
    id: str
    type: str
    title: Optional[str] = None
    content: str
    dismissible: bool
    timestamp: int


try:
    banners = json.loads(os.environ.get("WEBUI_BANNERS", "[]"))
    banners = [BannerModel(**banner) for banner in banners]
except Exception as e:
    log.exception(f"Error loading WEBUI_BANNERS: {e}")
    banners = []

WEBUI_BANNERS = PersistentConfig("WEBUI_BANNERS", "ui.banners", banners)


SHOW_ADMIN_DETAILS = PersistentConfig(
    "SHOW_ADMIN_DETAILS",
    "auth.admin.show",
    os.environ.get("SHOW_ADMIN_DETAILS", "true").lower() == "true",
)

ADMIN_EMAIL = PersistentConfig(
    "ADMIN_EMAIL",
    "auth.admin.email",
    os.environ.get("ADMIN_EMAIL", None),
)


####################################
# TASKS
####################################


TASK_MODEL = PersistentConfig(
    "TASK_MODEL",
    "task.model.default",
    os.environ.get("TASK_MODEL", ""),
)

TASK_MODEL_EXTERNAL = PersistentConfig(
    "TASK_MODEL_EXTERNAL",
    "task.model.external",
    os.environ.get("TASK_MODEL_EXTERNAL", ""),
)

TITLE_GENERATION_PROMPT_TEMPLATE = PersistentConfig(
    "TITLE_GENERATION_PROMPT_TEMPLATE",
    "task.title.prompt_template",
    os.environ.get("TITLE_GENERATION_PROMPT_TEMPLATE", ""),
)

DEFAULT_TITLE_GENERATION_PROMPT_TEMPLATE = """### Task:
Generate a concise, 3-5 word title with an emoji summarizing the chat history.
### Guidelines:
- The title should clearly represent the main theme or subject of the conversation.
- Use emojis that enhance understanding of the topic, but avoid quotation marks or special formatting.
- Write the title in the chat's primary language; default to English if multilingual.
- Prioritize accuracy over excessive creativity; keep it clear and simple.
- Your entire response must consist solely of the JSON object, without any introductory or concluding text.
- The output must be a single, raw JSON object, without any markdown code fences or other encapsulating text.
- Ensure no conversational text, affirmations, or explanations precede or follow the raw JSON output, as this will cause direct parsing failure.
### Output:
JSON format: { "title": "your concise title here" }
### Examples:
- { "title": "📉 Stock Market Trends" },
- { "title": "🍪 Perfect Chocolate Chip Recipe" },
- { "title": "Evolution of Music Streaming" },
- { "title": "Remote Work Productivity Tips" },
- { "title": "Artificial Intelligence in Healthcare" },
- { "title": "🎮 Video Game Development Insights" }
### Chat History:
<chat_history>
{{MESSAGES:END:2}}
</chat_history>"""

TAGS_GENERATION_PROMPT_TEMPLATE = PersistentConfig(
    "TAGS_GENERATION_PROMPT_TEMPLATE",
    "task.tags.prompt_template",
    os.environ.get("TAGS_GENERATION_PROMPT_TEMPLATE", ""),
)

DEFAULT_TAGS_GENERATION_PROMPT_TEMPLATE = """### Task:
Generate 1-3 broad tags categorizing the main themes of the chat history, along with 1-3 more specific subtopic tags.

### Guidelines:
- Start with high-level domains (e.g. Science, Technology, Philosophy, Arts, Politics, Business, Health, Sports, Entertainment, Education)
- Consider including relevant subfields/subdomains if they are strongly represented throughout the conversation
- If content is too short (less than 3 messages) or too diverse, use only ["General"]
- Use the chat's primary language; default to English if multilingual
- Prioritize accuracy over specificity

### Output:
JSON format: { "tags": ["tag1", "tag2", "tag3"] }

### Chat History:
<chat_history>
{{MESSAGES:END:6}}
</chat_history>"""

IMAGE_PROMPT_GENERATION_PROMPT_TEMPLATE = PersistentConfig(
    "IMAGE_PROMPT_GENERATION_PROMPT_TEMPLATE",
    "task.image.prompt_template",
    os.environ.get("IMAGE_PROMPT_GENERATION_PROMPT_TEMPLATE", ""),
)

DEFAULT_IMAGE_PROMPT_GENERATION_PROMPT_TEMPLATE = """### Task:
Generate a detailed prompt for am image generation task based on the given language and context. Describe the image as if you were explaining it to someone who cannot see it. Include relevant details, colors, shapes, and any other important elements.

### Guidelines:
- Be descriptive and detailed, focusing on the most important aspects of the image.
- Avoid making assumptions or adding information not present in the image.
- Use the chat's primary language; default to English if multilingual.
- If the image is too complex, focus on the most prominent elements.

### Output:
Strictly return in JSON format:
{
    "prompt": "Your detailed description here."
}

### Chat History:
<chat_history>
{{MESSAGES:END:6}}
</chat_history>"""


FOLLOW_UP_GENERATION_PROMPT_TEMPLATE = PersistentConfig(
    "FOLLOW_UP_GENERATION_PROMPT_TEMPLATE",
    "task.follow_up.prompt_template",
    os.environ.get("FOLLOW_UP_GENERATION_PROMPT_TEMPLATE", ""),
)

DEFAULT_FOLLOW_UP_GENERATION_PROMPT_TEMPLATE = """### Task:
Suggest 3-5 relevant follow-up questions or prompts that the user might naturally ask next in this conversation as a **user**, based on the chat history, to help continue or deepen the discussion.
### Guidelines:
- Write all follow-up questions from the user’s point of view, directed to the assistant.
- Make questions concise, clear, and directly related to the discussed topic(s).
- Only suggest follow-ups that make sense given the chat content and do not repeat what was already covered.
- If the conversation is very short or not specific, suggest more general (but relevant) follow-ups the user might ask.
- Use the conversation's primary language; default to English if multilingual.
- Response must be a JSON array of strings, no extra text or formatting.
### Output:
JSON format: { "follow_ups": ["Question 1?", "Question 2?", "Question 3?"] }
### Chat History:
<chat_history>
{{MESSAGES:END:6}}
</chat_history>"""

ENABLE_FOLLOW_UP_GENERATION = PersistentConfig(
    "ENABLE_FOLLOW_UP_GENERATION",
    "task.follow_up.enable",
    os.environ.get("ENABLE_FOLLOW_UP_GENERATION", "True").lower() == "true",
)

ENABLE_TAGS_GENERATION = PersistentConfig(
    "ENABLE_TAGS_GENERATION",
    "task.tags.enable",
    os.environ.get("ENABLE_TAGS_GENERATION", "True").lower() == "true",
)

ENABLE_TITLE_GENERATION = PersistentConfig(
    "ENABLE_TITLE_GENERATION",
    "task.title.enable",
    os.environ.get("ENABLE_TITLE_GENERATION", "True").lower() == "true",
)


ENABLE_SEARCH_QUERY_GENERATION = PersistentConfig(
    "ENABLE_SEARCH_QUERY_GENERATION",
    "task.query.search.enable",
    os.environ.get("ENABLE_SEARCH_QUERY_GENERATION", "True").lower() == "true",
)

ENABLE_RETRIEVAL_QUERY_GENERATION = PersistentConfig(
    "ENABLE_RETRIEVAL_QUERY_GENERATION",
    "task.query.retrieval.enable",
    os.environ.get("ENABLE_RETRIEVAL_QUERY_GENERATION", "True").lower() == "true",
)


QUERY_GENERATION_PROMPT_TEMPLATE = PersistentConfig(
    "QUERY_GENERATION_PROMPT_TEMPLATE",
    "task.query.prompt_template",
    os.environ.get("QUERY_GENERATION_PROMPT_TEMPLATE", ""),
)

DEFAULT_QUERY_GENERATION_PROMPT_TEMPLATE = """### Task:
Analyze the chat history to determine the necessity of generating search queries, in the given language. By default, **prioritize generating 1-3 broad and relevant search queries** unless it is absolutely certain that no additional information is required. The aim is to retrieve comprehensive, updated, and valuable information even with minimal uncertainty. If no search is unequivocally needed, return an empty list.

### Guidelines:
- Respond **EXCLUSIVELY** with a JSON object. Any form of extra commentary, explanation, or additional text is strictly prohibited.
- When generating search queries, respond in the format: { "queries": ["query1", "query2"] }, ensuring each query is distinct, concise, and relevant to the topic.
- If and only if it is entirely certain that no useful results can be retrieved by a search, return: { "queries": [] }.
- Err on the side of suggesting search queries if there is **any chance** they might provide useful or updated information.
- Be concise and focused on composing high-quality search queries, avoiding unnecessary elaboration, commentary, or assumptions.
- Today's date is: {{CURRENT_DATE}}.
- Always prioritize providing actionable and broad queries that maximize informational coverage.

### Output:
Strictly return in JSON format:
{
  "queries": ["query1", "query2"]
}

### Chat History:
<chat_history>
{{MESSAGES:END:6}}
</chat_history>
"""

ENABLE_AUTOCOMPLETE_GENERATION = PersistentConfig(
    "ENABLE_AUTOCOMPLETE_GENERATION",
    "task.autocomplete.enable",
    os.environ.get("ENABLE_AUTOCOMPLETE_GENERATION", "False").lower() == "true",
)

AUTOCOMPLETE_GENERATION_INPUT_MAX_LENGTH = PersistentConfig(
    "AUTOCOMPLETE_GENERATION_INPUT_MAX_LENGTH",
    "task.autocomplete.input_max_length",
    int(os.environ.get("AUTOCOMPLETE_GENERATION_INPUT_MAX_LENGTH", "-1")),
)

AUTOCOMPLETE_GENERATION_PROMPT_TEMPLATE = PersistentConfig(
    "AUTOCOMPLETE_GENERATION_PROMPT_TEMPLATE",
    "task.autocomplete.prompt_template",
    os.environ.get("AUTOCOMPLETE_GENERATION_PROMPT_TEMPLATE", ""),
)


DEFAULT_AUTOCOMPLETE_GENERATION_PROMPT_TEMPLATE = """### Task:
You are an autocompletion system. Continue the text in `<text>` based on the **completion type** in `<type>` and the given language.

### **Instructions**:
1. Analyze `<text>` for context and meaning.
2. Use `<type>` to guide your output:
   - **General**: Provide a natural, concise continuation.
   - **Search Query**: Complete as if generating a realistic search query.
3. Start as if you are directly continuing `<text>`. Do **not** repeat, paraphrase, or respond as a model. Simply complete the text.
4. Ensure the continuation:
   - Flows naturally from `<text>`.
   - Avoids repetition, overexplaining, or unrelated ideas.
5. If unsure, return: `{ "text": "" }`.

### **Output Rules**:
- Respond only in JSON format: `{ "text": "<your_completion>" }`.

### **Examples**:
#### Example 1:
Input:
<type>General</type>
<text>The sun was setting over the horizon, painting the sky</text>
Output:
{ "text": "with vibrant shades of orange and pink." }

#### Example 2:
Input:
<type>Search Query</type>
<text>Top-rated restaurants in</text>
Output:
{ "text": "New York City for Italian cuisine." }

---
### Context:
<chat_history>
{{MESSAGES:END:6}}
</chat_history>
<type>{{TYPE}}</type>
<text>{{PROMPT}}</text>
#### Output:
"""

TOOLS_FUNCTION_CALLING_PROMPT_TEMPLATE = PersistentConfig(
    "TOOLS_FUNCTION_CALLING_PROMPT_TEMPLATE",
    "task.tools.prompt_template",
    os.environ.get("TOOLS_FUNCTION_CALLING_PROMPT_TEMPLATE", ""),
)


DEFAULT_TOOLS_FUNCTION_CALLING_PROMPT_TEMPLATE = """Available Tools: {{TOOLS}}

Your task is to choose and return the correct tool(s) from the list of available tools based on the query. Follow these guidelines:

- Return only the JSON object, without any additional text or explanation.

- If no tools match the query, return an empty array:
   {
     "tool_calls": []
   }

- If one or more tools match the query, construct a JSON response containing a "tool_calls" array with objects that include:
   - "name": The tool's name.
   - "parameters": A dictionary of required parameters and their corresponding values.

The format for the JSON response is strictly:
{
  "tool_calls": [
    {"name": "toolName1", "parameters": {"key1": "value1"}},
    {"name": "toolName2", "parameters": {"key2": "value2"}}
  ]
}"""


DEFAULT_EMOJI_GENERATION_PROMPT_TEMPLATE = """Your task is to reflect the speaker's likely facial expression through a fitting emoji. Interpret emotions from the message and reflect their facial expression using fitting, diverse emojis (e.g., 😊, 😢, 😡, 😱).

Message: ```{{prompt}}```"""

DEFAULT_MOA_GENERATION_PROMPT_TEMPLATE = """You have been provided with a set of responses from various models to the latest user query: "{{prompt}}"

Your task is to synthesize these responses into a single, high-quality response. It is crucial to critically evaluate the information provided in these responses, recognizing that some of it may be biased or incorrect. Your response should not simply replicate the given answers but should offer a refined, accurate, and comprehensive reply to the instruction. Ensure your response is well-structured, coherent, and adheres to the highest standards of accuracy and reliability.

Responses from models: {{responses}}"""


####################################
# Code Interpreter
####################################

ENABLE_CODE_EXECUTION = PersistentConfig(
    "ENABLE_CODE_EXECUTION",
    "code_execution.enable",
    os.environ.get("ENABLE_CODE_EXECUTION", "True").lower() == "true",
)

CODE_EXECUTION_ENGINE = PersistentConfig(
    "CODE_EXECUTION_ENGINE",
    "code_execution.engine",
    os.environ.get("CODE_EXECUTION_ENGINE", "pyodide"),
)

CODE_EXECUTION_JUPYTER_URL = PersistentConfig(
    "CODE_EXECUTION_JUPYTER_URL",
    "code_execution.jupyter.url",
    os.environ.get("CODE_EXECUTION_JUPYTER_URL", ""),
)

CODE_EXECUTION_JUPYTER_AUTH = PersistentConfig(
    "CODE_EXECUTION_JUPYTER_AUTH",
    "code_execution.jupyter.auth",
    os.environ.get("CODE_EXECUTION_JUPYTER_AUTH", ""),
)

CODE_EXECUTION_JUPYTER_AUTH_TOKEN = PersistentConfig(
    "CODE_EXECUTION_JUPYTER_AUTH_TOKEN",
    "code_execution.jupyter.auth_token",
    os.environ.get("CODE_EXECUTION_JUPYTER_AUTH_TOKEN", ""),
)


CODE_EXECUTION_JUPYTER_AUTH_PASSWORD = PersistentConfig(
    "CODE_EXECUTION_JUPYTER_AUTH_PASSWORD",
    "code_execution.jupyter.auth_password",
    os.environ.get("CODE_EXECUTION_JUPYTER_AUTH_PASSWORD", ""),
)

CODE_EXECUTION_JUPYTER_TIMEOUT = PersistentConfig(
    "CODE_EXECUTION_JUPYTER_TIMEOUT",
    "code_execution.jupyter.timeout",
    int(os.environ.get("CODE_EXECUTION_JUPYTER_TIMEOUT", "60")),
)

ENABLE_CODE_INTERPRETER = PersistentConfig(
    "ENABLE_CODE_INTERPRETER",
    "code_interpreter.enable",
    os.environ.get("ENABLE_CODE_INTERPRETER", "True").lower() == "true",
)

CODE_INTERPRETER_ENGINE = PersistentConfig(
    "CODE_INTERPRETER_ENGINE",
    "code_interpreter.engine",
    os.environ.get("CODE_INTERPRETER_ENGINE", "pyodide"),
)

CODE_INTERPRETER_PROMPT_TEMPLATE = PersistentConfig(
    "CODE_INTERPRETER_PROMPT_TEMPLATE",
    "code_interpreter.prompt_template",
    os.environ.get("CODE_INTERPRETER_PROMPT_TEMPLATE", ""),
)

CODE_INTERPRETER_JUPYTER_URL = PersistentConfig(
    "CODE_INTERPRETER_JUPYTER_URL",
    "code_interpreter.jupyter.url",
    os.environ.get(
        "CODE_INTERPRETER_JUPYTER_URL", os.environ.get("CODE_EXECUTION_JUPYTER_URL", "")
    ),
)

CODE_INTERPRETER_JUPYTER_AUTH = PersistentConfig(
    "CODE_INTERPRETER_JUPYTER_AUTH",
    "code_interpreter.jupyter.auth",
    os.environ.get(
        "CODE_INTERPRETER_JUPYTER_AUTH",
        os.environ.get("CODE_EXECUTION_JUPYTER_AUTH", ""),
    ),
)

CODE_INTERPRETER_JUPYTER_AUTH_TOKEN = PersistentConfig(
    "CODE_INTERPRETER_JUPYTER_AUTH_TOKEN",
    "code_interpreter.jupyter.auth_token",
    os.environ.get(
        "CODE_INTERPRETER_JUPYTER_AUTH_TOKEN",
        os.environ.get("CODE_EXECUTION_JUPYTER_AUTH_TOKEN", ""),
    ),
)


CODE_INTERPRETER_JUPYTER_AUTH_PASSWORD = PersistentConfig(
    "CODE_INTERPRETER_JUPYTER_AUTH_PASSWORD",
    "code_interpreter.jupyter.auth_password",
    os.environ.get(
        "CODE_INTERPRETER_JUPYTER_AUTH_PASSWORD",
        os.environ.get("CODE_EXECUTION_JUPYTER_AUTH_PASSWORD", ""),
    ),
)

CODE_INTERPRETER_JUPYTER_TIMEOUT = PersistentConfig(
    "CODE_INTERPRETER_JUPYTER_TIMEOUT",
    "code_interpreter.jupyter.timeout",
    int(
        os.environ.get(
            "CODE_INTERPRETER_JUPYTER_TIMEOUT",
            os.environ.get("CODE_EXECUTION_JUPYTER_TIMEOUT", "60"),
        )
    ),
)

CODE_INTERPRETER_BLOCKED_MODULES = [
    library.strip()
    for library in os.environ.get("CODE_INTERPRETER_BLOCKED_MODULES", "").split(",")
    if library.strip()
]

DEFAULT_CODE_INTERPRETER_PROMPT = """
#### Tools Available

1. **Code Interpreter**: `<code_interpreter type="code" lang="python"></code_interpreter>`
   - You have access to a Python shell that runs directly in the user's browser, enabling fast execution of code for analysis, calculations, or problem-solving.  Use it in this response.
   - The Python code you write can incorporate a wide array of libraries, handle data manipulation or visualization, perform API calls for web-related tasks, or tackle virtually any computational challenge. Use this flexibility to **think outside the box, craft elegant solutions, and harness Python's full potential**.
   - To use it, **you must enclose your code within `<code_interpreter type="code" lang="python">` XML tags** and stop right away. If you don't, the code won't execute.
   - When writing code in the code_interpreter XML tag, Do NOT use the triple backticks code block for markdown formatting, example: ```py # python code ``` will cause an error because it is markdown formatting, it is not python code.
   - When coding, **always aim to print meaningful outputs** (e.g., results, tables, summaries, or visuals) to better interpret and verify the findings. Avoid relying on implicit outputs; prioritize explicit and clear print statements so the results are effectively communicated to the user.
   - After obtaining the printed output, **always provide a concise analysis, interpretation, or next steps to help the user understand the findings or refine the outcome further.**
   - If the results are unclear, unexpected, or require validation, refine the code and execute it again as needed. Always aim to deliver meaningful insights from the results, iterating if necessary.
   - **If a link to an image, audio, or any file is provided in markdown format in the output, ALWAYS regurgitate word for word, explicitly display it as part of the response to ensure the user can access it easily, do NOT change the link.**
   - All responses should be communicated in the chat's primary language, ensuring seamless understanding. If the chat is multilingual, default to English for clarity.

Ensure that the tools are effectively utilized to achieve the highest-quality analysis for the user."""


####################################
# Vector Database
####################################

VECTOR_DB = os.environ.get("VECTOR_DB", "chroma")

# Chroma
CHROMA_DATA_PATH = f"{DATA_DIR}/vector_db"

if VECTOR_DB == "chroma":
    import chromadb

    CHROMA_TENANT = os.environ.get("CHROMA_TENANT", chromadb.DEFAULT_TENANT)
    CHROMA_DATABASE = os.environ.get("CHROMA_DATABASE", chromadb.DEFAULT_DATABASE)
    CHROMA_HTTP_HOST = os.environ.get("CHROMA_HTTP_HOST", "")
    CHROMA_HTTP_PORT = int(os.environ.get("CHROMA_HTTP_PORT", "8000"))
    CHROMA_CLIENT_AUTH_PROVIDER = os.environ.get("CHROMA_CLIENT_AUTH_PROVIDER", "")
    CHROMA_CLIENT_AUTH_CREDENTIALS = os.environ.get(
        "CHROMA_CLIENT_AUTH_CREDENTIALS", ""
    )
    # Comma-separated list of header=value pairs
    CHROMA_HTTP_HEADERS = os.environ.get("CHROMA_HTTP_HEADERS", "")
    if CHROMA_HTTP_HEADERS:
        CHROMA_HTTP_HEADERS = dict(
            [pair.split("=") for pair in CHROMA_HTTP_HEADERS.split(",")]
        )
    else:
        CHROMA_HTTP_HEADERS = None
    CHROMA_HTTP_SSL = os.environ.get("CHROMA_HTTP_SSL", "false").lower() == "true"
# this uses the model defined in the Dockerfile ENV variable. If you dont use docker or docker based deployments such as k8s, the default embedding model will be used (sentence-transformers/all-MiniLM-L6-v2)

# Milvus
MILVUS_URI = os.environ.get("MILVUS_URI", f"{DATA_DIR}/vector_db/milvus.db")
MILVUS_DB = os.environ.get("MILVUS_DB", "default")
MILVUS_TOKEN = os.environ.get("MILVUS_TOKEN", None)
MILVUS_INDEX_TYPE = os.environ.get("MILVUS_INDEX_TYPE", "HNSW")
MILVUS_METRIC_TYPE = os.environ.get("MILVUS_METRIC_TYPE", "COSINE")
MILVUS_HNSW_M = int(os.environ.get("MILVUS_HNSW_M", "16"))
MILVUS_HNSW_EFCONSTRUCTION = int(os.environ.get("MILVUS_HNSW_EFCONSTRUCTION", "100"))
MILVUS_IVF_FLAT_NLIST = int(os.environ.get("MILVUS_IVF_FLAT_NLIST", "128"))
MILVUS_DISKANN_MAX_DEGREE = int(os.environ.get("MILVUS_DISKANN_MAX_DEGREE", "56"))
MILVUS_DISKANN_SEARCH_LIST_SIZE = int(
    os.environ.get("MILVUS_DISKANN_SEARCH_LIST_SIZE", "100")
)
ENABLE_MILVUS_MULTITENANCY_MODE = (
    os.environ.get("ENABLE_MILVUS_MULTITENANCY_MODE", "false").lower() == "true"
)
# Hyphens not allowed, need to use underscores in collection names
MILVUS_COLLECTION_PREFIX = os.environ.get("MILVUS_COLLECTION_PREFIX", "open_webui")

# Qdrant
QDRANT_URI = os.environ.get("QDRANT_URI", None)
QDRANT_API_KEY = os.environ.get("QDRANT_API_KEY", None)
QDRANT_ON_DISK = os.environ.get("QDRANT_ON_DISK", "false").lower() == "true"
QDRANT_PREFER_GRPC = os.environ.get("QDRANT_PREFER_GRPC", "false").lower() == "true"
QDRANT_GRPC_PORT = int(os.environ.get("QDRANT_GRPC_PORT", "6334"))
QDRANT_TIMEOUT = int(os.environ.get("QDRANT_TIMEOUT", "5"))
QDRANT_HNSW_M = int(os.environ.get("QDRANT_HNSW_M", "16"))
ENABLE_QDRANT_MULTITENANCY_MODE = (
    os.environ.get("ENABLE_QDRANT_MULTITENANCY_MODE", "true").lower() == "true"
)
QDRANT_COLLECTION_PREFIX = os.environ.get("QDRANT_COLLECTION_PREFIX", "open-webui")

# OpenSearch
OPENSEARCH_URI = os.environ.get("OPENSEARCH_URI", "https://localhost:9200")
OPENSEARCH_SSL = os.environ.get("OPENSEARCH_SSL", "true").lower() == "true"
OPENSEARCH_CERT_VERIFY = (
    os.environ.get("OPENSEARCH_CERT_VERIFY", "false").lower() == "true"
)
OPENSEARCH_USERNAME = os.environ.get("OPENSEARCH_USERNAME", None)
OPENSEARCH_PASSWORD = os.environ.get("OPENSEARCH_PASSWORD", None)

# ElasticSearch
ELASTICSEARCH_URL = os.environ.get("ELASTICSEARCH_URL", "https://localhost:9200")
ELASTICSEARCH_CA_CERTS = os.environ.get("ELASTICSEARCH_CA_CERTS", None)
ELASTICSEARCH_API_KEY = os.environ.get("ELASTICSEARCH_API_KEY", None)
ELASTICSEARCH_USERNAME = os.environ.get("ELASTICSEARCH_USERNAME", None)
ELASTICSEARCH_PASSWORD = os.environ.get("ELASTICSEARCH_PASSWORD", None)
ELASTICSEARCH_CLOUD_ID = os.environ.get("ELASTICSEARCH_CLOUD_ID", None)
SSL_ASSERT_FINGERPRINT = os.environ.get("SSL_ASSERT_FINGERPRINT", None)
ELASTICSEARCH_INDEX_PREFIX = os.environ.get(
    "ELASTICSEARCH_INDEX_PREFIX", "open_webui_collections"
)
# Pgvector
PGVECTOR_DB_URL = os.environ.get("PGVECTOR_DB_URL", DATABASE_URL)
if VECTOR_DB == "pgvector" and not PGVECTOR_DB_URL.startswith("postgres"):
    raise ValueError(
        "Pgvector requires setting PGVECTOR_DB_URL or using Postgres with vector extension as the primary database."
    )
PGVECTOR_INITIALIZE_MAX_VECTOR_LENGTH = int(
    os.environ.get("PGVECTOR_INITIALIZE_MAX_VECTOR_LENGTH", "1536")
)

PGVECTOR_CREATE_EXTENSION = (
    os.getenv("PGVECTOR_CREATE_EXTENSION", "true").lower() == "true"
)
PGVECTOR_PGCRYPTO = os.getenv("PGVECTOR_PGCRYPTO", "false").lower() == "true"
PGVECTOR_PGCRYPTO_KEY = os.getenv("PGVECTOR_PGCRYPTO_KEY", None)
if PGVECTOR_PGCRYPTO and not PGVECTOR_PGCRYPTO_KEY:
    raise ValueError(
        "PGVECTOR_PGCRYPTO is enabled but PGVECTOR_PGCRYPTO_KEY is not set. Please provide a valid key."
    )


PGVECTOR_POOL_SIZE = os.environ.get("PGVECTOR_POOL_SIZE", None)

if PGVECTOR_POOL_SIZE != None:
    try:
        PGVECTOR_POOL_SIZE = int(PGVECTOR_POOL_SIZE)
    except Exception:
        PGVECTOR_POOL_SIZE = None

PGVECTOR_POOL_MAX_OVERFLOW = os.environ.get("PGVECTOR_POOL_MAX_OVERFLOW", 0)

if PGVECTOR_POOL_MAX_OVERFLOW == "":
    PGVECTOR_POOL_MAX_OVERFLOW = 0
else:
    try:
        PGVECTOR_POOL_MAX_OVERFLOW = int(PGVECTOR_POOL_MAX_OVERFLOW)
    except Exception:
        PGVECTOR_POOL_MAX_OVERFLOW = 0

PGVECTOR_POOL_TIMEOUT = os.environ.get("PGVECTOR_POOL_TIMEOUT", 30)

if PGVECTOR_POOL_TIMEOUT == "":
    PGVECTOR_POOL_TIMEOUT = 30
else:
    try:
        PGVECTOR_POOL_TIMEOUT = int(PGVECTOR_POOL_TIMEOUT)
    except Exception:
        PGVECTOR_POOL_TIMEOUT = 30

PGVECTOR_POOL_RECYCLE = os.environ.get("PGVECTOR_POOL_RECYCLE", 3600)

if PGVECTOR_POOL_RECYCLE == "":
    PGVECTOR_POOL_RECYCLE = 3600
else:
    try:
        PGVECTOR_POOL_RECYCLE = int(PGVECTOR_POOL_RECYCLE)
    except Exception:
        PGVECTOR_POOL_RECYCLE = 3600

# Pinecone
PINECONE_API_KEY = os.environ.get("PINECONE_API_KEY", None)
PINECONE_ENVIRONMENT = os.environ.get("PINECONE_ENVIRONMENT", None)
PINECONE_INDEX_NAME = os.getenv("PINECONE_INDEX_NAME", "open-webui-index")
PINECONE_DIMENSION = int(os.getenv("PINECONE_DIMENSION", 1536))  # or 3072, 1024, 768
PINECONE_METRIC = os.getenv("PINECONE_METRIC", "cosine")
PINECONE_CLOUD = os.getenv("PINECONE_CLOUD", "aws")  # or "gcp" or "azure"

# ORACLE23AI (Oracle23ai Vector Search)

ORACLE_DB_USE_WALLET = os.environ.get("ORACLE_DB_USE_WALLET", "false").lower() == "true"
ORACLE_DB_USER = os.environ.get("ORACLE_DB_USER", None)  #
ORACLE_DB_PASSWORD = os.environ.get("ORACLE_DB_PASSWORD", None)  #
ORACLE_DB_DSN = os.environ.get("ORACLE_DB_DSN", None)  #
ORACLE_WALLET_DIR = os.environ.get("ORACLE_WALLET_DIR", None)
ORACLE_WALLET_PASSWORD = os.environ.get("ORACLE_WALLET_PASSWORD", None)
ORACLE_VECTOR_LENGTH = os.environ.get("ORACLE_VECTOR_LENGTH", 768)

ORACLE_DB_POOL_MIN = int(os.environ.get("ORACLE_DB_POOL_MIN", 2))
ORACLE_DB_POOL_MAX = int(os.environ.get("ORACLE_DB_POOL_MAX", 10))
ORACLE_DB_POOL_INCREMENT = int(os.environ.get("ORACLE_DB_POOL_INCREMENT", 1))


if VECTOR_DB == "oracle23ai":
    if not ORACLE_DB_USER or not ORACLE_DB_PASSWORD or not ORACLE_DB_DSN:
        raise ValueError(
            "Oracle23ai requires setting ORACLE_DB_USER, ORACLE_DB_PASSWORD, and ORACLE_DB_DSN."
        )
    if ORACLE_DB_USE_WALLET and (not ORACLE_WALLET_DIR or not ORACLE_WALLET_PASSWORD):
        raise ValueError(
            "Oracle23ai requires setting ORACLE_WALLET_DIR and ORACLE_WALLET_PASSWORD when using wallet authentication."
        )

log.info(f"VECTOR_DB: {VECTOR_DB}")

# S3 Vector
S3_VECTOR_BUCKET_NAME = os.environ.get("S3_VECTOR_BUCKET_NAME", None)
S3_VECTOR_REGION = os.environ.get("S3_VECTOR_REGION", None)

####################################
# Information Retrieval (RAG)
####################################


# If configured, Google Drive will be available as an upload option.
ENABLE_GOOGLE_DRIVE_INTEGRATION = PersistentConfig(
    "ENABLE_GOOGLE_DRIVE_INTEGRATION",
    "google_drive.enable",
    os.getenv("ENABLE_GOOGLE_DRIVE_INTEGRATION", "False").lower() == "true",
)

GOOGLE_DRIVE_CLIENT_ID = PersistentConfig(
    "GOOGLE_DRIVE_CLIENT_ID",
    "google_drive.client_id",
    os.environ.get("GOOGLE_DRIVE_CLIENT_ID", ""),
)

GOOGLE_DRIVE_API_KEY = PersistentConfig(
    "GOOGLE_DRIVE_API_KEY",
    "google_drive.api_key",
    os.environ.get("GOOGLE_DRIVE_API_KEY", ""),
)

ENABLE_ONEDRIVE_INTEGRATION = PersistentConfig(
    "ENABLE_ONEDRIVE_INTEGRATION",
    "onedrive.enable",
    os.getenv("ENABLE_ONEDRIVE_INTEGRATION", "False").lower() == "true",
)


ENABLE_ONEDRIVE_PERSONAL = (
    os.environ.get("ENABLE_ONEDRIVE_PERSONAL", "True").lower() == "true"
)
ENABLE_ONEDRIVE_BUSINESS = (
    os.environ.get("ENABLE_ONEDRIVE_BUSINESS", "True").lower() == "true"
)

ONEDRIVE_CLIENT_ID = os.environ.get("ONEDRIVE_CLIENT_ID", "")
ONEDRIVE_CLIENT_ID_PERSONAL = os.environ.get(
    "ONEDRIVE_CLIENT_ID_PERSONAL", ONEDRIVE_CLIENT_ID
)
ONEDRIVE_CLIENT_ID_BUSINESS = os.environ.get(
    "ONEDRIVE_CLIENT_ID_BUSINESS", ONEDRIVE_CLIENT_ID
)

ONEDRIVE_SHAREPOINT_URL = PersistentConfig(
    "ONEDRIVE_SHAREPOINT_URL",
    "onedrive.sharepoint_url",
    os.environ.get("ONEDRIVE_SHAREPOINT_URL", ""),
)

ONEDRIVE_SHAREPOINT_TENANT_ID = PersistentConfig(
    "ONEDRIVE_SHAREPOINT_TENANT_ID",
    "onedrive.sharepoint_tenant_id",
    os.environ.get("ONEDRIVE_SHAREPOINT_TENANT_ID", ""),
)

# RAG Content Extraction
CONTENT_EXTRACTION_ENGINE = PersistentConfig(
    "CONTENT_EXTRACTION_ENGINE",
    "rag.CONTENT_EXTRACTION_ENGINE",
    os.environ.get("CONTENT_EXTRACTION_ENGINE", "").lower(),
)

DATALAB_MARKER_API_KEY = PersistentConfig(
    "DATALAB_MARKER_API_KEY",
    "rag.datalab_marker_api_key",
    os.environ.get("DATALAB_MARKER_API_KEY", ""),
)

DATALAB_MARKER_API_BASE_URL = PersistentConfig(
    "DATALAB_MARKER_API_BASE_URL",
    "rag.datalab_marker_api_base_url",
    os.environ.get("DATALAB_MARKER_API_BASE_URL", ""),
)

DATALAB_MARKER_ADDITIONAL_CONFIG = PersistentConfig(
    "DATALAB_MARKER_ADDITIONAL_CONFIG",
    "rag.datalab_marker_additional_config",
    os.environ.get("DATALAB_MARKER_ADDITIONAL_CONFIG", ""),
)

DATALAB_MARKER_USE_LLM = PersistentConfig(
    "DATALAB_MARKER_USE_LLM",
    "rag.DATALAB_MARKER_USE_LLM",
    os.environ.get("DATALAB_MARKER_USE_LLM", "false").lower() == "true",
)

DATALAB_MARKER_SKIP_CACHE = PersistentConfig(
    "DATALAB_MARKER_SKIP_CACHE",
    "rag.datalab_marker_skip_cache",
    os.environ.get("DATALAB_MARKER_SKIP_CACHE", "false").lower() == "true",
)

DATALAB_MARKER_FORCE_OCR = PersistentConfig(
    "DATALAB_MARKER_FORCE_OCR",
    "rag.datalab_marker_force_ocr",
    os.environ.get("DATALAB_MARKER_FORCE_OCR", "false").lower() == "true",
)

DATALAB_MARKER_PAGINATE = PersistentConfig(
    "DATALAB_MARKER_PAGINATE",
    "rag.datalab_marker_paginate",
    os.environ.get("DATALAB_MARKER_PAGINATE", "false").lower() == "true",
)

DATALAB_MARKER_STRIP_EXISTING_OCR = PersistentConfig(
    "DATALAB_MARKER_STRIP_EXISTING_OCR",
    "rag.datalab_marker_strip_existing_ocr",
    os.environ.get("DATALAB_MARKER_STRIP_EXISTING_OCR", "false").lower() == "true",
)

DATALAB_MARKER_DISABLE_IMAGE_EXTRACTION = PersistentConfig(
    "DATALAB_MARKER_DISABLE_IMAGE_EXTRACTION",
    "rag.datalab_marker_disable_image_extraction",
    os.environ.get("DATALAB_MARKER_DISABLE_IMAGE_EXTRACTION", "false").lower()
    == "true",
)

DATALAB_MARKER_FORMAT_LINES = PersistentConfig(
    "DATALAB_MARKER_FORMAT_LINES",
    "rag.datalab_marker_format_lines",
    os.environ.get("DATALAB_MARKER_FORMAT_LINES", "false").lower() == "true",
)

DATALAB_MARKER_OUTPUT_FORMAT = PersistentConfig(
    "DATALAB_MARKER_OUTPUT_FORMAT",
    "rag.datalab_marker_output_format",
    os.environ.get("DATALAB_MARKER_OUTPUT_FORMAT", "markdown"),
)

MINERU_API_MODE = PersistentConfig(
    "MINERU_API_MODE",
    "rag.mineru_api_mode",
    os.environ.get("MINERU_API_MODE", "local"),  # "local" or "cloud"
)

MINERU_API_URL = PersistentConfig(
    "MINERU_API_URL",
    "rag.mineru_api_url",
    os.environ.get("MINERU_API_URL", "http://localhost:8000"),
)

MINERU_API_KEY = PersistentConfig(
    "MINERU_API_KEY",
    "rag.mineru_api_key",
    os.environ.get("MINERU_API_KEY", ""),
)

mineru_params = os.getenv("MINERU_PARAMS", "")
try:
    mineru_params = json.loads(mineru_params)
except json.JSONDecodeError:
    mineru_params = {}

MINERU_PARAMS = PersistentConfig(
    "MINERU_PARAMS",
    "rag.mineru_params",
    mineru_params,
)

EXTERNAL_DOCUMENT_LOADER_URL = PersistentConfig(
    "EXTERNAL_DOCUMENT_LOADER_URL",
    "rag.external_document_loader_url",
    os.environ.get("EXTERNAL_DOCUMENT_LOADER_URL", ""),
)

EXTERNAL_DOCUMENT_LOADER_API_KEY = PersistentConfig(
    "EXTERNAL_DOCUMENT_LOADER_API_KEY",
    "rag.external_document_loader_api_key",
    os.environ.get("EXTERNAL_DOCUMENT_LOADER_API_KEY", ""),
)

TIKA_SERVER_URL = PersistentConfig(
    "TIKA_SERVER_URL",
    "rag.tika_server_url",
    os.getenv("TIKA_SERVER_URL", "http://tika:9998"),  # Default for sidecar deployment
)

DOCLING_SERVER_URL = PersistentConfig(
    "DOCLING_SERVER_URL",
    "rag.docling_server_url",
    os.getenv("DOCLING_SERVER_URL", "http://docling:5001"),
)

docling_params = os.getenv("DOCLING_PARAMS", "")
try:
    docling_params = json.loads(docling_params)
except json.JSONDecodeError:
    docling_params = {}

DOCLING_PARAMS = PersistentConfig(
    "DOCLING_PARAMS",
    "rag.docling_params",
    docling_params,
)

DOCLING_DO_OCR = PersistentConfig(
    "DOCLING_DO_OCR",
    "rag.docling_do_ocr",
    os.getenv("DOCLING_DO_OCR", "True").lower() == "true",
)

DOCLING_FORCE_OCR = PersistentConfig(
    "DOCLING_FORCE_OCR",
    "rag.docling_force_ocr",
    os.getenv("DOCLING_FORCE_OCR", "False").lower() == "true",
)

DOCLING_OCR_ENGINE = PersistentConfig(
    "DOCLING_OCR_ENGINE",
    "rag.docling_ocr_engine",
    os.getenv("DOCLING_OCR_ENGINE", "tesseract"),
)

DOCLING_OCR_LANG = PersistentConfig(
    "DOCLING_OCR_LANG",
    "rag.docling_ocr_lang",
    os.getenv("DOCLING_OCR_LANG", "eng,fra,deu,spa"),
)

DOCLING_PDF_BACKEND = PersistentConfig(
    "DOCLING_PDF_BACKEND",
    "rag.docling_pdf_backend",
    os.getenv("DOCLING_PDF_BACKEND", "dlparse_v4"),
)

DOCLING_TABLE_MODE = PersistentConfig(
    "DOCLING_TABLE_MODE",
    "rag.docling_table_mode",
    os.getenv("DOCLING_TABLE_MODE", "accurate"),
)

DOCLING_PIPELINE = PersistentConfig(
    "DOCLING_PIPELINE",
    "rag.docling_pipeline",
    os.getenv("DOCLING_PIPELINE", "standard"),
)

DOCLING_DO_PICTURE_DESCRIPTION = PersistentConfig(
    "DOCLING_DO_PICTURE_DESCRIPTION",
    "rag.docling_do_picture_description",
    os.getenv("DOCLING_DO_PICTURE_DESCRIPTION", "False").lower() == "true",
)

DOCLING_PICTURE_DESCRIPTION_MODE = PersistentConfig(
    "DOCLING_PICTURE_DESCRIPTION_MODE",
    "rag.docling_picture_description_mode",
    os.getenv("DOCLING_PICTURE_DESCRIPTION_MODE", ""),
)


docling_picture_description_local = os.getenv("DOCLING_PICTURE_DESCRIPTION_LOCAL", "")
try:
    docling_picture_description_local = json.loads(docling_picture_description_local)
except json.JSONDecodeError:
    docling_picture_description_local = {}


DOCLING_PICTURE_DESCRIPTION_LOCAL = PersistentConfig(
    "DOCLING_PICTURE_DESCRIPTION_LOCAL",
    "rag.docling_picture_description_local",
    docling_picture_description_local,
)

docling_picture_description_api = os.getenv("DOCLING_PICTURE_DESCRIPTION_API", "")
try:
    docling_picture_description_api = json.loads(docling_picture_description_api)
except json.JSONDecodeError:
    docling_picture_description_api = {}


DOCLING_PICTURE_DESCRIPTION_API = PersistentConfig(
    "DOCLING_PICTURE_DESCRIPTION_API",
    "rag.docling_picture_description_api",
    docling_picture_description_api,
)


DOCUMENT_INTELLIGENCE_ENDPOINT = PersistentConfig(
    "DOCUMENT_INTELLIGENCE_ENDPOINT",
    "rag.document_intelligence_endpoint",
    os.getenv("DOCUMENT_INTELLIGENCE_ENDPOINT", ""),
)

DOCUMENT_INTELLIGENCE_KEY = PersistentConfig(
    "DOCUMENT_INTELLIGENCE_KEY",
    "rag.document_intelligence_key",
    os.getenv("DOCUMENT_INTELLIGENCE_KEY", ""),
)

MISTRAL_OCR_API_KEY = PersistentConfig(
    "MISTRAL_OCR_API_KEY",
    "rag.mistral_ocr_api_key",
    os.getenv("MISTRAL_OCR_API_KEY", ""),
)

BYPASS_EMBEDDING_AND_RETRIEVAL = PersistentConfig(
    "BYPASS_EMBEDDING_AND_RETRIEVAL",
    "rag.bypass_embedding_and_retrieval",
    os.environ.get("BYPASS_EMBEDDING_AND_RETRIEVAL", "False").lower() == "true",
)


RAG_TOP_K = PersistentConfig(
    "RAG_TOP_K", "rag.top_k", int(os.environ.get("RAG_TOP_K", "3"))
)
RAG_TOP_K_RERANKER = PersistentConfig(
    "RAG_TOP_K_RERANKER",
    "rag.top_k_reranker",
    int(os.environ.get("RAG_TOP_K_RERANKER", "3")),
)
RAG_RELEVANCE_THRESHOLD = PersistentConfig(
    "RAG_RELEVANCE_THRESHOLD",
    "rag.relevance_threshold",
    float(os.environ.get("RAG_RELEVANCE_THRESHOLD", "0.0")),
)
RAG_HYBRID_BM25_WEIGHT = PersistentConfig(
    "RAG_HYBRID_BM25_WEIGHT",
    "rag.hybrid_bm25_weight",
    float(os.environ.get("RAG_HYBRID_BM25_WEIGHT", "0.5")),
)

ENABLE_RAG_HYBRID_SEARCH = PersistentConfig(
    "ENABLE_RAG_HYBRID_SEARCH",
    "rag.enable_hybrid_search",
    os.environ.get("ENABLE_RAG_HYBRID_SEARCH", "").lower() == "true",
)

RAG_FULL_CONTEXT = PersistentConfig(
    "RAG_FULL_CONTEXT",
    "rag.full_context",
    os.getenv("RAG_FULL_CONTEXT", "False").lower() == "true",
)

RAG_FILE_MAX_COUNT = PersistentConfig(
    "RAG_FILE_MAX_COUNT",
    "rag.file.max_count",
    (
        int(os.environ.get("RAG_FILE_MAX_COUNT"))
        if os.environ.get("RAG_FILE_MAX_COUNT")
        else None
    ),
)

RAG_FILE_MAX_SIZE = PersistentConfig(
    "RAG_FILE_MAX_SIZE",
    "rag.file.max_size",
    (
        int(os.environ.get("RAG_FILE_MAX_SIZE"))
        if os.environ.get("RAG_FILE_MAX_SIZE")
        else None
    ),
)

FILE_IMAGE_COMPRESSION_WIDTH = PersistentConfig(
    "FILE_IMAGE_COMPRESSION_WIDTH",
    "file.image_compression_width",
    (
        int(os.environ.get("FILE_IMAGE_COMPRESSION_WIDTH"))
        if os.environ.get("FILE_IMAGE_COMPRESSION_WIDTH")
        else None
    ),
)

FILE_IMAGE_COMPRESSION_HEIGHT = PersistentConfig(
    "FILE_IMAGE_COMPRESSION_HEIGHT",
    "file.image_compression_height",
    (
        int(os.environ.get("FILE_IMAGE_COMPRESSION_HEIGHT"))
        if os.environ.get("FILE_IMAGE_COMPRESSION_HEIGHT")
        else None
    ),
)


RAG_ALLOWED_FILE_EXTENSIONS = PersistentConfig(
    "RAG_ALLOWED_FILE_EXTENSIONS",
    "rag.file.allowed_extensions",
    [
        ext.strip()
        for ext in os.environ.get("RAG_ALLOWED_FILE_EXTENSIONS", "").split(",")
        if ext.strip()
    ],
)

RAG_EMBEDDING_ENGINE = PersistentConfig(
    "RAG_EMBEDDING_ENGINE",
    "rag.embedding_engine",
    os.environ.get("RAG_EMBEDDING_ENGINE", ""),
)

PDF_EXTRACT_IMAGES = PersistentConfig(
    "PDF_EXTRACT_IMAGES",
    "rag.pdf_extract_images",
    os.environ.get("PDF_EXTRACT_IMAGES", "False").lower() == "true",
)

RAG_EMBEDDING_MODEL = PersistentConfig(
    "RAG_EMBEDDING_MODEL",
    "rag.embedding_model",
    os.environ.get("RAG_EMBEDDING_MODEL", "sentence-transformers/all-MiniLM-L6-v2"),
)
log.info(f"Embedding model set: {RAG_EMBEDDING_MODEL.value}")

RAG_EMBEDDING_MODEL_AUTO_UPDATE = (
    not OFFLINE_MODE
    and os.environ.get("RAG_EMBEDDING_MODEL_AUTO_UPDATE", "True").lower() == "true"
)

RAG_EMBEDDING_MODEL_TRUST_REMOTE_CODE = (
    os.environ.get("RAG_EMBEDDING_MODEL_TRUST_REMOTE_CODE", "True").lower() == "true"
)

RAG_EMBEDDING_BATCH_SIZE = PersistentConfig(
    "RAG_EMBEDDING_BATCH_SIZE",
    "rag.embedding_batch_size",
    int(
        os.environ.get("RAG_EMBEDDING_BATCH_SIZE")
        or os.environ.get("RAG_EMBEDDING_OPENAI_BATCH_SIZE", "1")
    ),
)

RAG_EMBEDDING_QUERY_PREFIX = os.environ.get("RAG_EMBEDDING_QUERY_PREFIX", None)

RAG_EMBEDDING_CONTENT_PREFIX = os.environ.get("RAG_EMBEDDING_CONTENT_PREFIX", None)

RAG_EMBEDDING_PREFIX_FIELD_NAME = os.environ.get(
    "RAG_EMBEDDING_PREFIX_FIELD_NAME", None
)

RAG_RERANKING_ENGINE = PersistentConfig(
    "RAG_RERANKING_ENGINE",
    "rag.reranking_engine",
    os.environ.get("RAG_RERANKING_ENGINE", ""),
)

RAG_RERANKING_MODEL = PersistentConfig(
    "RAG_RERANKING_MODEL",
    "rag.reranking_model",
    os.environ.get("RAG_RERANKING_MODEL", ""),
)
if RAG_RERANKING_MODEL.value != "":
    log.info(f"Reranking model set: {RAG_RERANKING_MODEL.value}")


RAG_RERANKING_MODEL_AUTO_UPDATE = (
    not OFFLINE_MODE
    and os.environ.get("RAG_RERANKING_MODEL_AUTO_UPDATE", "True").lower() == "true"
)

RAG_RERANKING_MODEL_TRUST_REMOTE_CODE = (
    os.environ.get("RAG_RERANKING_MODEL_TRUST_REMOTE_CODE", "True").lower() == "true"
)

RAG_EXTERNAL_RERANKER_URL = PersistentConfig(
    "RAG_EXTERNAL_RERANKER_URL",
    "rag.external_reranker_url",
    os.environ.get("RAG_EXTERNAL_RERANKER_URL", ""),
)

RAG_EXTERNAL_RERANKER_API_KEY = PersistentConfig(
    "RAG_EXTERNAL_RERANKER_API_KEY",
    "rag.external_reranker_api_key",
    os.environ.get("RAG_EXTERNAL_RERANKER_API_KEY", ""),
)


RAG_TEXT_SPLITTER = PersistentConfig(
    "RAG_TEXT_SPLITTER",
    "rag.text_splitter",
    os.environ.get("RAG_TEXT_SPLITTER", ""),
)


TIKTOKEN_CACHE_DIR = os.environ.get("TIKTOKEN_CACHE_DIR", f"{CACHE_DIR}/tiktoken")
TIKTOKEN_ENCODING_NAME = PersistentConfig(
    "TIKTOKEN_ENCODING_NAME",
    "rag.tiktoken_encoding_name",
    os.environ.get("TIKTOKEN_ENCODING_NAME", "cl100k_base"),
)


CHUNK_SIZE = PersistentConfig(
    "CHUNK_SIZE", "rag.chunk_size", int(os.environ.get("CHUNK_SIZE", "1000"))
)
CHUNK_OVERLAP = PersistentConfig(
    "CHUNK_OVERLAP",
    "rag.chunk_overlap",
    int(os.environ.get("CHUNK_OVERLAP", "100")),
)

DEFAULT_RAG_TEMPLATE = """### Task:
Respond to the user query using the provided context, incorporating inline citations in the format [id] **only when the <source> tag includes an explicit id attribute** (e.g., <source id="1">).

### Guidelines:
- If you don't know the answer, clearly state that.
- If uncertain, ask the user for clarification.
- Respond in the same language as the user's query.
- If the context is unreadable or of poor quality, inform the user and provide the best possible answer.
- If the answer isn't present in the context but you possess the knowledge, explain this to the user and provide the answer using your own understanding.
- **Only include inline citations using [id] (e.g., [1], [2]) when the <source> tag includes an id attribute.**
- Do not cite if the <source> tag does not contain an id attribute.
- Do not use XML tags in your response.
- Ensure citations are concise and directly related to the information provided.

### Example of Citation:
If the user asks about a specific topic and the information is found in a source with a provided id attribute, the response should include the citation like in the following example:
* "According to the study, the proposed method increases efficiency by 20% [1]."

### Output:
Provide a clear and direct response to the user's query, including inline citations in the format [id] only when the <source> tag with id attribute is present in the context.

<context>
{{CONTEXT}}
</context>

<user_query>
{{QUERY}}
</user_query>
"""

RAG_TEMPLATE = PersistentConfig(
    "RAG_TEMPLATE",
    "rag.template",
    os.environ.get("RAG_TEMPLATE", DEFAULT_RAG_TEMPLATE),
)

RAG_OPENAI_API_BASE_URL = PersistentConfig(
    "RAG_OPENAI_API_BASE_URL",
    "rag.openai_api_base_url",
    os.getenv("RAG_OPENAI_API_BASE_URL", OPENAI_API_BASE_URL),
)
RAG_OPENAI_API_KEY = PersistentConfig(
    "RAG_OPENAI_API_KEY",
    "rag.openai_api_key",
    os.getenv("RAG_OPENAI_API_KEY", OPENAI_API_KEY),
)

RAG_AZURE_OPENAI_BASE_URL = PersistentConfig(
    "RAG_AZURE_OPENAI_BASE_URL",
    "rag.azure_openai.base_url",
    os.getenv("RAG_AZURE_OPENAI_BASE_URL", ""),
)
RAG_AZURE_OPENAI_API_KEY = PersistentConfig(
    "RAG_AZURE_OPENAI_API_KEY",
    "rag.azure_openai.api_key",
    os.getenv("RAG_AZURE_OPENAI_API_KEY", ""),
)
RAG_AZURE_OPENAI_API_VERSION = PersistentConfig(
    "RAG_AZURE_OPENAI_API_VERSION",
    "rag.azure_openai.api_version",
    os.getenv("RAG_AZURE_OPENAI_API_VERSION", ""),
)

RAG_OLLAMA_BASE_URL = PersistentConfig(
    "RAG_OLLAMA_BASE_URL",
    "rag.ollama.url",
    os.getenv("RAG_OLLAMA_BASE_URL", OLLAMA_BASE_URL),
)

RAG_OLLAMA_API_KEY = PersistentConfig(
    "RAG_OLLAMA_API_KEY",
    "rag.ollama.key",
    os.getenv("RAG_OLLAMA_API_KEY", ""),
)


ENABLE_RAG_LOCAL_WEB_FETCH = (
    os.getenv("ENABLE_RAG_LOCAL_WEB_FETCH", "False").lower() == "true"
)

YOUTUBE_LOADER_LANGUAGE = PersistentConfig(
    "YOUTUBE_LOADER_LANGUAGE",
    "rag.youtube_loader_language",
    os.getenv("YOUTUBE_LOADER_LANGUAGE", "en").split(","),
)

YOUTUBE_LOADER_PROXY_URL = PersistentConfig(
    "YOUTUBE_LOADER_PROXY_URL",
    "rag.youtube_loader_proxy_url",
    os.getenv("YOUTUBE_LOADER_PROXY_URL", ""),
)


####################################
# Web Search (RAG)
####################################

ENABLE_WEB_SEARCH = PersistentConfig(
    "ENABLE_WEB_SEARCH",
    "rag.web.search.enable",
    os.getenv("ENABLE_WEB_SEARCH", "False").lower() == "true",
)

WEB_SEARCH_ENGINE = PersistentConfig(
    "WEB_SEARCH_ENGINE",
    "rag.web.search.engine",
    os.getenv("WEB_SEARCH_ENGINE", ""),
)

BYPASS_WEB_SEARCH_EMBEDDING_AND_RETRIEVAL = PersistentConfig(
    "BYPASS_WEB_SEARCH_EMBEDDING_AND_RETRIEVAL",
    "rag.web.search.bypass_embedding_and_retrieval",
    os.getenv("BYPASS_WEB_SEARCH_EMBEDDING_AND_RETRIEVAL", "False").lower() == "true",
)


BYPASS_WEB_SEARCH_WEB_LOADER = PersistentConfig(
    "BYPASS_WEB_SEARCH_WEB_LOADER",
    "rag.web.search.bypass_web_loader",
    os.getenv("BYPASS_WEB_SEARCH_WEB_LOADER", "False").lower() == "true",
)

WEB_SEARCH_RESULT_COUNT = PersistentConfig(
    "WEB_SEARCH_RESULT_COUNT",
    "rag.web.search.result_count",
    int(os.getenv("WEB_SEARCH_RESULT_COUNT", "3")),
)


# You can provide a list of your own websites to filter after performing a web search.
# This ensures the highest level of safety and reliability of the information sources.
WEB_SEARCH_DOMAIN_FILTER_LIST = PersistentConfig(
    "WEB_SEARCH_DOMAIN_FILTER_LIST",
    "rag.web.search.domain.filter_list",
    [
        # "wikipedia.com",
        # "wikimedia.org",
        # "wikidata.org",
    ],
)

WEB_SEARCH_CONCURRENT_REQUESTS = PersistentConfig(
    "WEB_SEARCH_CONCURRENT_REQUESTS",
    "rag.web.search.concurrent_requests",
    int(os.getenv("WEB_SEARCH_CONCURRENT_REQUESTS", "10")),
)


WEB_LOADER_ENGINE = PersistentConfig(
    "WEB_LOADER_ENGINE",
    "rag.web.loader.engine",
    os.environ.get("WEB_LOADER_ENGINE", ""),
)


WEB_LOADER_CONCURRENT_REQUESTS = PersistentConfig(
    "WEB_LOADER_CONCURRENT_REQUESTS",
    "rag.web.loader.concurrent_requests",
    int(os.getenv("WEB_LOADER_CONCURRENT_REQUESTS", "10")),
)


ENABLE_WEB_LOADER_SSL_VERIFICATION = PersistentConfig(
    "ENABLE_WEB_LOADER_SSL_VERIFICATION",
    "rag.web.loader.ssl_verification",
    os.environ.get("ENABLE_WEB_LOADER_SSL_VERIFICATION", "True").lower() == "true",
)

WEB_SEARCH_TRUST_ENV = PersistentConfig(
    "WEB_SEARCH_TRUST_ENV",
    "rag.web.search.trust_env",
    os.getenv("WEB_SEARCH_TRUST_ENV", "False").lower() == "true",
)


OLLAMA_CLOUD_WEB_SEARCH_API_KEY = PersistentConfig(
    "OLLAMA_CLOUD_WEB_SEARCH_API_KEY",
    "rag.web.search.ollama_cloud_api_key",
    os.getenv("OLLAMA_CLOUD_API_KEY", ""),
)

SEARXNG_QUERY_URL = PersistentConfig(
    "SEARXNG_QUERY_URL",
    "rag.web.search.searxng_query_url",
    os.getenv("SEARXNG_QUERY_URL", ""),
)

YACY_QUERY_URL = PersistentConfig(
    "YACY_QUERY_URL",
    "rag.web.search.yacy_query_url",
    os.getenv("YACY_QUERY_URL", ""),
)

YACY_USERNAME = PersistentConfig(
    "YACY_USERNAME",
    "rag.web.search.yacy_username",
    os.getenv("YACY_USERNAME", ""),
)

YACY_PASSWORD = PersistentConfig(
    "YACY_PASSWORD",
    "rag.web.search.yacy_password",
    os.getenv("YACY_PASSWORD", ""),
)

GOOGLE_PSE_API_KEY = PersistentConfig(
    "GOOGLE_PSE_API_KEY",
    "rag.web.search.google_pse_api_key",
    os.getenv("GOOGLE_PSE_API_KEY", ""),
)

GOOGLE_PSE_ENGINE_ID = PersistentConfig(
    "GOOGLE_PSE_ENGINE_ID",
    "rag.web.search.google_pse_engine_id",
    os.getenv("GOOGLE_PSE_ENGINE_ID", ""),
)

BRAVE_SEARCH_API_KEY = PersistentConfig(
    "BRAVE_SEARCH_API_KEY",
    "rag.web.search.brave_search_api_key",
    os.getenv("BRAVE_SEARCH_API_KEY", ""),
)

KAGI_SEARCH_API_KEY = PersistentConfig(
    "KAGI_SEARCH_API_KEY",
    "rag.web.search.kagi_search_api_key",
    os.getenv("KAGI_SEARCH_API_KEY", ""),
)

MOJEEK_SEARCH_API_KEY = PersistentConfig(
    "MOJEEK_SEARCH_API_KEY",
    "rag.web.search.mojeek_search_api_key",
    os.getenv("MOJEEK_SEARCH_API_KEY", ""),
)

BOCHA_SEARCH_API_KEY = PersistentConfig(
    "BOCHA_SEARCH_API_KEY",
    "rag.web.search.bocha_search_api_key",
    os.getenv("BOCHA_SEARCH_API_KEY", ""),
)

SERPSTACK_API_KEY = PersistentConfig(
    "SERPSTACK_API_KEY",
    "rag.web.search.serpstack_api_key",
    os.getenv("SERPSTACK_API_KEY", ""),
)

SERPSTACK_HTTPS = PersistentConfig(
    "SERPSTACK_HTTPS",
    "rag.web.search.serpstack_https",
    os.getenv("SERPSTACK_HTTPS", "True").lower() == "true",
)

SERPER_API_KEY = PersistentConfig(
    "SERPER_API_KEY",
    "rag.web.search.serper_api_key",
    os.getenv("SERPER_API_KEY", ""),
)

SERPLY_API_KEY = PersistentConfig(
    "SERPLY_API_KEY",
    "rag.web.search.serply_api_key",
    os.getenv("SERPLY_API_KEY", ""),
)

JINA_API_KEY = PersistentConfig(
    "JINA_API_KEY",
    "rag.web.search.jina_api_key",
    os.getenv("JINA_API_KEY", ""),
)

SEARCHAPI_API_KEY = PersistentConfig(
    "SEARCHAPI_API_KEY",
    "rag.web.search.searchapi_api_key",
    os.getenv("SEARCHAPI_API_KEY", ""),
)

SEARCHAPI_ENGINE = PersistentConfig(
    "SEARCHAPI_ENGINE",
    "rag.web.search.searchapi_engine",
    os.getenv("SEARCHAPI_ENGINE", ""),
)

SERPAPI_API_KEY = PersistentConfig(
    "SERPAPI_API_KEY",
    "rag.web.search.serpapi_api_key",
    os.getenv("SERPAPI_API_KEY", ""),
)

SERPAPI_ENGINE = PersistentConfig(
    "SERPAPI_ENGINE",
    "rag.web.search.serpapi_engine",
    os.getenv("SERPAPI_ENGINE", ""),
)

BING_SEARCH_V7_ENDPOINT = PersistentConfig(
    "BING_SEARCH_V7_ENDPOINT",
    "rag.web.search.bing_search_v7_endpoint",
    os.environ.get(
        "BING_SEARCH_V7_ENDPOINT", "https://api.bing.microsoft.com/v7.0/search"
    ),
)

BING_SEARCH_V7_SUBSCRIPTION_KEY = PersistentConfig(
    "BING_SEARCH_V7_SUBSCRIPTION_KEY",
    "rag.web.search.bing_search_v7_subscription_key",
    os.environ.get("BING_SEARCH_V7_SUBSCRIPTION_KEY", ""),
)

EXA_API_KEY = PersistentConfig(
    "EXA_API_KEY",
    "rag.web.search.exa_api_key",
    os.getenv("EXA_API_KEY", ""),
)

PERPLEXITY_API_KEY = PersistentConfig(
    "PERPLEXITY_API_KEY",
    "rag.web.search.perplexity_api_key",
    os.getenv("PERPLEXITY_API_KEY", ""),
)

PERPLEXITY_MODEL = PersistentConfig(
    "PERPLEXITY_MODEL",
    "rag.web.search.perplexity_model",
    os.getenv("PERPLEXITY_MODEL", "sonar"),
)

PERPLEXITY_SEARCH_CONTEXT_USAGE = PersistentConfig(
    "PERPLEXITY_SEARCH_CONTEXT_USAGE",
    "rag.web.search.perplexity_search_context_usage",
    os.getenv("PERPLEXITY_SEARCH_CONTEXT_USAGE", "medium"),
)

SOUGOU_API_SID = PersistentConfig(
    "SOUGOU_API_SID",
    "rag.web.search.sougou_api_sid",
    os.getenv("SOUGOU_API_SID", ""),
)

SOUGOU_API_SK = PersistentConfig(
    "SOUGOU_API_SK",
    "rag.web.search.sougou_api_sk",
    os.getenv("SOUGOU_API_SK", ""),
)

TAVILY_API_KEY = PersistentConfig(
    "TAVILY_API_KEY",
    "rag.web.search.tavily_api_key",
    os.getenv("TAVILY_API_KEY", ""),
)

TAVILY_EXTRACT_DEPTH = PersistentConfig(
    "TAVILY_EXTRACT_DEPTH",
    "rag.web.search.tavily_extract_depth",
    os.getenv("TAVILY_EXTRACT_DEPTH", "basic"),
)

PLAYWRIGHT_WS_URL = PersistentConfig(
    "PLAYWRIGHT_WS_URL",
    "rag.web.loader.playwright_ws_url",
    os.environ.get("PLAYWRIGHT_WS_URL", ""),
)

PLAYWRIGHT_TIMEOUT = PersistentConfig(
    "PLAYWRIGHT_TIMEOUT",
    "rag.web.loader.playwright_timeout",
    int(os.environ.get("PLAYWRIGHT_TIMEOUT", "10000")),
)

FIRECRAWL_API_KEY = PersistentConfig(
    "FIRECRAWL_API_KEY",
    "rag.web.loader.firecrawl_api_key",
    os.environ.get("FIRECRAWL_API_KEY", ""),
)

FIRECRAWL_API_BASE_URL = PersistentConfig(
    "FIRECRAWL_API_BASE_URL",
    "rag.web.loader.firecrawl_api_url",
    os.environ.get("FIRECRAWL_API_BASE_URL", "https://api.firecrawl.dev"),
)

EXTERNAL_WEB_SEARCH_URL = PersistentConfig(
    "EXTERNAL_WEB_SEARCH_URL",
    "rag.web.search.external_web_search_url",
    os.environ.get("EXTERNAL_WEB_SEARCH_URL", ""),
)

EXTERNAL_WEB_SEARCH_API_KEY = PersistentConfig(
    "EXTERNAL_WEB_SEARCH_API_KEY",
    "rag.web.search.external_web_search_api_key",
    os.environ.get("EXTERNAL_WEB_SEARCH_API_KEY", ""),
)

EXTERNAL_WEB_LOADER_URL = PersistentConfig(
    "EXTERNAL_WEB_LOADER_URL",
    "rag.web.loader.external_web_loader_url",
    os.environ.get("EXTERNAL_WEB_LOADER_URL", ""),
)

EXTERNAL_WEB_LOADER_API_KEY = PersistentConfig(
    "EXTERNAL_WEB_LOADER_API_KEY",
    "rag.web.loader.external_web_loader_api_key",
    os.environ.get("EXTERNAL_WEB_LOADER_API_KEY", ""),
)

####################################
# Images
####################################

IMAGE_GENERATION_ENGINE = PersistentConfig(
    "IMAGE_GENERATION_ENGINE",
    "image_generation.engine",
    os.getenv("IMAGE_GENERATION_ENGINE", "openai"),
)

ENABLE_IMAGE_GENERATION = PersistentConfig(
    "ENABLE_IMAGE_GENERATION",
    "image_generation.enable",
    os.environ.get("ENABLE_IMAGE_GENERATION", "").lower() == "true",
)

ENABLE_IMAGE_PROMPT_GENERATION = PersistentConfig(
    "ENABLE_IMAGE_PROMPT_GENERATION",
    "image_generation.prompt.enable",
    os.environ.get("ENABLE_IMAGE_PROMPT_GENERATION", "true").lower() == "true",
)

AUTOMATIC1111_BASE_URL = PersistentConfig(
    "AUTOMATIC1111_BASE_URL",
    "image_generation.automatic1111.base_url",
    os.getenv("AUTOMATIC1111_BASE_URL", ""),
)
AUTOMATIC1111_API_AUTH = PersistentConfig(
    "AUTOMATIC1111_API_AUTH",
    "image_generation.automatic1111.api_auth",
    os.getenv("AUTOMATIC1111_API_AUTH", ""),
)

AUTOMATIC1111_CFG_SCALE = PersistentConfig(
    "AUTOMATIC1111_CFG_SCALE",
    "image_generation.automatic1111.cfg_scale",
    (
        float(os.environ.get("AUTOMATIC1111_CFG_SCALE"))
        if os.environ.get("AUTOMATIC1111_CFG_SCALE")
        else None
    ),
)


AUTOMATIC1111_SAMPLER = PersistentConfig(
    "AUTOMATIC1111_SAMPLER",
    "image_generation.automatic1111.sampler",
    (
        os.environ.get("AUTOMATIC1111_SAMPLER")
        if os.environ.get("AUTOMATIC1111_SAMPLER")
        else None
    ),
)

AUTOMATIC1111_SCHEDULER = PersistentConfig(
    "AUTOMATIC1111_SCHEDULER",
    "image_generation.automatic1111.scheduler",
    (
        os.environ.get("AUTOMATIC1111_SCHEDULER")
        if os.environ.get("AUTOMATIC1111_SCHEDULER")
        else None
    ),
)

COMFYUI_BASE_URL = PersistentConfig(
    "COMFYUI_BASE_URL",
    "image_generation.comfyui.base_url",
    os.getenv("COMFYUI_BASE_URL", ""),
)

COMFYUI_API_KEY = PersistentConfig(
    "COMFYUI_API_KEY",
    "image_generation.comfyui.api_key",
    os.getenv("COMFYUI_API_KEY", ""),
)

COMFYUI_DEFAULT_WORKFLOW = """
{
  "3": {
    "inputs": {
      "seed": 0,
      "steps": 20,
      "cfg": 8,
      "sampler_name": "euler",
      "scheduler": "normal",
      "denoise": 1,
      "model": [
        "4",
        0
      ],
      "positive": [
        "6",
        0
      ],
      "negative": [
        "7",
        0
      ],
      "latent_image": [
        "5",
        0
      ]
    },
    "class_type": "KSampler",
    "_meta": {
      "title": "KSampler"
    }
  },
  "4": {
    "inputs": {
      "ckpt_name": "model.safetensors"
    },
    "class_type": "CheckpointLoaderSimple",
    "_meta": {
      "title": "Load Checkpoint"
    }
  },
  "5": {
    "inputs": {
      "width": 512,
      "height": 512,
      "batch_size": 1
    },
    "class_type": "EmptyLatentImage",
    "_meta": {
      "title": "Empty Latent Image"
    }
  },
  "6": {
    "inputs": {
      "text": "Prompt",
      "clip": [
        "4",
        1
      ]
    },
    "class_type": "CLIPTextEncode",
    "_meta": {
      "title": "CLIP Text Encode (Prompt)"
    }
  },
  "7": {
    "inputs": {
      "text": "",
      "clip": [
        "4",
        1
      ]
    },
    "class_type": "CLIPTextEncode",
    "_meta": {
      "title": "CLIP Text Encode (Prompt)"
    }
  },
  "8": {
    "inputs": {
      "samples": [
        "3",
        0
      ],
      "vae": [
        "4",
        2
      ]
    },
    "class_type": "VAEDecode",
    "_meta": {
      "title": "VAE Decode"
    }
  },
  "9": {
    "inputs": {
      "filename_prefix": "ComfyUI",
      "images": [
        "8",
        0
      ]
    },
    "class_type": "SaveImage",
    "_meta": {
      "title": "Save Image"
    }
  }
}
"""


COMFYUI_WORKFLOW = PersistentConfig(
    "COMFYUI_WORKFLOW",
    "image_generation.comfyui.workflow",
    os.getenv("COMFYUI_WORKFLOW", COMFYUI_DEFAULT_WORKFLOW),
)

COMFYUI_WORKFLOW_NODES = PersistentConfig(
    "COMFYUI_WORKFLOW",
    "image_generation.comfyui.nodes",
    [],
)

IMAGES_OPENAI_API_BASE_URL = PersistentConfig(
    "IMAGES_OPENAI_API_BASE_URL",
    "image_generation.openai.api_base_url",
    os.getenv("IMAGES_OPENAI_API_BASE_URL", OPENAI_API_BASE_URL),
)
IMAGES_OPENAI_API_VERSION = PersistentConfig(
    "IMAGES_OPENAI_API_VERSION",
    "image_generation.openai.api_version",
    os.getenv("IMAGES_OPENAI_API_VERSION", ""),
)

IMAGES_OPENAI_API_KEY = PersistentConfig(
    "IMAGES_OPENAI_API_KEY",
    "image_generation.openai.api_key",
    os.getenv("IMAGES_OPENAI_API_KEY", OPENAI_API_KEY),
)

IMAGES_GEMINI_API_BASE_URL = PersistentConfig(
    "IMAGES_GEMINI_API_BASE_URL",
    "image_generation.gemini.api_base_url",
    os.getenv("IMAGES_GEMINI_API_BASE_URL", GEMINI_API_BASE_URL),
)
IMAGES_GEMINI_API_KEY = PersistentConfig(
    "IMAGES_GEMINI_API_KEY",
    "image_generation.gemini.api_key",
    os.getenv("IMAGES_GEMINI_API_KEY", GEMINI_API_KEY),
)

IMAGE_SIZE = PersistentConfig(
    "IMAGE_SIZE", "image_generation.size", os.getenv("IMAGE_SIZE", "512x512")
)

IMAGE_STEPS = PersistentConfig(
    "IMAGE_STEPS", "image_generation.steps", int(os.getenv("IMAGE_STEPS", 50))
)

IMAGE_GENERATION_MODEL = PersistentConfig(
    "IMAGE_GENERATION_MODEL",
    "image_generation.model",
    os.getenv("IMAGE_GENERATION_MODEL", ""),
)

####################################
# Audio
####################################

# Transcription
WHISPER_MODEL = PersistentConfig(
    "WHISPER_MODEL",
    "audio.stt.whisper_model",
    os.getenv("WHISPER_MODEL", "base"),
)

WHISPER_MODEL_DIR = os.getenv("WHISPER_MODEL_DIR", f"{CACHE_DIR}/whisper/models")
WHISPER_MODEL_AUTO_UPDATE = (
    not OFFLINE_MODE
    and os.environ.get("WHISPER_MODEL_AUTO_UPDATE", "").lower() == "true"
)

WHISPER_VAD_FILTER = PersistentConfig(
    "WHISPER_VAD_FILTER",
    "audio.stt.whisper_vad_filter",
    os.getenv("WHISPER_VAD_FILTER", "False").lower() == "true",
)

WHISPER_LANGUAGE = os.getenv("WHISPER_LANGUAGE", "").lower() or None

# Add Deepgram configuration
DEEPGRAM_API_KEY = PersistentConfig(
    "DEEPGRAM_API_KEY",
    "audio.stt.deepgram.api_key",
    os.getenv("DEEPGRAM_API_KEY", ""),
)


AUDIO_STT_OPENAI_API_BASE_URL = PersistentConfig(
    "AUDIO_STT_OPENAI_API_BASE_URL",
    "audio.stt.openai.api_base_url",
    os.getenv("AUDIO_STT_OPENAI_API_BASE_URL", OPENAI_API_BASE_URL),
)

AUDIO_STT_OPENAI_API_KEY = PersistentConfig(
    "AUDIO_STT_OPENAI_API_KEY",
    "audio.stt.openai.api_key",
    os.getenv("AUDIO_STT_OPENAI_API_KEY", OPENAI_API_KEY),
)

AUDIO_STT_ENGINE = PersistentConfig(
    "AUDIO_STT_ENGINE",
    "audio.stt.engine",
    os.getenv("AUDIO_STT_ENGINE", ""),
)

AUDIO_STT_MODEL = PersistentConfig(
    "AUDIO_STT_MODEL",
    "audio.stt.model",
    os.getenv("AUDIO_STT_MODEL", ""),
)

AUDIO_STT_SUPPORTED_CONTENT_TYPES = PersistentConfig(
    "AUDIO_STT_SUPPORTED_CONTENT_TYPES",
    "audio.stt.supported_content_types",
    [
        content_type.strip()
        for content_type in os.environ.get(
            "AUDIO_STT_SUPPORTED_CONTENT_TYPES", ""
        ).split(",")
        if content_type.strip()
    ],
)

AUDIO_STT_AZURE_API_KEY = PersistentConfig(
    "AUDIO_STT_AZURE_API_KEY",
    "audio.stt.azure.api_key",
    os.getenv("AUDIO_STT_AZURE_API_KEY", ""),
)

AUDIO_STT_AZURE_REGION = PersistentConfig(
    "AUDIO_STT_AZURE_REGION",
    "audio.stt.azure.region",
    os.getenv("AUDIO_STT_AZURE_REGION", ""),
)

AUDIO_STT_AZURE_LOCALES = PersistentConfig(
    "AUDIO_STT_AZURE_LOCALES",
    "audio.stt.azure.locales",
    os.getenv("AUDIO_STT_AZURE_LOCALES", ""),
)

AUDIO_STT_AZURE_BASE_URL = PersistentConfig(
    "AUDIO_STT_AZURE_BASE_URL",
    "audio.stt.azure.base_url",
    os.getenv("AUDIO_STT_AZURE_BASE_URL", ""),
)

AUDIO_STT_AZURE_MAX_SPEAKERS = PersistentConfig(
    "AUDIO_STT_AZURE_MAX_SPEAKERS",
    "audio.stt.azure.max_speakers",
    os.getenv("AUDIO_STT_AZURE_MAX_SPEAKERS", ""),
)

AUDIO_TTS_OPENAI_API_BASE_URL = PersistentConfig(
    "AUDIO_TTS_OPENAI_API_BASE_URL",
    "audio.tts.openai.api_base_url",
    os.getenv("AUDIO_TTS_OPENAI_API_BASE_URL", OPENAI_API_BASE_URL),
)
AUDIO_TTS_OPENAI_API_KEY = PersistentConfig(
    "AUDIO_TTS_OPENAI_API_KEY",
    "audio.tts.openai.api_key",
    os.getenv("AUDIO_TTS_OPENAI_API_KEY", OPENAI_API_KEY),
)

audio_tts_openai_params = os.getenv("AUDIO_TTS_OPENAI_PARAMS", "")
try:
    audio_tts_openai_params = json.loads(audio_tts_openai_params)
except json.JSONDecodeError:
    audio_tts_openai_params = {}

AUDIO_TTS_OPENAI_PARAMS = PersistentConfig(
    "AUDIO_TTS_OPENAI_PARAMS",
    "audio.tts.openai.params",
    audio_tts_openai_params,
)


AUDIO_TTS_API_KEY = PersistentConfig(
    "AUDIO_TTS_API_KEY",
    "audio.tts.api_key",
    os.getenv("AUDIO_TTS_API_KEY", ""),
)

AUDIO_TTS_ENGINE = PersistentConfig(
    "AUDIO_TTS_ENGINE",
    "audio.tts.engine",
    os.getenv("AUDIO_TTS_ENGINE", ""),
)


AUDIO_TTS_MODEL = PersistentConfig(
    "AUDIO_TTS_MODEL",
    "audio.tts.model",
    os.getenv("AUDIO_TTS_MODEL", "tts-1"),  # OpenAI default model
)

AUDIO_TTS_VOICE = PersistentConfig(
    "AUDIO_TTS_VOICE",
    "audio.tts.voice",
    os.getenv("AUDIO_TTS_VOICE", "alloy"),  # OpenAI default voice
)

AUDIO_TTS_SPLIT_ON = PersistentConfig(
    "AUDIO_TTS_SPLIT_ON",
    "audio.tts.split_on",
    os.getenv("AUDIO_TTS_SPLIT_ON", "punctuation"),
)

AUDIO_TTS_AZURE_SPEECH_REGION = PersistentConfig(
    "AUDIO_TTS_AZURE_SPEECH_REGION",
    "audio.tts.azure.speech_region",
    os.getenv("AUDIO_TTS_AZURE_SPEECH_REGION", ""),
)

AUDIO_TTS_AZURE_SPEECH_BASE_URL = PersistentConfig(
    "AUDIO_TTS_AZURE_SPEECH_BASE_URL",
    "audio.tts.azure.speech_base_url",
    os.getenv("AUDIO_TTS_AZURE_SPEECH_BASE_URL", ""),
)

AUDIO_TTS_AZURE_SPEECH_OUTPUT_FORMAT = PersistentConfig(
    "AUDIO_TTS_AZURE_SPEECH_OUTPUT_FORMAT",
    "audio.tts.azure.speech_output_format",
    os.getenv(
        "AUDIO_TTS_AZURE_SPEECH_OUTPUT_FORMAT", "audio-24khz-160kbitrate-mono-mp3"
    ),
)


####################################
# LDAP
####################################

ENABLE_LDAP = PersistentConfig(
    "ENABLE_LDAP",
    "ldap.enable",
    os.environ.get("ENABLE_LDAP", "false").lower() == "true",
)

LDAP_SERVER_LABEL = PersistentConfig(
    "LDAP_SERVER_LABEL",
    "ldap.server.label",
    os.environ.get("LDAP_SERVER_LABEL", "LDAP Server"),
)

LDAP_SERVER_HOST = PersistentConfig(
    "LDAP_SERVER_HOST",
    "ldap.server.host",
    os.environ.get("LDAP_SERVER_HOST", "localhost"),
)

LDAP_SERVER_PORT = PersistentConfig(
    "LDAP_SERVER_PORT",
    "ldap.server.port",
    int(os.environ.get("LDAP_SERVER_PORT", "389")),
)

LDAP_ATTRIBUTE_FOR_MAIL = PersistentConfig(
    "LDAP_ATTRIBUTE_FOR_MAIL",
    "ldap.server.attribute_for_mail",
    os.environ.get("LDAP_ATTRIBUTE_FOR_MAIL", "mail"),
)

LDAP_ATTRIBUTE_FOR_USERNAME = PersistentConfig(
    "LDAP_ATTRIBUTE_FOR_USERNAME",
    "ldap.server.attribute_for_username",
    os.environ.get("LDAP_ATTRIBUTE_FOR_USERNAME", "uid"),
)

LDAP_APP_DN = PersistentConfig(
    "LDAP_APP_DN", "ldap.server.app_dn", os.environ.get("LDAP_APP_DN", "")
)

LDAP_APP_PASSWORD = PersistentConfig(
    "LDAP_APP_PASSWORD",
    "ldap.server.app_password",
    os.environ.get("LDAP_APP_PASSWORD", ""),
)

LDAP_SEARCH_BASE = PersistentConfig(
    "LDAP_SEARCH_BASE", "ldap.server.users_dn", os.environ.get("LDAP_SEARCH_BASE", "")
)

LDAP_SEARCH_FILTERS = PersistentConfig(
    "LDAP_SEARCH_FILTER",
    "ldap.server.search_filter",
    os.environ.get("LDAP_SEARCH_FILTER", os.environ.get("LDAP_SEARCH_FILTERS", "")),
)

LDAP_USE_TLS = PersistentConfig(
    "LDAP_USE_TLS",
    "ldap.server.use_tls",
    os.environ.get("LDAP_USE_TLS", "True").lower() == "true",
)

LDAP_CA_CERT_FILE = PersistentConfig(
    "LDAP_CA_CERT_FILE",
    "ldap.server.ca_cert_file",
    os.environ.get("LDAP_CA_CERT_FILE", ""),
)

LDAP_VALIDATE_CERT = PersistentConfig(
    "LDAP_VALIDATE_CERT",
    "ldap.server.validate_cert",
    os.environ.get("LDAP_VALIDATE_CERT", "True").lower() == "true",
)

LDAP_CIPHERS = PersistentConfig(
    "LDAP_CIPHERS", "ldap.server.ciphers", os.environ.get("LDAP_CIPHERS", "ALL")
)

# For LDAP Group Management
ENABLE_LDAP_GROUP_MANAGEMENT = PersistentConfig(
    "ENABLE_LDAP_GROUP_MANAGEMENT",
    "ldap.group.enable_management",
    os.environ.get("ENABLE_LDAP_GROUP_MANAGEMENT", "False").lower() == "true",
)

ENABLE_LDAP_GROUP_CREATION = PersistentConfig(
    "ENABLE_LDAP_GROUP_CREATION",
    "ldap.group.enable_creation",
    os.environ.get("ENABLE_LDAP_GROUP_CREATION", "False").lower() == "true",
)

LDAP_ATTRIBUTE_FOR_GROUPS = PersistentConfig(
    "LDAP_ATTRIBUTE_FOR_GROUPS",
    "ldap.server.attribute_for_groups",
    os.environ.get("LDAP_ATTRIBUTE_FOR_GROUPS", "memberOf"),
)<|MERGE_RESOLUTION|>--- conflicted
+++ resolved
@@ -139,7 +139,7 @@
             for key in path_str.split("."):
                 value = value[key]
             return value
-        except (KeyError, TypeError): # Handles missing keys or non-dict intermediates
+        except (KeyError, TypeError):  # Handles missing keys or non-dict intermediates
             return None
 
     # Attempt to get value from the primary path
@@ -152,7 +152,6 @@
         # Optional: Log fallback usage if needed
         # if value is not None:
         #     log.warning(f"Using fallback config path '{fallback_path}' for '{config_path}'")
-
 
     return value
 
@@ -275,7 +274,9 @@
         else:
             # Raise error if attempting to set a non-existent config key directly
             if key not in self._state:
-                raise AttributeError(f"Configuration key '{key}' does not exist. Cannot set value implicitly.")
+                raise AttributeError(
+                    f"Configuration key '{key}' does not exist. Cannot set value implicitly."
+                )
 
             # If key exists, update its value and save
             self._state[key].value = value
@@ -516,8 +517,6 @@
     os.environ.get("OAUTH_CODE_CHALLENGE_METHOD", None),
 )
 
-<<<<<<< HEAD
-=======
 OAUTH_PROVIDER_NAME = PersistentConfig(
     "OAUTH_PROVIDER_NAME",
     "oauth.oidc.provider_name",
@@ -530,7 +529,6 @@
     os.environ.get("OAUTH_SUB_CLAIM", None),
 )
 
->>>>>>> 7a83e7df
 OAUTH_USERNAME_CLAIM = PersistentConfig(
     "OAUTH_USERNAME_CLAIM",
     "oauth.username_claim",
@@ -550,12 +548,6 @@
     os.environ.get("OAUTH_EMAIL_CLAIM", "email"),
 )
 
-<<<<<<< HEAD
-OAUTH_GROUP_CLAIM = PersistentConfig(
-    "OAUTH_GROUP_CLAIM",
-    "oauth.group_claim",
-    os.environ.get("OAUTH_GROUP_CLAIM", "groups"),
-=======
 OAUTH_GROUPS_CLAIM = PersistentConfig(
     "OAUTH_GROUPS_CLAIM",
     "oauth.oidc.group_claim",
@@ -584,7 +576,6 @@
     "FEISHU_REDIRECT_URI",
     "oauth.feishu.redirect_uri",
     os.environ.get("FEISHU_REDIRECT_URI", ""),
->>>>>>> 7a83e7df
 )
 
 ENABLE_OAUTH_ROLE_MANAGEMENT = PersistentConfig(
@@ -733,15 +724,9 @@
         }
 
     if (
-<<<<<<< HEAD
-    	OAUTH_CLIENT_ID.value
-    	and OAUTH_CLIENT_SECRET.value
-    	and OPENID_PROVIDER_URL.value
-=======
         OAUTH_CLIENT_ID.value
         and (OAUTH_CLIENT_SECRET.value or OAUTH_CODE_CHALLENGE_METHOD.value)
         and OPENID_PROVIDER_URL.value
->>>>>>> 7a83e7df
     ):
 
         def oidc_oauth_register(oauth: OAuth):
