import json
import logging
import os
import shutil
import base64
import redis

from datetime import datetime
from pathlib import Path
from typing import Generic, Union, Optional, TypeVar
from urllib.parse import urlparse

import requests
from pydantic import BaseModel
from sqlalchemy import JSON, Column, DateTime, Integer, func
from authlib.integrations.starlette_client import OAuth


from open_webui.env import (
    DATA_DIR,
    DATABASE_URL,
    ENV,
    REDIS_URL,
    REDIS_KEY_PREFIX,
    REDIS_SENTINEL_HOSTS,
    REDIS_SENTINEL_PORT,
    FRONTEND_BUILD_DIR,
    OFFLINE_MODE,
    OPEN_WEBUI_DIR,
    WEBUI_AUTH,
    WEBUI_FAVICON_URL,
    WEBUI_NAME,
    log,
)
from open_webui.internal.db import Base, get_db
from open_webui.utils.redis import get_redis_connection


class EndpointFilter(logging.Filter):
    def filter(self, record: logging.LogRecord) -> bool:
        return record.getMessage().find("/health") == -1


# Filter out /endpoint
logging.getLogger("uvicorn.access").addFilter(EndpointFilter())

####################################
# Config helpers
####################################


# Function to run the alembic migrations
def run_migrations():
    log.info("Running migrations")
    try:
        from alembic import command
        from alembic.config import Config

        alembic_cfg = Config(OPEN_WEBUI_DIR / "alembic.ini")

        # Set the script location dynamically
        migrations_path = OPEN_WEBUI_DIR / "migrations"
        alembic_cfg.set_main_option("script_location", str(migrations_path))

        command.upgrade(alembic_cfg, "head")
    except Exception as e:
        log.exception(f"Error running migrations: {e}")


run_migrations()


class Config(Base):
    __tablename__ = "config"

    id = Column(Integer, primary_key=True)
    data = Column(JSON, nullable=False)
    version = Column(Integer, nullable=False, default=0)
    created_at = Column(DateTime, nullable=False, server_default=func.now())
    updated_at = Column(DateTime, nullable=True, onupdate=func.now())


def load_json_config():
    with open(f"{DATA_DIR}/config.json", "r") as file:
        return json.load(file)


def save_to_db(data):
    with get_db() as db:
        existing_config = db.query(Config).first()
        if not existing_config:
            new_config = Config(data=data, version=0)
            db.add(new_config)
        else:
            existing_config.data = data
            existing_config.updated_at = datetime.now()
            db.add(existing_config)
        db.commit()


def reset_config():
    with get_db() as db:
        db.query(Config).delete()
        db.commit()


# When initializing, check if config.json exists and migrate it to the database
if os.path.exists(f"{DATA_DIR}/config.json"):
    data = load_json_config()
    save_to_db(data)
    os.rename(f"{DATA_DIR}/config.json", f"{DATA_DIR}/old_config.json")

DEFAULT_CONFIG = {
    "version": 0,
    "ui": {},
}


def get_config():
    with get_db() as db:
        config_entry = db.query(Config).order_by(Config.id.desc()).first()
        return config_entry.data if config_entry else DEFAULT_CONFIG


CONFIG_DATA = get_config()


def get_config_value(config_path: str):
    # Map of new paths to their old fallback paths
    fallback_map = {
        "oauth.client_id": "oauth.oidc.client_id",
        "oauth.client_secret": "oauth.oidc.client_secret",
        "oauth.provider_url": "oauth.oidc.provider_url",
        "oauth.provider_name": "oauth.oidc.provider_name",
        "oauth.groups_claim": "oauth.oidc.groups_claim",
        "oauth.timeout": "oauth.oidc.oauth_timeout",
        "oauth.token_endpoint_auth_method": "oauth.oidc.token_endpoint_auth_method",
        "oauth.sub_claim": "oauth.oidc.sub_claim",
    }

    def _traverse_path(path_str: str, config_data: dict):
        try:
            value = config_data
            for key in path_str.split("."):
                value = value[key]
            return value
        except (KeyError, TypeError):  # Handles missing keys or non-dict intermediates
            return None

    # Attempt to get value from the primary path
    value = _traverse_path(config_path, CONFIG_DATA)

    # If primary path fails and a fallback exists, try the fallback path
    if value is None and config_path in fallback_map:
        fallback_path = fallback_map[config_path]
        value = _traverse_path(fallback_path, CONFIG_DATA)
        # Optional: Log fallback usage if needed
        # if value is not None:
        #     log.warning(f"Using fallback config path '{fallback_path}' for '{config_path}'")

    return value


PERSISTENT_CONFIG_REGISTRY = []


def save_config(config):
    global CONFIG_DATA
    global PERSISTENT_CONFIG_REGISTRY
    try:
        save_to_db(config)
        CONFIG_DATA = config

        # Trigger updates on all registered PersistentConfig entries
        for config_item in PERSISTENT_CONFIG_REGISTRY:
            config_item.update()
    except Exception as e:
        log.exception(e)
        return False
    return True


T = TypeVar("T")

ENABLE_PERSISTENT_CONFIG = (
    os.environ.get("ENABLE_PERSISTENT_CONFIG", "True").lower() == "true"
)


class PersistentConfig(Generic[T]):
    def __init__(self, env_name: str, config_path: str, env_value: T):
        self.env_name = env_name
        self.config_path = config_path
        self.env_value = env_value
        self.config_value = get_config_value(config_path)

        if self.config_value is not None and ENABLE_PERSISTENT_CONFIG:
            if (
                self.config_path.startswith("oauth.")
                and not ENABLE_OAUTH_PERSISTENT_CONFIG
            ):
                log.info(
                    f"Skipping loading of '{env_name}' as OAuth persistent config is disabled"
                )
                self.value = env_value
            else:
                log.info(f"'{env_name}' loaded from the latest database entry")
                self.value = self.config_value
        else:
            self.value = env_value

        PERSISTENT_CONFIG_REGISTRY.append(self)

    def __str__(self):
        return str(self.value)

    @property
    def __dict__(self):
        raise TypeError(
            "PersistentConfig object cannot be converted to dict, use config_get or .value instead."
        )

    def __getattribute__(self, item):
        if item == "__dict__":
            raise TypeError(
                "PersistentConfig object cannot be converted to dict, use config_get or .value instead."
            )
        return super().__getattribute__(item)

    def update(self):
        new_value = get_config_value(self.config_path)
        if new_value is not None:
            self.value = new_value
            log.info(f"Updated {self.env_name} to new value {self.value}")

    def save(self):
        log.info(f"Saving '{self.env_name}' to the database")
        path_parts = self.config_path.split(".")
        sub_config = CONFIG_DATA
        for key in path_parts[:-1]:
            if key not in sub_config:
                sub_config[key] = {}
            sub_config = sub_config[key]
        sub_config[path_parts[-1]] = self.value
        save_to_db(CONFIG_DATA)
        self.config_value = self.value


class AppConfig:
    _redis: Union[redis.Redis, redis.cluster.RedisCluster] = None
    _redis_key_prefix: str

    _state: dict[str, PersistentConfig]

    def __init__(
        self,
        redis_url: Optional[str] = None,
        redis_sentinels: Optional[list] = [],
        redis_cluster: Optional[bool] = False,
        redis_key_prefix: str = "open-webui",
    ):
        if redis_url:
            super().__setattr__("_redis_key_prefix", redis_key_prefix)
            super().__setattr__(
                "_redis",
                get_redis_connection(
                    redis_url,
                    redis_sentinels,
                    redis_cluster,
                    decode_responses=True,
                ),
            )

        super().__setattr__("_state", {})

    def __setattr__(self, key, value):
        if isinstance(value, PersistentConfig):
            self._state[key] = value
        else:
            # Raise error if attempting to set a non-existent config key directly
            if key not in self._state:
                raise AttributeError(
                    f"Configuration key '{key}' does not exist. Cannot set value implicitly."
                )

            # If key exists, update its value and save
            self._state[key].value = value
            self._state[key].save()

            if self._redis:
                redis_key = f"{self._redis_key_prefix}:config:{key}"
                self._redis.set(redis_key, json.dumps(self._state[key].value))

    def __getattr__(self, key):
        if key not in self._state:
            raise AttributeError(f"Config key '{key}' not found")

        # If Redis is available, check for an updated value
        if self._redis:
            redis_key = f"{self._redis_key_prefix}:config:{key}"
            redis_value = self._redis.get(redis_key)

            if redis_value is not None:
                try:
                    decoded_value = json.loads(redis_value)

                    # Update the in-memory value if different
                    if self._state[key].value != decoded_value:
                        self._state[key].value = decoded_value
                        log.info(f"Updated {key} from Redis: {decoded_value}")

                except json.JSONDecodeError:
                    log.error(f"Invalid JSON format in Redis for {key}: {redis_value}")

        return self._state[key].value


####################################
# WEBUI_AUTH (Required for security)
####################################

ENABLE_API_KEY = PersistentConfig(
    "ENABLE_API_KEY",
    "auth.api_key.enable",
    os.environ.get("ENABLE_API_KEY", "True").lower() == "true",
)

ENABLE_API_KEY_ENDPOINT_RESTRICTIONS = PersistentConfig(
    "ENABLE_API_KEY_ENDPOINT_RESTRICTIONS",
    "auth.api_key.endpoint_restrictions",
    os.environ.get("ENABLE_API_KEY_ENDPOINT_RESTRICTIONS", "False").lower() == "true",
)

API_KEY_ALLOWED_ENDPOINTS = PersistentConfig(
    "API_KEY_ALLOWED_ENDPOINTS",
    "auth.api_key.allowed_endpoints",
    os.environ.get("API_KEY_ALLOWED_ENDPOINTS", ""),
)


JWT_EXPIRES_IN = PersistentConfig(
    "JWT_EXPIRES_IN", "auth.jwt_expiry", os.environ.get("JWT_EXPIRES_IN", "4w")
)

if JWT_EXPIRES_IN.value == "-1":
    log.warning(
        "⚠️  SECURITY WARNING: JWT_EXPIRES_IN is set to '-1'\n"
        "    See: https://docs.openwebui.com/getting-started/env-configuration\n"
    )

####################################
# OAuth config
####################################

ENABLE_OAUTH_PERSISTENT_CONFIG = (
    os.environ.get("ENABLE_OAUTH_PERSISTENT_CONFIG", "False").lower() == "true"
)

ENABLE_OAUTH_SIGNUP = PersistentConfig(
    "ENABLE_OAUTH_SIGNUP",
    "oauth.enable_signup",
    os.environ.get("ENABLE_OAUTH_SIGNUP", "False").lower() == "true",
)

# Initialize OAuth client config
OAUTH_CLIENT_ID = PersistentConfig(
    "OAUTH_CLIENT_ID",
    "oauth.client_id",
    os.environ.get("OAUTH_CLIENT_ID", ""),
)

OAUTH_CLIENT_SECRET = PersistentConfig(
    "OAUTH_CLIENT_SECRET",
    "oauth.client_secret",
    os.environ.get("OAUTH_CLIENT_SECRET", ""),
)

OPENID_PROVIDER_URL = PersistentConfig(
    "OPENID_PROVIDER_URL",
    "oauth.provider_url",
    os.environ.get("OPENID_PROVIDER_URL", ""),
)

OAUTH_MERGE_ACCOUNTS_BY_EMAIL = PersistentConfig(
    "OAUTH_MERGE_ACCOUNTS_BY_EMAIL",
    "oauth.merge_accounts_by_email",
    os.environ.get("OAUTH_MERGE_ACCOUNTS_BY_EMAIL", "False").lower() == "true",
)

OAUTH_PROVIDERS = {}

GOOGLE_CLIENT_ID = PersistentConfig(
    "GOOGLE_CLIENT_ID",
    "oauth.google.client_id",
    os.environ.get("GOOGLE_CLIENT_ID", ""),
)

GOOGLE_CLIENT_SECRET = PersistentConfig(
    "GOOGLE_CLIENT_SECRET",
    "oauth.google.client_secret",
    os.environ.get("GOOGLE_CLIENT_SECRET", ""),
)


GOOGLE_OAUTH_SCOPE = PersistentConfig(
    "GOOGLE_OAUTH_SCOPE",
    "oauth.google.scope",
    os.environ.get("GOOGLE_OAUTH_SCOPE", "openid email profile"),
)

GOOGLE_REDIRECT_URI = PersistentConfig(
    "GOOGLE_REDIRECT_URI",
    "oauth.google.redirect_uri",
    os.environ.get("GOOGLE_REDIRECT_URI", ""),
)

MICROSOFT_CLIENT_ID = PersistentConfig(
    "MICROSOFT_CLIENT_ID",
    "oauth.microsoft.client_id",
    os.environ.get("MICROSOFT_CLIENT_ID", ""),
)

MICROSOFT_CLIENT_SECRET = PersistentConfig(
    "MICROSOFT_CLIENT_SECRET",
    "oauth.microsoft.client_secret",
    os.environ.get("MICROSOFT_CLIENT_SECRET", ""),
)

MICROSOFT_CLIENT_TENANT_ID = PersistentConfig(
    "MICROSOFT_CLIENT_TENANT_ID",
    "oauth.microsoft.tenant_id",
    os.environ.get("MICROSOFT_CLIENT_TENANT_ID", ""),
)

MICROSOFT_CLIENT_LOGIN_BASE_URL = PersistentConfig(
    "MICROSOFT_CLIENT_LOGIN_BASE_URL",
    "oauth.microsoft.login_base_url",
    os.environ.get(
        "MICROSOFT_CLIENT_LOGIN_BASE_URL", "https://login.microsoftonline.com"
    ),
)

MICROSOFT_CLIENT_PICTURE_URL = PersistentConfig(
    "MICROSOFT_CLIENT_PICTURE_URL",
    "oauth.microsoft.picture_url",
    os.environ.get(
        "MICROSOFT_CLIENT_PICTURE_URL",
        "https://graph.microsoft.com/v1.0/me/photo/$value",
    ),
)


MICROSOFT_OAUTH_SCOPE = PersistentConfig(
    "MICROSOFT_OAUTH_SCOPE",
    "oauth.microsoft.scope",
    os.environ.get("MICROSOFT_OAUTH_SCOPE", "openid email profile"),
)

MICROSOFT_REDIRECT_URI = PersistentConfig(
    "MICROSOFT_REDIRECT_URI",
    "oauth.microsoft.redirect_uri",
    os.environ.get("MICROSOFT_REDIRECT_URI", ""),
)

GITHUB_CLIENT_ID = PersistentConfig(
    "GITHUB_CLIENT_ID",
    "oauth.github.client_id",
    os.environ.get("GITHUB_CLIENT_ID", ""),
)

GITHUB_CLIENT_SECRET = PersistentConfig(
    "GITHUB_CLIENT_SECRET",
    "oauth.github.client_secret",
    os.environ.get("GITHUB_CLIENT_SECRET", ""),
)

GITHUB_CLIENT_SCOPE = PersistentConfig(
    "GITHUB_CLIENT_SCOPE",
    "oauth.github.scope",
    os.environ.get("GITHUB_CLIENT_SCOPE", "user:email"),
)

GITHUB_CLIENT_REDIRECT_URI = PersistentConfig(
    "GITHUB_CLIENT_REDIRECT_URI",
    "oauth.github.redirect_uri",
    os.environ.get("GITHUB_CLIENT_REDIRECT_URI", ""),
)

OPENID_REDIRECT_URI = PersistentConfig(
    "OPENID_REDIRECT_URI",
    "oauth.redirect_uri",
    os.environ.get("OPENID_REDIRECT_URI", ""),
)

OAUTH_SCOPES = PersistentConfig(
    "OAUTH_SCOPES",
    "oauth.scopes",
    os.environ.get("OAUTH_SCOPES", "openid email profile"),
)

OAUTH_TIMEOUT = PersistentConfig(
    "OAUTH_TIMEOUT",
    "oauth.timeout",
    os.environ.get("OAUTH_TIMEOUT", ""),
)

OAUTH_TOKEN_ENDPOINT_AUTH_METHOD = PersistentConfig(
    "OAUTH_TOKEN_ENDPOINT_AUTH_METHOD",
    "oauth.token_endpoint_auth_method",
    os.environ.get("OAUTH_TOKEN_ENDPOINT_AUTH_METHOD", None),
)

OAUTH_CODE_CHALLENGE_METHOD = PersistentConfig(
    "OAUTH_CODE_CHALLENGE_METHOD",
    "oauth.code_challenge_method",
    os.environ.get("OAUTH_CODE_CHALLENGE_METHOD", None),
)

OAUTH_PROVIDER_NAME = PersistentConfig(
    "OAUTH_PROVIDER_NAME",
    "oauth.provider_name",
    os.environ.get("OAUTH_PROVIDER_NAME", "SSO"),
)

OAUTH_SUB_CLAIM = PersistentConfig(
    "OAUTH_SUB_CLAIM",
    "oauth.sub_claim",
    os.environ.get("OAUTH_SUB_CLAIM", None),
)

OAUTH_USERNAME_CLAIM = PersistentConfig(
    "OAUTH_USERNAME_CLAIM",
    "oauth.username_claim",
    os.environ.get("OAUTH_USERNAME_CLAIM", "name"),
)


OAUTH_PICTURE_CLAIM = PersistentConfig(
    "OAUTH_PICTURE_CLAIM",
    "oauth.picture_claim",
    os.environ.get("OAUTH_PICTURE_CLAIM", "picture"),
)

OAUTH_EMAIL_CLAIM = PersistentConfig(
    "OAUTH_EMAIL_CLAIM",
    "oauth.email_claim",
    os.environ.get("OAUTH_EMAIL_CLAIM", "email"),
)

OAUTH_GROUPS_CLAIM = PersistentConfig(
    "OAUTH_GROUPS_CLAIM",
    "oauth.groups_claim",
    os.environ.get("OAUTH_GROUPS_CLAIM", "groups"),
)

FEISHU_CLIENT_ID = PersistentConfig(
    "FEISHU_CLIENT_ID",
    "oauth.feishu.client_id",
    os.environ.get("FEISHU_CLIENT_ID", ""),
)

FEISHU_CLIENT_SECRET = PersistentConfig(
    "FEISHU_CLIENT_SECRET",
    "oauth.feishu.client_secret",
    os.environ.get("FEISHU_CLIENT_SECRET", ""),
)

FEISHU_OAUTH_SCOPE = PersistentConfig(
    "FEISHU_OAUTH_SCOPE",
    "oauth.feishu.scope",
    os.environ.get("FEISHU_OAUTH_SCOPE", "contact:user.base:readonly"),
)

FEISHU_REDIRECT_URI = PersistentConfig(
    "FEISHU_REDIRECT_URI",
    "oauth.feishu.redirect_uri",
    os.environ.get("FEISHU_REDIRECT_URI", ""),
)

ENABLE_OAUTH_ROLE_MANAGEMENT = PersistentConfig(
    "ENABLE_OAUTH_ROLE_MANAGEMENT",
    "oauth.enable_role_management",
    os.environ.get("ENABLE_OAUTH_ROLE_MANAGEMENT", "False").lower() == "true",
)

ENABLE_OAUTH_GROUP_MANAGEMENT = PersistentConfig(
    "ENABLE_OAUTH_GROUP_MANAGEMENT",
    "oauth.enable_group_management",
    os.environ.get("ENABLE_OAUTH_GROUP_MANAGEMENT", "False").lower() == "true",
)

ENABLE_OAUTH_GROUP_CREATION = PersistentConfig(
    "ENABLE_OAUTH_GROUP_CREATION",
    "oauth.enable_group_creation",
    os.environ.get("ENABLE_OAUTH_GROUP_CREATION", "False").lower() == "true",
)


OAUTH_BLOCKED_GROUPS = PersistentConfig(
    "OAUTH_BLOCKED_GROUPS",
    "oauth.blocked_groups",
    os.environ.get("OAUTH_BLOCKED_GROUPS", "[]"),
)

OAUTH_ROLES_CLAIM = PersistentConfig(
    "OAUTH_ROLES_CLAIM",
    "oauth.roles_claim",
    os.environ.get("OAUTH_ROLES_CLAIM", ""),
)

SEP = os.environ.get("OAUTH_ROLES_SEPARATOR", ",")

OAUTH_ALLOWED_ROLES = PersistentConfig(
    "OAUTH_ALLOWED_ROLES",
    "oauth.allowed_roles",
<<<<<<< HEAD
    os.environ.get("OAUTH_ALLOWED_ROLES", ""),
=======
    [
        role.strip()
        for role in os.environ.get("OAUTH_ALLOWED_ROLES", f"user{SEP}admin").split(SEP)
        if role
    ],
>>>>>>> cdf90222
)

OAUTH_ADMIN_ROLES = PersistentConfig(
    "OAUTH_ADMIN_ROLES",
    "oauth.admin_roles",
<<<<<<< HEAD
    os.environ.get("OAUTH_ADMIN_ROLES", ""),
=======
    [
        role.strip()
        for role in os.environ.get("OAUTH_ADMIN_ROLES", "admin").split(SEP)
        if role
    ],
>>>>>>> cdf90222
)

OAUTH_ALLOWED_DOMAINS = PersistentConfig(
    "OAUTH_ALLOWED_DOMAINS",
    "oauth.allowed_domains",
    [
        domain.strip()
        for domain in os.environ.get("OAUTH_ALLOWED_DOMAINS", "*").split(",")
    ],
)

OAUTH_UPDATE_PICTURE_ON_LOGIN = PersistentConfig(
    "OAUTH_UPDATE_PICTURE_ON_LOGIN",
    "oauth.update_picture_on_login",
    os.environ.get("OAUTH_UPDATE_PICTURE_ON_LOGIN", "False").lower() == "true",
)


def load_oauth_providers():
    OAUTH_PROVIDERS.clear()
    if GOOGLE_CLIENT_ID.value and GOOGLE_CLIENT_SECRET.value:

        def google_oauth_register(oauth: OAuth):
            client = oauth.register(
                name="google",
                client_id=GOOGLE_CLIENT_ID.value,
                client_secret=GOOGLE_CLIENT_SECRET.value,
                server_metadata_url="https://accounts.google.com/.well-known/openid-configuration",
                client_kwargs={
                    "scope": GOOGLE_OAUTH_SCOPE.value,
                    **(
                        {"timeout": int(OAUTH_TIMEOUT.value)}
                        if OAUTH_TIMEOUT.value
                        else {}
                    ),
                },
                redirect_uri=GOOGLE_REDIRECT_URI.value,
            )
            return client

        OAUTH_PROVIDERS["google"] = {
            "redirect_uri": GOOGLE_REDIRECT_URI.value,
            "register": google_oauth_register,
        }

    if (
        MICROSOFT_CLIENT_ID.value
        and MICROSOFT_CLIENT_SECRET.value
        and MICROSOFT_CLIENT_TENANT_ID.value
    ):

        def microsoft_oauth_register(oauth: OAuth):
            client = oauth.register(
                name="microsoft",
                client_id=MICROSOFT_CLIENT_ID.value,
                client_secret=MICROSOFT_CLIENT_SECRET.value,
                server_metadata_url=f"{MICROSOFT_CLIENT_LOGIN_BASE_URL.value}/{MICROSOFT_CLIENT_TENANT_ID.value}/v2.0/.well-known/openid-configuration?appid={MICROSOFT_CLIENT_ID.value}",
                client_kwargs={
                    "scope": MICROSOFT_OAUTH_SCOPE.value,
                    **(
                        {"timeout": int(OAUTH_TIMEOUT.value)}
                        if OAUTH_TIMEOUT.value
                        else {}
                    ),
                },
                redirect_uri=MICROSOFT_REDIRECT_URI.value,
            )
            return client

        OAUTH_PROVIDERS["microsoft"] = {
            "redirect_uri": MICROSOFT_REDIRECT_URI.value,
            "picture_url": MICROSOFT_CLIENT_PICTURE_URL.value,
            "register": microsoft_oauth_register,
        }

    if GITHUB_CLIENT_ID.value and GITHUB_CLIENT_SECRET.value:

        def github_oauth_register(oauth: OAuth):
            client = oauth.register(
                name="github",
                client_id=GITHUB_CLIENT_ID.value,
                client_secret=GITHUB_CLIENT_SECRET.value,
                access_token_url="https://github.com/login/oauth/access_token",
                authorize_url="https://github.com/login/oauth/authorize",
                api_base_url="https://api.github.com",
                userinfo_endpoint="https://api.github.com/user",
                client_kwargs={
                    "scope": GITHUB_CLIENT_SCOPE.value,
                    **(
                        {"timeout": int(OAUTH_TIMEOUT.value)}
                        if OAUTH_TIMEOUT.value
                        else {}
                    ),
                },
                redirect_uri=GITHUB_CLIENT_REDIRECT_URI.value,
            )
            return client

        OAUTH_PROVIDERS["github"] = {
            "redirect_uri": GITHUB_CLIENT_REDIRECT_URI.value,
            "register": github_oauth_register,
            "sub_claim": "id",
        }

    if (
        OAUTH_CLIENT_ID.value
        and (OAUTH_CLIENT_SECRET.value or OAUTH_CODE_CHALLENGE_METHOD.value)
        and OPENID_PROVIDER_URL.value
    ):

        def oidc_oauth_register(oauth: OAuth):
            client_kwargs = {
                "scope": OAUTH_SCOPES.value,
                **(
                    {
                        "token_endpoint_auth_method": OAUTH_TOKEN_ENDPOINT_AUTH_METHOD.value
                    }
                    if OAUTH_TOKEN_ENDPOINT_AUTH_METHOD.value
                    else {}
                ),
                **(
                    {"timeout": int(OAUTH_TIMEOUT.value)} if OAUTH_TIMEOUT.value else {}
                ),
            }

            if (
                OAUTH_CODE_CHALLENGE_METHOD.value
                and OAUTH_CODE_CHALLENGE_METHOD.value == "S256"
            ):
                client_kwargs["code_challenge_method"] = "S256"
            elif OAUTH_CODE_CHALLENGE_METHOD.value:
                raise Exception(
                    'Code challenge methods other than "%s" not supported. Given: "%s"'
                    % ("S256", OAUTH_CODE_CHALLENGE_METHOD.value)
                )

            client = oauth.register(
                name="oidc",
                client_id=OAUTH_CLIENT_ID.value,
                client_secret=OAUTH_CLIENT_SECRET.value,
                server_metadata_url=OPENID_PROVIDER_URL.value,
                client_kwargs=client_kwargs,
                redirect_uri=OPENID_REDIRECT_URI.value,
            )
            return client

        OAUTH_PROVIDERS["oidc"] = {
            "name": OAUTH_PROVIDER_NAME.value,
            "redirect_uri": OPENID_REDIRECT_URI.value,
            "register": oidc_oauth_register,
        }

    if FEISHU_CLIENT_ID.value and FEISHU_CLIENT_SECRET.value:

        def feishu_oauth_register(oauth: OAuth):
            client = oauth.register(
                name="feishu",
                client_id=FEISHU_CLIENT_ID.value,
                client_secret=FEISHU_CLIENT_SECRET.value,
                access_token_url="https://open.feishu.cn/open-apis/authen/v2/oauth/token",
                authorize_url="https://accounts.feishu.cn/open-apis/authen/v1/authorize",
                api_base_url="https://open.feishu.cn/open-apis",
                userinfo_endpoint="https://open.feishu.cn/open-apis/authen/v1/user_info",
                client_kwargs={
                    "scope": FEISHU_OAUTH_SCOPE.value,
                    **(
                        {"timeout": int(OAUTH_TIMEOUT.value)}
                        if OAUTH_TIMEOUT.value
                        else {}
                    ),
                },
                redirect_uri=FEISHU_REDIRECT_URI.value,
            )
            return client

        OAUTH_PROVIDERS["feishu"] = {
            "register": feishu_oauth_register,
            "sub_claim": "user_id",
        }

    configured_providers = []
    if GOOGLE_CLIENT_ID.value:
        configured_providers.append("Google")
    if MICROSOFT_CLIENT_ID.value:
        configured_providers.append("Microsoft")
    if GITHUB_CLIENT_ID.value:
        configured_providers.append("GitHub")
    if FEISHU_CLIENT_ID.value:
        configured_providers.append("Feishu")

    if configured_providers and not OPENID_PROVIDER_URL.value:
        provider_list = ", ".join(configured_providers)
        log.warning(
            f"⚠️  OAuth providers configured ({provider_list}) but OPENID_PROVIDER_URL not set - logout will not work!"
        )
        log.warning(
            f"Set OPENID_PROVIDER_URL to your OAuth provider's OpenID Connect discovery endpoint to fix logout functionality."
        )


load_oauth_providers()

####################################
# Static DIR
####################################

STATIC_DIR = Path(os.getenv("STATIC_DIR", OPEN_WEBUI_DIR / "static")).resolve()

try:
    if STATIC_DIR.exists():
        for item in STATIC_DIR.iterdir():
            if item.is_file() or item.is_symlink():
                try:
                    item.unlink()
                except Exception as e:
                    pass
except Exception as e:
    pass

for file_path in (FRONTEND_BUILD_DIR / "static").glob("**/*"):
    if file_path.is_file():
        target_path = STATIC_DIR / file_path.relative_to(
            (FRONTEND_BUILD_DIR / "static")
        )
        target_path.parent.mkdir(parents=True, exist_ok=True)
        try:
            shutil.copyfile(file_path, target_path)
        except Exception as e:
            logging.error(f"An error occurred: {e}")

frontend_favicon = FRONTEND_BUILD_DIR / "static" / "favicon.png"

if frontend_favicon.exists():
    try:
        shutil.copyfile(frontend_favicon, STATIC_DIR / "favicon.png")
    except Exception as e:
        logging.error(f"An error occurred: {e}")

frontend_splash = FRONTEND_BUILD_DIR / "static" / "splash.png"

if frontend_splash.exists():
    try:
        shutil.copyfile(frontend_splash, STATIC_DIR / "splash.png")
    except Exception as e:
        logging.error(f"An error occurred: {e}")

frontend_loader = FRONTEND_BUILD_DIR / "static" / "loader.js"

if frontend_loader.exists():
    try:
        shutil.copyfile(frontend_loader, STATIC_DIR / "loader.js")
    except Exception as e:
        logging.error(f"An error occurred: {e}")


####################################
# CUSTOM_NAME (Legacy)
####################################

CUSTOM_NAME = os.environ.get("CUSTOM_NAME", "")

if CUSTOM_NAME:
    try:
        r = requests.get(f"https://api.openwebui.com/api/v1/custom/{CUSTOM_NAME}")
        data = r.json()
        if r.ok:
            if "logo" in data:
                WEBUI_FAVICON_URL = url = (
                    f"https://api.openwebui.com{data['logo']}"
                    if data["logo"][0] == "/"
                    else data["logo"]
                )

                r = requests.get(url, stream=True)
                if r.status_code == 200:
                    with open(f"{STATIC_DIR}/favicon.png", "wb") as f:
                        r.raw.decode_content = True
                        shutil.copyfileobj(r.raw, f)

            if "splash" in data:
                url = (
                    f"https://api.openwebui.com{data['splash']}"
                    if data["splash"][0] == "/"
                    else data["splash"]
                )

                r = requests.get(url, stream=True)
                if r.status_code == 200:
                    with open(f"{STATIC_DIR}/splash.png", "wb") as f:
                        r.raw.decode_content = True
                        shutil.copyfileobj(r.raw, f)

            WEBUI_NAME = data["name"]
    except Exception as e:
        log.exception(e)
        pass


####################################
# STORAGE PROVIDER
####################################

STORAGE_PROVIDER = os.environ.get("STORAGE_PROVIDER", "local")  # defaults to local, s3

S3_ACCESS_KEY_ID = os.environ.get("S3_ACCESS_KEY_ID", None)
S3_SECRET_ACCESS_KEY = os.environ.get("S3_SECRET_ACCESS_KEY", None)
S3_REGION_NAME = os.environ.get("S3_REGION_NAME", None)
S3_BUCKET_NAME = os.environ.get("S3_BUCKET_NAME", None)
S3_KEY_PREFIX = os.environ.get("S3_KEY_PREFIX", None)
S3_ENDPOINT_URL = os.environ.get("S3_ENDPOINT_URL", None)
S3_USE_ACCELERATE_ENDPOINT = (
    os.environ.get("S3_USE_ACCELERATE_ENDPOINT", "false").lower() == "true"
)
S3_ADDRESSING_STYLE = os.environ.get("S3_ADDRESSING_STYLE", None)
S3_ENABLE_TAGGING = os.getenv("S3_ENABLE_TAGGING", "false").lower() == "true"

GCS_BUCKET_NAME = os.environ.get("GCS_BUCKET_NAME", None)
GOOGLE_APPLICATION_CREDENTIALS_JSON = os.environ.get(
    "GOOGLE_APPLICATION_CREDENTIALS_JSON", None
)

AZURE_STORAGE_ENDPOINT = os.environ.get("AZURE_STORAGE_ENDPOINT", None)
AZURE_STORAGE_CONTAINER_NAME = os.environ.get("AZURE_STORAGE_CONTAINER_NAME", None)
AZURE_STORAGE_KEY = os.environ.get("AZURE_STORAGE_KEY", None)

####################################
# File Upload DIR
####################################

UPLOAD_DIR = DATA_DIR / "uploads"
UPLOAD_DIR.mkdir(parents=True, exist_ok=True)


####################################
# Cache DIR
####################################

CACHE_DIR = DATA_DIR / "cache"
CACHE_DIR.mkdir(parents=True, exist_ok=True)


####################################
# DIRECT CONNECTIONS
####################################

ENABLE_DIRECT_CONNECTIONS = PersistentConfig(
    "ENABLE_DIRECT_CONNECTIONS",
    "direct.enable",
    os.environ.get("ENABLE_DIRECT_CONNECTIONS", "False").lower() == "true",
)

####################################
# OLLAMA_BASE_URL
####################################

ENABLE_OLLAMA_API = PersistentConfig(
    "ENABLE_OLLAMA_API",
    "ollama.enable",
    os.environ.get("ENABLE_OLLAMA_API", "True").lower() == "true",
)

OLLAMA_API_BASE_URL = os.environ.get(
    "OLLAMA_API_BASE_URL", "http://localhost:11434/api"
)

OLLAMA_BASE_URL = os.environ.get("OLLAMA_BASE_URL", "")
if OLLAMA_BASE_URL:
    # Remove trailing slash
    OLLAMA_BASE_URL = (
        OLLAMA_BASE_URL[:-1] if OLLAMA_BASE_URL.endswith("/") else OLLAMA_BASE_URL
    )


K8S_FLAG = os.environ.get("K8S_FLAG", "")
USE_OLLAMA_DOCKER = os.environ.get("USE_OLLAMA_DOCKER", "false")

if OLLAMA_BASE_URL == "" and OLLAMA_API_BASE_URL != "":
    OLLAMA_BASE_URL = (
        OLLAMA_API_BASE_URL[:-4]
        if OLLAMA_API_BASE_URL.endswith("/api")
        else OLLAMA_API_BASE_URL
    )

if ENV == "prod":
    if OLLAMA_BASE_URL == "/ollama" and not K8S_FLAG:
        if USE_OLLAMA_DOCKER.lower() == "true":
            # if you use all-in-one docker container (Open WebUI + Ollama)
            # with the docker build arg USE_OLLAMA=true (--build-arg="USE_OLLAMA=true") this only works with http://localhost:11434
            OLLAMA_BASE_URL = "http://localhost:11434"
        else:
            OLLAMA_BASE_URL = "http://host.docker.internal:11434"
    elif K8S_FLAG:
        OLLAMA_BASE_URL = "http://ollama-service.open-webui.svc.cluster.local:11434"


OLLAMA_BASE_URLS = os.environ.get("OLLAMA_BASE_URLS", "")
OLLAMA_BASE_URLS = OLLAMA_BASE_URLS if OLLAMA_BASE_URLS != "" else OLLAMA_BASE_URL

OLLAMA_BASE_URLS = [url.strip() for url in OLLAMA_BASE_URLS.split(";")]
OLLAMA_BASE_URLS = PersistentConfig(
    "OLLAMA_BASE_URLS", "ollama.base_urls", OLLAMA_BASE_URLS
)

OLLAMA_API_CONFIGS = PersistentConfig(
    "OLLAMA_API_CONFIGS",
    "ollama.api_configs",
    {},
)

####################################
# OPENAI_API
####################################


ENABLE_OPENAI_API = PersistentConfig(
    "ENABLE_OPENAI_API",
    "openai.enable",
    os.environ.get("ENABLE_OPENAI_API", "True").lower() == "true",
)


OPENAI_API_KEY = os.environ.get("OPENAI_API_KEY", "")
OPENAI_API_BASE_URL = os.environ.get("OPENAI_API_BASE_URL", "")

GEMINI_API_KEY = os.environ.get("GEMINI_API_KEY", "")
GEMINI_API_BASE_URL = os.environ.get("GEMINI_API_BASE_URL", "")


if OPENAI_API_BASE_URL == "":
    OPENAI_API_BASE_URL = "https://api.openai.com/v1"
else:
    if OPENAI_API_BASE_URL.endswith("/"):
        OPENAI_API_BASE_URL = OPENAI_API_BASE_URL[:-1]

OPENAI_API_KEYS = os.environ.get("OPENAI_API_KEYS", "")
OPENAI_API_KEYS = OPENAI_API_KEYS if OPENAI_API_KEYS != "" else OPENAI_API_KEY

OPENAI_API_KEYS = [url.strip() for url in OPENAI_API_KEYS.split(";")]
OPENAI_API_KEYS = PersistentConfig(
    "OPENAI_API_KEYS", "openai.api_keys", OPENAI_API_KEYS
)

OPENAI_API_BASE_URLS = os.environ.get("OPENAI_API_BASE_URLS", "")
OPENAI_API_BASE_URLS = (
    OPENAI_API_BASE_URLS if OPENAI_API_BASE_URLS != "" else OPENAI_API_BASE_URL
)

OPENAI_API_BASE_URLS = [
    url.strip() if url != "" else "https://api.openai.com/v1"
    for url in OPENAI_API_BASE_URLS.split(";")
]
OPENAI_API_BASE_URLS = PersistentConfig(
    "OPENAI_API_BASE_URLS", "openai.api_base_urls", OPENAI_API_BASE_URLS
)

OPENAI_API_CONFIGS = PersistentConfig(
    "OPENAI_API_CONFIGS",
    "openai.api_configs",
    {},
)

# Get the actual OpenAI API key based on the base URL
OPENAI_API_KEY = ""
try:
    OPENAI_API_KEY = OPENAI_API_KEYS.value[
        OPENAI_API_BASE_URLS.value.index("https://api.openai.com/v1")
    ]
except Exception:
    pass
OPENAI_API_BASE_URL = "https://api.openai.com/v1"


####################################
# MODELS
####################################

ENABLE_BASE_MODELS_CACHE = PersistentConfig(
    "ENABLE_BASE_MODELS_CACHE",
    "models.base_models_cache",
    os.environ.get("ENABLE_BASE_MODELS_CACHE", "False").lower() == "true",
)


####################################
# TOOL_SERVERS
####################################

try:
    tool_server_connections = json.loads(
        os.environ.get("TOOL_SERVER_CONNECTIONS", "[]")
    )
except Exception as e:
    log.exception(f"Error loading TOOL_SERVER_CONNECTIONS: {e}")
    tool_server_connections = []


TOOL_SERVER_CONNECTIONS = PersistentConfig(
    "TOOL_SERVER_CONNECTIONS",
    "tool_server.connections",
    tool_server_connections,
)

####################################
# WEBUI
####################################


WEBUI_URL = PersistentConfig("WEBUI_URL", "webui.url", os.environ.get("WEBUI_URL", ""))


ENABLE_SIGNUP = PersistentConfig(
    "ENABLE_SIGNUP",
    "ui.enable_signup",
    (
        False
        if not WEBUI_AUTH
        else os.environ.get("ENABLE_SIGNUP", "True").lower() == "true"
    ),
)

ENABLE_LOGIN_FORM = PersistentConfig(
    "ENABLE_LOGIN_FORM",
    "ui.ENABLE_LOGIN_FORM",
    os.environ.get("ENABLE_LOGIN_FORM", "True").lower() == "true",
)


DEFAULT_LOCALE = PersistentConfig(
    "DEFAULT_LOCALE",
    "ui.default_locale",
    os.environ.get("DEFAULT_LOCALE", ""),
)

DEFAULT_MODELS = PersistentConfig(
    "DEFAULT_MODELS", "ui.default_models", os.environ.get("DEFAULT_MODELS", None)
)

try:
    default_prompt_suggestions = json.loads(
        os.environ.get("DEFAULT_PROMPT_SUGGESTIONS", "[]")
    )
except Exception as e:
    log.exception(f"Error loading DEFAULT_PROMPT_SUGGESTIONS: {e}")
    default_prompt_suggestions = []
if default_prompt_suggestions == []:
    default_prompt_suggestions = [
        {
            "title": ["Help me study", "vocabulary for a college entrance exam"],
            "content": "Help me study vocabulary: write a sentence for me to fill in the blank, and I'll try to pick the correct option.",
        },
        {
            "title": ["Give me ideas", "for what to do with my kids' art"],
            "content": "What are 5 creative things I could do with my kids' art? I don't want to throw them away, but it's also so much clutter.",
        },
        {
            "title": ["Tell me a fun fact", "about the Roman Empire"],
            "content": "Tell me a random fun fact about the Roman Empire",
        },
        {
            "title": ["Show me a code snippet", "of a website's sticky header"],
            "content": "Show me a code snippet of a website's sticky header in CSS and JavaScript.",
        },
        {
            "title": [
                "Explain options trading",
                "if I'm familiar with buying and selling stocks",
            ],
            "content": "Explain options trading in simple terms if I'm familiar with buying and selling stocks.",
        },
        {
            "title": ["Overcome procrastination", "give me tips"],
            "content": "Could you start by asking me about instances when I procrastinate the most and then give me some suggestions to overcome it?",
        },
    ]

DEFAULT_PROMPT_SUGGESTIONS = PersistentConfig(
    "DEFAULT_PROMPT_SUGGESTIONS",
    "ui.prompt_suggestions",
    default_prompt_suggestions,
)

MODEL_ORDER_LIST = PersistentConfig(
    "MODEL_ORDER_LIST",
    "ui.model_order_list",
    [],
)

DEFAULT_USER_ROLE = PersistentConfig(
    "DEFAULT_USER_ROLE",
    "ui.default_user_role",
    os.getenv("DEFAULT_USER_ROLE", "pending"),
)

PENDING_USER_OVERLAY_TITLE = PersistentConfig(
    "PENDING_USER_OVERLAY_TITLE",
    "ui.pending_user_overlay_title",
    os.environ.get("PENDING_USER_OVERLAY_TITLE", ""),
)

PENDING_USER_OVERLAY_CONTENT = PersistentConfig(
    "PENDING_USER_OVERLAY_CONTENT",
    "ui.pending_user_overlay_content",
    os.environ.get("PENDING_USER_OVERLAY_CONTENT", ""),
)


RESPONSE_WATERMARK = PersistentConfig(
    "RESPONSE_WATERMARK",
    "ui.watermark",
    os.environ.get("RESPONSE_WATERMARK", ""),
)


USER_PERMISSIONS_WORKSPACE_MODELS_ACCESS = (
    os.environ.get("USER_PERMISSIONS_WORKSPACE_MODELS_ACCESS", "False").lower()
    == "true"
)

USER_PERMISSIONS_WORKSPACE_KNOWLEDGE_ACCESS = (
    os.environ.get("USER_PERMISSIONS_WORKSPACE_KNOWLEDGE_ACCESS", "False").lower()
    == "true"
)

USER_PERMISSIONS_WORKSPACE_PROMPTS_ACCESS = (
    os.environ.get("USER_PERMISSIONS_WORKSPACE_PROMPTS_ACCESS", "False").lower()
    == "true"
)

USER_PERMISSIONS_WORKSPACE_TOOLS_ACCESS = (
    os.environ.get("USER_PERMISSIONS_WORKSPACE_TOOLS_ACCESS", "False").lower() == "true"
)

USER_PERMISSIONS_WORKSPACE_MODELS_ALLOW_PUBLIC_SHARING = (
    os.environ.get(
        "USER_PERMISSIONS_WORKSPACE_MODELS_ALLOW_PUBLIC_SHARING", "False"
    ).lower()
    == "true"
)

USER_PERMISSIONS_NOTES_ALLOW_PUBLIC_SHARING = (
    os.environ.get("USER_PERMISSIONS_NOTES_ALLOW_PUBLIC_SHARING", "False").lower()
    == "true"
)

USER_PERMISSIONS_WORKSPACE_KNOWLEDGE_ALLOW_PUBLIC_SHARING = (
    os.environ.get(
        "USER_PERMISSIONS_WORKSPACE_KNOWLEDGE_ALLOW_PUBLIC_SHARING", "False"
    ).lower()
    == "true"
)

USER_PERMISSIONS_WORKSPACE_PROMPTS_ALLOW_PUBLIC_SHARING = (
    os.environ.get(
        "USER_PERMISSIONS_WORKSPACE_PROMPTS_ALLOW_PUBLIC_SHARING", "False"
    ).lower()
    == "true"
)

USER_PERMISSIONS_WORKSPACE_TOOLS_ALLOW_PUBLIC_SHARING = (
    os.environ.get(
        "USER_PERMISSIONS_WORKSPACE_TOOLS_ALLOW_PUBLIC_SHARING", "False"
    ).lower()
    == "true"
)


USER_PERMISSIONS_CHAT_CONTROLS = (
    os.environ.get("USER_PERMISSIONS_CHAT_CONTROLS", "True").lower() == "true"
)

USER_PERMISSIONS_CHAT_VALVES = (
    os.environ.get("USER_PERMISSIONS_CHAT_VALVES", "True").lower() == "true"
)

USER_PERMISSIONS_CHAT_SYSTEM_PROMPT = (
    os.environ.get("USER_PERMISSIONS_CHAT_SYSTEM_PROMPT", "True").lower() == "true"
)

USER_PERMISSIONS_CHAT_PARAMS = (
    os.environ.get("USER_PERMISSIONS_CHAT_PARAMS", "True").lower() == "true"
)

USER_PERMISSIONS_CHAT_FILE_UPLOAD = (
    os.environ.get("USER_PERMISSIONS_CHAT_FILE_UPLOAD", "True").lower() == "true"
)

USER_PERMISSIONS_CHAT_DELETE = (
    os.environ.get("USER_PERMISSIONS_CHAT_DELETE", "True").lower() == "true"
)

USER_PERMISSIONS_CHAT_DELETE_MESSAGE = (
    os.environ.get("USER_PERMISSIONS_CHAT_DELETE_MESSAGE", "True").lower() == "true"
)

USER_PERMISSIONS_CHAT_CONTINUE_RESPONSE = (
    os.environ.get("USER_PERMISSIONS_CHAT_CONTINUE_RESPONSE", "True").lower() == "true"
)

USER_PERMISSIONS_CHAT_REGENERATE_RESPONSE = (
    os.environ.get("USER_PERMISSIONS_CHAT_REGENERATE_RESPONSE", "True").lower()
    == "true"
)

USER_PERMISSIONS_CHAT_RATE_RESPONSE = (
    os.environ.get("USER_PERMISSIONS_CHAT_RATE_RESPONSE", "True").lower() == "true"
)

USER_PERMISSIONS_CHAT_EDIT = (
    os.environ.get("USER_PERMISSIONS_CHAT_EDIT", "True").lower() == "true"
)

USER_PERMISSIONS_CHAT_SHARE = (
    os.environ.get("USER_PERMISSIONS_CHAT_SHARE", "True").lower() == "true"
)

USER_PERMISSIONS_CHAT_EXPORT = (
    os.environ.get("USER_PERMISSIONS_CHAT_EXPORT", "True").lower() == "true"
)

USER_PERMISSIONS_CHAT_STT = (
    os.environ.get("USER_PERMISSIONS_CHAT_STT", "True").lower() == "true"
)

USER_PERMISSIONS_CHAT_TTS = (
    os.environ.get("USER_PERMISSIONS_CHAT_TTS", "True").lower() == "true"
)

USER_PERMISSIONS_CHAT_CALL = (
    os.environ.get("USER_PERMISSIONS_CHAT_CALL", "True").lower() == "true"
)

USER_PERMISSIONS_CHAT_MULTIPLE_MODELS = (
    os.environ.get("USER_PERMISSIONS_CHAT_MULTIPLE_MODELS", "True").lower() == "true"
)

USER_PERMISSIONS_CHAT_TEMPORARY = (
    os.environ.get("USER_PERMISSIONS_CHAT_TEMPORARY", "True").lower() == "true"
)

USER_PERMISSIONS_CHAT_TEMPORARY_ENFORCED = (
    os.environ.get("USER_PERMISSIONS_CHAT_TEMPORARY_ENFORCED", "False").lower()
    == "true"
)


USER_PERMISSIONS_FEATURES_DIRECT_TOOL_SERVERS = (
    os.environ.get("USER_PERMISSIONS_FEATURES_DIRECT_TOOL_SERVERS", "False").lower()
    == "true"
)

USER_PERMISSIONS_FEATURES_WEB_SEARCH = (
    os.environ.get("USER_PERMISSIONS_FEATURES_WEB_SEARCH", "True").lower() == "true"
)

USER_PERMISSIONS_FEATURES_IMAGE_GENERATION = (
    os.environ.get("USER_PERMISSIONS_FEATURES_IMAGE_GENERATION", "True").lower()
    == "true"
)

USER_PERMISSIONS_FEATURES_CODE_INTERPRETER = (
    os.environ.get("USER_PERMISSIONS_FEATURES_CODE_INTERPRETER", "True").lower()
    == "true"
)

USER_PERMISSIONS_FEATURES_NOTES = (
    os.environ.get("USER_PERMISSIONS_FEATURES_NOTES", "True").lower() == "true"
)


DEFAULT_USER_PERMISSIONS = {
    "workspace": {
        "models": USER_PERMISSIONS_WORKSPACE_MODELS_ACCESS,
        "knowledge": USER_PERMISSIONS_WORKSPACE_KNOWLEDGE_ACCESS,
        "prompts": USER_PERMISSIONS_WORKSPACE_PROMPTS_ACCESS,
        "tools": USER_PERMISSIONS_WORKSPACE_TOOLS_ACCESS,
    },
    "sharing": {
        "public_models": USER_PERMISSIONS_WORKSPACE_MODELS_ALLOW_PUBLIC_SHARING,
        "public_knowledge": USER_PERMISSIONS_WORKSPACE_KNOWLEDGE_ALLOW_PUBLIC_SHARING,
        "public_prompts": USER_PERMISSIONS_WORKSPACE_PROMPTS_ALLOW_PUBLIC_SHARING,
        "public_tools": USER_PERMISSIONS_WORKSPACE_TOOLS_ALLOW_PUBLIC_SHARING,
        "public_notes": USER_PERMISSIONS_NOTES_ALLOW_PUBLIC_SHARING,
    },
    "chat": {
        "controls": USER_PERMISSIONS_CHAT_CONTROLS,
        "valves": USER_PERMISSIONS_CHAT_VALVES,
        "system_prompt": USER_PERMISSIONS_CHAT_SYSTEM_PROMPT,
        "params": USER_PERMISSIONS_CHAT_PARAMS,
        "file_upload": USER_PERMISSIONS_CHAT_FILE_UPLOAD,
        "delete": USER_PERMISSIONS_CHAT_DELETE,
        "delete_message": USER_PERMISSIONS_CHAT_DELETE_MESSAGE,
        "continue_response": USER_PERMISSIONS_CHAT_CONTINUE_RESPONSE,
        "regenerate_response": USER_PERMISSIONS_CHAT_REGENERATE_RESPONSE,
        "rate_response": USER_PERMISSIONS_CHAT_RATE_RESPONSE,
        "edit": USER_PERMISSIONS_CHAT_EDIT,
        "share": USER_PERMISSIONS_CHAT_SHARE,
        "export": USER_PERMISSIONS_CHAT_EXPORT,
        "stt": USER_PERMISSIONS_CHAT_STT,
        "tts": USER_PERMISSIONS_CHAT_TTS,
        "call": USER_PERMISSIONS_CHAT_CALL,
        "multiple_models": USER_PERMISSIONS_CHAT_MULTIPLE_MODELS,
        "temporary": USER_PERMISSIONS_CHAT_TEMPORARY,
        "temporary_enforced": USER_PERMISSIONS_CHAT_TEMPORARY_ENFORCED,
    },
    "features": {
        "direct_tool_servers": USER_PERMISSIONS_FEATURES_DIRECT_TOOL_SERVERS,
        "web_search": USER_PERMISSIONS_FEATURES_WEB_SEARCH,
        "image_generation": USER_PERMISSIONS_FEATURES_IMAGE_GENERATION,
        "code_interpreter": USER_PERMISSIONS_FEATURES_CODE_INTERPRETER,
        "notes": USER_PERMISSIONS_FEATURES_NOTES,
    },
}

USER_PERMISSIONS = PersistentConfig(
    "USER_PERMISSIONS",
    "user.permissions",
    DEFAULT_USER_PERMISSIONS,
)

ENABLE_CHANNELS = PersistentConfig(
    "ENABLE_CHANNELS",
    "channels.enable",
    os.environ.get("ENABLE_CHANNELS", "False").lower() == "true",
)

ENABLE_NOTES = PersistentConfig(
    "ENABLE_NOTES",
    "notes.enable",
    os.environ.get("ENABLE_NOTES", "True").lower() == "true",
)

ENABLE_EVALUATION_ARENA_MODELS = PersistentConfig(
    "ENABLE_EVALUATION_ARENA_MODELS",
    "evaluation.arena.enable",
    os.environ.get("ENABLE_EVALUATION_ARENA_MODELS", "True").lower() == "true",
)
EVALUATION_ARENA_MODELS = PersistentConfig(
    "EVALUATION_ARENA_MODELS",
    "evaluation.arena.models",
    [],
)

DEFAULT_ARENA_MODEL = {
    "id": "arena-model",
    "name": "Arena Model",
    "meta": {
        "profile_image_url": "/favicon.png",
        "description": "Submit your questions to anonymous AI chatbots and vote on the best response.",
        "model_ids": None,
    },
}

WEBHOOK_URL = PersistentConfig(
    "WEBHOOK_URL", "webhook_url", os.environ.get("WEBHOOK_URL", "")
)

ENABLE_ADMIN_EXPORT = os.environ.get("ENABLE_ADMIN_EXPORT", "True").lower() == "true"

ENABLE_ADMIN_WORKSPACE_CONTENT_ACCESS = (
    os.environ.get("ENABLE_ADMIN_WORKSPACE_CONTENT_ACCESS", "True").lower() == "true"
)

BYPASS_ADMIN_ACCESS_CONTROL = (
    os.environ.get(
        "BYPASS_ADMIN_ACCESS_CONTROL",
        os.environ.get("ENABLE_ADMIN_WORKSPACE_CONTENT_ACCESS", "True"),
    ).lower()
    == "true"
)

ENABLE_ADMIN_CHAT_ACCESS = (
    os.environ.get("ENABLE_ADMIN_CHAT_ACCESS", "True").lower() == "true"
)

ENABLE_COMMUNITY_SHARING = PersistentConfig(
    "ENABLE_COMMUNITY_SHARING",
    "ui.enable_community_sharing",
    os.environ.get("ENABLE_COMMUNITY_SHARING", "True").lower() == "true",
)

ENABLE_MESSAGE_RATING = PersistentConfig(
    "ENABLE_MESSAGE_RATING",
    "ui.enable_message_rating",
    os.environ.get("ENABLE_MESSAGE_RATING", "True").lower() == "true",
)

ENABLE_USER_WEBHOOKS = PersistentConfig(
    "ENABLE_USER_WEBHOOKS",
    "ui.enable_user_webhooks",
    os.environ.get("ENABLE_USER_WEBHOOKS", "True").lower() == "true",
)

# FastAPI / AnyIO settings
THREAD_POOL_SIZE = os.getenv("THREAD_POOL_SIZE", None)

if THREAD_POOL_SIZE is not None and isinstance(THREAD_POOL_SIZE, str):
    try:
        THREAD_POOL_SIZE = int(THREAD_POOL_SIZE)
    except ValueError:
        log.warning(
            f"THREAD_POOL_SIZE is not a valid integer: {THREAD_POOL_SIZE}. Defaulting to None."
        )
        THREAD_POOL_SIZE = None


def validate_cors_origin(origin):
    parsed_url = urlparse(origin)

    # Check if the scheme is either http or https, or a custom scheme
    schemes = ["http", "https"] + CORS_ALLOW_CUSTOM_SCHEME
    if parsed_url.scheme not in schemes:
        raise ValueError(
            f"Invalid scheme in CORS_ALLOW_ORIGIN: '{origin}'. Only 'http' and 'https' and CORS_ALLOW_CUSTOM_SCHEME are allowed."
        )

    # Ensure that the netloc (domain + port) is present, indicating it's a valid URL
    if not parsed_url.netloc:
        raise ValueError(f"Invalid URL structure in CORS_ALLOW_ORIGIN: '{origin}'.")


# For production, you should only need one host as
# fastapi serves the svelte-kit built frontend and backend from the same host and port.
# To test CORS_ALLOW_ORIGIN locally, you can set something like
# CORS_ALLOW_ORIGIN=http://localhost:5173;http://localhost:8080
# in your .env file depending on your frontend port, 5173 in this case.
CORS_ALLOW_ORIGIN = os.environ.get("CORS_ALLOW_ORIGIN", "*").split(";")

# Allows custom URL schemes (e.g., app://) to be used as origins for CORS.
# Useful for local development or desktop clients with schemes like app:// or other custom protocols.
# Provide a semicolon-separated list of allowed schemes in the environment variable CORS_ALLOW_CUSTOM_SCHEMES.
CORS_ALLOW_CUSTOM_SCHEME = os.environ.get("CORS_ALLOW_CUSTOM_SCHEME", "").split(";")

if CORS_ALLOW_ORIGIN == ["*"]:
    log.warning(
        "\n\nWARNING: CORS_ALLOW_ORIGIN IS SET TO '*' - NOT RECOMMENDED FOR PRODUCTION DEPLOYMENTS.\n"
    )
else:
    # You have to pick between a single wildcard or a list of origins.
    # Doing both will result in CORS errors in the browser.
    for origin in CORS_ALLOW_ORIGIN:
        validate_cors_origin(origin)


class BannerModel(BaseModel):
    id: str
    type: str
    title: Optional[str] = None
    content: str
    dismissible: bool
    timestamp: int


try:
    banners = json.loads(os.environ.get("WEBUI_BANNERS", "[]"))
    banners = [BannerModel(**banner) for banner in banners]
except Exception as e:
    log.exception(f"Error loading WEBUI_BANNERS: {e}")
    banners = []

WEBUI_BANNERS = PersistentConfig("WEBUI_BANNERS", "ui.banners", banners)


SHOW_ADMIN_DETAILS = PersistentConfig(
    "SHOW_ADMIN_DETAILS",
    "auth.admin.show",
    os.environ.get("SHOW_ADMIN_DETAILS", "true").lower() == "true",
)

ADMIN_EMAIL = PersistentConfig(
    "ADMIN_EMAIL",
    "auth.admin.email",
    os.environ.get("ADMIN_EMAIL", None),
)


####################################
# TASKS
####################################


TASK_MODEL = PersistentConfig(
    "TASK_MODEL",
    "task.model.default",
    os.environ.get("TASK_MODEL", ""),
)

TASK_MODEL_EXTERNAL = PersistentConfig(
    "TASK_MODEL_EXTERNAL",
    "task.model.external",
    os.environ.get("TASK_MODEL_EXTERNAL", ""),
)

TITLE_GENERATION_PROMPT_TEMPLATE = PersistentConfig(
    "TITLE_GENERATION_PROMPT_TEMPLATE",
    "task.title.prompt_template",
    os.environ.get("TITLE_GENERATION_PROMPT_TEMPLATE", ""),
)

DEFAULT_TITLE_GENERATION_PROMPT_TEMPLATE = """### Task:
Generate a concise, 3-5 word title with an emoji summarizing the chat history.
### Guidelines:
- The title should clearly represent the main theme or subject of the conversation.
- Use emojis that enhance understanding of the topic, but avoid quotation marks or special formatting.
- Write the title in the chat's primary language; default to English if multilingual.
- Prioritize accuracy over excessive creativity; keep it clear and simple.
- Your entire response must consist solely of the JSON object, without any introductory or concluding text.
- The output must be a single, raw JSON object, without any markdown code fences or other encapsulating text.
- Ensure no conversational text, affirmations, or explanations precede or follow the raw JSON output, as this will cause direct parsing failure.
### Output:
JSON format: { "title": "your concise title here" }
### Examples:
- { "title": "📉 Stock Market Trends" },
- { "title": "🍪 Perfect Chocolate Chip Recipe" },
- { "title": "Evolution of Music Streaming" },
- { "title": "Remote Work Productivity Tips" },
- { "title": "Artificial Intelligence in Healthcare" },
- { "title": "🎮 Video Game Development Insights" }
### Chat History:
<chat_history>
{{MESSAGES:END:2}}
</chat_history>"""

TAGS_GENERATION_PROMPT_TEMPLATE = PersistentConfig(
    "TAGS_GENERATION_PROMPT_TEMPLATE",
    "task.tags.prompt_template",
    os.environ.get("TAGS_GENERATION_PROMPT_TEMPLATE", ""),
)

DEFAULT_TAGS_GENERATION_PROMPT_TEMPLATE = """### Task:
Generate 1-3 broad tags categorizing the main themes of the chat history, along with 1-3 more specific subtopic tags.

### Guidelines:
- Start with high-level domains (e.g. Science, Technology, Philosophy, Arts, Politics, Business, Health, Sports, Entertainment, Education)
- Consider including relevant subfields/subdomains if they are strongly represented throughout the conversation
- If content is too short (less than 3 messages) or too diverse, use only ["General"]
- Use the chat's primary language; default to English if multilingual
- Prioritize accuracy over specificity

### Output:
JSON format: { "tags": ["tag1", "tag2", "tag3"] }

### Chat History:
<chat_history>
{{MESSAGES:END:6}}
</chat_history>"""

IMAGE_PROMPT_GENERATION_PROMPT_TEMPLATE = PersistentConfig(
    "IMAGE_PROMPT_GENERATION_PROMPT_TEMPLATE",
    "task.image.prompt_template",
    os.environ.get("IMAGE_PROMPT_GENERATION_PROMPT_TEMPLATE", ""),
)

DEFAULT_IMAGE_PROMPT_GENERATION_PROMPT_TEMPLATE = """### Task:
Generate a detailed prompt for am image generation task based on the given language and context. Describe the image as if you were explaining it to someone who cannot see it. Include relevant details, colors, shapes, and any other important elements.

### Guidelines:
- Be descriptive and detailed, focusing on the most important aspects of the image.
- Avoid making assumptions or adding information not present in the image.
- Use the chat's primary language; default to English if multilingual.
- If the image is too complex, focus on the most prominent elements.

### Output:
Strictly return in JSON format:
{
    "prompt": "Your detailed description here."
}

### Chat History:
<chat_history>
{{MESSAGES:END:6}}
</chat_history>"""


FOLLOW_UP_GENERATION_PROMPT_TEMPLATE = PersistentConfig(
    "FOLLOW_UP_GENERATION_PROMPT_TEMPLATE",
    "task.follow_up.prompt_template",
    os.environ.get("FOLLOW_UP_GENERATION_PROMPT_TEMPLATE", ""),
)

DEFAULT_FOLLOW_UP_GENERATION_PROMPT_TEMPLATE = """### Task:
Suggest 3-5 relevant follow-up questions or prompts that the user might naturally ask next in this conversation as a **user**, based on the chat history, to help continue or deepen the discussion.
### Guidelines:
- Write all follow-up questions from the user’s point of view, directed to the assistant.
- Make questions concise, clear, and directly related to the discussed topic(s).
- Only suggest follow-ups that make sense given the chat content and do not repeat what was already covered.
- If the conversation is very short or not specific, suggest more general (but relevant) follow-ups the user might ask.
- Use the conversation's primary language; default to English if multilingual.
- Response must be a JSON array of strings, no extra text or formatting.
### Output:
JSON format: { "follow_ups": ["Question 1?", "Question 2?", "Question 3?"] }
### Chat History:
<chat_history>
{{MESSAGES:END:6}}
</chat_history>"""

ENABLE_FOLLOW_UP_GENERATION = PersistentConfig(
    "ENABLE_FOLLOW_UP_GENERATION",
    "task.follow_up.enable",
    os.environ.get("ENABLE_FOLLOW_UP_GENERATION", "True").lower() == "true",
)

ENABLE_TAGS_GENERATION = PersistentConfig(
    "ENABLE_TAGS_GENERATION",
    "task.tags.enable",
    os.environ.get("ENABLE_TAGS_GENERATION", "True").lower() == "true",
)

ENABLE_TITLE_GENERATION = PersistentConfig(
    "ENABLE_TITLE_GENERATION",
    "task.title.enable",
    os.environ.get("ENABLE_TITLE_GENERATION", "True").lower() == "true",
)


ENABLE_SEARCH_QUERY_GENERATION = PersistentConfig(
    "ENABLE_SEARCH_QUERY_GENERATION",
    "task.query.search.enable",
    os.environ.get("ENABLE_SEARCH_QUERY_GENERATION", "True").lower() == "true",
)

ENABLE_RETRIEVAL_QUERY_GENERATION = PersistentConfig(
    "ENABLE_RETRIEVAL_QUERY_GENERATION",
    "task.query.retrieval.enable",
    os.environ.get("ENABLE_RETRIEVAL_QUERY_GENERATION", "True").lower() == "true",
)


QUERY_GENERATION_PROMPT_TEMPLATE = PersistentConfig(
    "QUERY_GENERATION_PROMPT_TEMPLATE",
    "task.query.prompt_template",
    os.environ.get("QUERY_GENERATION_PROMPT_TEMPLATE", ""),
)

DEFAULT_QUERY_GENERATION_PROMPT_TEMPLATE = """### Task:
Analyze the chat history to determine the necessity of generating search queries, in the given language. By default, **prioritize generating 1-3 broad and relevant search queries** unless it is absolutely certain that no additional information is required. The aim is to retrieve comprehensive, updated, and valuable information even with minimal uncertainty. If no search is unequivocally needed, return an empty list.

### Guidelines:
- Respond **EXCLUSIVELY** with a JSON object. Any form of extra commentary, explanation, or additional text is strictly prohibited.
- When generating search queries, respond in the format: { "queries": ["query1", "query2"] }, ensuring each query is distinct, concise, and relevant to the topic.
- If and only if it is entirely certain that no useful results can be retrieved by a search, return: { "queries": [] }.
- Err on the side of suggesting search queries if there is **any chance** they might provide useful or updated information.
- Be concise and focused on composing high-quality search queries, avoiding unnecessary elaboration, commentary, or assumptions.
- Today's date is: {{CURRENT_DATE}}.
- Always prioritize providing actionable and broad queries that maximize informational coverage.

### Output:
Strictly return in JSON format:
{
  "queries": ["query1", "query2"]
}

### Chat History:
<chat_history>
{{MESSAGES:END:6}}
</chat_history>
"""

ENABLE_AUTOCOMPLETE_GENERATION = PersistentConfig(
    "ENABLE_AUTOCOMPLETE_GENERATION",
    "task.autocomplete.enable",
    os.environ.get("ENABLE_AUTOCOMPLETE_GENERATION", "False").lower() == "true",
)

AUTOCOMPLETE_GENERATION_INPUT_MAX_LENGTH = PersistentConfig(
    "AUTOCOMPLETE_GENERATION_INPUT_MAX_LENGTH",
    "task.autocomplete.input_max_length",
    int(os.environ.get("AUTOCOMPLETE_GENERATION_INPUT_MAX_LENGTH", "-1")),
)

AUTOCOMPLETE_GENERATION_PROMPT_TEMPLATE = PersistentConfig(
    "AUTOCOMPLETE_GENERATION_PROMPT_TEMPLATE",
    "task.autocomplete.prompt_template",
    os.environ.get("AUTOCOMPLETE_GENERATION_PROMPT_TEMPLATE", ""),
)


DEFAULT_AUTOCOMPLETE_GENERATION_PROMPT_TEMPLATE = """### Task:
You are an autocompletion system. Continue the text in `<text>` based on the **completion type** in `<type>` and the given language.

### **Instructions**:
1. Analyze `<text>` for context and meaning.
2. Use `<type>` to guide your output:
   - **General**: Provide a natural, concise continuation.
   - **Search Query**: Complete as if generating a realistic search query.
3. Start as if you are directly continuing `<text>`. Do **not** repeat, paraphrase, or respond as a model. Simply complete the text.
4. Ensure the continuation:
   - Flows naturally from `<text>`.
   - Avoids repetition, overexplaining, or unrelated ideas.
5. If unsure, return: `{ "text": "" }`.

### **Output Rules**:
- Respond only in JSON format: `{ "text": "<your_completion>" }`.

### **Examples**:
#### Example 1:
Input:
<type>General</type>
<text>The sun was setting over the horizon, painting the sky</text>
Output:
{ "text": "with vibrant shades of orange and pink." }

#### Example 2:
Input:
<type>Search Query</type>
<text>Top-rated restaurants in</text>
Output:
{ "text": "New York City for Italian cuisine." }

---
### Context:
<chat_history>
{{MESSAGES:END:6}}
</chat_history>
<type>{{TYPE}}</type>
<text>{{PROMPT}}</text>
#### Output:
"""

TOOLS_FUNCTION_CALLING_PROMPT_TEMPLATE = PersistentConfig(
    "TOOLS_FUNCTION_CALLING_PROMPT_TEMPLATE",
    "task.tools.prompt_template",
    os.environ.get("TOOLS_FUNCTION_CALLING_PROMPT_TEMPLATE", ""),
)


DEFAULT_TOOLS_FUNCTION_CALLING_PROMPT_TEMPLATE = """Available Tools: {{TOOLS}}

Your task is to choose and return the correct tool(s) from the list of available tools based on the query. Follow these guidelines:

- Return only the JSON object, without any additional text or explanation.

- If no tools match the query, return an empty array:
   {
     "tool_calls": []
   }

- If one or more tools match the query, construct a JSON response containing a "tool_calls" array with objects that include:
   - "name": The tool's name.
   - "parameters": A dictionary of required parameters and their corresponding values.

The format for the JSON response is strictly:
{
  "tool_calls": [
    {"name": "toolName1", "parameters": {"key1": "value1"}},
    {"name": "toolName2", "parameters": {"key2": "value2"}}
  ]
}"""


DEFAULT_EMOJI_GENERATION_PROMPT_TEMPLATE = """Your task is to reflect the speaker's likely facial expression through a fitting emoji. Interpret emotions from the message and reflect their facial expression using fitting, diverse emojis (e.g., 😊, 😢, 😡, 😱).

Message: ```{{prompt}}```"""

DEFAULT_MOA_GENERATION_PROMPT_TEMPLATE = """You have been provided with a set of responses from various models to the latest user query: "{{prompt}}"

Your task is to synthesize these responses into a single, high-quality response. It is crucial to critically evaluate the information provided in these responses, recognizing that some of it may be biased or incorrect. Your response should not simply replicate the given answers but should offer a refined, accurate, and comprehensive reply to the instruction. Ensure your response is well-structured, coherent, and adheres to the highest standards of accuracy and reliability.

Responses from models: {{responses}}"""


####################################
# Code Interpreter
####################################

ENABLE_CODE_EXECUTION = PersistentConfig(
    "ENABLE_CODE_EXECUTION",
    "code_execution.enable",
    os.environ.get("ENABLE_CODE_EXECUTION", "True").lower() == "true",
)

CODE_EXECUTION_ENGINE = PersistentConfig(
    "CODE_EXECUTION_ENGINE",
    "code_execution.engine",
    os.environ.get("CODE_EXECUTION_ENGINE", "pyodide"),
)

CODE_EXECUTION_JUPYTER_URL = PersistentConfig(
    "CODE_EXECUTION_JUPYTER_URL",
    "code_execution.jupyter.url",
    os.environ.get("CODE_EXECUTION_JUPYTER_URL", ""),
)

CODE_EXECUTION_JUPYTER_AUTH = PersistentConfig(
    "CODE_EXECUTION_JUPYTER_AUTH",
    "code_execution.jupyter.auth",
    os.environ.get("CODE_EXECUTION_JUPYTER_AUTH", ""),
)

CODE_EXECUTION_JUPYTER_AUTH_TOKEN = PersistentConfig(
    "CODE_EXECUTION_JUPYTER_AUTH_TOKEN",
    "code_execution.jupyter.auth_token",
    os.environ.get("CODE_EXECUTION_JUPYTER_AUTH_TOKEN", ""),
)


CODE_EXECUTION_JUPYTER_AUTH_PASSWORD = PersistentConfig(
    "CODE_EXECUTION_JUPYTER_AUTH_PASSWORD",
    "code_execution.jupyter.auth_password",
    os.environ.get("CODE_EXECUTION_JUPYTER_AUTH_PASSWORD", ""),
)

CODE_EXECUTION_JUPYTER_TIMEOUT = PersistentConfig(
    "CODE_EXECUTION_JUPYTER_TIMEOUT",
    "code_execution.jupyter.timeout",
    int(os.environ.get("CODE_EXECUTION_JUPYTER_TIMEOUT", "60")),
)

ENABLE_CODE_INTERPRETER = PersistentConfig(
    "ENABLE_CODE_INTERPRETER",
    "code_interpreter.enable",
    os.environ.get("ENABLE_CODE_INTERPRETER", "True").lower() == "true",
)

CODE_INTERPRETER_ENGINE = PersistentConfig(
    "CODE_INTERPRETER_ENGINE",
    "code_interpreter.engine",
    os.environ.get("CODE_INTERPRETER_ENGINE", "pyodide"),
)

CODE_INTERPRETER_PROMPT_TEMPLATE = PersistentConfig(
    "CODE_INTERPRETER_PROMPT_TEMPLATE",
    "code_interpreter.prompt_template",
    os.environ.get("CODE_INTERPRETER_PROMPT_TEMPLATE", ""),
)

CODE_INTERPRETER_JUPYTER_URL = PersistentConfig(
    "CODE_INTERPRETER_JUPYTER_URL",
    "code_interpreter.jupyter.url",
    os.environ.get(
        "CODE_INTERPRETER_JUPYTER_URL", os.environ.get("CODE_EXECUTION_JUPYTER_URL", "")
    ),
)

CODE_INTERPRETER_JUPYTER_AUTH = PersistentConfig(
    "CODE_INTERPRETER_JUPYTER_AUTH",
    "code_interpreter.jupyter.auth",
    os.environ.get(
        "CODE_INTERPRETER_JUPYTER_AUTH",
        os.environ.get("CODE_EXECUTION_JUPYTER_AUTH", ""),
    ),
)

CODE_INTERPRETER_JUPYTER_AUTH_TOKEN = PersistentConfig(
    "CODE_INTERPRETER_JUPYTER_AUTH_TOKEN",
    "code_interpreter.jupyter.auth_token",
    os.environ.get(
        "CODE_INTERPRETER_JUPYTER_AUTH_TOKEN",
        os.environ.get("CODE_EXECUTION_JUPYTER_AUTH_TOKEN", ""),
    ),
)


CODE_INTERPRETER_JUPYTER_AUTH_PASSWORD = PersistentConfig(
    "CODE_INTERPRETER_JUPYTER_AUTH_PASSWORD",
    "code_interpreter.jupyter.auth_password",
    os.environ.get(
        "CODE_INTERPRETER_JUPYTER_AUTH_PASSWORD",
        os.environ.get("CODE_EXECUTION_JUPYTER_AUTH_PASSWORD", ""),
    ),
)

CODE_INTERPRETER_JUPYTER_TIMEOUT = PersistentConfig(
    "CODE_INTERPRETER_JUPYTER_TIMEOUT",
    "code_interpreter.jupyter.timeout",
    int(
        os.environ.get(
            "CODE_INTERPRETER_JUPYTER_TIMEOUT",
            os.environ.get("CODE_EXECUTION_JUPYTER_TIMEOUT", "60"),
        )
    ),
)

CODE_INTERPRETER_BLOCKED_MODULES = [
    library.strip()
    for library in os.environ.get("CODE_INTERPRETER_BLOCKED_MODULES", "").split(",")
    if library.strip()
]

DEFAULT_CODE_INTERPRETER_PROMPT = """
#### Tools Available

1. **Code Interpreter**: `<code_interpreter type="code" lang="python"></code_interpreter>`
   - You have access to a Python shell that runs directly in the user's browser, enabling fast execution of code for analysis, calculations, or problem-solving.  Use it in this response.
   - The Python code you write can incorporate a wide array of libraries, handle data manipulation or visualization, perform API calls for web-related tasks, or tackle virtually any computational challenge. Use this flexibility to **think outside the box, craft elegant solutions, and harness Python's full potential**.
   - To use it, **you must enclose your code within `<code_interpreter type="code" lang="python">` XML tags** and stop right away. If you don't, the code won't execute.
   - When writing code in the code_interpreter XML tag, Do NOT use the triple backticks code block for markdown formatting, example: ```py # python code ``` will cause an error because it is markdown formatting, it is not python code.
   - When coding, **always aim to print meaningful outputs** (e.g., results, tables, summaries, or visuals) to better interpret and verify the findings. Avoid relying on implicit outputs; prioritize explicit and clear print statements so the results are effectively communicated to the user.
   - After obtaining the printed output, **always provide a concise analysis, interpretation, or next steps to help the user understand the findings or refine the outcome further.**
   - If the results are unclear, unexpected, or require validation, refine the code and execute it again as needed. Always aim to deliver meaningful insights from the results, iterating if necessary.
   - **If a link to an image, audio, or any file is provided in markdown format in the output, ALWAYS regurgitate word for word, explicitly display it as part of the response to ensure the user can access it easily, do NOT change the link.**
   - All responses should be communicated in the chat's primary language, ensuring seamless understanding. If the chat is multilingual, default to English for clarity.

Ensure that the tools are effectively utilized to achieve the highest-quality analysis for the user."""


####################################
# Vector Database
####################################

VECTOR_DB = os.environ.get("VECTOR_DB", "chroma")

# Chroma
CHROMA_DATA_PATH = f"{DATA_DIR}/vector_db"

if VECTOR_DB == "chroma":
    import chromadb

    CHROMA_TENANT = os.environ.get("CHROMA_TENANT", chromadb.DEFAULT_TENANT)
    CHROMA_DATABASE = os.environ.get("CHROMA_DATABASE", chromadb.DEFAULT_DATABASE)
    CHROMA_HTTP_HOST = os.environ.get("CHROMA_HTTP_HOST", "")
    CHROMA_HTTP_PORT = int(os.environ.get("CHROMA_HTTP_PORT", "8000"))
    CHROMA_CLIENT_AUTH_PROVIDER = os.environ.get("CHROMA_CLIENT_AUTH_PROVIDER", "")
    CHROMA_CLIENT_AUTH_CREDENTIALS = os.environ.get(
        "CHROMA_CLIENT_AUTH_CREDENTIALS", ""
    )
    # Comma-separated list of header=value pairs
    CHROMA_HTTP_HEADERS = os.environ.get("CHROMA_HTTP_HEADERS", "")
    if CHROMA_HTTP_HEADERS:
        CHROMA_HTTP_HEADERS = dict(
            [pair.split("=") for pair in CHROMA_HTTP_HEADERS.split(",")]
        )
    else:
        CHROMA_HTTP_HEADERS = None
    CHROMA_HTTP_SSL = os.environ.get("CHROMA_HTTP_SSL", "false").lower() == "true"
# this uses the model defined in the Dockerfile ENV variable. If you dont use docker or docker based deployments such as k8s, the default embedding model will be used (sentence-transformers/all-MiniLM-L6-v2)

# Milvus
MILVUS_URI = os.environ.get("MILVUS_URI", f"{DATA_DIR}/vector_db/milvus.db")
MILVUS_DB = os.environ.get("MILVUS_DB", "default")
MILVUS_TOKEN = os.environ.get("MILVUS_TOKEN", None)
MILVUS_INDEX_TYPE = os.environ.get("MILVUS_INDEX_TYPE", "HNSW")
MILVUS_METRIC_TYPE = os.environ.get("MILVUS_METRIC_TYPE", "COSINE")
MILVUS_HNSW_M = int(os.environ.get("MILVUS_HNSW_M", "16"))
MILVUS_HNSW_EFCONSTRUCTION = int(os.environ.get("MILVUS_HNSW_EFCONSTRUCTION", "100"))
MILVUS_IVF_FLAT_NLIST = int(os.environ.get("MILVUS_IVF_FLAT_NLIST", "128"))
MILVUS_DISKANN_MAX_DEGREE = int(os.environ.get("MILVUS_DISKANN_MAX_DEGREE", "56"))
MILVUS_DISKANN_SEARCH_LIST_SIZE = int(
    os.environ.get("MILVUS_DISKANN_SEARCH_LIST_SIZE", "100")
)
ENABLE_MILVUS_MULTITENANCY_MODE = (
    os.environ.get("ENABLE_MILVUS_MULTITENANCY_MODE", "false").lower() == "true"
)
# Hyphens not allowed, need to use underscores in collection names
MILVUS_COLLECTION_PREFIX = os.environ.get("MILVUS_COLLECTION_PREFIX", "open_webui")

# Qdrant
QDRANT_URI = os.environ.get("QDRANT_URI", None)
QDRANT_API_KEY = os.environ.get("QDRANT_API_KEY", None)
QDRANT_ON_DISK = os.environ.get("QDRANT_ON_DISK", "false").lower() == "true"
QDRANT_PREFER_GRPC = os.environ.get("QDRANT_PREFER_GRPC", "false").lower() == "true"
QDRANT_GRPC_PORT = int(os.environ.get("QDRANT_GRPC_PORT", "6334"))
QDRANT_TIMEOUT = int(os.environ.get("QDRANT_TIMEOUT", "5"))
QDRANT_HNSW_M = int(os.environ.get("QDRANT_HNSW_M", "16"))
ENABLE_QDRANT_MULTITENANCY_MODE = (
    os.environ.get("ENABLE_QDRANT_MULTITENANCY_MODE", "true").lower() == "true"
)
QDRANT_COLLECTION_PREFIX = os.environ.get("QDRANT_COLLECTION_PREFIX", "open-webui")

# OpenSearch
OPENSEARCH_URI = os.environ.get("OPENSEARCH_URI", "https://localhost:9200")
OPENSEARCH_SSL = os.environ.get("OPENSEARCH_SSL", "true").lower() == "true"
OPENSEARCH_CERT_VERIFY = (
    os.environ.get("OPENSEARCH_CERT_VERIFY", "false").lower() == "true"
)
OPENSEARCH_USERNAME = os.environ.get("OPENSEARCH_USERNAME", None)
OPENSEARCH_PASSWORD = os.environ.get("OPENSEARCH_PASSWORD", None)

# ElasticSearch
ELASTICSEARCH_URL = os.environ.get("ELASTICSEARCH_URL", "https://localhost:9200")
ELASTICSEARCH_CA_CERTS = os.environ.get("ELASTICSEARCH_CA_CERTS", None)
ELASTICSEARCH_API_KEY = os.environ.get("ELASTICSEARCH_API_KEY", None)
ELASTICSEARCH_USERNAME = os.environ.get("ELASTICSEARCH_USERNAME", None)
ELASTICSEARCH_PASSWORD = os.environ.get("ELASTICSEARCH_PASSWORD", None)
ELASTICSEARCH_CLOUD_ID = os.environ.get("ELASTICSEARCH_CLOUD_ID", None)
SSL_ASSERT_FINGERPRINT = os.environ.get("SSL_ASSERT_FINGERPRINT", None)
ELASTICSEARCH_INDEX_PREFIX = os.environ.get(
    "ELASTICSEARCH_INDEX_PREFIX", "open_webui_collections"
)
# Pgvector
PGVECTOR_DB_URL = os.environ.get("PGVECTOR_DB_URL", DATABASE_URL)
if VECTOR_DB == "pgvector" and not PGVECTOR_DB_URL.startswith("postgres"):
    raise ValueError(
        "Pgvector requires setting PGVECTOR_DB_URL or using Postgres with vector extension as the primary database."
    )
PGVECTOR_INITIALIZE_MAX_VECTOR_LENGTH = int(
    os.environ.get("PGVECTOR_INITIALIZE_MAX_VECTOR_LENGTH", "1536")
)

PGVECTOR_CREATE_EXTENSION = (
    os.getenv("PGVECTOR_CREATE_EXTENSION", "true").lower() == "true"
)
PGVECTOR_PGCRYPTO = os.getenv("PGVECTOR_PGCRYPTO", "false").lower() == "true"
PGVECTOR_PGCRYPTO_KEY = os.getenv("PGVECTOR_PGCRYPTO_KEY", None)
if PGVECTOR_PGCRYPTO and not PGVECTOR_PGCRYPTO_KEY:
    raise ValueError(
        "PGVECTOR_PGCRYPTO is enabled but PGVECTOR_PGCRYPTO_KEY is not set. Please provide a valid key."
    )


PGVECTOR_POOL_SIZE = os.environ.get("PGVECTOR_POOL_SIZE", None)

if PGVECTOR_POOL_SIZE != None:
    try:
        PGVECTOR_POOL_SIZE = int(PGVECTOR_POOL_SIZE)
    except Exception:
        PGVECTOR_POOL_SIZE = None

PGVECTOR_POOL_MAX_OVERFLOW = os.environ.get("PGVECTOR_POOL_MAX_OVERFLOW", 0)

if PGVECTOR_POOL_MAX_OVERFLOW == "":
    PGVECTOR_POOL_MAX_OVERFLOW = 0
else:
    try:
        PGVECTOR_POOL_MAX_OVERFLOW = int(PGVECTOR_POOL_MAX_OVERFLOW)
    except Exception:
        PGVECTOR_POOL_MAX_OVERFLOW = 0

PGVECTOR_POOL_TIMEOUT = os.environ.get("PGVECTOR_POOL_TIMEOUT", 30)

if PGVECTOR_POOL_TIMEOUT == "":
    PGVECTOR_POOL_TIMEOUT = 30
else:
    try:
        PGVECTOR_POOL_TIMEOUT = int(PGVECTOR_POOL_TIMEOUT)
    except Exception:
        PGVECTOR_POOL_TIMEOUT = 30

PGVECTOR_POOL_RECYCLE = os.environ.get("PGVECTOR_POOL_RECYCLE", 3600)

if PGVECTOR_POOL_RECYCLE == "":
    PGVECTOR_POOL_RECYCLE = 3600
else:
    try:
        PGVECTOR_POOL_RECYCLE = int(PGVECTOR_POOL_RECYCLE)
    except Exception:
        PGVECTOR_POOL_RECYCLE = 3600

# Pinecone
PINECONE_API_KEY = os.environ.get("PINECONE_API_KEY", None)
PINECONE_ENVIRONMENT = os.environ.get("PINECONE_ENVIRONMENT", None)
PINECONE_INDEX_NAME = os.getenv("PINECONE_INDEX_NAME", "open-webui-index")
PINECONE_DIMENSION = int(os.getenv("PINECONE_DIMENSION", 1536))  # or 3072, 1024, 768
PINECONE_METRIC = os.getenv("PINECONE_METRIC", "cosine")
PINECONE_CLOUD = os.getenv("PINECONE_CLOUD", "aws")  # or "gcp" or "azure"

# ORACLE23AI (Oracle23ai Vector Search)

ORACLE_DB_USE_WALLET = os.environ.get("ORACLE_DB_USE_WALLET", "false").lower() == "true"
ORACLE_DB_USER = os.environ.get("ORACLE_DB_USER", None)  #
ORACLE_DB_PASSWORD = os.environ.get("ORACLE_DB_PASSWORD", None)  #
ORACLE_DB_DSN = os.environ.get("ORACLE_DB_DSN", None)  #
ORACLE_WALLET_DIR = os.environ.get("ORACLE_WALLET_DIR", None)
ORACLE_WALLET_PASSWORD = os.environ.get("ORACLE_WALLET_PASSWORD", None)
ORACLE_VECTOR_LENGTH = os.environ.get("ORACLE_VECTOR_LENGTH", 768)

ORACLE_DB_POOL_MIN = int(os.environ.get("ORACLE_DB_POOL_MIN", 2))
ORACLE_DB_POOL_MAX = int(os.environ.get("ORACLE_DB_POOL_MAX", 10))
ORACLE_DB_POOL_INCREMENT = int(os.environ.get("ORACLE_DB_POOL_INCREMENT", 1))


if VECTOR_DB == "oracle23ai":
    if not ORACLE_DB_USER or not ORACLE_DB_PASSWORD or not ORACLE_DB_DSN:
        raise ValueError(
            "Oracle23ai requires setting ORACLE_DB_USER, ORACLE_DB_PASSWORD, and ORACLE_DB_DSN."
        )
    if ORACLE_DB_USE_WALLET and (not ORACLE_WALLET_DIR or not ORACLE_WALLET_PASSWORD):
        raise ValueError(
            "Oracle23ai requires setting ORACLE_WALLET_DIR and ORACLE_WALLET_PASSWORD when using wallet authentication."
        )

log.info(f"VECTOR_DB: {VECTOR_DB}")

# S3 Vector
S3_VECTOR_BUCKET_NAME = os.environ.get("S3_VECTOR_BUCKET_NAME", None)
S3_VECTOR_REGION = os.environ.get("S3_VECTOR_REGION", None)

####################################
# Information Retrieval (RAG)
####################################


# If configured, Google Drive will be available as an upload option.
ENABLE_GOOGLE_DRIVE_INTEGRATION = PersistentConfig(
    "ENABLE_GOOGLE_DRIVE_INTEGRATION",
    "google_drive.enable",
    os.getenv("ENABLE_GOOGLE_DRIVE_INTEGRATION", "False").lower() == "true",
)

GOOGLE_DRIVE_CLIENT_ID = PersistentConfig(
    "GOOGLE_DRIVE_CLIENT_ID",
    "google_drive.client_id",
    os.environ.get("GOOGLE_DRIVE_CLIENT_ID", ""),
)

GOOGLE_DRIVE_API_KEY = PersistentConfig(
    "GOOGLE_DRIVE_API_KEY",
    "google_drive.api_key",
    os.environ.get("GOOGLE_DRIVE_API_KEY", ""),
)

ENABLE_ONEDRIVE_INTEGRATION = PersistentConfig(
    "ENABLE_ONEDRIVE_INTEGRATION",
    "onedrive.enable",
    os.getenv("ENABLE_ONEDRIVE_INTEGRATION", "False").lower() == "true",
)


ENABLE_ONEDRIVE_PERSONAL = (
    os.environ.get("ENABLE_ONEDRIVE_PERSONAL", "True").lower() == "true"
)
ENABLE_ONEDRIVE_BUSINESS = (
    os.environ.get("ENABLE_ONEDRIVE_BUSINESS", "True").lower() == "true"
)

ONEDRIVE_CLIENT_ID = os.environ.get("ONEDRIVE_CLIENT_ID", "")
ONEDRIVE_CLIENT_ID_PERSONAL = os.environ.get(
    "ONEDRIVE_CLIENT_ID_PERSONAL", ONEDRIVE_CLIENT_ID
)
ONEDRIVE_CLIENT_ID_BUSINESS = os.environ.get(
    "ONEDRIVE_CLIENT_ID_BUSINESS", ONEDRIVE_CLIENT_ID
)

ONEDRIVE_SHAREPOINT_URL = PersistentConfig(
    "ONEDRIVE_SHAREPOINT_URL",
    "onedrive.sharepoint_url",
    os.environ.get("ONEDRIVE_SHAREPOINT_URL", ""),
)

ONEDRIVE_SHAREPOINT_TENANT_ID = PersistentConfig(
    "ONEDRIVE_SHAREPOINT_TENANT_ID",
    "onedrive.sharepoint_tenant_id",
    os.environ.get("ONEDRIVE_SHAREPOINT_TENANT_ID", ""),
)

# RAG Content Extraction
CONTENT_EXTRACTION_ENGINE = PersistentConfig(
    "CONTENT_EXTRACTION_ENGINE",
    "rag.CONTENT_EXTRACTION_ENGINE",
    os.environ.get("CONTENT_EXTRACTION_ENGINE", "").lower(),
)

DATALAB_MARKER_API_KEY = PersistentConfig(
    "DATALAB_MARKER_API_KEY",
    "rag.datalab_marker_api_key",
    os.environ.get("DATALAB_MARKER_API_KEY", ""),
)

DATALAB_MARKER_API_BASE_URL = PersistentConfig(
    "DATALAB_MARKER_API_BASE_URL",
    "rag.datalab_marker_api_base_url",
    os.environ.get("DATALAB_MARKER_API_BASE_URL", ""),
)

DATALAB_MARKER_ADDITIONAL_CONFIG = PersistentConfig(
    "DATALAB_MARKER_ADDITIONAL_CONFIG",
    "rag.datalab_marker_additional_config",
    os.environ.get("DATALAB_MARKER_ADDITIONAL_CONFIG", ""),
)

DATALAB_MARKER_USE_LLM = PersistentConfig(
    "DATALAB_MARKER_USE_LLM",
    "rag.DATALAB_MARKER_USE_LLM",
    os.environ.get("DATALAB_MARKER_USE_LLM", "false").lower() == "true",
)

DATALAB_MARKER_SKIP_CACHE = PersistentConfig(
    "DATALAB_MARKER_SKIP_CACHE",
    "rag.datalab_marker_skip_cache",
    os.environ.get("DATALAB_MARKER_SKIP_CACHE", "false").lower() == "true",
)

DATALAB_MARKER_FORCE_OCR = PersistentConfig(
    "DATALAB_MARKER_FORCE_OCR",
    "rag.datalab_marker_force_ocr",
    os.environ.get("DATALAB_MARKER_FORCE_OCR", "false").lower() == "true",
)

DATALAB_MARKER_PAGINATE = PersistentConfig(
    "DATALAB_MARKER_PAGINATE",
    "rag.datalab_marker_paginate",
    os.environ.get("DATALAB_MARKER_PAGINATE", "false").lower() == "true",
)

DATALAB_MARKER_STRIP_EXISTING_OCR = PersistentConfig(
    "DATALAB_MARKER_STRIP_EXISTING_OCR",
    "rag.datalab_marker_strip_existing_ocr",
    os.environ.get("DATALAB_MARKER_STRIP_EXISTING_OCR", "false").lower() == "true",
)

DATALAB_MARKER_DISABLE_IMAGE_EXTRACTION = PersistentConfig(
    "DATALAB_MARKER_DISABLE_IMAGE_EXTRACTION",
    "rag.datalab_marker_disable_image_extraction",
    os.environ.get("DATALAB_MARKER_DISABLE_IMAGE_EXTRACTION", "false").lower()
    == "true",
)

DATALAB_MARKER_FORMAT_LINES = PersistentConfig(
    "DATALAB_MARKER_FORMAT_LINES",
    "rag.datalab_marker_format_lines",
    os.environ.get("DATALAB_MARKER_FORMAT_LINES", "false").lower() == "true",
)

DATALAB_MARKER_OUTPUT_FORMAT = PersistentConfig(
    "DATALAB_MARKER_OUTPUT_FORMAT",
    "rag.datalab_marker_output_format",
    os.environ.get("DATALAB_MARKER_OUTPUT_FORMAT", "markdown"),
)

MINERU_API_MODE = PersistentConfig(
    "MINERU_API_MODE",
    "rag.mineru_api_mode",
    os.environ.get("MINERU_API_MODE", "local"),  # "local" or "cloud"
)

MINERU_API_URL = PersistentConfig(
    "MINERU_API_URL",
    "rag.mineru_api_url",
    os.environ.get("MINERU_API_URL", "http://localhost:8000"),
)

MINERU_API_KEY = PersistentConfig(
    "MINERU_API_KEY",
    "rag.mineru_api_key",
    os.environ.get("MINERU_API_KEY", ""),
)

mineru_params = os.getenv("MINERU_PARAMS", "")
try:
    mineru_params = json.loads(mineru_params)
except json.JSONDecodeError:
    mineru_params = {}

MINERU_PARAMS = PersistentConfig(
    "MINERU_PARAMS",
    "rag.mineru_params",
    mineru_params,
)

EXTERNAL_DOCUMENT_LOADER_URL = PersistentConfig(
    "EXTERNAL_DOCUMENT_LOADER_URL",
    "rag.external_document_loader_url",
    os.environ.get("EXTERNAL_DOCUMENT_LOADER_URL", ""),
)

EXTERNAL_DOCUMENT_LOADER_API_KEY = PersistentConfig(
    "EXTERNAL_DOCUMENT_LOADER_API_KEY",
    "rag.external_document_loader_api_key",
    os.environ.get("EXTERNAL_DOCUMENT_LOADER_API_KEY", ""),
)

TIKA_SERVER_URL = PersistentConfig(
    "TIKA_SERVER_URL",
    "rag.tika_server_url",
    os.getenv("TIKA_SERVER_URL", "http://tika:9998"),  # Default for sidecar deployment
)

DOCLING_SERVER_URL = PersistentConfig(
    "DOCLING_SERVER_URL",
    "rag.docling_server_url",
    os.getenv("DOCLING_SERVER_URL", "http://docling:5001"),
)

docling_params = os.getenv("DOCLING_PARAMS", "")
try:
    docling_params = json.loads(docling_params)
except json.JSONDecodeError:
    docling_params = {}

DOCLING_PARAMS = PersistentConfig(
    "DOCLING_PARAMS",
    "rag.docling_params",
    docling_params,
)

DOCLING_DO_OCR = PersistentConfig(
    "DOCLING_DO_OCR",
    "rag.docling_do_ocr",
    os.getenv("DOCLING_DO_OCR", "True").lower() == "true",
)

DOCLING_FORCE_OCR = PersistentConfig(
    "DOCLING_FORCE_OCR",
    "rag.docling_force_ocr",
    os.getenv("DOCLING_FORCE_OCR", "False").lower() == "true",
)

DOCLING_OCR_ENGINE = PersistentConfig(
    "DOCLING_OCR_ENGINE",
    "rag.docling_ocr_engine",
    os.getenv("DOCLING_OCR_ENGINE", "tesseract"),
)

DOCLING_OCR_LANG = PersistentConfig(
    "DOCLING_OCR_LANG",
    "rag.docling_ocr_lang",
    os.getenv("DOCLING_OCR_LANG", "eng,fra,deu,spa"),
)

DOCLING_PDF_BACKEND = PersistentConfig(
    "DOCLING_PDF_BACKEND",
    "rag.docling_pdf_backend",
    os.getenv("DOCLING_PDF_BACKEND", "dlparse_v4"),
)

DOCLING_TABLE_MODE = PersistentConfig(
    "DOCLING_TABLE_MODE",
    "rag.docling_table_mode",
    os.getenv("DOCLING_TABLE_MODE", "accurate"),
)

DOCLING_PIPELINE = PersistentConfig(
    "DOCLING_PIPELINE",
    "rag.docling_pipeline",
    os.getenv("DOCLING_PIPELINE", "standard"),
)

DOCLING_DO_PICTURE_DESCRIPTION = PersistentConfig(
    "DOCLING_DO_PICTURE_DESCRIPTION",
    "rag.docling_do_picture_description",
    os.getenv("DOCLING_DO_PICTURE_DESCRIPTION", "False").lower() == "true",
)

DOCLING_PICTURE_DESCRIPTION_MODE = PersistentConfig(
    "DOCLING_PICTURE_DESCRIPTION_MODE",
    "rag.docling_picture_description_mode",
    os.getenv("DOCLING_PICTURE_DESCRIPTION_MODE", ""),
)


docling_picture_description_local = os.getenv("DOCLING_PICTURE_DESCRIPTION_LOCAL", "")
try:
    docling_picture_description_local = json.loads(docling_picture_description_local)
except json.JSONDecodeError:
    docling_picture_description_local = {}


DOCLING_PICTURE_DESCRIPTION_LOCAL = PersistentConfig(
    "DOCLING_PICTURE_DESCRIPTION_LOCAL",
    "rag.docling_picture_description_local",
    docling_picture_description_local,
)

docling_picture_description_api = os.getenv("DOCLING_PICTURE_DESCRIPTION_API", "")
try:
    docling_picture_description_api = json.loads(docling_picture_description_api)
except json.JSONDecodeError:
    docling_picture_description_api = {}


DOCLING_PICTURE_DESCRIPTION_API = PersistentConfig(
    "DOCLING_PICTURE_DESCRIPTION_API",
    "rag.docling_picture_description_api",
    docling_picture_description_api,
)


DOCUMENT_INTELLIGENCE_ENDPOINT = PersistentConfig(
    "DOCUMENT_INTELLIGENCE_ENDPOINT",
    "rag.document_intelligence_endpoint",
    os.getenv("DOCUMENT_INTELLIGENCE_ENDPOINT", ""),
)

DOCUMENT_INTELLIGENCE_KEY = PersistentConfig(
    "DOCUMENT_INTELLIGENCE_KEY",
    "rag.document_intelligence_key",
    os.getenv("DOCUMENT_INTELLIGENCE_KEY", ""),
)

MISTRAL_OCR_API_KEY = PersistentConfig(
    "MISTRAL_OCR_API_KEY",
    "rag.mistral_ocr_api_key",
    os.getenv("MISTRAL_OCR_API_KEY", ""),
)

BYPASS_EMBEDDING_AND_RETRIEVAL = PersistentConfig(
    "BYPASS_EMBEDDING_AND_RETRIEVAL",
    "rag.bypass_embedding_and_retrieval",
    os.environ.get("BYPASS_EMBEDDING_AND_RETRIEVAL", "False").lower() == "true",
)


RAG_TOP_K = PersistentConfig(
    "RAG_TOP_K", "rag.top_k", int(os.environ.get("RAG_TOP_K", "3"))
)
RAG_TOP_K_RERANKER = PersistentConfig(
    "RAG_TOP_K_RERANKER",
    "rag.top_k_reranker",
    int(os.environ.get("RAG_TOP_K_RERANKER", "3")),
)
RAG_RELEVANCE_THRESHOLD = PersistentConfig(
    "RAG_RELEVANCE_THRESHOLD",
    "rag.relevance_threshold",
    float(os.environ.get("RAG_RELEVANCE_THRESHOLD", "0.0")),
)
RAG_HYBRID_BM25_WEIGHT = PersistentConfig(
    "RAG_HYBRID_BM25_WEIGHT",
    "rag.hybrid_bm25_weight",
    float(os.environ.get("RAG_HYBRID_BM25_WEIGHT", "0.5")),
)

ENABLE_RAG_HYBRID_SEARCH = PersistentConfig(
    "ENABLE_RAG_HYBRID_SEARCH",
    "rag.enable_hybrid_search",
    os.environ.get("ENABLE_RAG_HYBRID_SEARCH", "").lower() == "true",
)

RAG_FULL_CONTEXT = PersistentConfig(
    "RAG_FULL_CONTEXT",
    "rag.full_context",
    os.getenv("RAG_FULL_CONTEXT", "False").lower() == "true",
)

RAG_FILE_MAX_COUNT = PersistentConfig(
    "RAG_FILE_MAX_COUNT",
    "rag.file.max_count",
    (
        int(os.environ.get("RAG_FILE_MAX_COUNT"))
        if os.environ.get("RAG_FILE_MAX_COUNT")
        else None
    ),
)

RAG_FILE_MAX_SIZE = PersistentConfig(
    "RAG_FILE_MAX_SIZE",
    "rag.file.max_size",
    (
        int(os.environ.get("RAG_FILE_MAX_SIZE"))
        if os.environ.get("RAG_FILE_MAX_SIZE")
        else None
    ),
)

FILE_IMAGE_COMPRESSION_WIDTH = PersistentConfig(
    "FILE_IMAGE_COMPRESSION_WIDTH",
    "file.image_compression_width",
    (
        int(os.environ.get("FILE_IMAGE_COMPRESSION_WIDTH"))
        if os.environ.get("FILE_IMAGE_COMPRESSION_WIDTH")
        else None
    ),
)

FILE_IMAGE_COMPRESSION_HEIGHT = PersistentConfig(
    "FILE_IMAGE_COMPRESSION_HEIGHT",
    "file.image_compression_height",
    (
        int(os.environ.get("FILE_IMAGE_COMPRESSION_HEIGHT"))
        if os.environ.get("FILE_IMAGE_COMPRESSION_HEIGHT")
        else None
    ),
)


RAG_ALLOWED_FILE_EXTENSIONS = PersistentConfig(
    "RAG_ALLOWED_FILE_EXTENSIONS",
    "rag.file.allowed_extensions",
    [
        ext.strip()
        for ext in os.environ.get("RAG_ALLOWED_FILE_EXTENSIONS", "").split(",")
        if ext.strip()
    ],
)

RAG_EMBEDDING_ENGINE = PersistentConfig(
    "RAG_EMBEDDING_ENGINE",
    "rag.embedding_engine",
    os.environ.get("RAG_EMBEDDING_ENGINE", ""),
)

PDF_EXTRACT_IMAGES = PersistentConfig(
    "PDF_EXTRACT_IMAGES",
    "rag.pdf_extract_images",
    os.environ.get("PDF_EXTRACT_IMAGES", "False").lower() == "true",
)

RAG_EMBEDDING_MODEL = PersistentConfig(
    "RAG_EMBEDDING_MODEL",
    "rag.embedding_model",
    os.environ.get("RAG_EMBEDDING_MODEL", "sentence-transformers/all-MiniLM-L6-v2"),
)
log.info(f"Embedding model set: {RAG_EMBEDDING_MODEL.value}")

RAG_EMBEDDING_MODEL_AUTO_UPDATE = (
    not OFFLINE_MODE
    and os.environ.get("RAG_EMBEDDING_MODEL_AUTO_UPDATE", "True").lower() == "true"
)

RAG_EMBEDDING_MODEL_TRUST_REMOTE_CODE = (
    os.environ.get("RAG_EMBEDDING_MODEL_TRUST_REMOTE_CODE", "True").lower() == "true"
)

RAG_EMBEDDING_BATCH_SIZE = PersistentConfig(
    "RAG_EMBEDDING_BATCH_SIZE",
    "rag.embedding_batch_size",
    int(
        os.environ.get("RAG_EMBEDDING_BATCH_SIZE")
        or os.environ.get("RAG_EMBEDDING_OPENAI_BATCH_SIZE", "1")
    ),
)

RAG_EMBEDDING_QUERY_PREFIX = os.environ.get("RAG_EMBEDDING_QUERY_PREFIX", None)

RAG_EMBEDDING_CONTENT_PREFIX = os.environ.get("RAG_EMBEDDING_CONTENT_PREFIX", None)

RAG_EMBEDDING_PREFIX_FIELD_NAME = os.environ.get(
    "RAG_EMBEDDING_PREFIX_FIELD_NAME", None
)

RAG_RERANKING_ENGINE = PersistentConfig(
    "RAG_RERANKING_ENGINE",
    "rag.reranking_engine",
    os.environ.get("RAG_RERANKING_ENGINE", ""),
)

RAG_RERANKING_MODEL = PersistentConfig(
    "RAG_RERANKING_MODEL",
    "rag.reranking_model",
    os.environ.get("RAG_RERANKING_MODEL", ""),
)
if RAG_RERANKING_MODEL.value != "":
    log.info(f"Reranking model set: {RAG_RERANKING_MODEL.value}")


RAG_RERANKING_MODEL_AUTO_UPDATE = (
    not OFFLINE_MODE
    and os.environ.get("RAG_RERANKING_MODEL_AUTO_UPDATE", "True").lower() == "true"
)

RAG_RERANKING_MODEL_TRUST_REMOTE_CODE = (
    os.environ.get("RAG_RERANKING_MODEL_TRUST_REMOTE_CODE", "True").lower() == "true"
)

RAG_EXTERNAL_RERANKER_URL = PersistentConfig(
    "RAG_EXTERNAL_RERANKER_URL",
    "rag.external_reranker_url",
    os.environ.get("RAG_EXTERNAL_RERANKER_URL", ""),
)

RAG_EXTERNAL_RERANKER_API_KEY = PersistentConfig(
    "RAG_EXTERNAL_RERANKER_API_KEY",
    "rag.external_reranker_api_key",
    os.environ.get("RAG_EXTERNAL_RERANKER_API_KEY", ""),
)


RAG_TEXT_SPLITTER = PersistentConfig(
    "RAG_TEXT_SPLITTER",
    "rag.text_splitter",
    os.environ.get("RAG_TEXT_SPLITTER", ""),
)


TIKTOKEN_CACHE_DIR = os.environ.get("TIKTOKEN_CACHE_DIR", f"{CACHE_DIR}/tiktoken")
TIKTOKEN_ENCODING_NAME = PersistentConfig(
    "TIKTOKEN_ENCODING_NAME",
    "rag.tiktoken_encoding_name",
    os.environ.get("TIKTOKEN_ENCODING_NAME", "cl100k_base"),
)


CHUNK_SIZE = PersistentConfig(
    "CHUNK_SIZE", "rag.chunk_size", int(os.environ.get("CHUNK_SIZE", "1000"))
)
CHUNK_OVERLAP = PersistentConfig(
    "CHUNK_OVERLAP",
    "rag.chunk_overlap",
    int(os.environ.get("CHUNK_OVERLAP", "100")),
)

DEFAULT_RAG_TEMPLATE = """### Task:
Respond to the user query using the provided context, incorporating inline citations in the format [id] **only when the <source> tag includes an explicit id attribute** (e.g., <source id="1">).

### Guidelines:
- If you don't know the answer, clearly state that.
- If uncertain, ask the user for clarification.
- Respond in the same language as the user's query.
- If the context is unreadable or of poor quality, inform the user and provide the best possible answer.
- If the answer isn't present in the context but you possess the knowledge, explain this to the user and provide the answer using your own understanding.
- **Only include inline citations using [id] (e.g., [1], [2]) when the <source> tag includes an id attribute.**
- Do not cite if the <source> tag does not contain an id attribute.
- Do not use XML tags in your response.
- Ensure citations are concise and directly related to the information provided.

### Example of Citation:
If the user asks about a specific topic and the information is found in a source with a provided id attribute, the response should include the citation like in the following example:
* "According to the study, the proposed method increases efficiency by 20% [1]."

### Output:
Provide a clear and direct response to the user's query, including inline citations in the format [id] only when the <source> tag with id attribute is present in the context.

<context>
{{CONTEXT}}
</context>

<user_query>
{{QUERY}}
</user_query>
"""

RAG_TEMPLATE = PersistentConfig(
    "RAG_TEMPLATE",
    "rag.template",
    os.environ.get("RAG_TEMPLATE", DEFAULT_RAG_TEMPLATE),
)

RAG_OPENAI_API_BASE_URL = PersistentConfig(
    "RAG_OPENAI_API_BASE_URL",
    "rag.openai_api_base_url",
    os.getenv("RAG_OPENAI_API_BASE_URL", OPENAI_API_BASE_URL),
)
RAG_OPENAI_API_KEY = PersistentConfig(
    "RAG_OPENAI_API_KEY",
    "rag.openai_api_key",
    os.getenv("RAG_OPENAI_API_KEY", OPENAI_API_KEY),
)

RAG_AZURE_OPENAI_BASE_URL = PersistentConfig(
    "RAG_AZURE_OPENAI_BASE_URL",
    "rag.azure_openai.base_url",
    os.getenv("RAG_AZURE_OPENAI_BASE_URL", ""),
)
RAG_AZURE_OPENAI_API_KEY = PersistentConfig(
    "RAG_AZURE_OPENAI_API_KEY",
    "rag.azure_openai.api_key",
    os.getenv("RAG_AZURE_OPENAI_API_KEY", ""),
)
RAG_AZURE_OPENAI_API_VERSION = PersistentConfig(
    "RAG_AZURE_OPENAI_API_VERSION",
    "rag.azure_openai.api_version",
    os.getenv("RAG_AZURE_OPENAI_API_VERSION", ""),
)

RAG_OLLAMA_BASE_URL = PersistentConfig(
    "RAG_OLLAMA_BASE_URL",
    "rag.ollama.url",
    os.getenv("RAG_OLLAMA_BASE_URL", OLLAMA_BASE_URL),
)

RAG_OLLAMA_API_KEY = PersistentConfig(
    "RAG_OLLAMA_API_KEY",
    "rag.ollama.key",
    os.getenv("RAG_OLLAMA_API_KEY", ""),
)


ENABLE_RAG_LOCAL_WEB_FETCH = (
    os.getenv("ENABLE_RAG_LOCAL_WEB_FETCH", "False").lower() == "true"
)

YOUTUBE_LOADER_LANGUAGE = PersistentConfig(
    "YOUTUBE_LOADER_LANGUAGE",
    "rag.youtube_loader_language",
    os.getenv("YOUTUBE_LOADER_LANGUAGE", "en").split(","),
)

YOUTUBE_LOADER_PROXY_URL = PersistentConfig(
    "YOUTUBE_LOADER_PROXY_URL",
    "rag.youtube_loader_proxy_url",
    os.getenv("YOUTUBE_LOADER_PROXY_URL", ""),
)


####################################
# Web Search (RAG)
####################################

ENABLE_WEB_SEARCH = PersistentConfig(
    "ENABLE_WEB_SEARCH",
    "rag.web.search.enable",
    os.getenv("ENABLE_WEB_SEARCH", "False").lower() == "true",
)

WEB_SEARCH_ENGINE = PersistentConfig(
    "WEB_SEARCH_ENGINE",
    "rag.web.search.engine",
    os.getenv("WEB_SEARCH_ENGINE", ""),
)

BYPASS_WEB_SEARCH_EMBEDDING_AND_RETRIEVAL = PersistentConfig(
    "BYPASS_WEB_SEARCH_EMBEDDING_AND_RETRIEVAL",
    "rag.web.search.bypass_embedding_and_retrieval",
    os.getenv("BYPASS_WEB_SEARCH_EMBEDDING_AND_RETRIEVAL", "False").lower() == "true",
)


BYPASS_WEB_SEARCH_WEB_LOADER = PersistentConfig(
    "BYPASS_WEB_SEARCH_WEB_LOADER",
    "rag.web.search.bypass_web_loader",
    os.getenv("BYPASS_WEB_SEARCH_WEB_LOADER", "False").lower() == "true",
)

WEB_SEARCH_RESULT_COUNT = PersistentConfig(
    "WEB_SEARCH_RESULT_COUNT",
    "rag.web.search.result_count",
    int(os.getenv("WEB_SEARCH_RESULT_COUNT", "3")),
)


# You can provide a list of your own websites to filter after performing a web search.
# This ensures the highest level of safety and reliability of the information sources.
WEB_SEARCH_DOMAIN_FILTER_LIST = PersistentConfig(
    "WEB_SEARCH_DOMAIN_FILTER_LIST",
    "rag.web.search.domain.filter_list",
    [
        # "wikipedia.com",
        # "wikimedia.org",
        # "wikidata.org",
    ],
)

WEB_SEARCH_CONCURRENT_REQUESTS = PersistentConfig(
    "WEB_SEARCH_CONCURRENT_REQUESTS",
    "rag.web.search.concurrent_requests",
    int(os.getenv("WEB_SEARCH_CONCURRENT_REQUESTS", "10")),
)


WEB_LOADER_ENGINE = PersistentConfig(
    "WEB_LOADER_ENGINE",
    "rag.web.loader.engine",
    os.environ.get("WEB_LOADER_ENGINE", ""),
)


WEB_LOADER_CONCURRENT_REQUESTS = PersistentConfig(
    "WEB_LOADER_CONCURRENT_REQUESTS",
    "rag.web.loader.concurrent_requests",
    int(os.getenv("WEB_LOADER_CONCURRENT_REQUESTS", "10")),
)


ENABLE_WEB_LOADER_SSL_VERIFICATION = PersistentConfig(
    "ENABLE_WEB_LOADER_SSL_VERIFICATION",
    "rag.web.loader.ssl_verification",
    os.environ.get("ENABLE_WEB_LOADER_SSL_VERIFICATION", "True").lower() == "true",
)

WEB_SEARCH_TRUST_ENV = PersistentConfig(
    "WEB_SEARCH_TRUST_ENV",
    "rag.web.search.trust_env",
    os.getenv("WEB_SEARCH_TRUST_ENV", "False").lower() == "true",
)


OLLAMA_CLOUD_WEB_SEARCH_API_KEY = PersistentConfig(
    "OLLAMA_CLOUD_WEB_SEARCH_API_KEY",
    "rag.web.search.ollama_cloud_api_key",
    os.getenv("OLLAMA_CLOUD_API_KEY", ""),
)

SEARXNG_QUERY_URL = PersistentConfig(
    "SEARXNG_QUERY_URL",
    "rag.web.search.searxng_query_url",
    os.getenv("SEARXNG_QUERY_URL", ""),
)

YACY_QUERY_URL = PersistentConfig(
    "YACY_QUERY_URL",
    "rag.web.search.yacy_query_url",
    os.getenv("YACY_QUERY_URL", ""),
)

YACY_USERNAME = PersistentConfig(
    "YACY_USERNAME",
    "rag.web.search.yacy_username",
    os.getenv("YACY_USERNAME", ""),
)

YACY_PASSWORD = PersistentConfig(
    "YACY_PASSWORD",
    "rag.web.search.yacy_password",
    os.getenv("YACY_PASSWORD", ""),
)

GOOGLE_PSE_API_KEY = PersistentConfig(
    "GOOGLE_PSE_API_KEY",
    "rag.web.search.google_pse_api_key",
    os.getenv("GOOGLE_PSE_API_KEY", ""),
)

GOOGLE_PSE_ENGINE_ID = PersistentConfig(
    "GOOGLE_PSE_ENGINE_ID",
    "rag.web.search.google_pse_engine_id",
    os.getenv("GOOGLE_PSE_ENGINE_ID", ""),
)

BRAVE_SEARCH_API_KEY = PersistentConfig(
    "BRAVE_SEARCH_API_KEY",
    "rag.web.search.brave_search_api_key",
    os.getenv("BRAVE_SEARCH_API_KEY", ""),
)

KAGI_SEARCH_API_KEY = PersistentConfig(
    "KAGI_SEARCH_API_KEY",
    "rag.web.search.kagi_search_api_key",
    os.getenv("KAGI_SEARCH_API_KEY", ""),
)

MOJEEK_SEARCH_API_KEY = PersistentConfig(
    "MOJEEK_SEARCH_API_KEY",
    "rag.web.search.mojeek_search_api_key",
    os.getenv("MOJEEK_SEARCH_API_KEY", ""),
)

BOCHA_SEARCH_API_KEY = PersistentConfig(
    "BOCHA_SEARCH_API_KEY",
    "rag.web.search.bocha_search_api_key",
    os.getenv("BOCHA_SEARCH_API_KEY", ""),
)

SERPSTACK_API_KEY = PersistentConfig(
    "SERPSTACK_API_KEY",
    "rag.web.search.serpstack_api_key",
    os.getenv("SERPSTACK_API_KEY", ""),
)

SERPSTACK_HTTPS = PersistentConfig(
    "SERPSTACK_HTTPS",
    "rag.web.search.serpstack_https",
    os.getenv("SERPSTACK_HTTPS", "True").lower() == "true",
)

SERPER_API_KEY = PersistentConfig(
    "SERPER_API_KEY",
    "rag.web.search.serper_api_key",
    os.getenv("SERPER_API_KEY", ""),
)

SERPLY_API_KEY = PersistentConfig(
    "SERPLY_API_KEY",
    "rag.web.search.serply_api_key",
    os.getenv("SERPLY_API_KEY", ""),
)

JINA_API_KEY = PersistentConfig(
    "JINA_API_KEY",
    "rag.web.search.jina_api_key",
    os.getenv("JINA_API_KEY", ""),
)

SEARCHAPI_API_KEY = PersistentConfig(
    "SEARCHAPI_API_KEY",
    "rag.web.search.searchapi_api_key",
    os.getenv("SEARCHAPI_API_KEY", ""),
)

SEARCHAPI_ENGINE = PersistentConfig(
    "SEARCHAPI_ENGINE",
    "rag.web.search.searchapi_engine",
    os.getenv("SEARCHAPI_ENGINE", ""),
)

SERPAPI_API_KEY = PersistentConfig(
    "SERPAPI_API_KEY",
    "rag.web.search.serpapi_api_key",
    os.getenv("SERPAPI_API_KEY", ""),
)

SERPAPI_ENGINE = PersistentConfig(
    "SERPAPI_ENGINE",
    "rag.web.search.serpapi_engine",
    os.getenv("SERPAPI_ENGINE", ""),
)

BING_SEARCH_V7_ENDPOINT = PersistentConfig(
    "BING_SEARCH_V7_ENDPOINT",
    "rag.web.search.bing_search_v7_endpoint",
    os.environ.get(
        "BING_SEARCH_V7_ENDPOINT", "https://api.bing.microsoft.com/v7.0/search"
    ),
)

BING_SEARCH_V7_SUBSCRIPTION_KEY = PersistentConfig(
    "BING_SEARCH_V7_SUBSCRIPTION_KEY",
    "rag.web.search.bing_search_v7_subscription_key",
    os.environ.get("BING_SEARCH_V7_SUBSCRIPTION_KEY", ""),
)

EXA_API_KEY = PersistentConfig(
    "EXA_API_KEY",
    "rag.web.search.exa_api_key",
    os.getenv("EXA_API_KEY", ""),
)

PERPLEXITY_API_KEY = PersistentConfig(
    "PERPLEXITY_API_KEY",
    "rag.web.search.perplexity_api_key",
    os.getenv("PERPLEXITY_API_KEY", ""),
)

PERPLEXITY_MODEL = PersistentConfig(
    "PERPLEXITY_MODEL",
    "rag.web.search.perplexity_model",
    os.getenv("PERPLEXITY_MODEL", "sonar"),
)

PERPLEXITY_SEARCH_CONTEXT_USAGE = PersistentConfig(
    "PERPLEXITY_SEARCH_CONTEXT_USAGE",
    "rag.web.search.perplexity_search_context_usage",
    os.getenv("PERPLEXITY_SEARCH_CONTEXT_USAGE", "medium"),
)

SOUGOU_API_SID = PersistentConfig(
    "SOUGOU_API_SID",
    "rag.web.search.sougou_api_sid",
    os.getenv("SOUGOU_API_SID", ""),
)

SOUGOU_API_SK = PersistentConfig(
    "SOUGOU_API_SK",
    "rag.web.search.sougou_api_sk",
    os.getenv("SOUGOU_API_SK", ""),
)

TAVILY_API_KEY = PersistentConfig(
    "TAVILY_API_KEY",
    "rag.web.search.tavily_api_key",
    os.getenv("TAVILY_API_KEY", ""),
)

TAVILY_EXTRACT_DEPTH = PersistentConfig(
    "TAVILY_EXTRACT_DEPTH",
    "rag.web.search.tavily_extract_depth",
    os.getenv("TAVILY_EXTRACT_DEPTH", "basic"),
)

PLAYWRIGHT_WS_URL = PersistentConfig(
    "PLAYWRIGHT_WS_URL",
    "rag.web.loader.playwright_ws_url",
    os.environ.get("PLAYWRIGHT_WS_URL", ""),
)

PLAYWRIGHT_TIMEOUT = PersistentConfig(
    "PLAYWRIGHT_TIMEOUT",
    "rag.web.loader.playwright_timeout",
    int(os.environ.get("PLAYWRIGHT_TIMEOUT", "10000")),
)

FIRECRAWL_API_KEY = PersistentConfig(
    "FIRECRAWL_API_KEY",
    "rag.web.loader.firecrawl_api_key",
    os.environ.get("FIRECRAWL_API_KEY", ""),
)

FIRECRAWL_API_BASE_URL = PersistentConfig(
    "FIRECRAWL_API_BASE_URL",
    "rag.web.loader.firecrawl_api_url",
    os.environ.get("FIRECRAWL_API_BASE_URL", "https://api.firecrawl.dev"),
)

EXTERNAL_WEB_SEARCH_URL = PersistentConfig(
    "EXTERNAL_WEB_SEARCH_URL",
    "rag.web.search.external_web_search_url",
    os.environ.get("EXTERNAL_WEB_SEARCH_URL", ""),
)

EXTERNAL_WEB_SEARCH_API_KEY = PersistentConfig(
    "EXTERNAL_WEB_SEARCH_API_KEY",
    "rag.web.search.external_web_search_api_key",
    os.environ.get("EXTERNAL_WEB_SEARCH_API_KEY", ""),
)

EXTERNAL_WEB_LOADER_URL = PersistentConfig(
    "EXTERNAL_WEB_LOADER_URL",
    "rag.web.loader.external_web_loader_url",
    os.environ.get("EXTERNAL_WEB_LOADER_URL", ""),
)

EXTERNAL_WEB_LOADER_API_KEY = PersistentConfig(
    "EXTERNAL_WEB_LOADER_API_KEY",
    "rag.web.loader.external_web_loader_api_key",
    os.environ.get("EXTERNAL_WEB_LOADER_API_KEY", ""),
)

####################################
# Images
####################################

ENABLE_IMAGE_GENERATION = PersistentConfig(
    "ENABLE_IMAGE_GENERATION",
    "image_generation.enable",
    os.environ.get("ENABLE_IMAGE_GENERATION", "").lower() == "true",
)

IMAGE_GENERATION_ENGINE = PersistentConfig(
    "IMAGE_GENERATION_ENGINE",
    "image_generation.engine",
    os.getenv("IMAGE_GENERATION_ENGINE", "openai"),
)

IMAGE_GENERATION_MODEL = PersistentConfig(
    "IMAGE_GENERATION_MODEL",
    "image_generation.model",
    os.getenv("IMAGE_GENERATION_MODEL", ""),
)

IMAGE_SIZE = PersistentConfig(
    "IMAGE_SIZE", "image_generation.size", os.getenv("IMAGE_SIZE", "512x512")
)

IMAGE_STEPS = PersistentConfig(
    "IMAGE_STEPS", "image_generation.steps", int(os.getenv("IMAGE_STEPS", 50))
)

ENABLE_IMAGE_PROMPT_GENERATION = PersistentConfig(
    "ENABLE_IMAGE_PROMPT_GENERATION",
    "image_generation.prompt.enable",
    os.environ.get("ENABLE_IMAGE_PROMPT_GENERATION", "true").lower() == "true",
)

AUTOMATIC1111_BASE_URL = PersistentConfig(
    "AUTOMATIC1111_BASE_URL",
    "image_generation.automatic1111.base_url",
    os.getenv("AUTOMATIC1111_BASE_URL", ""),
)
AUTOMATIC1111_API_AUTH = PersistentConfig(
    "AUTOMATIC1111_API_AUTH",
    "image_generation.automatic1111.api_auth",
    os.getenv("AUTOMATIC1111_API_AUTH", ""),
)

automatic1111_params = os.getenv("AUTOMATIC1111_PARAMS", "")
try:
    automatic1111_params = json.loads(automatic1111_params)
except json.JSONDecodeError:
    automatic1111_params = {}


AUTOMATIC1111_PARAMS = PersistentConfig(
    "AUTOMATIC1111_PARAMS",
    "image_generation.automatic1111.api_auth",
    automatic1111_params,
)

COMFYUI_BASE_URL = PersistentConfig(
    "COMFYUI_BASE_URL",
    "image_generation.comfyui.base_url",
    os.getenv("COMFYUI_BASE_URL", ""),
)

COMFYUI_API_KEY = PersistentConfig(
    "COMFYUI_API_KEY",
    "image_generation.comfyui.api_key",
    os.getenv("COMFYUI_API_KEY", ""),
)

COMFYUI_DEFAULT_WORKFLOW = """
{
  "3": {
    "inputs": {
      "seed": 0,
      "steps": 20,
      "cfg": 8,
      "sampler_name": "euler",
      "scheduler": "normal",
      "denoise": 1,
      "model": [
        "4",
        0
      ],
      "positive": [
        "6",
        0
      ],
      "negative": [
        "7",
        0
      ],
      "latent_image": [
        "5",
        0
      ]
    },
    "class_type": "KSampler",
    "_meta": {
      "title": "KSampler"
    }
  },
  "4": {
    "inputs": {
      "ckpt_name": "model.safetensors"
    },
    "class_type": "CheckpointLoaderSimple",
    "_meta": {
      "title": "Load Checkpoint"
    }
  },
  "5": {
    "inputs": {
      "width": 512,
      "height": 512,
      "batch_size": 1
    },
    "class_type": "EmptyLatentImage",
    "_meta": {
      "title": "Empty Latent Image"
    }
  },
  "6": {
    "inputs": {
      "text": "Prompt",
      "clip": [
        "4",
        1
      ]
    },
    "class_type": "CLIPTextEncode",
    "_meta": {
      "title": "CLIP Text Encode (Prompt)"
    }
  },
  "7": {
    "inputs": {
      "text": "",
      "clip": [
        "4",
        1
      ]
    },
    "class_type": "CLIPTextEncode",
    "_meta": {
      "title": "CLIP Text Encode (Prompt)"
    }
  },
  "8": {
    "inputs": {
      "samples": [
        "3",
        0
      ],
      "vae": [
        "4",
        2
      ]
    },
    "class_type": "VAEDecode",
    "_meta": {
      "title": "VAE Decode"
    }
  },
  "9": {
    "inputs": {
      "filename_prefix": "ComfyUI",
      "images": [
        "8",
        0
      ]
    },
    "class_type": "SaveImage",
    "_meta": {
      "title": "Save Image"
    }
  }
}
"""


COMFYUI_WORKFLOW = PersistentConfig(
    "COMFYUI_WORKFLOW",
    "image_generation.comfyui.workflow",
    os.getenv("COMFYUI_WORKFLOW", COMFYUI_DEFAULT_WORKFLOW),
)

COMFYUI_WORKFLOW_NODES = PersistentConfig(
    "COMFYUI_WORKFLOW",
    "image_generation.comfyui.nodes",
    [],
)

IMAGES_OPENAI_API_BASE_URL = PersistentConfig(
    "IMAGES_OPENAI_API_BASE_URL",
    "image_generation.openai.api_base_url",
    os.getenv("IMAGES_OPENAI_API_BASE_URL", OPENAI_API_BASE_URL),
)
IMAGES_OPENAI_API_VERSION = PersistentConfig(
    "IMAGES_OPENAI_API_VERSION",
    "image_generation.openai.api_version",
    os.getenv("IMAGES_OPENAI_API_VERSION", ""),
)

IMAGES_OPENAI_API_KEY = PersistentConfig(
    "IMAGES_OPENAI_API_KEY",
    "image_generation.openai.api_key",
    os.getenv("IMAGES_OPENAI_API_KEY", OPENAI_API_KEY),
)

IMAGES_GEMINI_API_BASE_URL = PersistentConfig(
    "IMAGES_GEMINI_API_BASE_URL",
    "image_generation.gemini.api_base_url",
    os.getenv("IMAGES_GEMINI_API_BASE_URL", GEMINI_API_BASE_URL),
)
IMAGES_GEMINI_API_KEY = PersistentConfig(
    "IMAGES_GEMINI_API_KEY",
    "image_generation.gemini.api_key",
    os.getenv("IMAGES_GEMINI_API_KEY", GEMINI_API_KEY),
)

IMAGES_GEMINI_ENDPOINT_METHOD = PersistentConfig(
    "IMAGES_GEMINI_ENDPOINT_METHOD",
    "image_generation.gemini.endpoint_method",
    os.getenv("IMAGES_GEMINI_ENDPOINT_METHOD", ""),
)


IMAGE_EDIT_ENGINE = PersistentConfig(
    "IMAGE_EDIT_ENGINE",
    "images.edit.engine",
    os.getenv("IMAGE_EDIT_ENGINE", "openai"),
)

IMAGE_EDIT_MODEL = PersistentConfig(
    "IMAGE_EDIT_MODEL",
    "images.edit.model",
    os.getenv("IMAGE_EDIT_MODEL", ""),
)

IMAGE_EDIT_SIZE = PersistentConfig(
    "IMAGE_EDIT_SIZE", "images.edit.size", os.getenv("IMAGE_EDIT_SIZE", "")
)

IMAGES_EDIT_OPENAI_API_BASE_URL = PersistentConfig(
    "IMAGES_EDIT_OPENAI_API_BASE_URL",
    "images.edit.openai.api_base_url",
    os.getenv("IMAGES_EDIT_OPENAI_API_BASE_URL", OPENAI_API_BASE_URL),
)
IMAGES_EDIT_OPENAI_API_VERSION = PersistentConfig(
    "IMAGES_EDIT_OPENAI_API_VERSION",
    "images.edit.openai.api_version",
    os.getenv("IMAGES_EDIT_OPENAI_API_VERSION", ""),
)

IMAGES_EDIT_OPENAI_API_KEY = PersistentConfig(
    "IMAGES_EDIT_OPENAI_API_KEY",
    "images.edit.openai.api_key",
    os.getenv("IMAGES_EDIT_OPENAI_API_KEY", OPENAI_API_KEY),
)

IMAGES_EDIT_GEMINI_API_BASE_URL = PersistentConfig(
    "IMAGES_EDIT_GEMINI_API_BASE_URL",
    "images.edit.gemini.api_base_url",
    os.getenv("IMAGES_EDIT_GEMINI_API_BASE_URL", GEMINI_API_BASE_URL),
)
IMAGES_EDIT_GEMINI_API_KEY = PersistentConfig(
    "IMAGES_EDIT_GEMINI_API_KEY",
    "images.edit.gemini.api_key",
    os.getenv("IMAGES_EDIT_GEMINI_API_KEY", GEMINI_API_KEY),
)


####################################
# Audio
####################################

# Transcription
WHISPER_MODEL = PersistentConfig(
    "WHISPER_MODEL",
    "audio.stt.whisper_model",
    os.getenv("WHISPER_MODEL", "base"),
)

WHISPER_MODEL_DIR = os.getenv("WHISPER_MODEL_DIR", f"{CACHE_DIR}/whisper/models")
WHISPER_MODEL_AUTO_UPDATE = (
    not OFFLINE_MODE
    and os.environ.get("WHISPER_MODEL_AUTO_UPDATE", "").lower() == "true"
)

WHISPER_VAD_FILTER = PersistentConfig(
    "WHISPER_VAD_FILTER",
    "audio.stt.whisper_vad_filter",
    os.getenv("WHISPER_VAD_FILTER", "False").lower() == "true",
)

WHISPER_LANGUAGE = os.getenv("WHISPER_LANGUAGE", "").lower() or None

# Add Deepgram configuration
DEEPGRAM_API_KEY = PersistentConfig(
    "DEEPGRAM_API_KEY",
    "audio.stt.deepgram.api_key",
    os.getenv("DEEPGRAM_API_KEY", ""),
)

# ElevenLabs configuration
ELEVENLABS_API_BASE_URL = os.getenv(
    "ELEVENLABS_API_BASE_URL", "https://api.elevenlabs.io"
)

AUDIO_STT_OPENAI_API_BASE_URL = PersistentConfig(
    "AUDIO_STT_OPENAI_API_BASE_URL",
    "audio.stt.openai.api_base_url",
    os.getenv("AUDIO_STT_OPENAI_API_BASE_URL", OPENAI_API_BASE_URL),
)

AUDIO_STT_OPENAI_API_KEY = PersistentConfig(
    "AUDIO_STT_OPENAI_API_KEY",
    "audio.stt.openai.api_key",
    os.getenv("AUDIO_STT_OPENAI_API_KEY", OPENAI_API_KEY),
)

AUDIO_STT_ENGINE = PersistentConfig(
    "AUDIO_STT_ENGINE",
    "audio.stt.engine",
    os.getenv("AUDIO_STT_ENGINE", ""),
)

AUDIO_STT_MODEL = PersistentConfig(
    "AUDIO_STT_MODEL",
    "audio.stt.model",
    os.getenv("AUDIO_STT_MODEL", ""),
)

AUDIO_STT_SUPPORTED_CONTENT_TYPES = PersistentConfig(
    "AUDIO_STT_SUPPORTED_CONTENT_TYPES",
    "audio.stt.supported_content_types",
    [
        content_type.strip()
        for content_type in os.environ.get(
            "AUDIO_STT_SUPPORTED_CONTENT_TYPES", ""
        ).split(",")
        if content_type.strip()
    ],
)

AUDIO_STT_AZURE_API_KEY = PersistentConfig(
    "AUDIO_STT_AZURE_API_KEY",
    "audio.stt.azure.api_key",
    os.getenv("AUDIO_STT_AZURE_API_KEY", ""),
)

AUDIO_STT_AZURE_REGION = PersistentConfig(
    "AUDIO_STT_AZURE_REGION",
    "audio.stt.azure.region",
    os.getenv("AUDIO_STT_AZURE_REGION", ""),
)

AUDIO_STT_AZURE_LOCALES = PersistentConfig(
    "AUDIO_STT_AZURE_LOCALES",
    "audio.stt.azure.locales",
    os.getenv("AUDIO_STT_AZURE_LOCALES", ""),
)

AUDIO_STT_AZURE_BASE_URL = PersistentConfig(
    "AUDIO_STT_AZURE_BASE_URL",
    "audio.stt.azure.base_url",
    os.getenv("AUDIO_STT_AZURE_BASE_URL", ""),
)

AUDIO_STT_AZURE_MAX_SPEAKERS = PersistentConfig(
    "AUDIO_STT_AZURE_MAX_SPEAKERS",
    "audio.stt.azure.max_speakers",
    os.getenv("AUDIO_STT_AZURE_MAX_SPEAKERS", ""),
)

AUDIO_STT_MISTRAL_API_KEY = PersistentConfig(
    "AUDIO_STT_MISTRAL_API_KEY",
    "audio.stt.mistral.api_key",
    os.getenv("AUDIO_STT_MISTRAL_API_KEY", ""),
)

AUDIO_STT_MISTRAL_API_BASE_URL = PersistentConfig(
    "AUDIO_STT_MISTRAL_API_BASE_URL",
    "audio.stt.mistral.api_base_url",
    os.getenv("AUDIO_STT_MISTRAL_API_BASE_URL", "https://api.mistral.ai/v1"),
)

AUDIO_STT_MISTRAL_USE_CHAT_COMPLETIONS = PersistentConfig(
    "AUDIO_STT_MISTRAL_USE_CHAT_COMPLETIONS",
    "audio.stt.mistral.use_chat_completions",
    os.getenv("AUDIO_STT_MISTRAL_USE_CHAT_COMPLETIONS", "false").lower() == "true",
)

AUDIO_TTS_OPENAI_API_BASE_URL = PersistentConfig(
    "AUDIO_TTS_OPENAI_API_BASE_URL",
    "audio.tts.openai.api_base_url",
    os.getenv("AUDIO_TTS_OPENAI_API_BASE_URL", OPENAI_API_BASE_URL),
)
AUDIO_TTS_OPENAI_API_KEY = PersistentConfig(
    "AUDIO_TTS_OPENAI_API_KEY",
    "audio.tts.openai.api_key",
    os.getenv("AUDIO_TTS_OPENAI_API_KEY", OPENAI_API_KEY),
)

audio_tts_openai_params = os.getenv("AUDIO_TTS_OPENAI_PARAMS", "")
try:
    audio_tts_openai_params = json.loads(audio_tts_openai_params)
except json.JSONDecodeError:
    audio_tts_openai_params = {}

AUDIO_TTS_OPENAI_PARAMS = PersistentConfig(
    "AUDIO_TTS_OPENAI_PARAMS",
    "audio.tts.openai.params",
    audio_tts_openai_params,
)


AUDIO_TTS_API_KEY = PersistentConfig(
    "AUDIO_TTS_API_KEY",
    "audio.tts.api_key",
    os.getenv("AUDIO_TTS_API_KEY", ""),
)

AUDIO_TTS_ENGINE = PersistentConfig(
    "AUDIO_TTS_ENGINE",
    "audio.tts.engine",
    os.getenv("AUDIO_TTS_ENGINE", ""),
)


AUDIO_TTS_MODEL = PersistentConfig(
    "AUDIO_TTS_MODEL",
    "audio.tts.model",
    os.getenv("AUDIO_TTS_MODEL", "tts-1"),  # OpenAI default model
)

AUDIO_TTS_VOICE = PersistentConfig(
    "AUDIO_TTS_VOICE",
    "audio.tts.voice",
    os.getenv("AUDIO_TTS_VOICE", "alloy"),  # OpenAI default voice
)

AUDIO_TTS_SPLIT_ON = PersistentConfig(
    "AUDIO_TTS_SPLIT_ON",
    "audio.tts.split_on",
    os.getenv("AUDIO_TTS_SPLIT_ON", "punctuation"),
)

AUDIO_TTS_AZURE_SPEECH_REGION = PersistentConfig(
    "AUDIO_TTS_AZURE_SPEECH_REGION",
    "audio.tts.azure.speech_region",
    os.getenv("AUDIO_TTS_AZURE_SPEECH_REGION", ""),
)

AUDIO_TTS_AZURE_SPEECH_BASE_URL = PersistentConfig(
    "AUDIO_TTS_AZURE_SPEECH_BASE_URL",
    "audio.tts.azure.speech_base_url",
    os.getenv("AUDIO_TTS_AZURE_SPEECH_BASE_URL", ""),
)

AUDIO_TTS_AZURE_SPEECH_OUTPUT_FORMAT = PersistentConfig(
    "AUDIO_TTS_AZURE_SPEECH_OUTPUT_FORMAT",
    "audio.tts.azure.speech_output_format",
    os.getenv(
        "AUDIO_TTS_AZURE_SPEECH_OUTPUT_FORMAT", "audio-24khz-160kbitrate-mono-mp3"
    ),
)


####################################
# LDAP
####################################

ENABLE_LDAP = PersistentConfig(
    "ENABLE_LDAP",
    "ldap.enable",
    os.environ.get("ENABLE_LDAP", "false").lower() == "true",
)

LDAP_SERVER_LABEL = PersistentConfig(
    "LDAP_SERVER_LABEL",
    "ldap.server.label",
    os.environ.get("LDAP_SERVER_LABEL", "LDAP Server"),
)

LDAP_SERVER_HOST = PersistentConfig(
    "LDAP_SERVER_HOST",
    "ldap.server.host",
    os.environ.get("LDAP_SERVER_HOST", "localhost"),
)

LDAP_SERVER_PORT = PersistentConfig(
    "LDAP_SERVER_PORT",
    "ldap.server.port",
    int(os.environ.get("LDAP_SERVER_PORT", "389")),
)

LDAP_ATTRIBUTE_FOR_MAIL = PersistentConfig(
    "LDAP_ATTRIBUTE_FOR_MAIL",
    "ldap.server.attribute_for_mail",
    os.environ.get("LDAP_ATTRIBUTE_FOR_MAIL", "mail"),
)

LDAP_ATTRIBUTE_FOR_USERNAME = PersistentConfig(
    "LDAP_ATTRIBUTE_FOR_USERNAME",
    "ldap.server.attribute_for_username",
    os.environ.get("LDAP_ATTRIBUTE_FOR_USERNAME", "uid"),
)

LDAP_APP_DN = PersistentConfig(
    "LDAP_APP_DN", "ldap.server.app_dn", os.environ.get("LDAP_APP_DN", "")
)

LDAP_APP_PASSWORD = PersistentConfig(
    "LDAP_APP_PASSWORD",
    "ldap.server.app_password",
    os.environ.get("LDAP_APP_PASSWORD", ""),
)

LDAP_SEARCH_BASE = PersistentConfig(
    "LDAP_SEARCH_BASE", "ldap.server.users_dn", os.environ.get("LDAP_SEARCH_BASE", "")
)

LDAP_SEARCH_FILTERS = PersistentConfig(
    "LDAP_SEARCH_FILTER",
    "ldap.server.search_filter",
    os.environ.get("LDAP_SEARCH_FILTER", os.environ.get("LDAP_SEARCH_FILTERS", "")),
)

LDAP_USE_TLS = PersistentConfig(
    "LDAP_USE_TLS",
    "ldap.server.use_tls",
    os.environ.get("LDAP_USE_TLS", "True").lower() == "true",
)

LDAP_CA_CERT_FILE = PersistentConfig(
    "LDAP_CA_CERT_FILE",
    "ldap.server.ca_cert_file",
    os.environ.get("LDAP_CA_CERT_FILE", ""),
)

LDAP_VALIDATE_CERT = PersistentConfig(
    "LDAP_VALIDATE_CERT",
    "ldap.server.validate_cert",
    os.environ.get("LDAP_VALIDATE_CERT", "True").lower() == "true",
)

LDAP_CIPHERS = PersistentConfig(
    "LDAP_CIPHERS", "ldap.server.ciphers", os.environ.get("LDAP_CIPHERS", "ALL")
)

# For LDAP Group Management
ENABLE_LDAP_GROUP_MANAGEMENT = PersistentConfig(
    "ENABLE_LDAP_GROUP_MANAGEMENT",
    "ldap.group.enable_management",
    os.environ.get("ENABLE_LDAP_GROUP_MANAGEMENT", "False").lower() == "true",
)

ENABLE_LDAP_GROUP_CREATION = PersistentConfig(
    "ENABLE_LDAP_GROUP_CREATION",
    "ldap.group.enable_creation",
    os.environ.get("ENABLE_LDAP_GROUP_CREATION", "False").lower() == "true",
)

LDAP_ATTRIBUTE_FOR_GROUPS = PersistentConfig(
    "LDAP_ATTRIBUTE_FOR_GROUPS",
    "ldap.server.attribute_for_groups",
    os.environ.get("LDAP_ATTRIBUTE_FOR_GROUPS", "memberOf"),
)<|MERGE_RESOLUTION|>--- conflicted
+++ resolved
@@ -613,29 +613,21 @@
 OAUTH_ALLOWED_ROLES = PersistentConfig(
     "OAUTH_ALLOWED_ROLES",
     "oauth.allowed_roles",
-<<<<<<< HEAD
-    os.environ.get("OAUTH_ALLOWED_ROLES", ""),
-=======
     [
         role.strip()
         for role in os.environ.get("OAUTH_ALLOWED_ROLES", f"user{SEP}admin").split(SEP)
         if role
     ],
->>>>>>> cdf90222
 )
 
 OAUTH_ADMIN_ROLES = PersistentConfig(
     "OAUTH_ADMIN_ROLES",
     "oauth.admin_roles",
-<<<<<<< HEAD
-    os.environ.get("OAUTH_ADMIN_ROLES", ""),
-=======
     [
         role.strip()
         for role in os.environ.get("OAUTH_ADMIN_ROLES", "admin").split(SEP)
         if role
     ],
->>>>>>> cdf90222
 )
 
 OAUTH_ALLOWED_DOMAINS = PersistentConfig(
