import json
import logging
import os
import shutil
import base64
import redis

from datetime import datetime
from pathlib import Path
from typing import Generic, Optional, TypeVar
from urllib.parse import urlparse

import requests
from pydantic import BaseModel
from sqlalchemy import JSON, Column, DateTime, Integer, func

from open_webui.env import (
    DATA_DIR,
    DATABASE_URL,
    ENV,
    REDIS_URL,
    REDIS_SENTINEL_HOSTS,
    REDIS_SENTINEL_PORT,
    FRONTEND_BUILD_DIR,
    OFFLINE_MODE,
    OPEN_WEBUI_DIR,
    WEBUI_AUTH,
    WEBUI_FAVICON_URL,
    WEBUI_NAME,
    log,
)
from open_webui.internal.db import Base, get_db
from open_webui.utils.redis import get_redis_connection


class EndpointFilter(logging.Filter):
    def filter(self, record: logging.LogRecord) -> bool:
        return record.getMessage().find("/health") == -1


# Filter out /endpoint
logging.getLogger("uvicorn.access").addFilter(EndpointFilter())

####################################
# Config helpers
####################################


# Function to run the alembic migrations
def run_migrations():
    log.info("Running migrations")
    try:
        from alembic import command
        from alembic.config import Config

        alembic_cfg = Config(OPEN_WEBUI_DIR / "alembic.ini")

        # Set the script location dynamically
        migrations_path = OPEN_WEBUI_DIR / "migrations"
        alembic_cfg.set_main_option("script_location", str(migrations_path))

        command.upgrade(alembic_cfg, "head")
    except Exception as e:
        log.exception(f"Error running migrations: {e}")


run_migrations()


class Config(Base):
    __tablename__ = "config"

    id = Column(Integer, primary_key=True)
    data = Column(JSON, nullable=False)
    version = Column(Integer, nullable=False, default=0)
    created_at = Column(DateTime, nullable=False, server_default=func.now())
    updated_at = Column(DateTime, nullable=True, onupdate=func.now())


def load_json_config():
    with open(f"{DATA_DIR}/config.json", "r") as file:
        return json.load(file)


def save_to_db(data):
    with get_db() as db:
        existing_config = db.query(Config).first()
        if not existing_config:
            new_config = Config(data=data, version=0)
            db.add(new_config)
        else:
            existing_config.data = data
            existing_config.updated_at = datetime.now()
            db.add(existing_config)
        db.commit()


def reset_config():
    with get_db() as db:
        db.query(Config).delete()
        db.commit()


# When initializing, check if config.json exists and migrate it to the database
if os.path.exists(f"{DATA_DIR}/config.json"):
    data = load_json_config()
    save_to_db(data)
    os.rename(f"{DATA_DIR}/config.json", f"{DATA_DIR}/old_config.json")

DEFAULT_CONFIG = {
    "version": 0,
    "ui": {
        "default_locale": "",
        "prompt_suggestions": [
            {
                "title": [
                    "Help me study",
                    "vocabulary for a college entrance exam",
                ],
                "content": "Help me study vocabulary: write a sentence for me to fill in the blank, and I'll try to pick the correct option.",
            },
            {
                "title": [
                    "Give me ideas",
                    "for what to do with my kids' art",
                ],
                "content": "What are 5 creative things I could do with my kids' art? I don't want to throw them away, but it's also so much clutter.",
            },
            {
                "title": ["Tell me a fun fact", "about the Roman Empire"],
                "content": "Tell me a random fun fact about the Roman Empire",
            },
            {
                "title": [
                    "Show me a code snippet",
                    "of a website's sticky header",
                ],
                "content": "Show me a code snippet of a website's sticky header in CSS and JavaScript.",
            },
            {
                "title": [
                    "Explain options trading",
                    "if I'm familiar with buying and selling stocks",
                ],
                "content": "Explain options trading in simple terms if I'm familiar with buying and selling stocks.",
            },
            {
                "title": ["Overcome procrastination", "give me tips"],
                "content": "Could you start by asking me about instances when I procrastinate the most and then give me some suggestions to overcome it?",
            },
            {
                "title": [
                    "Grammar check",
                    "rewrite it for better readability ",
                ],
                "content": 'Check the following sentence for grammar and clarity: "[sentence]". Rewrite it for better readability while maintaining its original meaning.',
            },
        ],
    },
}


def get_config():
    with get_db() as db:
        config_entry = db.query(Config).order_by(Config.id.desc()).first()
        return config_entry.data if config_entry else DEFAULT_CONFIG


CONFIG_DATA = get_config()


def get_config_value(config_path: str):
    path_parts = config_path.split(".")
    cur_config = CONFIG_DATA
    for key in path_parts:
        if key in cur_config:
            cur_config = cur_config[key]
        else:
            return None
    return cur_config


PERSISTENT_CONFIG_REGISTRY = []


def save_config(config):
    global CONFIG_DATA
    global PERSISTENT_CONFIG_REGISTRY
    try:
        save_to_db(config)
        CONFIG_DATA = config

        # Trigger updates on all registered PersistentConfig entries
        for config_item in PERSISTENT_CONFIG_REGISTRY:
            config_item.update()
    except Exception as e:
        log.exception(e)
        return False
    return True


T = TypeVar("T")

ENABLE_PERSISTENT_CONFIG = (
    os.environ.get("ENABLE_PERSISTENT_CONFIG", "True").lower() == "true"
)


class PersistentConfig(Generic[T]):
    def __init__(self, env_name: str, config_path: str, env_value: T):
        self.env_name = env_name
        self.config_path = config_path
        self.env_value = env_value
        self.config_value = get_config_value(config_path)
        if self.config_value is not None and ENABLE_PERSISTENT_CONFIG:
            log.info(f"'{env_name}' loaded from the latest database entry")
            self.value = self.config_value
        else:
            self.value = env_value

        PERSISTENT_CONFIG_REGISTRY.append(self)

    def __str__(self):
        return str(self.value)

    @property
    def __dict__(self):
        raise TypeError(
            "PersistentConfig object cannot be converted to dict, use config_get or .value instead."
        )

    def __getattribute__(self, item):
        if item == "__dict__":
            raise TypeError(
                "PersistentConfig object cannot be converted to dict, use config_get or .value instead."
            )
        return super().__getattribute__(item)

    def update(self):
        new_value = get_config_value(self.config_path)
        if new_value is not None:
            self.value = new_value
            log.info(f"Updated {self.env_name} to new value {self.value}")

    def save(self):
        log.info(f"Saving '{self.env_name}' to the database")
        path_parts = self.config_path.split(".")
        sub_config = CONFIG_DATA
        for key in path_parts[:-1]:
            if key not in sub_config:
                sub_config[key] = {}
            sub_config = sub_config[key]
        sub_config[path_parts[-1]] = self.value
        save_to_db(CONFIG_DATA)
        self.config_value = self.value


class AppConfig:
    _state: dict[str, PersistentConfig]
    _redis: Optional[redis.Redis] = None

    def __init__(
        self, redis_url: Optional[str] = None, redis_sentinels: Optional[list] = []
    ):
        super().__setattr__("_state", {})
        if redis_url:
            super().__setattr__(
                "_redis",
                get_redis_connection(redis_url, redis_sentinels, decode_responses=True),
            )

    def __setattr__(self, key, value):
        if isinstance(value, PersistentConfig):
            self._state[key] = value
        else:
            self._state[key].value = value
            self._state[key].save()

            if self._redis:
                redis_key = f"open-webui:config:{key}"
                self._redis.set(redis_key, json.dumps(self._state[key].value))

    def __getattr__(self, key):
        if key not in self._state:
            raise AttributeError(f"Config key '{key}' not found")

        # If Redis is available, check for an updated value
        if self._redis:
            redis_key = f"open-webui:config:{key}"
            redis_value = self._redis.get(redis_key)

            if redis_value is not None:
                try:
                    decoded_value = json.loads(redis_value)

                    # Update the in-memory value if different
                    if self._state[key].value != decoded_value:
                        self._state[key].value = decoded_value
                        log.info(f"Updated {key} from Redis: {decoded_value}")

                except json.JSONDecodeError:
                    log.error(f"Invalid JSON format in Redis for {key}: {redis_value}")

        return self._state[key].value


####################################
# WEBUI_AUTH (Required for security)
####################################

ENABLE_API_KEY = PersistentConfig(
    "ENABLE_API_KEY",
    "auth.api_key.enable",
    os.environ.get("ENABLE_API_KEY", "True").lower() == "true",
)

ENABLE_API_KEY_ENDPOINT_RESTRICTIONS = PersistentConfig(
    "ENABLE_API_KEY_ENDPOINT_RESTRICTIONS",
    "auth.api_key.endpoint_restrictions",
    os.environ.get("ENABLE_API_KEY_ENDPOINT_RESTRICTIONS", "False").lower() == "true",
)

API_KEY_ALLOWED_ENDPOINTS = PersistentConfig(
    "API_KEY_ALLOWED_ENDPOINTS",
    "auth.api_key.allowed_endpoints",
    os.environ.get("API_KEY_ALLOWED_ENDPOINTS", ""),
)


JWT_EXPIRES_IN = PersistentConfig(
    "JWT_EXPIRES_IN", "auth.jwt_expiry", os.environ.get("JWT_EXPIRES_IN", "-1")
)

####################################
# OAuth config
####################################


ENABLE_OAUTH_SIGNUP = PersistentConfig(
    "ENABLE_OAUTH_SIGNUP",
    "oauth.enable_signup",
    os.environ.get("ENABLE_OAUTH_SIGNUP", "False").lower() == "true",
)


OAUTH_MERGE_ACCOUNTS_BY_EMAIL = PersistentConfig(
    "OAUTH_MERGE_ACCOUNTS_BY_EMAIL",
    "oauth.merge_accounts_by_email",
    os.environ.get("OAUTH_MERGE_ACCOUNTS_BY_EMAIL", "False").lower() == "true",
)

OAUTH_PROVIDERS = {}

GOOGLE_CLIENT_ID = PersistentConfig(
    "GOOGLE_CLIENT_ID",
    "oauth.google.client_id",
    os.environ.get("GOOGLE_CLIENT_ID", ""),
)

GOOGLE_CLIENT_SECRET = PersistentConfig(
    "GOOGLE_CLIENT_SECRET",
    "oauth.google.client_secret",
    os.environ.get("GOOGLE_CLIENT_SECRET", ""),
)


GOOGLE_OAUTH_SCOPE = PersistentConfig(
    "GOOGLE_OAUTH_SCOPE",
    "oauth.google.scope",
    os.environ.get("GOOGLE_OAUTH_SCOPE", "openid email profile"),
)

GOOGLE_REDIRECT_URI = PersistentConfig(
    "GOOGLE_REDIRECT_URI",
    "oauth.google.redirect_uri",
    os.environ.get("GOOGLE_REDIRECT_URI", ""),
)

MICROSOFT_CLIENT_ID = PersistentConfig(
    "MICROSOFT_CLIENT_ID",
    "oauth.microsoft.client_id",
    os.environ.get("MICROSOFT_CLIENT_ID", ""),
)

MICROSOFT_CLIENT_SECRET = PersistentConfig(
    "MICROSOFT_CLIENT_SECRET",
    "oauth.microsoft.client_secret",
    os.environ.get("MICROSOFT_CLIENT_SECRET", ""),
)

MICROSOFT_CLIENT_TENANT_ID = PersistentConfig(
    "MICROSOFT_CLIENT_TENANT_ID",
    "oauth.microsoft.tenant_id",
    os.environ.get("MICROSOFT_CLIENT_TENANT_ID", ""),
)

MICROSOFT_OAUTH_SCOPE = PersistentConfig(
    "MICROSOFT_OAUTH_SCOPE",
    "oauth.microsoft.scope",
    os.environ.get("MICROSOFT_OAUTH_SCOPE", "openid email profile"),
)

MICROSOFT_REDIRECT_URI = PersistentConfig(
    "MICROSOFT_REDIRECT_URI",
    "oauth.microsoft.redirect_uri",
    os.environ.get("MICROSOFT_REDIRECT_URI", ""),
)

GITHUB_CLIENT_ID = PersistentConfig(
    "GITHUB_CLIENT_ID",
    "oauth.github.client_id",
    os.environ.get("GITHUB_CLIENT_ID", ""),
)

GITHUB_CLIENT_SECRET = PersistentConfig(
    "GITHUB_CLIENT_SECRET",
    "oauth.github.client_secret",
    os.environ.get("GITHUB_CLIENT_SECRET", ""),
)

GITHUB_CLIENT_SCOPE = PersistentConfig(
    "GITHUB_CLIENT_SCOPE",
    "oauth.github.scope",
    os.environ.get("GITHUB_CLIENT_SCOPE", "user:email"),
)

GITHUB_CLIENT_REDIRECT_URI = PersistentConfig(
    "GITHUB_CLIENT_REDIRECT_URI",
    "oauth.github.redirect_uri",
    os.environ.get("GITHUB_CLIENT_REDIRECT_URI", ""),
)

OAUTH_CLIENT_ID = PersistentConfig(
    "OAUTH_CLIENT_ID",
    "oauth.oidc.client_id",
    os.environ.get("OAUTH_CLIENT_ID", ""),
)

OAUTH_CLIENT_SECRET = PersistentConfig(
    "OAUTH_CLIENT_SECRET",
    "oauth.oidc.client_secret",
    os.environ.get("OAUTH_CLIENT_SECRET", ""),
)

OPENID_PROVIDER_URL = PersistentConfig(
    "OPENID_PROVIDER_URL",
    "oauth.oidc.provider_url",
    os.environ.get("OPENID_PROVIDER_URL", ""),
)

OPENID_REDIRECT_URI = PersistentConfig(
    "OPENID_REDIRECT_URI",
    "oauth.oidc.redirect_uri",
    os.environ.get("OPENID_REDIRECT_URI", ""),
)

OAUTH_SCOPES = PersistentConfig(
    "OAUTH_SCOPES",
    "oauth.oidc.scopes",
    os.environ.get("OAUTH_SCOPES", "openid email profile"),
)

OAUTH_CODE_CHALLENGE_METHOD = PersistentConfig(
    "OAUTH_CODE_CHALLENGE_METHOD",
    "oauth.oidc.code_challenge_method",
    os.environ.get("OAUTH_CODE_CHALLENGE_METHOD", None),
)

OAUTH_PROVIDER_NAME = PersistentConfig(
    "OAUTH_PROVIDER_NAME",
    "oauth.oidc.provider_name",
    os.environ.get("OAUTH_PROVIDER_NAME", "SSO"),
)

OAUTH_USERNAME_CLAIM = PersistentConfig(
    "OAUTH_USERNAME_CLAIM",
    "oauth.oidc.username_claim",
    os.environ.get("OAUTH_USERNAME_CLAIM", "name"),
)


OAUTH_PICTURE_CLAIM = PersistentConfig(
    "OAUTH_PICTURE_CLAIM",
    "oauth.oidc.avatar_claim",
    os.environ.get("OAUTH_PICTURE_CLAIM", "picture"),
)

OAUTH_EMAIL_CLAIM = PersistentConfig(
    "OAUTH_EMAIL_CLAIM",
    "oauth.oidc.email_claim",
    os.environ.get("OAUTH_EMAIL_CLAIM", "email"),
)

OAUTH_GROUPS_CLAIM = PersistentConfig(
    "OAUTH_GROUPS_CLAIM",
    "oauth.oidc.group_claim",
    os.environ.get("OAUTH_GROUP_CLAIM", "groups"),
)

ENABLE_OAUTH_ROLE_MANAGEMENT = PersistentConfig(
    "ENABLE_OAUTH_ROLE_MANAGEMENT",
    "oauth.enable_role_mapping",
    os.environ.get("ENABLE_OAUTH_ROLE_MANAGEMENT", "False").lower() == "true",
)

ENABLE_OAUTH_GROUP_MANAGEMENT = PersistentConfig(
    "ENABLE_OAUTH_GROUP_MANAGEMENT",
    "oauth.enable_group_mapping",
    os.environ.get("ENABLE_OAUTH_GROUP_MANAGEMENT", "False").lower() == "true",
)

ENABLE_OAUTH_GROUP_CREATION = PersistentConfig(
    "ENABLE_OAUTH_GROUP_CREATION",
    "oauth.enable_group_creation",
    os.environ.get("ENABLE_OAUTH_GROUP_CREATION", "False").lower() == "true",
)


OAUTH_BLOCKED_GROUPS = PersistentConfig(
    "OAUTH_BLOCKED_GROUPS",
    "oauth.blocked_groups",
    os.environ.get("OAUTH_BLOCKED_GROUPS", "[]"),
)

OAUTH_ROLES_CLAIM = PersistentConfig(
    "OAUTH_ROLES_CLAIM",
    "oauth.roles_claim",
    os.environ.get("OAUTH_ROLES_CLAIM", "roles"),
)

OAUTH_ALLOWED_ROLES = PersistentConfig(
    "OAUTH_ALLOWED_ROLES",
    "oauth.allowed_roles",
    [
        role.strip()
        for role in os.environ.get("OAUTH_ALLOWED_ROLES", "user,admin").split(",")
    ],
)

OAUTH_ADMIN_ROLES = PersistentConfig(
    "OAUTH_ADMIN_ROLES",
    "oauth.admin_roles",
    [role.strip() for role in os.environ.get("OAUTH_ADMIN_ROLES", "admin").split(",")],
)

OAUTH_ALLOWED_DOMAINS = PersistentConfig(
    "OAUTH_ALLOWED_DOMAINS",
    "oauth.allowed_domains",
    [
        domain.strip()
        for domain in os.environ.get("OAUTH_ALLOWED_DOMAINS", "*").split(",")
    ],
)


def load_oauth_providers():
    OAUTH_PROVIDERS.clear()
    if GOOGLE_CLIENT_ID.value and GOOGLE_CLIENT_SECRET.value:

        def google_oauth_register(client):
            client.register(
                name="google",
                client_id=GOOGLE_CLIENT_ID.value,
                client_secret=GOOGLE_CLIENT_SECRET.value,
                server_metadata_url="https://accounts.google.com/.well-known/openid-configuration",
                client_kwargs={"scope": GOOGLE_OAUTH_SCOPE.value},
                redirect_uri=GOOGLE_REDIRECT_URI.value,
            )

        OAUTH_PROVIDERS["google"] = {
            "redirect_uri": GOOGLE_REDIRECT_URI.value,
            "register": google_oauth_register,
        }

    if (
        MICROSOFT_CLIENT_ID.value
        and MICROSOFT_CLIENT_SECRET.value
        and MICROSOFT_CLIENT_TENANT_ID.value
    ):

        def microsoft_oauth_register(client):
            client.register(
                name="microsoft",
                client_id=MICROSOFT_CLIENT_ID.value,
                client_secret=MICROSOFT_CLIENT_SECRET.value,
                server_metadata_url=f"https://login.microsoftonline.com/{MICROSOFT_CLIENT_TENANT_ID.value}/v2.0/.well-known/openid-configuration?appid={MICROSOFT_CLIENT_ID.value}",
                client_kwargs={
                    "scope": MICROSOFT_OAUTH_SCOPE.value,
                },
                redirect_uri=MICROSOFT_REDIRECT_URI.value,
            )

        OAUTH_PROVIDERS["microsoft"] = {
            "redirect_uri": MICROSOFT_REDIRECT_URI.value,
            "picture_url": "https://graph.microsoft.com/v1.0/me/photo/$value",
            "register": microsoft_oauth_register,
        }

    if GITHUB_CLIENT_ID.value and GITHUB_CLIENT_SECRET.value:

        def github_oauth_register(client):
            client.register(
                name="github",
                client_id=GITHUB_CLIENT_ID.value,
                client_secret=GITHUB_CLIENT_SECRET.value,
                access_token_url="https://github.com/login/oauth/access_token",
                authorize_url="https://github.com/login/oauth/authorize",
                api_base_url="https://api.github.com",
                userinfo_endpoint="https://api.github.com/user",
                client_kwargs={"scope": GITHUB_CLIENT_SCOPE.value},
                redirect_uri=GITHUB_CLIENT_REDIRECT_URI.value,
            )

        OAUTH_PROVIDERS["github"] = {
            "redirect_uri": GITHUB_CLIENT_REDIRECT_URI.value,
            "register": github_oauth_register,
            "sub_claim": "id",
        }

    if (
        OAUTH_CLIENT_ID.value
        and OAUTH_CLIENT_SECRET.value
        and OPENID_PROVIDER_URL.value
    ):

        def oidc_oauth_register(client):
            client_kwargs = {
                "scope": OAUTH_SCOPES.value,
            }

            if (
                OAUTH_CODE_CHALLENGE_METHOD.value
                and OAUTH_CODE_CHALLENGE_METHOD.value == "S256"
            ):
                client_kwargs["code_challenge_method"] = "S256"
            elif OAUTH_CODE_CHALLENGE_METHOD.value:
                raise Exception(
                    'Code challenge methods other than "%s" not supported. Given: "%s"'
                    % ("S256", OAUTH_CODE_CHALLENGE_METHOD.value)
                )

            client.register(
                name="oidc",
                client_id=OAUTH_CLIENT_ID.value,
                client_secret=OAUTH_CLIENT_SECRET.value,
                server_metadata_url=OPENID_PROVIDER_URL.value,
                client_kwargs=client_kwargs,
                redirect_uri=OPENID_REDIRECT_URI.value,
            )

        OAUTH_PROVIDERS["oidc"] = {
            "name": OAUTH_PROVIDER_NAME.value,
            "redirect_uri": OPENID_REDIRECT_URI.value,
            "register": oidc_oauth_register,
        }


load_oauth_providers()

####################################
# Static DIR
####################################

STATIC_DIR = Path(os.getenv("STATIC_DIR", OPEN_WEBUI_DIR / "static")).resolve()

for file_path in (FRONTEND_BUILD_DIR / "static").glob("**/*"):
    if file_path.is_file():
        target_path = STATIC_DIR / file_path.relative_to(
            (FRONTEND_BUILD_DIR / "static")
        )
        target_path.parent.mkdir(parents=True, exist_ok=True)
        try:
            shutil.copyfile(file_path, target_path)
        except Exception as e:
            logging.error(f"An error occurred: {e}")

frontend_favicon = FRONTEND_BUILD_DIR / "static" / "favicon.png"

if frontend_favicon.exists():
    try:
        shutil.copyfile(frontend_favicon, STATIC_DIR / "favicon.png")
    except Exception as e:
        logging.error(f"An error occurred: {e}")

frontend_splash = FRONTEND_BUILD_DIR / "static" / "splash.png"

if frontend_splash.exists():
    try:
        shutil.copyfile(frontend_splash, STATIC_DIR / "splash.png")
    except Exception as e:
        logging.error(f"An error occurred: {e}")

frontend_loader = FRONTEND_BUILD_DIR / "static" / "loader.js"

if frontend_loader.exists():
    try:
        shutil.copyfile(frontend_loader, STATIC_DIR / "loader.js")
    except Exception as e:
        logging.error(f"An error occurred: {e}")


####################################
# CUSTOM_NAME (Legacy)
####################################

CUSTOM_NAME = os.environ.get("CUSTOM_NAME", "")

if CUSTOM_NAME:
    try:
        r = requests.get(f"https://api.openwebui.com/api/v1/custom/{CUSTOM_NAME}")
        data = r.json()
        if r.ok:
            if "logo" in data:
                WEBUI_FAVICON_URL = url = (
                    f"https://api.openwebui.com{data['logo']}"
                    if data["logo"][0] == "/"
                    else data["logo"]
                )

                r = requests.get(url, stream=True)
                if r.status_code == 200:
                    with open(f"{STATIC_DIR}/favicon.png", "wb") as f:
                        r.raw.decode_content = True
                        shutil.copyfileobj(r.raw, f)

            if "splash" in data:
                url = (
                    f"https://api.openwebui.com{data['splash']}"
                    if data["splash"][0] == "/"
                    else data["splash"]
                )

                r = requests.get(url, stream=True)
                if r.status_code == 200:
                    with open(f"{STATIC_DIR}/splash.png", "wb") as f:
                        r.raw.decode_content = True
                        shutil.copyfileobj(r.raw, f)

            WEBUI_NAME = data["name"]
    except Exception as e:
        log.exception(e)
        pass


####################################
# LICENSE_KEY
####################################

LICENSE_KEY = os.environ.get("LICENSE_KEY", "")

####################################
# STORAGE PROVIDER
####################################

STORAGE_PROVIDER = os.environ.get("STORAGE_PROVIDER", "local")  # defaults to local, s3

S3_ACCESS_KEY_ID = os.environ.get("S3_ACCESS_KEY_ID", None)
S3_SECRET_ACCESS_KEY = os.environ.get("S3_SECRET_ACCESS_KEY", None)
S3_REGION_NAME = os.environ.get("S3_REGION_NAME", None)
S3_BUCKET_NAME = os.environ.get("S3_BUCKET_NAME", None)
S3_KEY_PREFIX = os.environ.get("S3_KEY_PREFIX", None)
S3_ENDPOINT_URL = os.environ.get("S3_ENDPOINT_URL", None)
S3_USE_ACCELERATE_ENDPOINT = (
    os.environ.get("S3_USE_ACCELERATE_ENDPOINT", "False").lower() == "true"
)
S3_ADDRESSING_STYLE = os.environ.get("S3_ADDRESSING_STYLE", None)

GCS_BUCKET_NAME = os.environ.get("GCS_BUCKET_NAME", None)
GOOGLE_APPLICATION_CREDENTIALS_JSON = os.environ.get(
    "GOOGLE_APPLICATION_CREDENTIALS_JSON", None
)

AZURE_STORAGE_ENDPOINT = os.environ.get("AZURE_STORAGE_ENDPOINT", None)
AZURE_STORAGE_CONTAINER_NAME = os.environ.get("AZURE_STORAGE_CONTAINER_NAME", None)
AZURE_STORAGE_KEY = os.environ.get("AZURE_STORAGE_KEY", None)

####################################
# File Upload DIR
####################################

UPLOAD_DIR = DATA_DIR / "uploads"
UPLOAD_DIR.mkdir(parents=True, exist_ok=True)


####################################
# Cache DIR
####################################

CACHE_DIR = DATA_DIR / "cache"
CACHE_DIR.mkdir(parents=True, exist_ok=True)


####################################
# DIRECT CONNECTIONS
####################################

ENABLE_DIRECT_CONNECTIONS = PersistentConfig(
    "ENABLE_DIRECT_CONNECTIONS",
    "direct.enable",
    os.environ.get("ENABLE_DIRECT_CONNECTIONS", "True").lower() == "true",
)

####################################
# OLLAMA_BASE_URL
####################################

ENABLE_OLLAMA_API = PersistentConfig(
    "ENABLE_OLLAMA_API",
    "ollama.enable",
    os.environ.get("ENABLE_OLLAMA_API", "True").lower() == "true",
)

OLLAMA_API_BASE_URL = os.environ.get(
    "OLLAMA_API_BASE_URL", "http://localhost:11434/api"
)

OLLAMA_BASE_URL = os.environ.get("OLLAMA_BASE_URL", "")
if OLLAMA_BASE_URL:
    # Remove trailing slash
    OLLAMA_BASE_URL = (
        OLLAMA_BASE_URL[:-1] if OLLAMA_BASE_URL.endswith("/") else OLLAMA_BASE_URL
    )


K8S_FLAG = os.environ.get("K8S_FLAG", "")
USE_OLLAMA_DOCKER = os.environ.get("USE_OLLAMA_DOCKER", "false")

if OLLAMA_BASE_URL == "" and OLLAMA_API_BASE_URL != "":
    OLLAMA_BASE_URL = (
        OLLAMA_API_BASE_URL[:-4]
        if OLLAMA_API_BASE_URL.endswith("/api")
        else OLLAMA_API_BASE_URL
    )

if ENV == "prod":
    if OLLAMA_BASE_URL == "/ollama" and not K8S_FLAG:
        if USE_OLLAMA_DOCKER.lower() == "true":
            # if you use all-in-one docker container (Open WebUI + Ollama)
            # with the docker build arg USE_OLLAMA=true (--build-arg="USE_OLLAMA=true") this only works with http://localhost:11434
            OLLAMA_BASE_URL = "http://localhost:11434"
        else:
            OLLAMA_BASE_URL = "http://host.docker.internal:11434"
    elif K8S_FLAG:
        OLLAMA_BASE_URL = "http://ollama-service.open-webui.svc.cluster.local:11434"


OLLAMA_BASE_URLS = os.environ.get("OLLAMA_BASE_URLS", "")
OLLAMA_BASE_URLS = OLLAMA_BASE_URLS if OLLAMA_BASE_URLS != "" else OLLAMA_BASE_URL

OLLAMA_BASE_URLS = [url.strip() for url in OLLAMA_BASE_URLS.split(";")]
OLLAMA_BASE_URLS = PersistentConfig(
    "OLLAMA_BASE_URLS", "ollama.base_urls", OLLAMA_BASE_URLS
)

OLLAMA_API_CONFIGS = PersistentConfig(
    "OLLAMA_API_CONFIGS",
    "ollama.api_configs",
    {},
)

####################################
# OPENAI_API
####################################


ENABLE_OPENAI_API = PersistentConfig(
    "ENABLE_OPENAI_API",
    "openai.enable",
    os.environ.get("ENABLE_OPENAI_API", "True").lower() == "true",
)


OPENAI_API_KEY = os.environ.get("OPENAI_API_KEY", "")
OPENAI_API_BASE_URL = os.environ.get("OPENAI_API_BASE_URL", "")

GEMINI_API_KEY = os.environ.get("GEMINI_API_KEY", "")
GEMINI_API_BASE_URL = os.environ.get("GEMINI_API_BASE_URL", "")


if OPENAI_API_BASE_URL == "":
    OPENAI_API_BASE_URL = "https://api.openai.com/v1"

OPENAI_API_KEYS = os.environ.get("OPENAI_API_KEYS", "")
OPENAI_API_KEYS = OPENAI_API_KEYS if OPENAI_API_KEYS != "" else OPENAI_API_KEY

OPENAI_API_KEYS = [url.strip() for url in OPENAI_API_KEYS.split(";")]
OPENAI_API_KEYS = PersistentConfig(
    "OPENAI_API_KEYS", "openai.api_keys", OPENAI_API_KEYS
)

OPENAI_API_BASE_URLS = os.environ.get("OPENAI_API_BASE_URLS", "")
OPENAI_API_BASE_URLS = (
    OPENAI_API_BASE_URLS if OPENAI_API_BASE_URLS != "" else OPENAI_API_BASE_URL
)

OPENAI_API_BASE_URLS = [
    url.strip() if url != "" else "https://api.openai.com/v1"
    for url in OPENAI_API_BASE_URLS.split(";")
]
OPENAI_API_BASE_URLS = PersistentConfig(
    "OPENAI_API_BASE_URLS", "openai.api_base_urls", OPENAI_API_BASE_URLS
)

OPENAI_API_CONFIGS = PersistentConfig(
    "OPENAI_API_CONFIGS",
    "openai.api_configs",
    {},
)

# Get the actual OpenAI API key based on the base URL
OPENAI_API_KEY = ""
try:
    OPENAI_API_KEY = OPENAI_API_KEYS.value[
        OPENAI_API_BASE_URLS.value.index("https://api.openai.com/v1")
    ]
except Exception:
    pass
OPENAI_API_BASE_URL = "https://api.openai.com/v1"

####################################
# TOOL_SERVERS
####################################

try:
    tool_server_connections = json.loads(
        os.environ.get("TOOL_SERVER_CONNECTIONS", "[]")
    )
except Exception as e:
    log.exception(f"Error loading TOOL_SERVER_CONNECTIONS: {e}")
    tool_server_connections = []


TOOL_SERVER_CONNECTIONS = PersistentConfig(
    "TOOL_SERVER_CONNECTIONS",
    "tool_server.connections",
    tool_server_connections,
)

####################################
# WEBUI
####################################


WEBUI_URL = PersistentConfig(
    "WEBUI_URL", "webui.url", os.environ.get("WEBUI_URL", "http://localhost:3000")
)


ENABLE_SIGNUP = PersistentConfig(
    "ENABLE_SIGNUP",
    "ui.enable_signup",
    (
        False
        if not WEBUI_AUTH
        else os.environ.get("ENABLE_SIGNUP", "True").lower() == "true"
    ),
)

ENABLE_LOGIN_FORM = PersistentConfig(
    "ENABLE_LOGIN_FORM",
    "ui.ENABLE_LOGIN_FORM",
    os.environ.get("ENABLE_LOGIN_FORM", "True").lower() == "true",
)


DEFAULT_LOCALE = PersistentConfig(
    "DEFAULT_LOCALE",
    "ui.default_locale",
    os.environ.get("DEFAULT_LOCALE", ""),
)

DEFAULT_MODELS = PersistentConfig(
    "DEFAULT_MODELS", "ui.default_models", os.environ.get("DEFAULT_MODELS", None)
)

try:
    default_prompt_suggestions = json.loads(
        os.environ.get("DEFAULT_PROMPT_SUGGESTIONS", "[]")
    )
except Exception as e:
    log.exception(f"Error loading DEFAULT_PROMPT_SUGGESTIONS: {e}")
    default_prompt_suggestions = []
if default_prompt_suggestions == []:
    default_prompt_suggestions = [
        {
            "title": ["Help me study", "vocabulary for a college entrance exam"],
            "content": "Help me study vocabulary: write a sentence for me to fill in the blank, and I'll try to pick the correct option.",
        },
        {
            "title": ["Give me ideas", "for what to do with my kids' art"],
            "content": "What are 5 creative things I could do with my kids' art? I don't want to throw them away, but it's also so much clutter.",
        },
        {
            "title": ["Tell me a fun fact", "about the Roman Empire"],
            "content": "Tell me a random fun fact about the Roman Empire",
        },
        {
            "title": ["Show me a code snippet", "of a website's sticky header"],
            "content": "Show me a code snippet of a website's sticky header in CSS and JavaScript.",
        },
        {
            "title": [
                "Explain options trading",
                "if I'm familiar with buying and selling stocks",
            ],
            "content": "Explain options trading in simple terms if I'm familiar with buying and selling stocks.",
        },
        {
            "title": ["Overcome procrastination", "give me tips"],
            "content": "Could you start by asking me about instances when I procrastinate the most and then give me some suggestions to overcome it?",
        },
    ]

DEFAULT_PROMPT_SUGGESTIONS = PersistentConfig(
    "DEFAULT_PROMPT_SUGGESTIONS",
    "ui.prompt_suggestions",
    default_prompt_suggestions,
)

MODEL_ORDER_LIST = PersistentConfig(
    "MODEL_ORDER_LIST",
    "ui.model_order_list",
    [],
)

DEFAULT_USER_ROLE = PersistentConfig(
    "DEFAULT_USER_ROLE",
    "ui.default_user_role",
    os.getenv("DEFAULT_USER_ROLE", "pending"),
)

USER_PERMISSIONS_WORKSPACE_MODELS_ACCESS = (
    os.environ.get("USER_PERMISSIONS_WORKSPACE_MODELS_ACCESS", "False").lower()
    == "true"
)

USER_PERMISSIONS_WORKSPACE_KNOWLEDGE_ACCESS = (
    os.environ.get("USER_PERMISSIONS_WORKSPACE_KNOWLEDGE_ACCESS", "False").lower()
    == "true"
)

USER_PERMISSIONS_WORKSPACE_PROMPTS_ACCESS = (
    os.environ.get("USER_PERMISSIONS_WORKSPACE_PROMPTS_ACCESS", "False").lower()
    == "true"
)

USER_PERMISSIONS_WORKSPACE_TOOLS_ACCESS = (
    os.environ.get("USER_PERMISSIONS_WORKSPACE_TOOLS_ACCESS", "False").lower() == "true"
)

USER_PERMISSIONS_WORKSPACE_MODELS_ALLOW_PUBLIC_SHARING = (
    os.environ.get(
        "USER_PERMISSIONS_WORKSPACE_MODELS_ALLOW_PUBLIC_SHARING", "False"
    ).lower()
    == "true"
)

USER_PERMISSIONS_WORKSPACE_KNOWLEDGE_ALLOW_PUBLIC_SHARING = (
    os.environ.get(
        "USER_PERMISSIONS_WORKSPACE_KNOWLEDGE_ALLOW_PUBLIC_SHARING", "False"
    ).lower()
    == "true"
)

USER_PERMISSIONS_WORKSPACE_PROMPTS_ALLOW_PUBLIC_SHARING = (
    os.environ.get(
        "USER_PERMISSIONS_WORKSPACE_PROMPTS_ALLOW_PUBLIC_SHARING", "False"
    ).lower()
    == "true"
)

USER_PERMISSIONS_WORKSPACE_TOOLS_ALLOW_PUBLIC_SHARING = (
    os.environ.get(
        "USER_PERMISSIONS_WORKSPACE_TOOLS_ALLOW_PUBLIC_SHARING", "False"
    ).lower()
    == "true"
)


USER_PERMISSIONS_CHAT_CONTROLS = (
    os.environ.get("USER_PERMISSIONS_CHAT_CONTROLS", "True").lower() == "true"
)

USER_PERMISSIONS_CHAT_FILE_UPLOAD = (
    os.environ.get("USER_PERMISSIONS_CHAT_FILE_UPLOAD", "True").lower() == "true"
)

USER_PERMISSIONS_CHAT_DELETE = (
    os.environ.get("USER_PERMISSIONS_CHAT_DELETE", "True").lower() == "true"
)

USER_PERMISSIONS_CHAT_EDIT = (
    os.environ.get("USER_PERMISSIONS_CHAT_EDIT", "True").lower() == "true"
)

USER_PERMISSIONS_CHAT_SHARE = (
    os.environ.get("USER_PERMISSIONS_CHAT_SHARE", "True").lower() == "true"
)

USER_PERMISSIONS_CHAT_EXPORT = (
    os.environ.get("USER_PERMISSIONS_CHAT_EXPORT", "True").lower() == "true"
)

USER_PERMISSIONS_CHAT_STT = (
    os.environ.get("USER_PERMISSIONS_CHAT_STT", "True").lower() == "true"
)

USER_PERMISSIONS_CHAT_TTS = (
    os.environ.get("USER_PERMISSIONS_CHAT_TTS", "True").lower() == "true"
)

USER_PERMISSIONS_CHAT_CALL = (
    os.environ.get("USER_PERMISSIONS_CHAT_CALL", "True").lower() == "true"
)

USER_PERMISSIONS_CHAT_MULTIPLE_MODELS = (
    os.environ.get("USER_PERMISSIONS_CHAT_MULTIPLE_MODELS", "True").lower() == "true"
)

USER_PERMISSIONS_CHAT_TEMPORARY = (
    os.environ.get("USER_PERMISSIONS_CHAT_TEMPORARY", "True").lower() == "true"
)

USER_PERMISSIONS_CHAT_TEMPORARY_ENFORCED = (
    os.environ.get("USER_PERMISSIONS_CHAT_TEMPORARY_ENFORCED", "False").lower()
    == "true"
)


USER_PERMISSIONS_FEATURES_DIRECT_TOOL_SERVERS = (
    os.environ.get("USER_PERMISSIONS_FEATURES_DIRECT_TOOL_SERVERS", "False").lower()
    == "true"
)

USER_PERMISSIONS_FEATURES_WEB_SEARCH = (
    os.environ.get("USER_PERMISSIONS_FEATURES_WEB_SEARCH", "True").lower() == "true"
)

USER_PERMISSIONS_FEATURES_IMAGE_GENERATION = (
    os.environ.get("USER_PERMISSIONS_FEATURES_IMAGE_GENERATION", "True").lower()
    == "true"
)

USER_PERMISSIONS_FEATURES_CODE_INTERPRETER = (
    os.environ.get("USER_PERMISSIONS_FEATURES_CODE_INTERPRETER", "True").lower()
    == "true"
)

USER_PERMISSIONS_FEATURES_NOTES = (
    os.environ.get("USER_PERMISSIONS_FEATURES_NOTES", "True").lower() == "true"
)

<<<<<<< HEAD
USER_PERMISSIONS_SELF_GROUP_MANAGEMENT = (
    os.environ.get("USER_PERMISSIONS_SELF_GROUP_MANAGEMENT", "False").lower()
    == "true"
)
=======
>>>>>>> a38f3c76

DEFAULT_USER_PERMISSIONS = {
    "workspace": {
        "models": USER_PERMISSIONS_WORKSPACE_MODELS_ACCESS,
        "knowledge": USER_PERMISSIONS_WORKSPACE_KNOWLEDGE_ACCESS,
        "prompts": USER_PERMISSIONS_WORKSPACE_PROMPTS_ACCESS,
        "tools": USER_PERMISSIONS_WORKSPACE_TOOLS_ACCESS,
    },
    "sharing": {
        "public_models": USER_PERMISSIONS_WORKSPACE_MODELS_ALLOW_PUBLIC_SHARING,
        "public_knowledge": USER_PERMISSIONS_WORKSPACE_KNOWLEDGE_ALLOW_PUBLIC_SHARING,
        "public_prompts": USER_PERMISSIONS_WORKSPACE_PROMPTS_ALLOW_PUBLIC_SHARING,
        "public_tools": USER_PERMISSIONS_WORKSPACE_TOOLS_ALLOW_PUBLIC_SHARING,
    },
    "chat": {
        "controls": USER_PERMISSIONS_CHAT_CONTROLS,
        "file_upload": USER_PERMISSIONS_CHAT_FILE_UPLOAD,
        "delete": USER_PERMISSIONS_CHAT_DELETE,
        "edit": USER_PERMISSIONS_CHAT_EDIT,
        "share": USER_PERMISSIONS_CHAT_SHARE,
        "export": USER_PERMISSIONS_CHAT_EXPORT,
        "stt": USER_PERMISSIONS_CHAT_STT,
        "tts": USER_PERMISSIONS_CHAT_TTS,
        "call": USER_PERMISSIONS_CHAT_CALL,
        "multiple_models": USER_PERMISSIONS_CHAT_MULTIPLE_MODELS,
        "temporary": USER_PERMISSIONS_CHAT_TEMPORARY,
        "temporary_enforced": USER_PERMISSIONS_CHAT_TEMPORARY_ENFORCED,
    },
    "features": {
        "direct_tool_servers": USER_PERMISSIONS_FEATURES_DIRECT_TOOL_SERVERS,
        "web_search": USER_PERMISSIONS_FEATURES_WEB_SEARCH,
        "image_generation": USER_PERMISSIONS_FEATURES_IMAGE_GENERATION,
        "code_interpreter": USER_PERMISSIONS_FEATURES_CODE_INTERPRETER,
        "notes": USER_PERMISSIONS_FEATURES_NOTES,
<<<<<<< HEAD
        "self_group_management": USER_PERMISSIONS_SELF_GROUP_MANAGEMENT
=======
>>>>>>> a38f3c76
    },
}

USER_PERMISSIONS = PersistentConfig(
    "USER_PERMISSIONS",
    "user.permissions",
    DEFAULT_USER_PERMISSIONS,
)

ENABLE_CHANNELS = PersistentConfig(
    "ENABLE_CHANNELS",
    "channels.enable",
    os.environ.get("ENABLE_CHANNELS", "False").lower() == "true",
)

ENABLE_NOTES = PersistentConfig(
    "ENABLE_NOTES",
    "notes.enable",
    os.environ.get("ENABLE_NOTES", "True").lower() == "true",
)

ENABLE_EVALUATION_ARENA_MODELS = PersistentConfig(
    "ENABLE_EVALUATION_ARENA_MODELS",
    "evaluation.arena.enable",
    os.environ.get("ENABLE_EVALUATION_ARENA_MODELS", "True").lower() == "true",
)
EVALUATION_ARENA_MODELS = PersistentConfig(
    "EVALUATION_ARENA_MODELS",
    "evaluation.arena.models",
    [],
)

DEFAULT_ARENA_MODEL = {
    "id": "arena-model",
    "name": "Arena Model",
    "meta": {
        "profile_image_url": "/favicon.png",
        "description": "Submit your questions to anonymous AI chatbots and vote on the best response.",
        "model_ids": None,
    },
}

WEBHOOK_URL = PersistentConfig(
    "WEBHOOK_URL", "webhook_url", os.environ.get("WEBHOOK_URL", "")
)

ENABLE_ADMIN_EXPORT = os.environ.get("ENABLE_ADMIN_EXPORT", "True").lower() == "true"

ENABLE_ADMIN_CHAT_ACCESS = (
    os.environ.get("ENABLE_ADMIN_CHAT_ACCESS", "True").lower() == "true"
)

ENABLE_COMMUNITY_SHARING = PersistentConfig(
    "ENABLE_COMMUNITY_SHARING",
    "ui.enable_community_sharing",
    os.environ.get("ENABLE_COMMUNITY_SHARING", "True").lower() == "true",
)

ENABLE_MESSAGE_RATING = PersistentConfig(
    "ENABLE_MESSAGE_RATING",
    "ui.enable_message_rating",
    os.environ.get("ENABLE_MESSAGE_RATING", "True").lower() == "true",
)

ENABLE_USER_WEBHOOKS = PersistentConfig(
    "ENABLE_USER_WEBHOOKS",
    "ui.enable_user_webhooks",
    os.environ.get("ENABLE_USER_WEBHOOKS", "True").lower() == "true",
)

# FastAPI / AnyIO settings
THREAD_POOL_SIZE = int(os.getenv("THREAD_POOL_SIZE", "0"))


def validate_cors_origins(origins):
    for origin in origins:
        if origin != "*":
            validate_cors_origin(origin)


def validate_cors_origin(origin):
    parsed_url = urlparse(origin)

    # Check if the scheme is either http or https
    if parsed_url.scheme not in ["http", "https"]:
        raise ValueError(
            f"Invalid scheme in CORS_ALLOW_ORIGIN: '{origin}'. Only 'http' and 'https' are allowed."
        )

    # Ensure that the netloc (domain + port) is present, indicating it's a valid URL
    if not parsed_url.netloc:
        raise ValueError(f"Invalid URL structure in CORS_ALLOW_ORIGIN: '{origin}'.")


# For production, you should only need one host as
# fastapi serves the svelte-kit built frontend and backend from the same host and port.
# To test CORS_ALLOW_ORIGIN locally, you can set something like
# CORS_ALLOW_ORIGIN=http://localhost:5173;http://localhost:8080
# in your .env file depending on your frontend port, 5173 in this case.
CORS_ALLOW_ORIGIN = os.environ.get(
    "CORS_ALLOW_ORIGIN", "http://localhost:5173"
).split(";")

if "*" in CORS_ALLOW_ORIGIN:
    log.warning(
        "\n\nWARNING: CORS_ALLOW_ORIGIN IS SET TO '*' - NOT RECOMMENDED FOR PRODUCTION DEPLOYMENTS.\n"
    )

validate_cors_origins(CORS_ALLOW_ORIGIN)


class BannerModel(BaseModel):
    id: str
    type: str
    title: Optional[str] = None
    content: str
    dismissible: bool
    timestamp: int


try:
    banners = json.loads(os.environ.get("WEBUI_BANNERS", "[]"))
    banners = [BannerModel(**banner) for banner in banners]
except Exception as e:
    log.exception(f"Error loading WEBUI_BANNERS: {e}")
    banners = []

WEBUI_BANNERS = PersistentConfig("WEBUI_BANNERS", "ui.banners", banners)


SHOW_ADMIN_DETAILS = PersistentConfig(
    "SHOW_ADMIN_DETAILS",
    "auth.admin.show",
    os.environ.get("SHOW_ADMIN_DETAILS", "true").lower() == "true",
)

ADMIN_EMAIL = PersistentConfig(
    "ADMIN_EMAIL",
    "auth.admin.email",
    os.environ.get("ADMIN_EMAIL", None),
)


####################################
# TASKS
####################################


TASK_MODEL = PersistentConfig(
    "TASK_MODEL",
    "task.model.default",
    os.environ.get("TASK_MODEL", ""),
)

TASK_MODEL_EXTERNAL = PersistentConfig(
    "TASK_MODEL_EXTERNAL",
    "task.model.external",
    os.environ.get("TASK_MODEL_EXTERNAL", ""),
)

TITLE_GENERATION_PROMPT_TEMPLATE = PersistentConfig(
    "TITLE_GENERATION_PROMPT_TEMPLATE",
    "task.title.prompt_template",
    os.environ.get("TITLE_GENERATION_PROMPT_TEMPLATE", ""),
)

DEFAULT_TITLE_GENERATION_PROMPT_TEMPLATE = """### Task:
Generate a concise, 3-5 word title with an emoji summarizing the chat history.
### Guidelines:
- The title should clearly represent the main theme or subject of the conversation.
- Use emojis that enhance understanding of the topic, but avoid quotation marks or special formatting.
- Write the title in the chat's primary language; default to English if multilingual.
- Prioritize accuracy over excessive creativity; keep it clear and simple.
### Output:
JSON format: { "title": "your concise title here" }
### Examples:
- { "title": "📉 Stock Market Trends" },
- { "title": "🍪 Perfect Chocolate Chip Recipe" },
- { "title": "Evolution of Music Streaming" },
- { "title": "Remote Work Productivity Tips" },
- { "title": "Artificial Intelligence in Healthcare" },
- { "title": "🎮 Video Game Development Insights" }
### Chat History:
<chat_history>
{{MESSAGES:END:2}}
</chat_history>"""

TAGS_GENERATION_PROMPT_TEMPLATE = PersistentConfig(
    "TAGS_GENERATION_PROMPT_TEMPLATE",
    "task.tags.prompt_template",
    os.environ.get("TAGS_GENERATION_PROMPT_TEMPLATE", ""),
)

DEFAULT_TAGS_GENERATION_PROMPT_TEMPLATE = """### Task:
Generate 1-3 broad tags categorizing the main themes of the chat history, along with 1-3 more specific subtopic tags.

### Guidelines:
- Start with high-level domains (e.g. Science, Technology, Philosophy, Arts, Politics, Business, Health, Sports, Entertainment, Education)
- Consider including relevant subfields/subdomains if they are strongly represented throughout the conversation
- If content is too short (less than 3 messages) or too diverse, use only ["General"]
- Use the chat's primary language; default to English if multilingual
- Prioritize accuracy over specificity

### Output:
JSON format: { "tags": ["tag1", "tag2", "tag3"] }

### Chat History:
<chat_history>
{{MESSAGES:END:6}}
</chat_history>"""

IMAGE_PROMPT_GENERATION_PROMPT_TEMPLATE = PersistentConfig(
    "IMAGE_PROMPT_GENERATION_PROMPT_TEMPLATE",
    "task.image.prompt_template",
    os.environ.get("IMAGE_PROMPT_GENERATION_PROMPT_TEMPLATE", ""),
)

DEFAULT_IMAGE_PROMPT_GENERATION_PROMPT_TEMPLATE = """### Task:
Generate a detailed prompt for am image generation task based on the given language and context. Describe the image as if you were explaining it to someone who cannot see it. Include relevant details, colors, shapes, and any other important elements.

### Guidelines:
- Be descriptive and detailed, focusing on the most important aspects of the image.
- Avoid making assumptions or adding information not present in the image.
- Use the chat's primary language; default to English if multilingual.
- If the image is too complex, focus on the most prominent elements.

### Output:
Strictly return in JSON format:
{
    "prompt": "Your detailed description here."
}

### Chat History:
<chat_history>
{{MESSAGES:END:6}}
</chat_history>"""

ENABLE_TAGS_GENERATION = PersistentConfig(
    "ENABLE_TAGS_GENERATION",
    "task.tags.enable",
    os.environ.get("ENABLE_TAGS_GENERATION", "True").lower() == "true",
)

ENABLE_TITLE_GENERATION = PersistentConfig(
    "ENABLE_TITLE_GENERATION",
    "task.title.enable",
    os.environ.get("ENABLE_TITLE_GENERATION", "True").lower() == "true",
)


ENABLE_SEARCH_QUERY_GENERATION = PersistentConfig(
    "ENABLE_SEARCH_QUERY_GENERATION",
    "task.query.search.enable",
    os.environ.get("ENABLE_SEARCH_QUERY_GENERATION", "True").lower() == "true",
)

ENABLE_RETRIEVAL_QUERY_GENERATION = PersistentConfig(
    "ENABLE_RETRIEVAL_QUERY_GENERATION",
    "task.query.retrieval.enable",
    os.environ.get("ENABLE_RETRIEVAL_QUERY_GENERATION", "True").lower() == "true",
)


QUERY_GENERATION_PROMPT_TEMPLATE = PersistentConfig(
    "QUERY_GENERATION_PROMPT_TEMPLATE",
    "task.query.prompt_template",
    os.environ.get("QUERY_GENERATION_PROMPT_TEMPLATE", ""),
)

DEFAULT_QUERY_GENERATION_PROMPT_TEMPLATE = """### Task:
Analyze the chat history to determine the necessity of generating search queries, in the given language. By default, **prioritize generating 1-3 broad and relevant search queries** unless it is absolutely certain that no additional information is required. The aim is to retrieve comprehensive, updated, and valuable information even with minimal uncertainty. If no search is unequivocally needed, return an empty list.

### Guidelines:
- Respond **EXCLUSIVELY** with a JSON object. Any form of extra commentary, explanation, or additional text is strictly prohibited.
- When generating search queries, respond in the format: { "queries": ["query1", "query2"] }, ensuring each query is distinct, concise, and relevant to the topic.
- If and only if it is entirely certain that no useful results can be retrieved by a search, return: { "queries": [] }.
- Err on the side of suggesting search queries if there is **any chance** they might provide useful or updated information.
- Be concise and focused on composing high-quality search queries, avoiding unnecessary elaboration, commentary, or assumptions.
- Today's date is: {{CURRENT_DATE}}.
- Always prioritize providing actionable and broad queries that maximize informational coverage.

### Output:
Strictly return in JSON format: 
{
  "queries": ["query1", "query2"]
}

### Chat History:
<chat_history>
{{MESSAGES:END:6}}
</chat_history>
"""

ENABLE_AUTOCOMPLETE_GENERATION = PersistentConfig(
    "ENABLE_AUTOCOMPLETE_GENERATION",
    "task.autocomplete.enable",
    os.environ.get("ENABLE_AUTOCOMPLETE_GENERATION", "False").lower() == "true",
)

AUTOCOMPLETE_GENERATION_INPUT_MAX_LENGTH = PersistentConfig(
    "AUTOCOMPLETE_GENERATION_INPUT_MAX_LENGTH",
    "task.autocomplete.input_max_length",
    int(os.environ.get("AUTOCOMPLETE_GENERATION_INPUT_MAX_LENGTH", "-1")),
)

AUTOCOMPLETE_GENERATION_PROMPT_TEMPLATE = PersistentConfig(
    "AUTOCOMPLETE_GENERATION_PROMPT_TEMPLATE",
    "task.autocomplete.prompt_template",
    os.environ.get("AUTOCOMPLETE_GENERATION_PROMPT_TEMPLATE", ""),
)


DEFAULT_AUTOCOMPLETE_GENERATION_PROMPT_TEMPLATE = """### Task:
You are an autocompletion system. Continue the text in `<text>` based on the **completion type** in `<type>` and the given language.  

### **Instructions**:
1. Analyze `<text>` for context and meaning.  
2. Use `<type>` to guide your output:  
   - **General**: Provide a natural, concise continuation.  
   - **Search Query**: Complete as if generating a realistic search query.  
3. Start as if you are directly continuing `<text>`. Do **not** repeat, paraphrase, or respond as a model. Simply complete the text.  
4. Ensure the continuation:
   - Flows naturally from `<text>`.  
   - Avoids repetition, overexplaining, or unrelated ideas.  
5. If unsure, return: `{ "text": "" }`.  

### **Output Rules**:
- Respond only in JSON format: `{ "text": "<your_completion>" }`.

### **Examples**:
#### Example 1:  
Input:  
<type>General</type>  
<text>The sun was setting over the horizon, painting the sky</text>  
Output:  
{ "text": "with vibrant shades of orange and pink." }

#### Example 2:  
Input:  
<type>Search Query</type>  
<text>Top-rated restaurants in</text>  
Output:  
{ "text": "New York City for Italian cuisine." }  

---
### Context:
<chat_history>
{{MESSAGES:END:6}}
</chat_history>
<type>{{TYPE}}</type>  
<text>{{PROMPT}}</text>  
#### Output:
"""

TOOLS_FUNCTION_CALLING_PROMPT_TEMPLATE = PersistentConfig(
    "TOOLS_FUNCTION_CALLING_PROMPT_TEMPLATE",
    "task.tools.prompt_template",
    os.environ.get("TOOLS_FUNCTION_CALLING_PROMPT_TEMPLATE", ""),
)


DEFAULT_TOOLS_FUNCTION_CALLING_PROMPT_TEMPLATE = """Available Tools: {{TOOLS}}

Your task is to choose and return the correct tool(s) from the list of available tools based on the query. Follow these guidelines:

- Return only the JSON object, without any additional text or explanation.

- If no tools match the query, return an empty array: 
   {
     "tool_calls": []
   }

- If one or more tools match the query, construct a JSON response containing a "tool_calls" array with objects that include:
   - "name": The tool's name.
   - "parameters": A dictionary of required parameters and their corresponding values.

The format for the JSON response is strictly:
{
  "tool_calls": [
    {"name": "toolName1", "parameters": {"key1": "value1"}},
    {"name": "toolName2", "parameters": {"key2": "value2"}}
  ]
}"""


DEFAULT_EMOJI_GENERATION_PROMPT_TEMPLATE = """Your task is to reflect the speaker's likely facial expression through a fitting emoji. Interpret emotions from the message and reflect their facial expression using fitting, diverse emojis (e.g., 😊, 😢, 😡, 😱).

Message: ```{{prompt}}```"""

DEFAULT_MOA_GENERATION_PROMPT_TEMPLATE = """You have been provided with a set of responses from various models to the latest user query: "{{prompt}}"

Your task is to synthesize these responses into a single, high-quality response. It is crucial to critically evaluate the information provided in these responses, recognizing that some of it may be biased or incorrect. Your response should not simply replicate the given answers but should offer a refined, accurate, and comprehensive reply to the instruction. Ensure your response is well-structured, coherent, and adheres to the highest standards of accuracy and reliability.

Responses from models: {{responses}}"""


####################################
# Code Interpreter
####################################

ENABLE_CODE_EXECUTION = PersistentConfig(
    "ENABLE_CODE_EXECUTION",
    "code_execution.enable",
    os.environ.get("ENABLE_CODE_EXECUTION", "True").lower() == "true",
)

CODE_EXECUTION_ENGINE = PersistentConfig(
    "CODE_EXECUTION_ENGINE",
    "code_execution.engine",
    os.environ.get("CODE_EXECUTION_ENGINE", "pyodide"),
)

CODE_EXECUTION_JUPYTER_URL = PersistentConfig(
    "CODE_EXECUTION_JUPYTER_URL",
    "code_execution.jupyter.url",
    os.environ.get("CODE_EXECUTION_JUPYTER_URL", ""),
)

CODE_EXECUTION_JUPYTER_AUTH = PersistentConfig(
    "CODE_EXECUTION_JUPYTER_AUTH",
    "code_execution.jupyter.auth",
    os.environ.get("CODE_EXECUTION_JUPYTER_AUTH", ""),
)

CODE_EXECUTION_JUPYTER_AUTH_TOKEN = PersistentConfig(
    "CODE_EXECUTION_JUPYTER_AUTH_TOKEN",
    "code_execution.jupyter.auth_token",
    os.environ.get("CODE_EXECUTION_JUPYTER_AUTH_TOKEN", ""),
)


CODE_EXECUTION_JUPYTER_AUTH_PASSWORD = PersistentConfig(
    "CODE_EXECUTION_JUPYTER_AUTH_PASSWORD",
    "code_execution.jupyter.auth_password",
    os.environ.get("CODE_EXECUTION_JUPYTER_AUTH_PASSWORD", ""),
)

CODE_EXECUTION_JUPYTER_TIMEOUT = PersistentConfig(
    "CODE_EXECUTION_JUPYTER_TIMEOUT",
    "code_execution.jupyter.timeout",
    int(os.environ.get("CODE_EXECUTION_JUPYTER_TIMEOUT", "60")),
)

ENABLE_CODE_INTERPRETER = PersistentConfig(
    "ENABLE_CODE_INTERPRETER",
    "code_interpreter.enable",
    os.environ.get("ENABLE_CODE_INTERPRETER", "True").lower() == "true",
)

CODE_INTERPRETER_ENGINE = PersistentConfig(
    "CODE_INTERPRETER_ENGINE",
    "code_interpreter.engine",
    os.environ.get("CODE_INTERPRETER_ENGINE", "pyodide"),
)

CODE_INTERPRETER_PROMPT_TEMPLATE = PersistentConfig(
    "CODE_INTERPRETER_PROMPT_TEMPLATE",
    "code_interpreter.prompt_template",
    os.environ.get("CODE_INTERPRETER_PROMPT_TEMPLATE", ""),
)

CODE_INTERPRETER_JUPYTER_URL = PersistentConfig(
    "CODE_INTERPRETER_JUPYTER_URL",
    "code_interpreter.jupyter.url",
    os.environ.get(
        "CODE_INTERPRETER_JUPYTER_URL", os.environ.get("CODE_EXECUTION_JUPYTER_URL", "")
    ),
)

CODE_INTERPRETER_JUPYTER_AUTH = PersistentConfig(
    "CODE_INTERPRETER_JUPYTER_AUTH",
    "code_interpreter.jupyter.auth",
    os.environ.get(
        "CODE_INTERPRETER_JUPYTER_AUTH",
        os.environ.get("CODE_EXECUTION_JUPYTER_AUTH", ""),
    ),
)

CODE_INTERPRETER_JUPYTER_AUTH_TOKEN = PersistentConfig(
    "CODE_INTERPRETER_JUPYTER_AUTH_TOKEN",
    "code_interpreter.jupyter.auth_token",
    os.environ.get(
        "CODE_INTERPRETER_JUPYTER_AUTH_TOKEN",
        os.environ.get("CODE_EXECUTION_JUPYTER_AUTH_TOKEN", ""),
    ),
)


CODE_INTERPRETER_JUPYTER_AUTH_PASSWORD = PersistentConfig(
    "CODE_INTERPRETER_JUPYTER_AUTH_PASSWORD",
    "code_interpreter.jupyter.auth_password",
    os.environ.get(
        "CODE_INTERPRETER_JUPYTER_AUTH_PASSWORD",
        os.environ.get("CODE_EXECUTION_JUPYTER_AUTH_PASSWORD", ""),
    ),
)

CODE_INTERPRETER_JUPYTER_TIMEOUT = PersistentConfig(
    "CODE_INTERPRETER_JUPYTER_TIMEOUT",
    "code_interpreter.jupyter.timeout",
    int(
        os.environ.get(
            "CODE_INTERPRETER_JUPYTER_TIMEOUT",
            os.environ.get("CODE_EXECUTION_JUPYTER_TIMEOUT", "60"),
        )
    ),
)


DEFAULT_CODE_INTERPRETER_PROMPT = """
#### Tools Available

1. **Code Interpreter**: `<code_interpreter type="code" lang="python"></code_interpreter>`
   - You have access to a Python shell that runs directly in the user's browser, enabling fast execution of code for analysis, calculations, or problem-solving.  Use it in this response.
   - The Python code you write can incorporate a wide array of libraries, handle data manipulation or visualization, perform API calls for web-related tasks, or tackle virtually any computational challenge. Use this flexibility to **think outside the box, craft elegant solutions, and harness Python's full potential**.
   - To use it, **you must enclose your code within `<code_interpreter type="code" lang="python">` XML tags** and stop right away. If you don't, the code won't execute. Do NOT use triple backticks.
   - When coding, **always aim to print meaningful outputs** (e.g., results, tables, summaries, or visuals) to better interpret and verify the findings. Avoid relying on implicit outputs; prioritize explicit and clear print statements so the results are effectively communicated to the user.  
   - After obtaining the printed output, **always provide a concise analysis, interpretation, or next steps to help the user understand the findings or refine the outcome further.**  
   - If the results are unclear, unexpected, or require validation, refine the code and execute it again as needed. Always aim to deliver meaningful insights from the results, iterating if necessary.  
   - **If a link to an image, audio, or any file is provided in markdown format in the output, ALWAYS regurgitate word for word, explicitly display it as part of the response to ensure the user can access it easily, do NOT change the link.**
   - All responses should be communicated in the chat's primary language, ensuring seamless understanding. If the chat is multilingual, default to English for clarity.

Ensure that the tools are effectively utilized to achieve the highest-quality analysis for the user."""


####################################
# Vector Database
####################################

VECTOR_DB = os.environ.get("VECTOR_DB", "chroma")

# Chroma
CHROMA_DATA_PATH = f"{DATA_DIR}/vector_db"

if VECTOR_DB == "chroma":
    import chromadb

    CHROMA_TENANT = os.environ.get("CHROMA_TENANT", chromadb.DEFAULT_TENANT)
    CHROMA_DATABASE = os.environ.get("CHROMA_DATABASE", chromadb.DEFAULT_DATABASE)
    CHROMA_HTTP_HOST = os.environ.get("CHROMA_HTTP_HOST", "")
    CHROMA_HTTP_PORT = int(os.environ.get("CHROMA_HTTP_PORT", "8000"))
    CHROMA_CLIENT_AUTH_PROVIDER = os.environ.get("CHROMA_CLIENT_AUTH_PROVIDER", "")
    CHROMA_CLIENT_AUTH_CREDENTIALS = os.environ.get(
        "CHROMA_CLIENT_AUTH_CREDENTIALS", ""
    )
    # Comma-separated list of header=value pairs
    CHROMA_HTTP_HEADERS = os.environ.get("CHROMA_HTTP_HEADERS", "")
    if CHROMA_HTTP_HEADERS:
        CHROMA_HTTP_HEADERS = dict(
            [pair.split("=") for pair in CHROMA_HTTP_HEADERS.split(",")]
        )
    else:
        CHROMA_HTTP_HEADERS = None
    CHROMA_HTTP_SSL = os.environ.get("CHROMA_HTTP_SSL", "false").lower() == "true"
# this uses the model defined in the Dockerfile ENV variable. If you dont use docker or docker based deployments such as k8s, the default embedding model will be used (sentence-transformers/all-MiniLM-L6-v2)

# Milvus

MILVUS_URI = os.environ.get("MILVUS_URI", f"{DATA_DIR}/vector_db/milvus.db")
MILVUS_DB = os.environ.get("MILVUS_DB", "default")
MILVUS_TOKEN = os.environ.get("MILVUS_TOKEN", None)

# Qdrant
QDRANT_URI = os.environ.get("QDRANT_URI", None)
QDRANT_API_KEY = os.environ.get("QDRANT_API_KEY", None)
QDRANT_ON_DISK = os.environ.get("QDRANT_ON_DISK", "false").lower() == "true"
QDRANT_PREFER_GRPC = os.environ.get("QDRANT_PREFER_GRPC", "False").lower() == "true"
QDRANT_GRPC_PORT = int(os.environ.get("QDRANT_GRPC_PORT", "6334"))

# OpenSearch
OPENSEARCH_URI = os.environ.get("OPENSEARCH_URI", "https://localhost:9200")
OPENSEARCH_SSL = os.environ.get("OPENSEARCH_SSL", "true").lower() == "true"
OPENSEARCH_CERT_VERIFY = (
    os.environ.get("OPENSEARCH_CERT_VERIFY", "false").lower() == "true"
)
OPENSEARCH_USERNAME = os.environ.get("OPENSEARCH_USERNAME", None)
OPENSEARCH_PASSWORD = os.environ.get("OPENSEARCH_PASSWORD", None)

# ElasticSearch
ELASTICSEARCH_URL = os.environ.get("ELASTICSEARCH_URL", "https://localhost:9200")
ELASTICSEARCH_CA_CERTS = os.environ.get("ELASTICSEARCH_CA_CERTS", None)
ELASTICSEARCH_API_KEY = os.environ.get("ELASTICSEARCH_API_KEY", None)
ELASTICSEARCH_USERNAME = os.environ.get("ELASTICSEARCH_USERNAME", None)
ELASTICSEARCH_PASSWORD = os.environ.get("ELASTICSEARCH_PASSWORD", None)
ELASTICSEARCH_CLOUD_ID = os.environ.get("ELASTICSEARCH_CLOUD_ID", None)
SSL_ASSERT_FINGERPRINT = os.environ.get("SSL_ASSERT_FINGERPRINT", None)
ELASTICSEARCH_INDEX_PREFIX = os.environ.get(
    "ELASTICSEARCH_INDEX_PREFIX", "open_webui_collections"
)
# Pgvector
PGVECTOR_DB_URL = os.environ.get("PGVECTOR_DB_URL", DATABASE_URL)
if VECTOR_DB == "pgvector" and not PGVECTOR_DB_URL.startswith("postgres"):
    raise ValueError(
        "Pgvector requires setting PGVECTOR_DB_URL or using Postgres with vector extension as the primary database."
    )
PGVECTOR_INITIALIZE_MAX_VECTOR_LENGTH = int(
    os.environ.get("PGVECTOR_INITIALIZE_MAX_VECTOR_LENGTH", "1536")
)

# Pinecone
PINECONE_API_KEY = os.environ.get("PINECONE_API_KEY", None)
PINECONE_ENVIRONMENT = os.environ.get("PINECONE_ENVIRONMENT", None)
PINECONE_INDEX_NAME = os.getenv("PINECONE_INDEX_NAME", "open-webui-index")
PINECONE_DIMENSION = int(os.getenv("PINECONE_DIMENSION", 1536))  # or 3072, 1024, 768
PINECONE_METRIC = os.getenv("PINECONE_METRIC", "cosine")
PINECONE_CLOUD = os.getenv("PINECONE_CLOUD", "aws")  # or "gcp" or "azure"

####################################
# Information Retrieval (RAG)
####################################


# If configured, Google Drive will be available as an upload option.
ENABLE_GOOGLE_DRIVE_INTEGRATION = PersistentConfig(
    "ENABLE_GOOGLE_DRIVE_INTEGRATION",
    "google_drive.enable",
    os.getenv("ENABLE_GOOGLE_DRIVE_INTEGRATION", "False").lower() == "true",
)

GOOGLE_DRIVE_CLIENT_ID = PersistentConfig(
    "GOOGLE_DRIVE_CLIENT_ID",
    "google_drive.client_id",
    os.environ.get("GOOGLE_DRIVE_CLIENT_ID", ""),
)

GOOGLE_DRIVE_API_KEY = PersistentConfig(
    "GOOGLE_DRIVE_API_KEY",
    "google_drive.api_key",
    os.environ.get("GOOGLE_DRIVE_API_KEY", ""),
)

ENABLE_ONEDRIVE_INTEGRATION = PersistentConfig(
    "ENABLE_ONEDRIVE_INTEGRATION",
    "onedrive.enable",
    os.getenv("ENABLE_ONEDRIVE_INTEGRATION", "False").lower() == "true",
)

ONEDRIVE_CLIENT_ID = PersistentConfig(
    "ONEDRIVE_CLIENT_ID",
    "onedrive.client_id",
    os.environ.get("ONEDRIVE_CLIENT_ID", ""),
)

ONEDRIVE_SHAREPOINT_URL = PersistentConfig(
    "ONEDRIVE_SHAREPOINT_URL",
    "onedrive.sharepoint_url",
    os.environ.get("ONEDRIVE_SHAREPOINT_URL", ""),
)


# RAG Content Extraction
CONTENT_EXTRACTION_ENGINE = PersistentConfig(
    "CONTENT_EXTRACTION_ENGINE",
    "rag.CONTENT_EXTRACTION_ENGINE",
    os.environ.get("CONTENT_EXTRACTION_ENGINE", "").lower(),
)

TIKA_SERVER_URL = PersistentConfig(
    "TIKA_SERVER_URL",
    "rag.tika_server_url",
    os.getenv("TIKA_SERVER_URL", "http://tika:9998"),  # Default for sidecar deployment
)

DOCLING_SERVER_URL = PersistentConfig(
    "DOCLING_SERVER_URL",
    "rag.docling_server_url",
    os.getenv("DOCLING_SERVER_URL", "http://docling:5001"),
)

DOCLING_OCR_ENGINE = PersistentConfig(
    "DOCLING_OCR_ENGINE",
    "rag.docling_ocr_engine",
    os.getenv("DOCLING_OCR_ENGINE", "tesseract"),
)

DOCLING_OCR_LANG = PersistentConfig(
    "DOCLING_OCR_LANG",
    "rag.docling_ocr_lang",
    os.getenv("DOCLING_OCR_LANG", "eng,fra,deu,spa"),
)

DOCUMENT_INTELLIGENCE_ENDPOINT = PersistentConfig(
    "DOCUMENT_INTELLIGENCE_ENDPOINT",
    "rag.document_intelligence_endpoint",
    os.getenv("DOCUMENT_INTELLIGENCE_ENDPOINT", ""),
)

DOCUMENT_INTELLIGENCE_KEY = PersistentConfig(
    "DOCUMENT_INTELLIGENCE_KEY",
    "rag.document_intelligence_key",
    os.getenv("DOCUMENT_INTELLIGENCE_KEY", ""),
)

MISTRAL_OCR_API_KEY = PersistentConfig(
    "MISTRAL_OCR_API_KEY",
    "rag.mistral_ocr_api_key",
    os.getenv("MISTRAL_OCR_API_KEY", ""),
)

BYPASS_EMBEDDING_AND_RETRIEVAL = PersistentConfig(
    "BYPASS_EMBEDDING_AND_RETRIEVAL",
    "rag.bypass_embedding_and_retrieval",
    os.environ.get("BYPASS_EMBEDDING_AND_RETRIEVAL", "False").lower() == "true",
)


RAG_TOP_K = PersistentConfig(
    "RAG_TOP_K", "rag.top_k", int(os.environ.get("RAG_TOP_K", "3"))
)
RAG_TOP_K_RERANKER = PersistentConfig(
    "RAG_TOP_K_RERANKER",
    "rag.top_k_reranker",
    int(os.environ.get("RAG_TOP_K_RERANKER", "3")),
)
RAG_RELEVANCE_THRESHOLD = PersistentConfig(
    "RAG_RELEVANCE_THRESHOLD",
    "rag.relevance_threshold",
    float(os.environ.get("RAG_RELEVANCE_THRESHOLD", "0.0")),
)

ENABLE_RAG_HYBRID_SEARCH = PersistentConfig(
    "ENABLE_RAG_HYBRID_SEARCH",
    "rag.enable_hybrid_search",
    os.environ.get("ENABLE_RAG_HYBRID_SEARCH", "").lower() == "true",
)

RAG_FULL_CONTEXT = PersistentConfig(
    "RAG_FULL_CONTEXT",
    "rag.full_context",
    os.getenv("RAG_FULL_CONTEXT", "False").lower() == "true",
)

RAG_FILE_MAX_COUNT = PersistentConfig(
    "RAG_FILE_MAX_COUNT",
    "rag.file.max_count",
    (
        int(os.environ.get("RAG_FILE_MAX_COUNT"))
        if os.environ.get("RAG_FILE_MAX_COUNT")
        else None
    ),
)

RAG_FILE_MAX_SIZE = PersistentConfig(
    "RAG_FILE_MAX_SIZE",
    "rag.file.max_size",
    (
        int(os.environ.get("RAG_FILE_MAX_SIZE"))
        if os.environ.get("RAG_FILE_MAX_SIZE")
        else None
    ),
)

RAG_EMBEDDING_ENGINE = PersistentConfig(
    "RAG_EMBEDDING_ENGINE",
    "rag.embedding_engine",
    os.environ.get("RAG_EMBEDDING_ENGINE", ""),
)

PDF_EXTRACT_IMAGES = PersistentConfig(
    "PDF_EXTRACT_IMAGES",
    "rag.pdf_extract_images",
    os.environ.get("PDF_EXTRACT_IMAGES", "False").lower() == "true",
)

RAG_EMBEDDING_MODEL = PersistentConfig(
    "RAG_EMBEDDING_MODEL",
    "rag.embedding_model",
    os.environ.get("RAG_EMBEDDING_MODEL", "sentence-transformers/all-MiniLM-L6-v2"),
)
log.info(f"Embedding model set: {RAG_EMBEDDING_MODEL.value}")

RAG_EMBEDDING_MODEL_AUTO_UPDATE = (
    not OFFLINE_MODE
    and os.environ.get("RAG_EMBEDDING_MODEL_AUTO_UPDATE", "True").lower() == "true"
)

RAG_EMBEDDING_MODEL_TRUST_REMOTE_CODE = (
    os.environ.get("RAG_EMBEDDING_MODEL_TRUST_REMOTE_CODE", "True").lower() == "true"
)

RAG_EMBEDDING_BATCH_SIZE = PersistentConfig(
    "RAG_EMBEDDING_BATCH_SIZE",
    "rag.embedding_batch_size",
    int(
        os.environ.get("RAG_EMBEDDING_BATCH_SIZE")
        or os.environ.get("RAG_EMBEDDING_OPENAI_BATCH_SIZE", "1")
    ),
)

RAG_EMBEDDING_QUERY_PREFIX = os.environ.get("RAG_EMBEDDING_QUERY_PREFIX", None)

RAG_EMBEDDING_CONTENT_PREFIX = os.environ.get("RAG_EMBEDDING_CONTENT_PREFIX", None)

RAG_EMBEDDING_PREFIX_FIELD_NAME = os.environ.get(
    "RAG_EMBEDDING_PREFIX_FIELD_NAME", None
)

RAG_RERANKING_MODEL = PersistentConfig(
    "RAG_RERANKING_MODEL",
    "rag.reranking_model",
    os.environ.get("RAG_RERANKING_MODEL", ""),
)
if RAG_RERANKING_MODEL.value != "":
    log.info(f"Reranking model set: {RAG_RERANKING_MODEL.value}")

RAG_RERANKING_MODEL_AUTO_UPDATE = (
    not OFFLINE_MODE
    and os.environ.get("RAG_RERANKING_MODEL_AUTO_UPDATE", "True").lower() == "true"
)

RAG_RERANKING_MODEL_TRUST_REMOTE_CODE = (
    os.environ.get("RAG_RERANKING_MODEL_TRUST_REMOTE_CODE", "True").lower() == "true"
)


RAG_TEXT_SPLITTER = PersistentConfig(
    "RAG_TEXT_SPLITTER",
    "rag.text_splitter",
    os.environ.get("RAG_TEXT_SPLITTER", ""),
)


TIKTOKEN_CACHE_DIR = os.environ.get("TIKTOKEN_CACHE_DIR", f"{CACHE_DIR}/tiktoken")
TIKTOKEN_ENCODING_NAME = PersistentConfig(
    "TIKTOKEN_ENCODING_NAME",
    "rag.tiktoken_encoding_name",
    os.environ.get("TIKTOKEN_ENCODING_NAME", "cl100k_base"),
)


CHUNK_SIZE = PersistentConfig(
    "CHUNK_SIZE", "rag.chunk_size", int(os.environ.get("CHUNK_SIZE", "1000"))
)
CHUNK_OVERLAP = PersistentConfig(
    "CHUNK_OVERLAP",
    "rag.chunk_overlap",
    int(os.environ.get("CHUNK_OVERLAP", "100")),
)

DEFAULT_RAG_TEMPLATE = """### Task:
Respond to the user query using the provided context, incorporating inline citations in the format [id] **only when the <source> tag includes an explicit id attribute** (e.g., <source id="1">).

### Guidelines:
- If you don't know the answer, clearly state that.
- If uncertain, ask the user for clarification.
- Respond in the same language as the user's query.
- If the context is unreadable or of poor quality, inform the user and provide the best possible answer.
- If the answer isn't present in the context but you possess the knowledge, explain this to the user and provide the answer using your own understanding.
- **Only include inline citations using [id] (e.g., [1], [2]) when the <source> tag includes an id attribute.**
- Do not cite if the <source> tag does not contain an id attribute.
- Do not use XML tags in your response.
- Ensure citations are concise and directly related to the information provided.

### Example of Citation:
If the user asks about a specific topic and the information is found in a source with a provided id attribute, the response should include the citation like in the following example:
* "According to the study, the proposed method increases efficiency by 20% [1]."

### Output:
Provide a clear and direct response to the user's query, including inline citations in the format [id] only when the <source> tag with id attribute is present in the context.

<context>
{{CONTEXT}}
</context>

<user_query>
{{QUERY}}
</user_query>
"""

RAG_TEMPLATE = PersistentConfig(
    "RAG_TEMPLATE",
    "rag.template",
    os.environ.get("RAG_TEMPLATE", DEFAULT_RAG_TEMPLATE),
)

RAG_OPENAI_API_BASE_URL = PersistentConfig(
    "RAG_OPENAI_API_BASE_URL",
    "rag.openai_api_base_url",
    os.getenv("RAG_OPENAI_API_BASE_URL", OPENAI_API_BASE_URL),
)
RAG_OPENAI_API_KEY = PersistentConfig(
    "RAG_OPENAI_API_KEY",
    "rag.openai_api_key",
    os.getenv("RAG_OPENAI_API_KEY", OPENAI_API_KEY),
)

RAG_OLLAMA_BASE_URL = PersistentConfig(
    "RAG_OLLAMA_BASE_URL",
    "rag.ollama.url",
    os.getenv("RAG_OLLAMA_BASE_URL", OLLAMA_BASE_URL),
)

RAG_OLLAMA_API_KEY = PersistentConfig(
    "RAG_OLLAMA_API_KEY",
    "rag.ollama.key",
    os.getenv("RAG_OLLAMA_API_KEY", ""),
)


ENABLE_RAG_LOCAL_WEB_FETCH = (
    os.getenv("ENABLE_RAG_LOCAL_WEB_FETCH", "False").lower() == "true"
)

YOUTUBE_LOADER_LANGUAGE = PersistentConfig(
    "YOUTUBE_LOADER_LANGUAGE",
    "rag.youtube_loader_language",
    os.getenv("YOUTUBE_LOADER_LANGUAGE", "en").split(","),
)

YOUTUBE_LOADER_PROXY_URL = PersistentConfig(
    "YOUTUBE_LOADER_PROXY_URL",
    "rag.youtube_loader_proxy_url",
    os.getenv("YOUTUBE_LOADER_PROXY_URL", ""),
)


####################################
# Web Search (RAG)
####################################

ENABLE_WEB_SEARCH = PersistentConfig(
    "ENABLE_WEB_SEARCH",
    "rag.web.search.enable",
    os.getenv("ENABLE_WEB_SEARCH", "False").lower() == "true",
)

WEB_SEARCH_ENGINE = PersistentConfig(
    "WEB_SEARCH_ENGINE",
    "rag.web.search.engine",
    os.getenv("WEB_SEARCH_ENGINE", ""),
)

BYPASS_WEB_SEARCH_EMBEDDING_AND_RETRIEVAL = PersistentConfig(
    "BYPASS_WEB_SEARCH_EMBEDDING_AND_RETRIEVAL",
    "rag.web.search.bypass_embedding_and_retrieval",
    os.getenv("BYPASS_WEB_SEARCH_EMBEDDING_AND_RETRIEVAL", "False").lower() == "true",
)


WEB_SEARCH_RESULT_COUNT = PersistentConfig(
    "WEB_SEARCH_RESULT_COUNT",
    "rag.web.search.result_count",
    int(os.getenv("WEB_SEARCH_RESULT_COUNT", "3")),
)


# You can provide a list of your own websites to filter after performing a web search.
# This ensures the highest level of safety and reliability of the information sources.
WEB_SEARCH_DOMAIN_FILTER_LIST = PersistentConfig(
    "WEB_SEARCH_DOMAIN_FILTER_LIST",
    "rag.web.search.domain.filter_list",
    [
        # "wikipedia.com",
        # "wikimedia.org",
        # "wikidata.org",
    ],
)

WEB_SEARCH_CONCURRENT_REQUESTS = PersistentConfig(
    "WEB_SEARCH_CONCURRENT_REQUESTS",
    "rag.web.search.concurrent_requests",
    int(os.getenv("WEB_SEARCH_CONCURRENT_REQUESTS", "10")),
)

WEB_LOADER_ENGINE = PersistentConfig(
    "WEB_LOADER_ENGINE",
    "rag.web.loader.engine",
    os.environ.get("WEB_LOADER_ENGINE", ""),
)

ENABLE_WEB_LOADER_SSL_VERIFICATION = PersistentConfig(
    "ENABLE_WEB_LOADER_SSL_VERIFICATION",
    "rag.web.loader.ssl_verification",
    os.environ.get("ENABLE_WEB_LOADER_SSL_VERIFICATION", "True").lower() == "true",
)

WEB_SEARCH_TRUST_ENV = PersistentConfig(
    "WEB_SEARCH_TRUST_ENV",
    "rag.web.search.trust_env",
    os.getenv("WEB_SEARCH_TRUST_ENV", "False").lower() == "true",
)


SEARXNG_QUERY_URL = PersistentConfig(
    "SEARXNG_QUERY_URL",
    "rag.web.search.searxng_query_url",
    os.getenv("SEARXNG_QUERY_URL", ""),
)

YACY_QUERY_URL = PersistentConfig(
    "YACY_QUERY_URL",
    "rag.web.search.yacy_query_url",
    os.getenv("YACY_QUERY_URL", ""),
)

YACY_USERNAME = PersistentConfig(
    "YACY_USERNAME",
    "rag.web.search.yacy_username",
    os.getenv("YACY_USERNAME", ""),
)

YACY_PASSWORD = PersistentConfig(
    "YACY_PASSWORD",
    "rag.web.search.yacy_password",
    os.getenv("YACY_PASSWORD", ""),
)

GOOGLE_PSE_API_KEY = PersistentConfig(
    "GOOGLE_PSE_API_KEY",
    "rag.web.search.google_pse_api_key",
    os.getenv("GOOGLE_PSE_API_KEY", ""),
)

GOOGLE_PSE_ENGINE_ID = PersistentConfig(
    "GOOGLE_PSE_ENGINE_ID",
    "rag.web.search.google_pse_engine_id",
    os.getenv("GOOGLE_PSE_ENGINE_ID", ""),
)

BRAVE_SEARCH_API_KEY = PersistentConfig(
    "BRAVE_SEARCH_API_KEY",
    "rag.web.search.brave_search_api_key",
    os.getenv("BRAVE_SEARCH_API_KEY", ""),
)

KAGI_SEARCH_API_KEY = PersistentConfig(
    "KAGI_SEARCH_API_KEY",
    "rag.web.search.kagi_search_api_key",
    os.getenv("KAGI_SEARCH_API_KEY", ""),
)

MOJEEK_SEARCH_API_KEY = PersistentConfig(
    "MOJEEK_SEARCH_API_KEY",
    "rag.web.search.mojeek_search_api_key",
    os.getenv("MOJEEK_SEARCH_API_KEY", ""),
)

BOCHA_SEARCH_API_KEY = PersistentConfig(
    "BOCHA_SEARCH_API_KEY",
    "rag.web.search.bocha_search_api_key",
    os.getenv("BOCHA_SEARCH_API_KEY", ""),
)

SERPSTACK_API_KEY = PersistentConfig(
    "SERPSTACK_API_KEY",
    "rag.web.search.serpstack_api_key",
    os.getenv("SERPSTACK_API_KEY", ""),
)

SERPSTACK_HTTPS = PersistentConfig(
    "SERPSTACK_HTTPS",
    "rag.web.search.serpstack_https",
    os.getenv("SERPSTACK_HTTPS", "True").lower() == "true",
)

SERPER_API_KEY = PersistentConfig(
    "SERPER_API_KEY",
    "rag.web.search.serper_api_key",
    os.getenv("SERPER_API_KEY", ""),
)

SERPLY_API_KEY = PersistentConfig(
    "SERPLY_API_KEY",
    "rag.web.search.serply_api_key",
    os.getenv("SERPLY_API_KEY", ""),
)

JINA_API_KEY = PersistentConfig(
    "JINA_API_KEY",
    "rag.web.search.jina_api_key",
    os.getenv("JINA_API_KEY", ""),
)

SEARCHAPI_API_KEY = PersistentConfig(
    "SEARCHAPI_API_KEY",
    "rag.web.search.searchapi_api_key",
    os.getenv("SEARCHAPI_API_KEY", ""),
)

SEARCHAPI_ENGINE = PersistentConfig(
    "SEARCHAPI_ENGINE",
    "rag.web.search.searchapi_engine",
    os.getenv("SEARCHAPI_ENGINE", ""),
)

SERPAPI_API_KEY = PersistentConfig(
    "SERPAPI_API_KEY",
    "rag.web.search.serpapi_api_key",
    os.getenv("SERPAPI_API_KEY", ""),
)

SERPAPI_ENGINE = PersistentConfig(
    "SERPAPI_ENGINE",
    "rag.web.search.serpapi_engine",
    os.getenv("SERPAPI_ENGINE", ""),
)

BING_SEARCH_V7_ENDPOINT = PersistentConfig(
    "BING_SEARCH_V7_ENDPOINT",
    "rag.web.search.bing_search_v7_endpoint",
    os.environ.get(
        "BING_SEARCH_V7_ENDPOINT", "https://api.bing.microsoft.com/v7.0/search"
    ),
)

BING_SEARCH_V7_SUBSCRIPTION_KEY = PersistentConfig(
    "BING_SEARCH_V7_SUBSCRIPTION_KEY",
    "rag.web.search.bing_search_v7_subscription_key",
    os.environ.get("BING_SEARCH_V7_SUBSCRIPTION_KEY", ""),
)

EXA_API_KEY = PersistentConfig(
    "EXA_API_KEY",
    "rag.web.search.exa_api_key",
    os.getenv("EXA_API_KEY", ""),
)

PERPLEXITY_API_KEY = PersistentConfig(
    "PERPLEXITY_API_KEY",
    "rag.web.search.perplexity_api_key",
    os.getenv("PERPLEXITY_API_KEY", ""),
)

SOUGOU_API_SID = PersistentConfig(
    "SOUGOU_API_SID",
    "rag.web.search.sougou_api_sid",
    os.getenv("SOUGOU_API_SID", ""),
)

SOUGOU_API_SK = PersistentConfig(
    "SOUGOU_API_SK",
    "rag.web.search.sougou_api_sk",
    os.getenv("SOUGOU_API_SK", ""),
)

TAVILY_API_KEY = PersistentConfig(
    "TAVILY_API_KEY",
    "rag.web.search.tavily_api_key",
    os.getenv("TAVILY_API_KEY", ""),
)

TAVILY_EXTRACT_DEPTH = PersistentConfig(
    "TAVILY_EXTRACT_DEPTH",
    "rag.web.search.tavily_extract_depth",
    os.getenv("TAVILY_EXTRACT_DEPTH", "basic"),
)

PLAYWRIGHT_WS_URL = PersistentConfig(
    "PLAYWRIGHT_WS_URL",
    "rag.web.loader.playwright_ws_url",
    os.environ.get("PLAYWRIGHT_WS_URL", ""),
)

PLAYWRIGHT_TIMEOUT = PersistentConfig(
    "PLAYWRIGHT_TIMEOUT",
    "rag.web.loader.playwright_timeout",
    int(os.environ.get("PLAYWRIGHT_TIMEOUT", "10000")),
)

FIRECRAWL_API_KEY = PersistentConfig(
    "FIRECRAWL_API_KEY",
    "rag.web.loader.firecrawl_api_key",
    os.environ.get("FIRECRAWL_API_KEY", ""),
)

FIRECRAWL_API_BASE_URL = PersistentConfig(
    "FIRECRAWL_API_BASE_URL",
    "rag.web.loader.firecrawl_api_url",
    os.environ.get("FIRECRAWL_API_BASE_URL", "https://api.firecrawl.dev"),
)

EXTERNAL_WEB_SEARCH_URL = PersistentConfig(
    "EXTERNAL_WEB_SEARCH_URL",
    "rag.web.search.external_web_search_url",
    os.environ.get("EXTERNAL_WEB_SEARCH_URL", ""),
)

EXTERNAL_WEB_SEARCH_API_KEY = PersistentConfig(
    "EXTERNAL_WEB_SEARCH_API_KEY",
    "rag.web.search.external_web_search_api_key",
    os.environ.get("EXTERNAL_WEB_SEARCH_API_KEY", ""),
)

EXTERNAL_WEB_LOADER_URL = PersistentConfig(
    "EXTERNAL_WEB_LOADER_URL",
    "rag.web.loader.external_web_loader_url",
    os.environ.get("EXTERNAL_WEB_LOADER_URL", ""),
)

EXTERNAL_WEB_LOADER_API_KEY = PersistentConfig(
    "EXTERNAL_WEB_LOADER_API_KEY",
    "rag.web.loader.external_web_loader_api_key",
    os.environ.get("EXTERNAL_WEB_LOADER_API_KEY", ""),
)

####################################
# Images
####################################

IMAGE_GENERATION_ENGINE = PersistentConfig(
    "IMAGE_GENERATION_ENGINE",
    "image_generation.engine",
    os.getenv("IMAGE_GENERATION_ENGINE", "openai"),
)

ENABLE_IMAGE_GENERATION = PersistentConfig(
    "ENABLE_IMAGE_GENERATION",
    "image_generation.enable",
    os.environ.get("ENABLE_IMAGE_GENERATION", "").lower() == "true",
)

ENABLE_IMAGE_PROMPT_GENERATION = PersistentConfig(
    "ENABLE_IMAGE_PROMPT_GENERATION",
    "image_generation.prompt.enable",
    os.environ.get("ENABLE_IMAGE_PROMPT_GENERATION", "true").lower() == "true",
)

AUTOMATIC1111_BASE_URL = PersistentConfig(
    "AUTOMATIC1111_BASE_URL",
    "image_generation.automatic1111.base_url",
    os.getenv("AUTOMATIC1111_BASE_URL", ""),
)
AUTOMATIC1111_API_AUTH = PersistentConfig(
    "AUTOMATIC1111_API_AUTH",
    "image_generation.automatic1111.api_auth",
    os.getenv("AUTOMATIC1111_API_AUTH", ""),
)

AUTOMATIC1111_CFG_SCALE = PersistentConfig(
    "AUTOMATIC1111_CFG_SCALE",
    "image_generation.automatic1111.cfg_scale",
    (
        float(os.environ.get("AUTOMATIC1111_CFG_SCALE"))
        if os.environ.get("AUTOMATIC1111_CFG_SCALE")
        else None
    ),
)


AUTOMATIC1111_SAMPLER = PersistentConfig(
    "AUTOMATIC1111_SAMPLER",
    "image_generation.automatic1111.sampler",
    (
        os.environ.get("AUTOMATIC1111_SAMPLER")
        if os.environ.get("AUTOMATIC1111_SAMPLER")
        else None
    ),
)

AUTOMATIC1111_SCHEDULER = PersistentConfig(
    "AUTOMATIC1111_SCHEDULER",
    "image_generation.automatic1111.scheduler",
    (
        os.environ.get("AUTOMATIC1111_SCHEDULER")
        if os.environ.get("AUTOMATIC1111_SCHEDULER")
        else None
    ),
)

COMFYUI_BASE_URL = PersistentConfig(
    "COMFYUI_BASE_URL",
    "image_generation.comfyui.base_url",
    os.getenv("COMFYUI_BASE_URL", ""),
)

COMFYUI_API_KEY = PersistentConfig(
    "COMFYUI_API_KEY",
    "image_generation.comfyui.api_key",
    os.getenv("COMFYUI_API_KEY", ""),
)

COMFYUI_DEFAULT_WORKFLOW = """
{
  "3": {
    "inputs": {
      "seed": 0,
      "steps": 20,
      "cfg": 8,
      "sampler_name": "euler",
      "scheduler": "normal",
      "denoise": 1,
      "model": [
        "4",
        0
      ],
      "positive": [
        "6",
        0
      ],
      "negative": [
        "7",
        0
      ],
      "latent_image": [
        "5",
        0
      ]
    },
    "class_type": "KSampler",
    "_meta": {
      "title": "KSampler"
    }
  },
  "4": {
    "inputs": {
      "ckpt_name": "model.safetensors"
    },
    "class_type": "CheckpointLoaderSimple",
    "_meta": {
      "title": "Load Checkpoint"
    }
  },
  "5": {
    "inputs": {
      "width": 512,
      "height": 512,
      "batch_size": 1
    },
    "class_type": "EmptyLatentImage",
    "_meta": {
      "title": "Empty Latent Image"
    }
  },
  "6": {
    "inputs": {
      "text": "Prompt",
      "clip": [
        "4",
        1
      ]
    },
    "class_type": "CLIPTextEncode",
    "_meta": {
      "title": "CLIP Text Encode (Prompt)"
    }
  },
  "7": {
    "inputs": {
      "text": "",
      "clip": [
        "4",
        1
      ]
    },
    "class_type": "CLIPTextEncode",
    "_meta": {
      "title": "CLIP Text Encode (Prompt)"
    }
  },
  "8": {
    "inputs": {
      "samples": [
        "3",
        0
      ],
      "vae": [
        "4",
        2
      ]
    },
    "class_type": "VAEDecode",
    "_meta": {
      "title": "VAE Decode"
    }
  },
  "9": {
    "inputs": {
      "filename_prefix": "ComfyUI",
      "images": [
        "8",
        0
      ]
    },
    "class_type": "SaveImage",
    "_meta": {
      "title": "Save Image"
    }
  }
}
"""


COMFYUI_WORKFLOW = PersistentConfig(
    "COMFYUI_WORKFLOW",
    "image_generation.comfyui.workflow",
    os.getenv("COMFYUI_WORKFLOW", COMFYUI_DEFAULT_WORKFLOW),
)

COMFYUI_WORKFLOW_NODES = PersistentConfig(
    "COMFYUI_WORKFLOW",
    "image_generation.comfyui.nodes",
    [],
)

IMAGES_OPENAI_API_BASE_URL = PersistentConfig(
    "IMAGES_OPENAI_API_BASE_URL",
    "image_generation.openai.api_base_url",
    os.getenv("IMAGES_OPENAI_API_BASE_URL", OPENAI_API_BASE_URL),
)
IMAGES_OPENAI_API_KEY = PersistentConfig(
    "IMAGES_OPENAI_API_KEY",
    "image_generation.openai.api_key",
    os.getenv("IMAGES_OPENAI_API_KEY", OPENAI_API_KEY),
)

IMAGES_GEMINI_API_BASE_URL = PersistentConfig(
    "IMAGES_GEMINI_API_BASE_URL",
    "image_generation.gemini.api_base_url",
    os.getenv("IMAGES_GEMINI_API_BASE_URL", GEMINI_API_BASE_URL),
)
IMAGES_GEMINI_API_KEY = PersistentConfig(
    "IMAGES_GEMINI_API_KEY",
    "image_generation.gemini.api_key",
    os.getenv("IMAGES_GEMINI_API_KEY", GEMINI_API_KEY),
)

IMAGE_SIZE = PersistentConfig(
    "IMAGE_SIZE", "image_generation.size", os.getenv("IMAGE_SIZE", "512x512")
)

IMAGE_STEPS = PersistentConfig(
    "IMAGE_STEPS", "image_generation.steps", int(os.getenv("IMAGE_STEPS", 50))
)

IMAGE_GENERATION_MODEL = PersistentConfig(
    "IMAGE_GENERATION_MODEL",
    "image_generation.model",
    os.getenv("IMAGE_GENERATION_MODEL", ""),
)

####################################
# Audio
####################################

# Transcription
WHISPER_MODEL = PersistentConfig(
    "WHISPER_MODEL",
    "audio.stt.whisper_model",
    os.getenv("WHISPER_MODEL", "base"),
)

WHISPER_MODEL_DIR = os.getenv("WHISPER_MODEL_DIR", f"{CACHE_DIR}/whisper/models")
WHISPER_MODEL_AUTO_UPDATE = (
    not OFFLINE_MODE
    and os.environ.get("WHISPER_MODEL_AUTO_UPDATE", "").lower() == "true"
)

WHISPER_VAD_FILTER = PersistentConfig(
    "WHISPER_VAD_FILTER",
    "audio.stt.whisper_vad_filter",
    os.getenv("WHISPER_VAD_FILTER", "False").lower() == "true",
)

WHISPER_LANGUAGE = os.getenv("WHISPER_LANGUAGE", "").lower() or None

# Add Deepgram configuration
DEEPGRAM_API_KEY = PersistentConfig(
    "DEEPGRAM_API_KEY",
    "audio.stt.deepgram.api_key",
    os.getenv("DEEPGRAM_API_KEY", ""),
)


AUDIO_STT_OPENAI_API_BASE_URL = PersistentConfig(
    "AUDIO_STT_OPENAI_API_BASE_URL",
    "audio.stt.openai.api_base_url",
    os.getenv("AUDIO_STT_OPENAI_API_BASE_URL", OPENAI_API_BASE_URL),
)

AUDIO_STT_OPENAI_API_KEY = PersistentConfig(
    "AUDIO_STT_OPENAI_API_KEY",
    "audio.stt.openai.api_key",
    os.getenv("AUDIO_STT_OPENAI_API_KEY", OPENAI_API_KEY),
)

AUDIO_STT_ENGINE = PersistentConfig(
    "AUDIO_STT_ENGINE",
    "audio.stt.engine",
    os.getenv("AUDIO_STT_ENGINE", ""),
)

AUDIO_STT_MODEL = PersistentConfig(
    "AUDIO_STT_MODEL",
    "audio.stt.model",
    os.getenv("AUDIO_STT_MODEL", ""),
)

AUDIO_STT_AZURE_API_KEY = PersistentConfig(
    "AUDIO_STT_AZURE_API_KEY",
    "audio.stt.azure.api_key",
    os.getenv("AUDIO_STT_AZURE_API_KEY", ""),
)

AUDIO_STT_AZURE_REGION = PersistentConfig(
    "AUDIO_STT_AZURE_REGION",
    "audio.stt.azure.region",
    os.getenv("AUDIO_STT_AZURE_REGION", ""),
)

AUDIO_STT_AZURE_LOCALES = PersistentConfig(
    "AUDIO_STT_AZURE_LOCALES",
    "audio.stt.azure.locales",
    os.getenv("AUDIO_STT_AZURE_LOCALES", ""),
)

AUDIO_STT_AZURE_BASE_URL = PersistentConfig(
    "AUDIO_STT_AZURE_BASE_URL",
    "audio.stt.azure.base_url",
    os.getenv("AUDIO_STT_AZURE_BASE_URL", ""),
)

AUDIO_STT_AZURE_MAX_SPEAKERS = PersistentConfig(
    "AUDIO_STT_AZURE_MAX_SPEAKERS",
    "audio.stt.azure.max_speakers",
    os.getenv("AUDIO_STT_AZURE_MAX_SPEAKERS", ""),
)

AUDIO_TTS_OPENAI_API_BASE_URL = PersistentConfig(
    "AUDIO_TTS_OPENAI_API_BASE_URL",
    "audio.tts.openai.api_base_url",
    os.getenv("AUDIO_TTS_OPENAI_API_BASE_URL", OPENAI_API_BASE_URL),
)
AUDIO_TTS_OPENAI_API_KEY = PersistentConfig(
    "AUDIO_TTS_OPENAI_API_KEY",
    "audio.tts.openai.api_key",
    os.getenv("AUDIO_TTS_OPENAI_API_KEY", OPENAI_API_KEY),
)

AUDIO_TTS_API_KEY = PersistentConfig(
    "AUDIO_TTS_API_KEY",
    "audio.tts.api_key",
    os.getenv("AUDIO_TTS_API_KEY", ""),
)

AUDIO_TTS_ENGINE = PersistentConfig(
    "AUDIO_TTS_ENGINE",
    "audio.tts.engine",
    os.getenv("AUDIO_TTS_ENGINE", ""),
)


AUDIO_TTS_MODEL = PersistentConfig(
    "AUDIO_TTS_MODEL",
    "audio.tts.model",
    os.getenv("AUDIO_TTS_MODEL", "tts-1"),  # OpenAI default model
)

AUDIO_TTS_VOICE = PersistentConfig(
    "AUDIO_TTS_VOICE",
    "audio.tts.voice",
    os.getenv("AUDIO_TTS_VOICE", "alloy"),  # OpenAI default voice
)

AUDIO_TTS_SPLIT_ON = PersistentConfig(
    "AUDIO_TTS_SPLIT_ON",
    "audio.tts.split_on",
    os.getenv("AUDIO_TTS_SPLIT_ON", "punctuation"),
)

AUDIO_TTS_AZURE_SPEECH_REGION = PersistentConfig(
    "AUDIO_TTS_AZURE_SPEECH_REGION",
    "audio.tts.azure.speech_region",
    os.getenv("AUDIO_TTS_AZURE_SPEECH_REGION", ""),
)

AUDIO_TTS_AZURE_SPEECH_BASE_URL = PersistentConfig(
    "AUDIO_TTS_AZURE_SPEECH_BASE_URL",
    "audio.tts.azure.speech_base_url",
    os.getenv("AUDIO_TTS_AZURE_SPEECH_BASE_URL", ""),
)

AUDIO_TTS_AZURE_SPEECH_OUTPUT_FORMAT = PersistentConfig(
    "AUDIO_TTS_AZURE_SPEECH_OUTPUT_FORMAT",
    "audio.tts.azure.speech_output_format",
    os.getenv(
        "AUDIO_TTS_AZURE_SPEECH_OUTPUT_FORMAT", "audio-24khz-160kbitrate-mono-mp3"
    ),
)


####################################
# LDAP
####################################

ENABLE_LDAP = PersistentConfig(
    "ENABLE_LDAP",
    "ldap.enable",
    os.environ.get("ENABLE_LDAP", "false").lower() == "true",
)

LDAP_SERVER_LABEL = PersistentConfig(
    "LDAP_SERVER_LABEL",
    "ldap.server.label",
    os.environ.get("LDAP_SERVER_LABEL", "LDAP Server"),
)

LDAP_SERVER_HOST = PersistentConfig(
    "LDAP_SERVER_HOST",
    "ldap.server.host",
    os.environ.get("LDAP_SERVER_HOST", "localhost"),
)

LDAP_SERVER_PORT = PersistentConfig(
    "LDAP_SERVER_PORT",
    "ldap.server.port",
    int(os.environ.get("LDAP_SERVER_PORT", "389")),
)

LDAP_ATTRIBUTE_FOR_MAIL = PersistentConfig(
    "LDAP_ATTRIBUTE_FOR_MAIL",
    "ldap.server.attribute_for_mail",
    os.environ.get("LDAP_ATTRIBUTE_FOR_MAIL", "mail"),
)

LDAP_ATTRIBUTE_FOR_USERNAME = PersistentConfig(
    "LDAP_ATTRIBUTE_FOR_USERNAME",
    "ldap.server.attribute_for_username",
    os.environ.get("LDAP_ATTRIBUTE_FOR_USERNAME", "uid"),
)

LDAP_APP_DN = PersistentConfig(
    "LDAP_APP_DN", "ldap.server.app_dn", os.environ.get("LDAP_APP_DN", "")
)

LDAP_APP_PASSWORD = PersistentConfig(
    "LDAP_APP_PASSWORD",
    "ldap.server.app_password",
    os.environ.get("LDAP_APP_PASSWORD", ""),
)

LDAP_SEARCH_BASE = PersistentConfig(
    "LDAP_SEARCH_BASE", "ldap.server.users_dn", os.environ.get("LDAP_SEARCH_BASE", "")
)

LDAP_SEARCH_FILTERS = PersistentConfig(
    "LDAP_SEARCH_FILTER",
    "ldap.server.search_filter",
    os.environ.get("LDAP_SEARCH_FILTER", os.environ.get("LDAP_SEARCH_FILTERS", "")),
)

LDAP_USE_TLS = PersistentConfig(
    "LDAP_USE_TLS",
    "ldap.server.use_tls",
    os.environ.get("LDAP_USE_TLS", "True").lower() == "true",
)

LDAP_CA_CERT_FILE = PersistentConfig(
    "LDAP_CA_CERT_FILE",
    "ldap.server.ca_cert_file",
    os.environ.get("LDAP_CA_CERT_FILE", ""),
)

LDAP_CIPHERS = PersistentConfig(
    "LDAP_CIPHERS", "ldap.server.ciphers", os.environ.get("LDAP_CIPHERS", "ALL")
)<|MERGE_RESOLUTION|>--- conflicted
+++ resolved
@@ -1150,13 +1150,11 @@
     os.environ.get("USER_PERMISSIONS_FEATURES_NOTES", "True").lower() == "true"
 )
 
-<<<<<<< HEAD
 USER_PERMISSIONS_SELF_GROUP_MANAGEMENT = (
     os.environ.get("USER_PERMISSIONS_SELF_GROUP_MANAGEMENT", "False").lower()
     == "true"
 )
-=======
->>>>>>> a38f3c76
+
 
 DEFAULT_USER_PERMISSIONS = {
     "workspace": {
@@ -1191,10 +1189,8 @@
         "image_generation": USER_PERMISSIONS_FEATURES_IMAGE_GENERATION,
         "code_interpreter": USER_PERMISSIONS_FEATURES_CODE_INTERPRETER,
         "notes": USER_PERMISSIONS_FEATURES_NOTES,
-<<<<<<< HEAD
         "self_group_management": USER_PERMISSIONS_SELF_GROUP_MANAGEMENT
-=======
->>>>>>> a38f3c76
+
     },
 }
 
