import logging
import json
import time
import uuid
from typing import Optional

from open_webui.internal.db import Base, get_db
from open_webui.models.tags import TagModel, Tag, Tags
from open_webui.models.folders import Folders
from open_webui.env import SRC_LOG_LEVELS

from pydantic import BaseModel, ConfigDict
from sqlalchemy import BigInteger, Boolean, Column, String, Text, JSON, Index
from sqlalchemy import or_, func, select, and_, text
from sqlalchemy.sql import exists
from sqlalchemy.sql.expression import bindparam

####################
# Chat DB Schema
####################

log = logging.getLogger(__name__)
log.setLevel(SRC_LOG_LEVELS["MODELS"])


class Chat(Base):
    __tablename__ = "chat"

    id = Column(String, primary_key=True)
    user_id = Column(String)
    title = Column(Text)
    chat = Column(JSON)

    created_at = Column(BigInteger)
    updated_at = Column(BigInteger)

    share_id = Column(Text, unique=True, nullable=True)
    archived = Column(Boolean, default=False)
    pinned = Column(Boolean, default=False, nullable=True)

    meta = Column(JSON, server_default="{}")
    folder_id = Column(Text, nullable=True)

    __table_args__ = (
        # Performance indexes for common queries
        # WHERE folder_id = ...
        Index("folder_id_idx", "folder_id"),
        # WHERE user_id = ... AND pinned = ...
        Index("user_id_pinned_idx", "user_id", "pinned"),
        # WHERE user_id = ... AND archived = ...
        Index("user_id_archived_idx", "user_id", "archived"),
        # WHERE user_id = ... ORDER BY updated_at DESC
        Index("updated_at_user_id_idx", "updated_at", "user_id"),
        # WHERE folder_id = ... AND user_id = ...
        Index("folder_id_user_id_idx", "folder_id", "user_id"),
    )


class ChatModel(BaseModel):
    model_config = ConfigDict(from_attributes=True)

    id: str
    user_id: str
    title: str
    chat: dict

    created_at: int  # timestamp in epoch
    updated_at: int  # timestamp in epoch

    share_id: Optional[str] = None
    archived: bool = False
    pinned: Optional[bool] = False

    meta: dict = {}
    folder_id: Optional[str] = None


####################
# Forms
####################


class ChatForm(BaseModel):
    chat: dict
    folder_id: Optional[str] = None


class ChatImportForm(ChatForm):
    meta: Optional[dict] = {}
    pinned: Optional[bool] = False
    created_at: Optional[int] = None
    updated_at: Optional[int] = None


class ChatTitleMessagesForm(BaseModel):
    title: str
    messages: list[dict]


class ChatTitleForm(BaseModel):
    title: str


class ChatResponse(BaseModel):
    id: str
    user_id: str
    title: str
    chat: dict
    updated_at: int  # timestamp in epoch
    created_at: int  # timestamp in epoch
    share_id: Optional[str] = None  # id of the chat to be shared
    archived: bool
    pinned: Optional[bool] = False
    meta: dict = {}
    folder_id: Optional[str] = None


class ChatTitleIdResponse(BaseModel):
    id: str
    title: str
    updated_at: int
    created_at: int


class ChatTable:
    def insert_new_chat(self, user_id: str, form_data: ChatForm) -> Optional[ChatModel]:
        with get_db() as db:
            id = str(uuid.uuid4())
            chat = ChatModel(
                **{
                    "id": id,
                    "user_id": user_id,
                    "title": (
                        form_data.chat["title"]
                        if "title" in form_data.chat
                        else "New Chat"
                    ),
                    "chat": form_data.chat,
                    "folder_id": form_data.folder_id,
                    "created_at": int(time.time()),
                    "updated_at": int(time.time()),
                }
            )

            result = Chat(**chat.model_dump())
            db.add(result)
            db.commit()
            db.refresh(result)
            return ChatModel.model_validate(result) if result else None

    def import_chat(
        self, user_id: str, form_data: ChatImportForm
    ) -> Optional[ChatModel]:
        with get_db() as db:
            id = str(uuid.uuid4())
            chat = ChatModel(
                **{
                    "id": id,
                    "user_id": user_id,
                    "title": (
                        form_data.chat["title"]
                        if "title" in form_data.chat
                        else "New Chat"
                    ),
                    "chat": form_data.chat,
                    "meta": form_data.meta,
                    "pinned": form_data.pinned,
                    "folder_id": form_data.folder_id,
                    "created_at": (
                        form_data.created_at
                        if form_data.created_at
                        else int(time.time())
                    ),
                    "updated_at": (
                        form_data.updated_at
                        if form_data.updated_at
                        else int(time.time())
                    ),
                }
            )

            result = Chat(**chat.model_dump())
            db.add(result)
            db.commit()
            db.refresh(result)
            return ChatModel.model_validate(result) if result else None

    def update_chat_by_id(self, id: str, chat: dict) -> Optional[ChatModel]:
        try:
            with get_db() as db:
                chat_item = db.get(Chat, id)
                chat_item.chat = chat
                chat_item.title = chat["title"] if "title" in chat else "New Chat"
                chat_item.updated_at = int(time.time())
                db.commit()
                db.refresh(chat_item)

                return ChatModel.model_validate(chat_item)
        except Exception:
            return None

    def update_chat_title_by_id(self, id: str, title: str) -> Optional[ChatModel]:
        chat = self.get_chat_by_id(id)
        if chat is None:
            return None

        chat = chat.chat
        chat["title"] = title

        return self.update_chat_by_id(id, chat)

    def update_chat_tags_by_id(
        self, id: str, tags: list[str], user
    ) -> Optional[ChatModel]:
        chat = self.get_chat_by_id(id)
        if chat is None:
            return None

        self.delete_all_tags_by_id_and_user_id(id, user.id)

        for tag in chat.meta.get("tags", []):
            if self.count_chats_by_tag_name_and_user_id(tag, user.id) == 0:
                Tags.delete_tag_by_name_and_user_id(tag, user.id)

        for tag_name in tags:
            if tag_name.lower() == "none":
                continue

            self.add_chat_tag_by_id_and_user_id_and_tag_name(id, user.id, tag_name)
        return self.get_chat_by_id(id)

    def get_chat_title_by_id(self, id: str) -> Optional[str]:
        chat = self.get_chat_by_id(id)
        if chat is None:
            return None

        return chat.chat.get("title", "New Chat")

    def get_messages_map_by_chat_id(self, id: str) -> Optional[dict]:
        chat = self.get_chat_by_id(id)
        if chat is None:
            return None

        return chat.chat.get("history", {}).get("messages", {}) or {}

    def get_message_by_id_and_message_id(
        self, id: str, message_id: str
    ) -> Optional[dict]:
        chat = self.get_chat_by_id(id)
        if chat is None:
            return None

        return chat.chat.get("history", {}).get("messages", {}).get(message_id, {})

    def upsert_message_to_chat_by_id_and_message_id(
        self, id: str, message_id: str, message: dict
    ) -> Optional[ChatModel]:
        chat = self.get_chat_by_id(id)
        if chat is None:
            return None

        # Sanitize message content for null characters before upserting
        if isinstance(message.get("content"), str):
            message["content"] = message["content"].replace("\x00", "")

        chat = chat.chat
        history = chat.get("history", {})

        if message_id in history.get("messages", {}):
            history["messages"][message_id] = {
                **history["messages"][message_id],
                **message,
            }
        else:
            history["messages"][message_id] = message

        history["currentId"] = message_id

        chat["history"] = history
        return self.update_chat_by_id(id, chat)

    def add_message_status_to_chat_by_id_and_message_id(
        self, id: str, message_id: str, status: dict
    ) -> Optional[ChatModel]:
        chat = self.get_chat_by_id(id)
        if chat is None:
            return None

        chat = chat.chat
        history = chat.get("history", {})

        if message_id in history.get("messages", {}):
            status_history = history["messages"][message_id].get("statusHistory", [])
            status_history.append(status)
            history["messages"][message_id]["statusHistory"] = status_history

        chat["history"] = history
        return self.update_chat_by_id(id, chat)

    def insert_shared_chat_by_chat_id(self, chat_id: str) -> Optional[ChatModel]:
        with get_db() as db:
            # Get the existing chat to share
            chat = db.get(Chat, chat_id)
            # Check if the chat is already shared
            if chat.share_id:
                return self.get_chat_by_id_and_user_id(chat.share_id, "shared")
            # Create a new chat with the same data, but with a new ID
            shared_chat = ChatModel(
                **{
                    "id": str(uuid.uuid4()),
                    "user_id": f"shared-{chat_id}",
                    "title": chat.title,
                    "chat": chat.chat,
                    "meta": chat.meta,
                    "pinned": chat.pinned,
                    "folder_id": chat.folder_id,
                    "created_at": chat.created_at,
                    "updated_at": int(time.time()),
                }
            )
            shared_result = Chat(**shared_chat.model_dump())
            db.add(shared_result)
            db.commit()
            db.refresh(shared_result)

            # Update the original chat with the share_id
            result = (
                db.query(Chat)
                .filter_by(id=chat_id)
                .update({"share_id": shared_chat.id})
            )
            db.commit()
            return shared_chat if (shared_result and result) else None

    def update_shared_chat_by_chat_id(self, chat_id: str) -> Optional[ChatModel]:
        try:
            with get_db() as db:
                chat = db.get(Chat, chat_id)
                shared_chat = (
                    db.query(Chat).filter_by(user_id=f"shared-{chat_id}").first()
                )

                if shared_chat is None:
                    return self.insert_shared_chat_by_chat_id(chat_id)

                shared_chat.title = chat.title
                shared_chat.chat = chat.chat
                shared_chat.meta = chat.meta
                shared_chat.pinned = chat.pinned
                shared_chat.folder_id = chat.folder_id
                shared_chat.updated_at = int(time.time())
                db.commit()
                db.refresh(shared_chat)

                return ChatModel.model_validate(shared_chat)
        except Exception:
            return None

    def delete_shared_chat_by_chat_id(self, chat_id: str) -> bool:
        try:
            with get_db() as db:
                db.query(Chat).filter_by(user_id=f"shared-{chat_id}").delete()
                db.commit()

                return True
        except Exception:
            return False

    def unarchive_all_chats_by_user_id(self, user_id: str) -> bool:
        try:
            with get_db() as db:
                db.query(Chat).filter_by(user_id=user_id).update({"archived": False})
                db.commit()
                return True
        except Exception:
            return False

    def update_chat_share_id_by_id(
        self, id: str, share_id: Optional[str]
    ) -> Optional[ChatModel]:
        try:
            with get_db() as db:
                chat = db.get(Chat, id)
                chat.share_id = share_id
                db.commit()
                db.refresh(chat)
                return ChatModel.model_validate(chat)
        except Exception:
            return None

    def toggle_chat_pinned_by_id(self, id: str) -> Optional[ChatModel]:
        try:
            with get_db() as db:
                chat = db.get(Chat, id)
                chat.pinned = not chat.pinned
                chat.updated_at = int(time.time())
                db.commit()
                db.refresh(chat)
                return ChatModel.model_validate(chat)
        except Exception:
            return None

    def toggle_chat_archive_by_id(self, id: str) -> Optional[ChatModel]:
        try:
            with get_db() as db:
                chat = db.get(Chat, id)
                chat.archived = not chat.archived
                chat.updated_at = int(time.time())
                db.commit()
                db.refresh(chat)
                return ChatModel.model_validate(chat)
        except Exception:
            return None

    def archive_all_chats_by_user_id(self, user_id: str) -> bool:
        try:
            with get_db() as db:
                db.query(Chat).filter_by(user_id=user_id).update({"archived": True})
                db.commit()
                return True
        except Exception:
            return False

    def get_archived_chat_list_by_user_id(
        self,
        user_id: str,
        filter: Optional[dict] = None,
        skip: int = 0,
        limit: int = 50,
    ) -> list[ChatModel]:

        with get_db() as db:
            query = db.query(Chat).filter_by(user_id=user_id, archived=True)

            if filter:
                query_key = filter.get("query")
                if query_key:
                    query = query.filter(Chat.title.ilike(f"%{query_key}%"))

                order_by = filter.get("order_by")
                direction = filter.get("direction")

                if order_by and direction and getattr(Chat, order_by):
                    if direction.lower() == "asc":
                        query = query.order_by(getattr(Chat, order_by).asc())
                    elif direction.lower() == "desc":
                        query = query.order_by(getattr(Chat, order_by).desc())
                    else:
                        raise ValueError("Invalid direction for ordering")
            else:
                query = query.order_by(Chat.updated_at.desc())

            if skip:
                query = query.offset(skip)
            if limit:
                query = query.limit(limit)

            all_chats = query.all()
            return [ChatModel.model_validate(chat) for chat in all_chats]

    def get_chat_list_by_user_id(
        self,
        user_id: str,
        include_archived: bool = False,
        filter: Optional[dict] = None,
        skip: int = 0,
        limit: int = 50,
    ) -> list[ChatModel]:
        with get_db() as db:
            query = db.query(Chat).filter_by(user_id=user_id)
            if not include_archived:
                query = query.filter_by(archived=False)

            if filter:
                query_key = filter.get("query")
                if query_key:
                    query = query.filter(Chat.title.ilike(f"%{query_key}%"))

                order_by = filter.get("order_by")
                direction = filter.get("direction")

                if order_by and direction and getattr(Chat, order_by):
                    if direction.lower() == "asc":
                        query = query.order_by(getattr(Chat, order_by).asc())
                    elif direction.lower() == "desc":
                        query = query.order_by(getattr(Chat, order_by).desc())
                    else:
                        raise ValueError("Invalid direction for ordering")
            else:
                query = query.order_by(Chat.updated_at.desc())

            if skip:
                query = query.offset(skip)
            if limit:
                query = query.limit(limit)

            all_chats = query.all()
            return [ChatModel.model_validate(chat) for chat in all_chats]

    def get_chat_title_id_list_by_user_id(
        self,
        user_id: str,
        include_archived: bool = False,
        include_folders: bool = False,
<<<<<<< HEAD
=======
        include_pinned: bool = False,
>>>>>>> 3fe2640f
        skip: Optional[int] = None,
        limit: Optional[int] = None,
    ) -> list[ChatTitleIdResponse]:
        with get_db() as db:
            query = db.query(Chat).filter_by(user_id=user_id)

            if not include_folders:
                query = query.filter_by(folder_id=None)

<<<<<<< HEAD
            query = query.filter(or_(Chat.pinned == False, Chat.pinned == None))
=======
            if not include_pinned:
                query = query.filter(or_(Chat.pinned == False, Chat.pinned == None))
>>>>>>> 3fe2640f

            if not include_archived:
                query = query.filter_by(archived=False)

            query = query.order_by(Chat.updated_at.desc()).with_entities(
                Chat.id, Chat.title, Chat.updated_at, Chat.created_at
            )

            if skip:
                query = query.offset(skip)
            if limit:
                query = query.limit(limit)

            all_chats = query.all()

            # result has to be destructured from sqlalchemy `row` and mapped to a dict since the `ChatModel`is not the returned dataclass.
            return [
                ChatTitleIdResponse.model_validate(
                    {
                        "id": chat[0],
                        "title": chat[1],
                        "updated_at": chat[2],
                        "created_at": chat[3],
                    }
                )
                for chat in all_chats
            ]

    def get_chat_list_by_chat_ids(
        self, chat_ids: list[str], skip: int = 0, limit: int = 50
    ) -> list[ChatModel]:
        with get_db() as db:
            all_chats = (
                db.query(Chat)
                .filter(Chat.id.in_(chat_ids))
                .filter_by(archived=False)
                .order_by(Chat.updated_at.desc())
                .all()
            )
            return [ChatModel.model_validate(chat) for chat in all_chats]

    def get_chat_by_id(self, id: str) -> Optional[ChatModel]:
        try:
            with get_db() as db:
                chat = db.get(Chat, id)
                return ChatModel.model_validate(chat)
        except Exception:
            return None

    def get_chat_by_share_id(self, id: str) -> Optional[ChatModel]:
        try:
            with get_db() as db:
                # it is possible that the shared link was deleted. hence,
                # we check if the chat is still shared by checking if a chat with the share_id exists
                chat = db.query(Chat).filter_by(share_id=id).first()

                if chat:
                    return self.get_chat_by_id(id)
                else:
                    return None
        except Exception:
            return None

    def get_chat_by_id_and_user_id(self, id: str, user_id: str) -> Optional[ChatModel]:
        try:
            with get_db() as db:
                chat = db.query(Chat).filter_by(id=id, user_id=user_id).first()
                return ChatModel.model_validate(chat)
        except Exception:
            return None

    def get_chats(self, skip: int = 0, limit: int = 50) -> list[ChatModel]:
        with get_db() as db:
            all_chats = (
                db.query(Chat)
                # .limit(limit).offset(skip)
                .order_by(Chat.updated_at.desc())
            )
            return [ChatModel.model_validate(chat) for chat in all_chats]

    def get_chats_by_user_id(self, user_id: str) -> list[ChatModel]:
        with get_db() as db:
            all_chats = (
                db.query(Chat)
                .filter_by(user_id=user_id)
                .order_by(Chat.updated_at.desc())
            )
            return [ChatModel.model_validate(chat) for chat in all_chats]

    def get_pinned_chats_by_user_id(self, user_id: str) -> list[ChatModel]:
        with get_db() as db:
            all_chats = (
                db.query(Chat)
                .filter_by(user_id=user_id, pinned=True, archived=False)
                .order_by(Chat.updated_at.desc())
            )
            return [ChatModel.model_validate(chat) for chat in all_chats]

    def get_archived_chats_by_user_id(self, user_id: str) -> list[ChatModel]:
        with get_db() as db:
            all_chats = (
                db.query(Chat)
                .filter_by(user_id=user_id, archived=True)
                .order_by(Chat.updated_at.desc())
            )
            return [ChatModel.model_validate(chat) for chat in all_chats]

    def get_chats_by_user_id_and_search_text(
        self,
        user_id: str,
        search_text: str,
        include_archived: bool = False,
        skip: int = 0,
        limit: int = 60,
    ) -> list[ChatModel]:
        """
        Filters chats based on a search query using Python, allowing pagination using skip and limit.
        """
        search_text = search_text.replace("\u0000", "").lower().strip()

        if not search_text:
            return self.get_chat_list_by_user_id(
                user_id, include_archived, filter={}, skip=skip, limit=limit
            )

        search_text_words = search_text.split(" ")

        # search_text might contain 'tag:tag_name' format so we need to extract the tag_name, split the search_text and remove the tags
        tag_ids = [
            word.replace("tag:", "").replace(" ", "_").lower()
            for word in search_text_words
            if word.startswith("tag:")
        ]

        # Extract folder names - handle spaces and case insensitivity
        folders = Folders.search_folders_by_names(
            user_id,
            [
                word.replace("folder:", "")
                for word in search_text_words
                if word.startswith("folder:")
            ],
        )
        folder_ids = [folder.id for folder in folders]

        is_pinned = None
        if "pinned:true" in search_text_words:
            is_pinned = True
        elif "pinned:false" in search_text_words:
            is_pinned = False

        is_archived = None
        if "archived:true" in search_text_words:
            is_archived = True
        elif "archived:false" in search_text_words:
            is_archived = False

        is_shared = None
        if "shared:true" in search_text_words:
            is_shared = True
        elif "shared:false" in search_text_words:
            is_shared = False

        search_text_words = [
            word
            for word in search_text_words
            if (
                not word.startswith("tag:")
                and not word.startswith("folder:")
                and not word.startswith("pinned:")
                and not word.startswith("archived:")
                and not word.startswith("shared:")
            )
        ]

        search_text = " ".join(search_text_words)

        with get_db() as db:
            query = db.query(Chat).filter(Chat.user_id == user_id)

            if is_archived is not None:
                query = query.filter(Chat.archived == is_archived)
            elif not include_archived:
                query = query.filter(Chat.archived == False)

            if is_pinned is not None:
                query = query.filter(Chat.pinned == is_pinned)

            if is_shared is not None:
                if is_shared:
                    query = query.filter(Chat.share_id.isnot(None))
                else:
                    query = query.filter(Chat.share_id.is_(None))

            if folder_ids:
                query = query.filter(Chat.folder_id.in_(folder_ids))

            query = query.order_by(Chat.updated_at.desc())

            # Check if the database dialect is either 'sqlite' or 'postgresql'
            dialect_name = db.bind.dialect.name
            if dialect_name == "sqlite":
                # SQLite case: using JSON1 extension for JSON searching
                sqlite_content_sql = (
                    "EXISTS ("
                    "    SELECT 1 "
                    "    FROM json_each(Chat.chat, '$.messages') AS message "
                    "    WHERE LOWER(message.value->>'content') LIKE '%' || :content_key || '%'"
                    ")"
                )
                sqlite_content_clause = text(sqlite_content_sql)
                query = query.filter(
                    or_(
                        Chat.title.ilike(bindparam("title_key")), sqlite_content_clause
                    ).params(title_key=f"%{search_text}%", content_key=search_text)
                )

                # Check if there are any tags to filter, it should have all the tags
                if "none" in tag_ids:
                    query = query.filter(
                        text(
                            """
                            NOT EXISTS (
                                SELECT 1
                                FROM json_each(Chat.meta, '$.tags') AS tag
                            )
                            """
                        )
                    )
                elif tag_ids:
                    query = query.filter(
                        and_(
                            *[
                                text(
                                    f"""
                                    EXISTS (
                                        SELECT 1
                                        FROM json_each(Chat.meta, '$.tags') AS tag
                                        WHERE tag.value = :tag_id_{tag_idx}
                                    )
                                    """
                                ).params(**{f"tag_id_{tag_idx}": tag_id})
                                for tag_idx, tag_id in enumerate(tag_ids)
                            ]
                        )
                    )

            elif dialect_name == "postgresql":
                # PostgreSQL relies on proper JSON query for search
                postgres_content_sql = (
                    "EXISTS ("
                    "    SELECT 1 "
                    "    FROM json_array_elements(Chat.chat->'messages') AS message "
                    "    WHERE LOWER(message->>'content') LIKE '%' || :content_key || '%'"
                    ")"
                )
                postgres_content_clause = text(postgres_content_sql)
                query = query.filter(
                    or_(
                        Chat.title.ilike(bindparam("title_key")),
                        postgres_content_clause,
                    ).params(title_key=f"%{search_text}%", content_key=search_text)
                )

                # Check if there are any tags to filter, it should have all the tags
                if "none" in tag_ids:
                    query = query.filter(
                        text(
                            """
                            NOT EXISTS (
                                SELECT 1
                                FROM json_array_elements_text(Chat.meta->'tags') AS tag
                            )
                            """
                        )
                    )
                elif tag_ids:
                    query = query.filter(
                        and_(
                            *[
                                text(
                                    f"""
                                    EXISTS (
                                        SELECT 1
                                        FROM json_array_elements_text(Chat.meta->'tags') AS tag
                                        WHERE tag = :tag_id_{tag_idx}
                                    )
                                    """
                                ).params(**{f"tag_id_{tag_idx}": tag_id})
                                for tag_idx, tag_id in enumerate(tag_ids)
                            ]
                        )
                    )
            else:
                raise NotImplementedError(
                    f"Unsupported dialect: {db.bind.dialect.name}"
                )

            # Perform pagination at the SQL level
            all_chats = query.offset(skip).limit(limit).all()

            log.info(f"The number of chats: {len(all_chats)}")

            # Validate and return chats
            return [ChatModel.model_validate(chat) for chat in all_chats]

    def get_chats_by_folder_id_and_user_id(
        self, folder_id: str, user_id: str, skip: int = 0, limit: int = 60
    ) -> list[ChatModel]:
        with get_db() as db:
            query = db.query(Chat).filter_by(folder_id=folder_id, user_id=user_id)
            query = query.filter(or_(Chat.pinned == False, Chat.pinned == None))
            query = query.filter_by(archived=False)

            query = query.order_by(Chat.updated_at.desc())

            if skip:
                query = query.offset(skip)
            if limit:
                query = query.limit(limit)

            all_chats = query.all()
            return [ChatModel.model_validate(chat) for chat in all_chats]

    def get_chats_by_folder_ids_and_user_id(
        self, folder_ids: list[str], user_id: str
    ) -> list[ChatModel]:
        with get_db() as db:
            query = db.query(Chat).filter(
                Chat.folder_id.in_(folder_ids), Chat.user_id == user_id
            )
            query = query.filter(or_(Chat.pinned == False, Chat.pinned == None))
            query = query.filter_by(archived=False)

            query = query.order_by(Chat.updated_at.desc())

            all_chats = query.all()
            return [ChatModel.model_validate(chat) for chat in all_chats]

    def update_chat_folder_id_by_id_and_user_id(
        self, id: str, user_id: str, folder_id: str
    ) -> Optional[ChatModel]:
        try:
            with get_db() as db:
                chat = db.get(Chat, id)
                chat.folder_id = folder_id
                chat.updated_at = int(time.time())
                chat.pinned = False
                db.commit()
                db.refresh(chat)
                return ChatModel.model_validate(chat)
        except Exception:
            return None

    def get_chat_tags_by_id_and_user_id(self, id: str, user_id: str) -> list[TagModel]:
        with get_db() as db:
            chat = db.get(Chat, id)
            tags = chat.meta.get("tags", [])
            return [Tags.get_tag_by_name_and_user_id(tag, user_id) for tag in tags]

    def get_chat_list_by_user_id_and_tag_name(
        self, user_id: str, tag_name: str, skip: int = 0, limit: int = 50
    ) -> list[ChatModel]:
        with get_db() as db:
            query = db.query(Chat).filter_by(user_id=user_id)
            tag_id = tag_name.replace(" ", "_").lower()

            log.info(f"DB dialect name: {db.bind.dialect.name}")
            if db.bind.dialect.name == "sqlite":
                # SQLite JSON1 querying for tags within the meta JSON field
                query = query.filter(
                    text(
                        f"EXISTS (SELECT 1 FROM json_each(Chat.meta, '$.tags') WHERE json_each.value = :tag_id)"
                    )
                ).params(tag_id=tag_id)
            elif db.bind.dialect.name == "postgresql":
                # PostgreSQL JSON query for tags within the meta JSON field (for `json` type)
                query = query.filter(
                    text(
                        "EXISTS (SELECT 1 FROM json_array_elements_text(Chat.meta->'tags') elem WHERE elem = :tag_id)"
                    )
                ).params(tag_id=tag_id)
            else:
                raise NotImplementedError(
                    f"Unsupported dialect: {db.bind.dialect.name}"
                )

            all_chats = query.all()
            log.debug(f"all_chats: {all_chats}")
            return [ChatModel.model_validate(chat) for chat in all_chats]

    def add_chat_tag_by_id_and_user_id_and_tag_name(
        self, id: str, user_id: str, tag_name: str
    ) -> Optional[ChatModel]:
        tag = Tags.get_tag_by_name_and_user_id(tag_name, user_id)
        if tag is None:
            tag = Tags.insert_new_tag(tag_name, user_id)
        try:
            with get_db() as db:
                chat = db.get(Chat, id)

                tag_id = tag.id
                if tag_id not in chat.meta.get("tags", []):
                    chat.meta = {
                        **chat.meta,
                        "tags": list(set(chat.meta.get("tags", []) + [tag_id])),
                    }

                db.commit()
                db.refresh(chat)
                return ChatModel.model_validate(chat)
        except Exception:
            return None

    def count_chats_by_tag_name_and_user_id(self, tag_name: str, user_id: str) -> int:
        with get_db() as db:  # Assuming `get_db()` returns a session object
            query = db.query(Chat).filter_by(user_id=user_id, archived=False)

            # Normalize the tag_name for consistency
            tag_id = tag_name.replace(" ", "_").lower()

            if db.bind.dialect.name == "sqlite":
                # SQLite JSON1 support for querying the tags inside the `meta` JSON field
                query = query.filter(
                    text(
                        f"EXISTS (SELECT 1 FROM json_each(Chat.meta, '$.tags') WHERE json_each.value = :tag_id)"
                    )
                ).params(tag_id=tag_id)

            elif db.bind.dialect.name == "postgresql":
                # PostgreSQL JSONB support for querying the tags inside the `meta` JSON field
                query = query.filter(
                    text(
                        "EXISTS (SELECT 1 FROM json_array_elements_text(Chat.meta->'tags') elem WHERE elem = :tag_id)"
                    )
                ).params(tag_id=tag_id)

            else:
                raise NotImplementedError(
                    f"Unsupported dialect: {db.bind.dialect.name}"
                )

            # Get the count of matching records
            count = query.count()

            # Debugging output for inspection
            log.info(f"Count of chats for tag '{tag_name}': {count}")

            return count

    def count_chats_by_folder_id_and_user_id(self, folder_id: str, user_id: str) -> int:
        with get_db() as db:
            query = db.query(Chat).filter_by(user_id=user_id)

            query = query.filter_by(folder_id=folder_id)
            count = query.count()

            log.info(f"Count of chats for folder '{folder_id}': {count}")
            return count

    def delete_tag_by_id_and_user_id_and_tag_name(
        self, id: str, user_id: str, tag_name: str
    ) -> bool:
        try:
            with get_db() as db:
                chat = db.get(Chat, id)
                tags = chat.meta.get("tags", [])
                tag_id = tag_name.replace(" ", "_").lower()

                tags = [tag for tag in tags if tag != tag_id]
                chat.meta = {
                    **chat.meta,
                    "tags": list(set(tags)),
                }
                db.commit()
                return True
        except Exception:
            return False

    def delete_all_tags_by_id_and_user_id(self, id: str, user_id: str) -> bool:
        try:
            with get_db() as db:
                chat = db.get(Chat, id)
                chat.meta = {
                    **chat.meta,
                    "tags": [],
                }
                db.commit()

                return True
        except Exception:
            return False

    def delete_chat_by_id(self, id: str) -> bool:
        try:
            with get_db() as db:
                db.query(Chat).filter_by(id=id).delete()
                db.commit()

                return True and self.delete_shared_chat_by_chat_id(id)
        except Exception:
            return False

    def delete_chat_by_id_and_user_id(self, id: str, user_id: str) -> bool:
        try:
            with get_db() as db:
                db.query(Chat).filter_by(id=id, user_id=user_id).delete()
                db.commit()

                return True and self.delete_shared_chat_by_chat_id(id)
        except Exception:
            return False

    def delete_chats_by_user_id(self, user_id: str) -> bool:
        try:
            with get_db() as db:
                self.delete_shared_chats_by_user_id(user_id)

                db.query(Chat).filter_by(user_id=user_id).delete()
                db.commit()

                return True
        except Exception:
            return False

    def delete_chats_by_user_id_and_folder_id(
        self, user_id: str, folder_id: str
    ) -> bool:
        try:
            with get_db() as db:
                db.query(Chat).filter_by(user_id=user_id, folder_id=folder_id).delete()
                db.commit()

                return True
        except Exception:
            return False

    def delete_shared_chats_by_user_id(self, user_id: str) -> bool:
        try:
            with get_db() as db:
                chats_by_user = db.query(Chat).filter_by(user_id=user_id).all()
                shared_chat_ids = [f"shared-{chat.id}" for chat in chats_by_user]

                db.query(Chat).filter(Chat.user_id.in_(shared_chat_ids)).delete()
                db.commit()

                return True
        except Exception:
            return False


Chats = ChatTable()<|MERGE_RESOLUTION|>--- conflicted
+++ resolved
@@ -502,10 +502,7 @@
         user_id: str,
         include_archived: bool = False,
         include_folders: bool = False,
-<<<<<<< HEAD
-=======
         include_pinned: bool = False,
->>>>>>> 3fe2640f
         skip: Optional[int] = None,
         limit: Optional[int] = None,
     ) -> list[ChatTitleIdResponse]:
@@ -515,12 +512,8 @@
             if not include_folders:
                 query = query.filter_by(folder_id=None)
 
-<<<<<<< HEAD
-            query = query.filter(or_(Chat.pinned == False, Chat.pinned == None))
-=======
             if not include_pinned:
                 query = query.filter(or_(Chat.pinned == False, Chat.pinned == None))
->>>>>>> 3fe2640f
 
             if not include_archived:
                 query = query.filter_by(archived=False)
