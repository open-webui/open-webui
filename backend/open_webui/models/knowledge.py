import json
import logging
import time
from typing import Optional
import uuid

from open_webui.internal.db import Base, get_db
from open_webui.env import SRC_LOG_LEVELS

from open_webui.models.files import FileMetadataResponse
from open_webui.models.groups import Groups
from open_webui.models.users import Users, UserResponse


from pydantic import BaseModel, ConfigDict
from sqlalchemy import BigInteger, Column, String, Text, JSON

from open_webui.utils.access_control import has_access

log = logging.getLogger(__name__)
log.setLevel(SRC_LOG_LEVELS["MODELS"])

####################
# Knowledge DB Schema
####################


class Knowledge(Base):
    __tablename__ = "knowledge"

    id = Column(Text, unique=True, primary_key=True)
    user_id = Column(Text)

    name = Column(Text)
    description = Column(Text)

    data = Column(JSON, nullable=True)
    meta = Column(JSON, nullable=True)

    access_control = Column(JSON, nullable=True)  # Controls data access levels.
    # Defines access control rules for this entry.
    # - `None`: Public access, available to all users with the "user" role.
    # - `{}`: Private access, restricted exclusively to the owner.
    # - Custom permissions: Specific access control for reading and writing;
    #   Can specify group or user-level restrictions:
    #   {
    #      "read": {
    #          "group_ids": ["group_id1", "group_id2"],
    #          "user_ids":  ["user_id1", "user_id2"]
    #      },
    #      "write": {
    #          "group_ids": ["group_id1", "group_id2"],
    #          "user_ids":  ["user_id1", "user_id2"]
    #      }
    #   }

    created_at = Column(BigInteger)
    updated_at = Column(BigInteger)


class KnowledgeModel(BaseModel):
    model_config = ConfigDict(from_attributes=True)

    id: str
    user_id: str

    name: str
    description: str

    data: Optional[dict] = None
    meta: Optional[dict] = None

    access_control: Optional[dict] = None

    created_at: int  # timestamp in epoch
    updated_at: int  # timestamp in epoch


####################
# Forms
####################


class KnowledgeUserModel(KnowledgeModel):
    user: Optional[UserResponse] = None


class KnowledgeResponse(KnowledgeModel):
    files: Optional[list[FileMetadataResponse | dict]] = None


class KnowledgeUserResponse(KnowledgeUserModel):
    files: Optional[list[FileMetadataResponse | dict]] = None


class KnowledgeForm(BaseModel):
    name: str
    description: str
    data: Optional[dict] = None
    access_control: Optional[dict] = None


class KnowledgeCountResponse(BaseModel):
    count: int


class KnowledgeTable:
    def insert_new_knowledge(
        self, user_id: str, form_data: KnowledgeForm
    ) -> Optional[KnowledgeModel]:
        with get_db() as db:
            knowledge = KnowledgeModel(
                **{
                    **form_data.model_dump(),
                    "id": str(uuid.uuid4()),
                    "user_id": user_id,
                    "created_at": int(time.time()),
                    "updated_at": int(time.time()),
                }
            )

            try:
                result = Knowledge(**knowledge.model_dump())
                db.add(result)
                db.commit()
                db.refresh(result)
                if result:
                    return KnowledgeModel.model_validate(result)
                else:
                    return None
            except Exception:
                return None

    def get_knowledge_bases(self) -> list[KnowledgeUserModel]:
        with get_db() as db:
            all_knowledge = (
                db.query(Knowledge).order_by(Knowledge.updated_at.desc()).all()
            )

            user_ids = list(set(knowledge.user_id for knowledge in all_knowledge))

            users = Users.get_users_by_user_ids(user_ids) if user_ids else []
            users_dict = {user.id: user for user in users}

            knowledge_bases = []
            for knowledge in all_knowledge:
                user = users_dict.get(knowledge.user_id)
                knowledge_bases.append(
                    KnowledgeUserModel.model_validate(
                        {
                            **KnowledgeModel.model_validate(knowledge).model_dump(),
                            "user": user.model_dump() if user else None,
                        }
                    )
                )
            return knowledge_bases

<<<<<<< HEAD
    def get_knowledge_bases_paginated(
        self, limit: int, offset: int
    ) -> list[KnowledgeUserModel]:
        """Get knowledge bases with pagination"""
        with get_db() as db:
            knowledge_bases = []
            knowledges = (
                db.query(Knowledge)
                .order_by(Knowledge.updated_at.desc())
                .limit(limit)
                .offset(offset)
                .all()
            )

        for knowledge in knowledges:
            user = Users.get_user_by_id(knowledge.user_id)
            knowledge_bases.append(
                KnowledgeUserModel.model_validate(
                    {
                        **KnowledgeModel.model_validate(knowledge).model_dump(),
                        "user": user.model_dump() if user else None,
                    }
                )
            )
        return knowledge_bases

    def get_knowledge_bases_count(self) -> KnowledgeCountResponse:
        """Get the total count of knowledge bases"""
        with get_db() as db:
            return KnowledgeCountResponse.model_validate(
                {"count": db.query(Knowledge).count()}
            )
=======
    def check_access_by_user_id(self, id, user_id, permission="write") -> bool:
        knowledge = self.get_knowledge_by_id(id)
        if not knowledge:
            return False
        if knowledge.user_id == user_id:
            return True
        user_group_ids = {group.id for group in Groups.get_groups_by_member_id(user_id)}
        return has_access(user_id, permission, knowledge.access_control, user_group_ids)
>>>>>>> 6d38ac41

    def get_knowledge_bases_by_user_id(
        self, user_id: str, permission: str = "write"
    ) -> list[KnowledgeUserModel]:
        knowledge_bases = self.get_knowledge_bases()
        user_group_ids = {group.id for group in Groups.get_groups_by_member_id(user_id)}
        return [
            knowledge_base
            for knowledge_base in knowledge_bases
            if knowledge_base.user_id == user_id
            or has_access(
                user_id, permission, knowledge_base.access_control, user_group_ids
            )
        ]

    def get_knowledge_by_id(self, id: str) -> Optional[KnowledgeModel]:
        try:
            with get_db() as db:
                knowledge = db.query(Knowledge).filter_by(id=id).first()
                return KnowledgeModel.model_validate(knowledge) if knowledge else None
        except Exception:
            return None

    def update_knowledge_by_id(
        self, id: str, form_data: KnowledgeForm, overwrite: bool = False
    ) -> Optional[KnowledgeModel]:
        try:
            with get_db() as db:
                knowledge = self.get_knowledge_by_id(id=id)
                db.query(Knowledge).filter_by(id=id).update(
                    {
                        **form_data.model_dump(),
                        "updated_at": int(time.time()),
                    }
                )
                db.commit()
                return self.get_knowledge_by_id(id=id)
        except Exception as e:
            log.exception(e)
            return None

    def update_knowledge_data_by_id(
        self, id: str, data: dict
    ) -> Optional[KnowledgeModel]:
        try:
            with get_db() as db:
                knowledge = self.get_knowledge_by_id(id=id)
                db.query(Knowledge).filter_by(id=id).update(
                    {
                        "data": data,
                        "updated_at": int(time.time()),
                    }
                )
                db.commit()
                return self.get_knowledge_by_id(id=id)
        except Exception as e:
            log.exception(e)
            return None

    def delete_knowledge_by_id(self, id: str) -> bool:
        try:
            with get_db() as db:
                db.query(Knowledge).filter_by(id=id).delete()
                db.commit()
                return True
        except Exception:
            return False

    def delete_all_knowledge(self) -> bool:
        with get_db() as db:
            try:
                db.query(Knowledge).delete()
                db.commit()

                return True
            except Exception:
                return False


Knowledges = KnowledgeTable()<|MERGE_RESOLUTION|>--- conflicted
+++ resolved
@@ -155,7 +155,6 @@
                 )
             return knowledge_bases
 
-<<<<<<< HEAD
     def get_knowledge_bases_paginated(
         self, limit: int, offset: int
     ) -> list[KnowledgeUserModel]:
@@ -188,7 +187,7 @@
             return KnowledgeCountResponse.model_validate(
                 {"count": db.query(Knowledge).count()}
             )
-=======
+
     def check_access_by_user_id(self, id, user_id, permission="write") -> bool:
         knowledge = self.get_knowledge_by_id(id)
         if not knowledge:
@@ -197,7 +196,6 @@
             return True
         user_group_ids = {group.id for group in Groups.get_groups_by_member_id(user_id)}
         return has_access(user_id, permission, knowledge.access_control, user_group_ids)
->>>>>>> 6d38ac41
 
     def get_knowledge_bases_by_user_id(
         self, user_id: str, permission: str = "write"
