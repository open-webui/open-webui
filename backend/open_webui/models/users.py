--- conflicted
+++ resolved
@@ -199,11 +199,8 @@
                     return db.query(User).filter_by(domain=domain).count()
                 return db.query(User).count()
         except Exception:
-<<<<<<< HEAD
-            return None
-=======
-            return 0  # Return 0 instead of None
->>>>>>> 66550f17
+            return None
+
 
     def get_first_user(self) -> UserModel:
         try:
@@ -281,11 +278,7 @@
                 return query.count()
         except Exception as e:
             logger.error(f"Failed to get daily users number: {e}")
-<<<<<<< HEAD
-            return None
-=======
-            return 0  # Return 0 instead of None
->>>>>>> 66550f17
+            return None
 
     def update_user_oauth_sub_by_id(
         self, id: str, oauth_sub: str
@@ -391,7 +384,6 @@
 
                 with get_db() as db:
                     query = db.query(User).filter(
-<<<<<<< HEAD
                         User.created_at >= start_time,
                         User.created_at < end_time,
                     )
@@ -460,8 +452,6 @@
 
                 with get_db() as db:
                     query = db.query(User).filter(
-=======
->>>>>>> 66550f17
                         User.last_active_at >= start_time,
                         User.last_active_at < end_time,
                     )
@@ -491,7 +481,6 @@
 
             return sorted(fallback, key=lambda x: x["date"])
 
-<<<<<<< HEAD
     def get_range_metrics(
         self, start_timestamp: int, end_timestamp: int, domain: str = None
     ) -> dict:
@@ -560,7 +549,5 @@
             logger.error(f"Failed to get historical daily data: {e}")
             return []
 
-=======
->>>>>>> 66550f17
 
 Users = UsersTable()