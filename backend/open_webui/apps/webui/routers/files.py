--- conflicted
+++ resolved
@@ -46,21 +46,7 @@
         filename = f"{id}_{filename}"
         file_path = f"{UPLOAD_DIR}/{filename}"
 
-<<<<<<< HEAD
         Storage.upload_file(file.file, file_path)
-=======
-        contents = file.file.read()
-        if len(contents) == 0:
-            raise HTTPException(
-                status_code=status.HTTP_400_BAD_REQUEST,
-                detail=ERROR_MESSAGES.EMPTY_CONTENT,
-            )
-
-        with open(file_path, "wb") as f:
-            f.write(contents)
-            f.close()
-
->>>>>>> 822024f4
         file = Files.insert_new_file(
             user.id,
             FileForm(
@@ -71,13 +57,8 @@
                     "meta": {
                         "name": name,
                         "content_type": file.content_type,
-<<<<<<< HEAD
                         "size": file.size,
-                        "path": file_path,
                         "storage_provider": Storage.get_storage_provider(),
-=======
-                        "size": len(contents),
->>>>>>> 822024f4
                     },
                 }
             ),
