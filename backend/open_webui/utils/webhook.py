import json
import logging
import aiohttp

<<<<<<< HEAD
import requests
from open_webui.config import WEBUI_FAVICON_URL, WEBHOOK_URL_TIMEOUT
=======
from open_webui.config import WEBUI_FAVICON_URL
>>>>>>> 5e1f4fa0
from open_webui.env import SRC_LOG_LEVELS, VERSION

log = logging.getLogger(__name__)
log.setLevel(SRC_LOG_LEVELS["WEBHOOK"])


async def post_webhook(name: str, url: str, message: str, event_data: dict) -> bool:
    try:
        log.debug(f"post_webhook: {url}, {message}, {event_data}")
        payload = {}

        # Slack and Google Chat Webhooks
        if "https://hooks.slack.com" in url or "https://chat.googleapis.com" in url:
            payload["text"] = message
        # Discord Webhooks
        elif "https://discord.com/api/webhooks" in url:
            payload["content"] = (
                message
                if len(message) < 2000
                else f"{message[: 2000 - 20]}... (truncated)"
            )
        # Microsoft Teams Webhooks
        elif "webhook.office.com" in url:
            action = event_data.get("action", "undefined")
            facts = [
                {"name": name, "value": value}
                for name, value in json.loads(event_data.get("user", {})).items()
            ]
            payload = {
                "@type": "MessageCard",
                "@context": "http://schema.org/extensions",
                "themeColor": "0076D7",
                "summary": message,
                "sections": [
                    {
                        "activityTitle": message,
                        "activitySubtitle": f"{name} ({VERSION}) - {action}",
                        "activityImage": WEBUI_FAVICON_URL,
                        "facts": facts,
                        "markdown": True,
                    }
                ],
            }
        # Default Payload
        else:
            payload = {**event_data}

        log.debug(f"payload: {payload}")
<<<<<<< HEAD
        r = requests.post(url, json=payload, timeout=WEBHOOK_URL_TIMEOUT)
        r.raise_for_status()
        log.debug(f"r.text: {r.text}")
=======
        async with aiohttp.ClientSession() as session:
            async with session.post(url, json=payload) as r:
                r_text = await r.text()
                r.raise_for_status()
                log.debug(f"r.text: {r_text}")

>>>>>>> 5e1f4fa0
        return True
    except Exception as e:
        log.exception(e)
        return False<|MERGE_RESOLUTION|>--- conflicted
+++ resolved
@@ -2,12 +2,9 @@
 import logging
 import aiohttp
 
-<<<<<<< HEAD
+
 import requests
 from open_webui.config import WEBUI_FAVICON_URL, WEBHOOK_URL_TIMEOUT
-=======
-from open_webui.config import WEBUI_FAVICON_URL
->>>>>>> 5e1f4fa0
 from open_webui.env import SRC_LOG_LEVELS, VERSION
 
 log = logging.getLogger(__name__)
@@ -56,18 +53,12 @@
             payload = {**event_data}
 
         log.debug(f"payload: {payload}")
-<<<<<<< HEAD
-        r = requests.post(url, json=payload, timeout=WEBHOOK_URL_TIMEOUT)
-        r.raise_for_status()
-        log.debug(f"r.text: {r.text}")
-=======
+        timeout = aiohttp.ClientTimeout(total=WEBHOOK_URL_TIMEOUT)
         async with aiohttp.ClientSession() as session:
-            async with session.post(url, json=payload) as r:
+            async with session.post(url, json=payload, timeout=timeout) as r:
                 r_text = await r.text()
                 r.raise_for_status()
                 log.debug(f"r.text: {r_text}")
-
->>>>>>> 5e1f4fa0
         return True
     except Exception as e:
         log.exception(e)
