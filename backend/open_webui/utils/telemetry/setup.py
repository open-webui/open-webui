--- conflicted
+++ resolved
@@ -15,12 +15,9 @@
     OTEL_EXPORTER_OTLP_ENDPOINT,
     OTEL_EXPORTER_OTLP_INSECURE,
     ENABLE_OTEL_METRICS,
-<<<<<<< HEAD
-    USE_OTEL_HTTP_EXPORTER
-=======
+    USE_OTEL_HTTP_EXPORTER,
     OTEL_BASIC_AUTH_USERNAME,
     OTEL_BASIC_AUTH_PASSWORD,
->>>>>>> d6f13bee
 )
 
 
@@ -40,15 +37,18 @@
         headers = [("authorization", f"Basic {auth_header}")]
 
     # otlp export
-<<<<<<< HEAD
-    exporter = if USE_OTEL_HTTP_EXPORTER HttpOTLPSpanExporter(endpoint=OTEL_EXPORTER_OTLP_ENDPOINT) else OTLPSpanExporter(endpoint=OTEL_EXPORTER_OTLP_ENDPOINT)
-=======
-    exporter = OTLPSpanExporter(
-        endpoint=OTEL_EXPORTER_OTLP_ENDPOINT,
-        insecure=OTEL_EXPORTER_OTLP_INSECURE,
-        headers=headers,
-    )
->>>>>>> d6f13bee
+    if USE_OTEL_HTTP_EXPORTER:
+        exporter = OTLPSpanExporter(
+            endpoint=OTEL_EXPORTER_OTLP_ENDPOINT,
+            insecure=OTEL_EXPORTER_OTLP_INSECURE,
+            headers=headers,
+        )
+    else:
+        exporter = OTLPSpanExporter(
+            endpoint=OTEL_EXPORTER_OTLP_ENDPOINT,
+            insecure=OTEL_EXPORTER_OTLP_INSECURE,
+            headers=headers,
+        )
     trace.get_tracer_provider().add_span_processor(LazyBatchSpanProcessor(exporter))
     Instrumentor(app=app, db_engine=db_engine).instrument()
 
