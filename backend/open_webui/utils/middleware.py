--- conflicted
+++ resolved
@@ -856,19 +856,6 @@
 
         if len(queries) == 0:
             queries = [get_last_user_message(body["messages"])]
-<<<<<<< HEAD
-            
-        await __event_emitter__(
-            {
-                "type": "status",
-                "data": {
-                    "action": "queries_generated",
-                    "queries": queries,
-                    "done": False,
-                },
-            }
-        )
-=======
 
         if not all_full_context:
             await __event_emitter__(
@@ -881,7 +868,6 @@
                     },
                 }
             )
->>>>>>> a8a0a265
 
         try:
             # check if individual rag config is used
@@ -907,7 +893,6 @@
                         request=request,
                         items=files,
                         queries=queries,
-<<<<<<< HEAD
                         embedding_function=request.app.state.EMBEDDING_FUNCTION,
                         k=k,
                         reranking_function=request.app.state.RERANKING_FUNCTION,
@@ -915,28 +900,8 @@
                         r=r,
                         hybrid_bm25_weight=hybrid_bm25_weight,
                         hybrid_search=hybrid_search,
-                        full_context=full_context,
-=======
-                        embedding_function=lambda query, prefix: request.app.state.EMBEDDING_FUNCTION(
-                            query, prefix=prefix, user=user
-                        ),
-                        k=request.app.state.config.TOP_K,
-                        reranking_function=(
-                            (
-                                lambda sentences: request.app.state.RERANKING_FUNCTION(
-                                    sentences, user=user
-                                )
-                            )
-                            if request.app.state.RERANKING_FUNCTION
-                            else None
-                        ),
-                        k_reranker=request.app.state.config.TOP_K_RERANKER,
-                        r=request.app.state.config.RELEVANCE_THRESHOLD,
-                        hybrid_bm25_weight=request.app.state.config.HYBRID_BM25_WEIGHT,
-                        hybrid_search=request.app.state.config.ENABLE_RAG_HYBRID_SEARCH,
                         full_context=all_full_context
-                        or request.app.state.config.RAG_FULL_CONTEXT,
->>>>>>> a8a0a265
+                        or full_context,
                         user=user,
                         embedding_model=embedding_model,
                         reranking_model=reranking_model
@@ -1416,47 +1381,22 @@
         prompt = get_last_user_message(form_data["messages"])
         if prompt is None:
             raise Exception("No user message found")
-        if context_string != "":
-<<<<<<< HEAD
-            log.debug(
-                f"With a 0 relevancy threshold for RAG, the context cannot be empty"
-            )
-
         # Adjusted RAG template step to use knowledge-base-specific configuration
         rag_template_config = request.app.state.config.RAG_TEMPLATE
 
         if model_knowledge and not model_knowledge[0].get("rag_config").get("DEFAULT_RAG_SETTINGS", True):
             rag_template_config = model_knowledge[0].get("rag_config").get(
                 "RAG_TEMPLATE", request.app.state.config.RAG_TEMPLATE
-            )
-
-        # Workaround for Ollama 2.0+ system prompt issue
-        # TODO: replace with add_or_update_system_message
-        if model.get("owned_by") == "ollama":
-            form_data["messages"] = prepend_to_first_user_message_content(
-                rag_template(rag_template_config, 
-                    context_string, 
-                    prompt
-                ),
-                form_data["messages"],
-            )
-        else:
-            form_data["messages"] = add_or_update_system_message(
-                rag_template(rag_template_config, 
-                    context_string, 
-                    prompt
-                ),
-                form_data["messages"],
-=======
+            )        
+        if context_string != "":
             form_data["messages"] = add_or_update_user_message(
                 rag_template(
-                    request.app.state.config.RAG_TEMPLATE,
+                    rag_template_config,
                     context_string,
                     prompt,
                 ),
                 form_data["messages"],
                 append=False,
->>>>>>> a8a0a265
             )
 
     # If there are citations, add them to the data_items
