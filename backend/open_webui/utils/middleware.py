--- conflicted
+++ resolved
@@ -877,11 +877,7 @@
 
 
 async def process_chat_response(
-<<<<<<< HEAD
-    request, response, form_data, user, events, metadata, tasks, model_owned_by
-=======
-    request, response, form_data, user, metadata, model, events, tasks
->>>>>>> b03fc97e
+    request, response, form_data, user, metadata, model, events, tasks, model_owned_by
 ):
     async def background_tasks_handler():
         message_map = Chats.get_messages_by_chat_id(metadata["chat_id"])
@@ -1693,26 +1689,17 @@
                                                 ),
                                             }
 
-<<<<<<< HEAD
-                            await event_emitter(
-                                {
-                                    "type": "chat:completion",
-                                    "data": data,
-                                }
-                            )
-                            
-                            if model_owned_by == "ollama" and data.get("usage"):
-                                prompt_eval_count = data.get("usage")["prompt_eval_count"]
-                                eval_count = data.get("usage")["eval_count"]
-                            
-=======
                                 await event_emitter(
                                     {
                                         "type": "chat:completion",
                                         "data": data,
                                     }
                                 )
->>>>>>> b03fc97e
+                            
+                            if model_owned_by == "ollama" and data.get("usage"):
+                                prompt_eval_count = data.get("usage")["prompt_eval_count"]
+                                eval_count = data.get("usage")["eval_count"]
+                            
                         except Exception as e:
                             done = "data: [DONE]" in line
                             if done:
