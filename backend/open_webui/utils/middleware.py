import time
import logging
import sys
import os
import base64
import textwrap

import asyncio
from aiocache import cached
from typing import Any, Optional
import random
import json
import html
import inspect
import re
import ast

from uuid import uuid4
from concurrent.futures import ThreadPoolExecutor


from fastapi import Request, HTTPException
from starlette.responses import Response, StreamingResponse, JSONResponse


from open_webui.models.chats import Chats
from open_webui.models.folders import Folders
from open_webui.models.users import Users
from open_webui.socket.main import (
    get_event_call,
    get_event_emitter,
    get_active_status_by_user_id,
)
from open_webui.routers.tasks import (
    generate_queries,
    generate_title,
    generate_follow_ups,
    generate_image_prompt,
    generate_chat_tags,
)
from open_webui.routers.retrieval import process_web_search, SearchForm
from open_webui.routers.images import (
    load_b64_image_data,
    image_generations,
    GenerateImageForm,
    upload_image,
)
from open_webui.routers.pipelines import (
    process_pipeline_inlet_filter,
    process_pipeline_outlet_filter,
)
from open_webui.routers.memories import query_memory, QueryMemoryForm

from open_webui.utils.webhook import post_webhook


from open_webui.models.users import UserModel
from open_webui.models.functions import Functions
from open_webui.models.models import Models

from open_webui.retrieval.utils import get_sources_from_items


from open_webui.utils.chat import generate_chat_completion
from open_webui.utils.task import (
    get_task_model_id,
    rag_template,
    tools_function_calling_generation_template,
)
from open_webui.utils.misc import (
    deep_update,
    get_message_list,
    add_or_update_system_message,
    add_or_update_user_message,
    get_last_user_message,
    get_last_assistant_message,
    get_system_message,
    prepend_to_first_user_message_content,
    convert_logit_bias_input_to_json,
)
from open_webui.utils.tools import get_tools
from open_webui.utils.plugin import load_function_module_by_id
from open_webui.utils.filter import (
    get_sorted_filter_ids,
    process_filter_functions,
)
from open_webui.utils.code_interpreter import execute_code_jupyter
from open_webui.utils.payload import apply_system_prompt_to_body


from open_webui.config import (
    CACHE_DIR,
    DEFAULT_TOOLS_FUNCTION_CALLING_PROMPT_TEMPLATE,
    DEFAULT_CODE_INTERPRETER_PROMPT,
    CODE_INTERPRETER_BLOCKED_MODULES,
)
from open_webui.env import (
    SRC_LOG_LEVELS,
    GLOBAL_LOG_LEVEL,
    CHAT_RESPONSE_STREAM_DELTA_CHUNK_SIZE,
    CHAT_RESPONSE_MAX_TOOL_CALL_RETRIES,
    BYPASS_MODEL_ACCESS_CONTROL,
    ENABLE_REALTIME_CHAT_SAVE,
    ENABLE_QUERIES_CACHE,
)
from open_webui.constants import TASKS


logging.basicConfig(stream=sys.stdout, level=GLOBAL_LOG_LEVEL)
log = logging.getLogger(__name__)
log.setLevel(SRC_LOG_LEVELS["MAIN"])


DEFAULT_REASONING_TAGS = [
    ("<think>", "</think>"),
    ("<thinking>", "</thinking>"),
    ("<reason>", "</reason>"),
    ("<reasoning>", "</reasoning>"),
    ("<thought>", "</thought>"),
    ("<Thought>", "</Thought>"),
    ("<|begin_of_thought|>", "<|end_of_thought|>"),
    ("◁think▷", "◁/think▷"),
]
DEFAULT_SOLUTION_TAGS = [("<|begin_of_solution|>", "<|end_of_solution|>")]
DEFAULT_CODE_INTERPRETER_TAGS = [("<code_interpreter>", "</code_interpreter>")]


async def chat_completion_tools_handler(
    request: Request, body: dict, extra_params: dict, user: UserModel, models, tools
) -> tuple[dict, dict]:
    async def get_content_from_response(response) -> Optional[str]:
        content = None
        if hasattr(response, "body_iterator"):
            async for chunk in response.body_iterator:
                data = json.loads(chunk.decode("utf-8"))
                content = data["choices"][0]["message"]["content"]

            # Cleanup any remaining background tasks if necessary
            if response.background is not None:
                await response.background()
        else:
            content = response["choices"][0]["message"]["content"]
        return content

    def get_tools_function_calling_payload(messages, task_model_id, content):
        user_message = get_last_user_message(messages)
        history = "\n".join(
            f"{message['role'].upper()}: \"\"\"{message['content']}\"\"\""
            for message in messages[::-1][:4]
        )

        prompt = f"History:\n{history}\nQuery: {user_message}"

        return {
            "model": task_model_id,
            "messages": [
                {"role": "system", "content": content},
                {"role": "user", "content": f"Query: {prompt}"},
            ],
            "stream": False,
            "metadata": {"task": str(TASKS.FUNCTION_CALLING)},
        }

    event_caller = extra_params["__event_call__"]
    metadata = extra_params["__metadata__"]

    task_model_id = get_task_model_id(
        body["model"],
        request.app.state.config.TASK_MODEL,
        request.app.state.config.TASK_MODEL_EXTERNAL,
        models,
    )

    skip_files = False
    sources = []

    specs = [tool["spec"] for tool in tools.values()]
    tools_specs = json.dumps(specs)

    if request.app.state.config.TOOLS_FUNCTION_CALLING_PROMPT_TEMPLATE != "":
        template = request.app.state.config.TOOLS_FUNCTION_CALLING_PROMPT_TEMPLATE
    else:
        template = DEFAULT_TOOLS_FUNCTION_CALLING_PROMPT_TEMPLATE

    tools_function_calling_prompt = tools_function_calling_generation_template(
        template, tools_specs
    )
    payload = get_tools_function_calling_payload(
        body["messages"], task_model_id, tools_function_calling_prompt
    )

    try:
        response = await generate_chat_completion(request, form_data=payload, user=user)
        log.debug(f"{response=}")
        content = await get_content_from_response(response)
        log.debug(f"{content=}")

        if not content:
            return body, {}

        try:
            content = content[content.find("{") : content.rfind("}") + 1]
            if not content:
                raise Exception("No JSON object found in the response")

            result = json.loads(content)

            async def tool_call_handler(tool_call):
                nonlocal skip_files

                log.debug(f"{tool_call=}")

                tool_function_name = tool_call.get("name", None)
                if tool_function_name not in tools:
                    return body, {}

                tool_function_params = tool_call.get("parameters", {})

                try:
                    tool = tools[tool_function_name]

                    spec = tool.get("spec", {})
                    allowed_params = (
                        spec.get("parameters", {}).get("properties", {}).keys()
                    )
                    tool_function_params = {
                        k: v
                        for k, v in tool_function_params.items()
                        if k in allowed_params
                    }

                    if tool.get("direct", False):
                        tool_result = await event_caller(
                            {
                                "type": "execute:tool",
                                "data": {
                                    "id": str(uuid4()),
                                    "name": tool_function_name,
                                    "params": tool_function_params,
                                    "server": tool.get("server", {}),
                                    "session_id": metadata.get("session_id", None),
                                },
                            }
                        )
                    else:
                        tool_function = tool["callable"]
                        tool_result = await tool_function(**tool_function_params)

                except Exception as e:
                    tool_result = str(e)

                tool_result_files = []
                if isinstance(tool_result, list):
                    for item in tool_result:
                        # check if string
                        if isinstance(item, str) and item.startswith("data:"):
                            tool_result_files.append(item)
                            tool_result.remove(item)

                if isinstance(tool_result, dict) or isinstance(tool_result, list):
                    tool_result = json.dumps(tool_result, indent=2)

                if isinstance(tool_result, str):
                    tool = tools[tool_function_name]
                    tool_id = tool.get("tool_id", "")

                    tool_name = (
                        f"{tool_id}/{tool_function_name}"
                        if tool_id
                        else f"{tool_function_name}"
                    )

                    # Citation is enabled for this tool
                    sources.append(
                        {
                            "source": {
                                "name": (f"TOOL:{tool_name}"),
                            },
                            "document": [tool_result],
                            "metadata": [
                                {
                                    "source": (f"TOOL:{tool_name}"),
                                    "parameters": tool_function_params,
                                }
                            ],
                            "tool_result": True,
                        }
                    )
                    # Citation is not enabled for this tool
                    body["messages"] = add_or_update_user_message(
                        f"\nTool `{tool_name}` Output: {tool_result}",
                        body["messages"],
                    )

                    if (
                        tools[tool_function_name]
                        .get("metadata", {})
                        .get("file_handler", False)
                    ):
                        skip_files = True

            # check if "tool_calls" in result
            if result.get("tool_calls"):
                for tool_call in result.get("tool_calls"):
                    await tool_call_handler(tool_call)
            else:
                await tool_call_handler(result)

        except Exception as e:
            log.debug(f"Error: {e}")
            content = None
    except Exception as e:
        log.debug(f"Error: {e}")
        content = None

    log.debug(f"tool_contexts: {sources}")

    if skip_files and "files" in body.get("metadata", {}):
        del body["metadata"]["files"]

    return body, {"sources": sources}


async def chat_memory_handler(
    request: Request, form_data: dict, extra_params: dict, user
):
    try:
        results = await query_memory(
            request,
            QueryMemoryForm(
                **{
                    "content": get_last_user_message(form_data["messages"]) or "",
                    "k": 3,
                }
            ),
            user,
        )
    except Exception as e:
        log.debug(e)
        results = None

    user_context = ""
    if results and hasattr(results, "documents"):
        if results.documents and len(results.documents) > 0:
            for doc_idx, doc in enumerate(results.documents[0]):
                created_at_date = "Unknown Date"

                if results.metadatas[0][doc_idx].get("created_at"):
                    created_at_timestamp = results.metadatas[0][doc_idx]["created_at"]
                    created_at_date = time.strftime(
                        "%Y-%m-%d", time.localtime(created_at_timestamp)
                    )

                user_context += f"{doc_idx + 1}. [{created_at_date}] {doc}\n"

    form_data["messages"] = add_or_update_system_message(
        f"User Context:\n{user_context}\n", form_data["messages"], append=True
    )

    return form_data


async def chat_web_search_handler(
    request: Request, form_data: dict, extra_params: dict, user
):
    event_emitter = extra_params["__event_emitter__"]
    await event_emitter(
        {
            "type": "status",
            "data": {
                "action": "web_search",
                "description": "Searching the web",
                "done": False,
            },
        }
    )

    messages = form_data["messages"]
    user_message = get_last_user_message(messages)

    queries = []
    try:
        res = await generate_queries(
            request,
            {
                "model": form_data["model"],
                "messages": messages,
                "prompt": user_message,
                "type": "web_search",
            },
            user,
        )

        response = res["choices"][0]["message"]["content"]

        try:
            bracket_start = response.find("{")
            bracket_end = response.rfind("}") + 1

            if bracket_start == -1 or bracket_end == -1:
                raise Exception("No JSON object found in the response")

            response = response[bracket_start:bracket_end]
            queries = json.loads(response)
            queries = queries.get("queries", [])
        except Exception as e:
            queries = [response]

        if ENABLE_QUERIES_CACHE:
            request.state.cached_queries = queries

    except Exception as e:
        log.exception(e)
        queries = [user_message]

    # Check if generated queries are empty
    if len(queries) == 1 and queries[0].strip() == "":
        queries = [user_message]

    # Check if queries are not found
    if len(queries) == 0:
        await event_emitter(
            {
                "type": "status",
                "data": {
                    "action": "web_search",
                    "description": "No search query generated",
                    "done": True,
                },
            }
        )
        return form_data

    await event_emitter(
        {
            "type": "status",
            "data": {
                "action": "web_search_queries_generated",
                "queries": queries,
                "done": False,
            },
        }
    )

    try:
        results = await process_web_search(
            request,
            SearchForm(queries=queries),
            user=user,
        )

        if results:
            files = form_data.get("files", [])

            if results.get("collection_names"):
                for col_idx, collection_name in enumerate(
                    results.get("collection_names")
                ):
                    files.append(
                        {
                            "collection_name": collection_name,
                            "name": ", ".join(queries),
                            "type": "web_search",
                            "urls": results["filenames"],
                            "queries": queries,
                        }
                    )
            elif results.get("docs"):
                # Invoked when bypass embedding and retrieval is set to True
                docs = results["docs"]
                files.append(
                    {
                        "docs": docs,
                        "name": ", ".join(queries),
                        "type": "web_search",
                        "urls": results["filenames"],
                        "queries": queries,
                    }
                )

            form_data["files"] = files

            await event_emitter(
                {
                    "type": "status",
                    "data": {
                        "action": "web_search",
                        "description": "Searched {{count}} sites",
                        "urls": results["filenames"],
                        "items": results.get("items", []),
                        "done": True,
                    },
                }
            )
        else:
            await event_emitter(
                {
                    "type": "status",
                    "data": {
                        "action": "web_search",
                        "description": "No search results found",
                        "done": True,
                        "error": True,
                    },
                }
            )

    except Exception as e:
        log.exception(e)
        await event_emitter(
            {
                "type": "status",
                "data": {
                    "action": "web_search",
                    "description": "An error occurred while searching the web",
                    "queries": queries,
                    "done": True,
                    "error": True,
                },
            }
        )

    return form_data


async def chat_image_generation_handler(
    request: Request, form_data: dict, extra_params: dict, user
):
    __event_emitter__ = extra_params["__event_emitter__"]
    await __event_emitter__(
        {
            "type": "status",
            "data": {"description": "Creating image", "done": False},
        }
    )

    messages = form_data["messages"]
    user_message = get_last_user_message(messages)

    prompt = user_message
    negative_prompt = ""

    if request.app.state.config.ENABLE_IMAGE_PROMPT_GENERATION:
        try:
            res = await generate_image_prompt(
                request,
                {
                    "model": form_data["model"],
                    "messages": messages,
                },
                user,
            )

            response = res["choices"][0]["message"]["content"]

            try:
                bracket_start = response.find("{")
                bracket_end = response.rfind("}") + 1

                if bracket_start == -1 or bracket_end == -1:
                    raise Exception("No JSON object found in the response")

                response = response[bracket_start:bracket_end]
                response = json.loads(response)
                prompt = response.get("prompt", [])
            except Exception as e:
                prompt = user_message

        except Exception as e:
            log.exception(e)
            prompt = user_message

    system_message_content = ""

    try:
        images = await image_generations(
            request=request,
            form_data=GenerateImageForm(**{"prompt": prompt}),
            user=user,
        )

        await __event_emitter__(
            {
                "type": "status",
                "data": {"description": "Image created", "done": True},
            }
        )

        await __event_emitter__(
            {
                "type": "files",
                "data": {
                    "files": [
                        {
                            "type": "image",
                            "url": image["url"],
                        }
                        for image in images
                    ]
                },
            }
        )

        system_message_content = "<context>User is shown the generated image, tell the user that the image has been generated</context>"
    except Exception as e:
        log.exception(e)
        await __event_emitter__(
            {
                "type": "status",
                "data": {
                    "description": f"An error occurred while generating an image",
                    "done": True,
                },
            }
        )

        system_message_content = "<context>Unable to generate an image, tell the user that an error occurred</context>"

    if system_message_content:
        form_data["messages"] = add_or_update_system_message(
            system_message_content, form_data["messages"]
        )

    return form_data


async def chat_completion_files_handler(
<<<<<<< HEAD
    request: Request, body: dict, user: UserModel, model_knowledge
=======
    request: Request, body: dict, extra_params: dict, user: UserModel
>>>>>>> a28ca305
) -> tuple[dict, dict[str, list]]:
    __event_emitter__ = extra_params["__event_emitter__"]
    sources = []

    if files := body.get("metadata", {}).get("files", None):
        queries = []
        try:
            queries_response = await generate_queries(
                request,
                {
                    "model": body["model"],
                    "messages": body["messages"],
                    "type": "retrieval",
                },
                user,
            )
            queries_response = queries_response["choices"][0]["message"]["content"]

            try:
                bracket_start = queries_response.find("{")
                bracket_end = queries_response.rfind("}") + 1

                if bracket_start == -1 or bracket_end == -1:
                    raise Exception("No JSON object found in the response")

                queries_response = queries_response[bracket_start:bracket_end]
                queries_response = json.loads(queries_response)
            except Exception as e:
                queries_response = {"queries": [queries_response]}

            queries = queries_response.get("queries", [])
        except:
            pass

        if len(queries) == 0:
            queries = [get_last_user_message(body["messages"])]

        await __event_emitter__(
            {
                "type": "status",
                "data": {
                    "action": "queries_generated",
                    "queries": queries,
                    "done": False,
                },
            }
        )

        try:
            # check if individual rag config is used
            rag_config = {}
            if model_knowledge and not model_knowledge[0].get("rag_config").get("DEFAULT_RAG_SETTINGS", True):
                rag_config = model_knowledge[0].get("rag_config")

            k=rag_config.get("TOP_K", request.app.state.config.TOP_K)
            reranking_model = rag_config.get("RAG_RERANKING_MODEL", request.app.state.config.RAG_RERANKING_MODEL)
            k_reranker=rag_config.get("TOP_K_RERANKER", request.app.state.config.TOP_K_RERANKER)
            r=rag_config.get("RELEVANCE_THRESHOLD", request.app.state.config.RELEVANCE_THRESHOLD)
            hybrid_bm25_weight=rag_config.get("HYBRID_BM25_WEIGHT", request.app.state.config.HYBRID_BM25_WEIGHT),
            hybrid_search=rag_config.get("ENABLE_RAG_HYBRID_SEARCH", request.app.state.config.ENABLE_RAG_HYBRID_SEARCH)
            full_context=rag_config.get("RAG_FULL_CONTEXT", request.app.state.config.RAG_FULL_CONTEXT)
            embedding_model = rag_config.get("RAG_EMBEDDING_MODEL", request.app.state.config.RAG_EMBEDDING_MODEL)

            # Offload get_sources_from_items to a separate thread
            loop = asyncio.get_running_loop()
            with ThreadPoolExecutor() as executor:
                sources = await loop.run_in_executor(
                    executor,
                    lambda: get_sources_from_items(
                        request=request,
                        items=files,
                        queries=queries,
                        embedding_function=request.app.state.EMBEDDING_FUNCTION,
                        k=k,
                        reranking_function=request.app.state.RERANKING_FUNCTION,
                        k_reranker=k_reranker,
                        r=r,
                        hybrid_bm25_weight=hybrid_bm25_weight,
                        hybrid_search=hybrid_search,
                        full_context=full_context,
                        user=user,
                        embedding_model=embedding_model,
                        reranking_model=reranking_model
                    ),
                )
        except Exception as e:
            log.exception(e)

        log.debug(f"rag_contexts:sources: {sources}")

        unique_ids = set()

        for source in sources or []:
            if not source or len(source.keys()) == 0:
                continue

            documents = source.get("document") or []
            metadatas = source.get("metadata") or []
            src_info = source.get("source") or {}

            for index, _ in enumerate(documents):
                metadata = metadatas[index] if index < len(metadatas) else None
                _id = (
                    (metadata or {}).get("source")
                    or (src_info or {}).get("id")
                    or "N/A"
                )
                unique_ids.add(_id)

        sources_count = len(unique_ids)

        await __event_emitter__(
            {
                "type": "status",
                "data": {
                    "action": "sources_retrieved",
                    "count": sources_count,
                    "done": True,
                },
            }
        )

    return body, {"sources": sources}


def apply_params_to_form_data(form_data, model):
    params = form_data.pop("params", {})
    custom_params = params.pop("custom_params", {})

    open_webui_params = {
        "stream_response": bool,
        "stream_delta_chunk_size": int,
        "function_calling": str,
        "reasoning_tags": list,
        "system": str,
    }

    for key in list(params.keys()):
        if key in open_webui_params:
            del params[key]

    if custom_params:
        # Attempt to parse custom_params if they are strings
        for key, value in custom_params.items():
            if isinstance(value, str):
                try:
                    # Attempt to parse the string as JSON
                    custom_params[key] = json.loads(value)
                except json.JSONDecodeError:
                    # If it fails, keep the original string
                    pass

        # If custom_params are provided, merge them into params
        params = deep_update(params, custom_params)

    if model.get("owned_by") == "ollama":
        # Ollama specific parameters
        form_data["options"] = params
    else:
        if isinstance(params, dict):
            for key, value in params.items():
                if value is not None:
                    form_data[key] = value

        if "logit_bias" in params and params["logit_bias"] is not None:
            try:
                form_data["logit_bias"] = json.loads(
                    convert_logit_bias_input_to_json(params["logit_bias"])
                )
            except Exception as e:
                log.exception(f"Error parsing logit_bias: {e}")

    return form_data


async def process_chat_payload(request, form_data, user, metadata, model):
    # Pipeline Inlet -> Filter Inlet -> Chat Memory -> Chat Web Search -> Chat Image Generation
    # -> Chat Code Interpreter (Form Data Update) -> (Default) Chat Tools Function Calling
    # -> Chat Files

    form_data = apply_params_to_form_data(form_data, model)
    log.debug(f"form_data: {form_data}")

    system_message = get_system_message(form_data.get("messages", []))
    if system_message:
        try:
            form_data = apply_system_prompt_to_body(
                system_message.get("content"), form_data, metadata, user
            )
        except:
            pass

    event_emitter = get_event_emitter(metadata)
    event_call = get_event_call(metadata)

    extra_params = {
        "__event_emitter__": event_emitter,
        "__event_call__": event_call,
        "__user__": user.model_dump() if isinstance(user, UserModel) else {},
        "__metadata__": metadata,
        "__request__": request,
        "__model__": model,
    }

    # Initialize events to store additional event to be sent to the client
    # Initialize contexts and citation
    if getattr(request.state, "direct", False) and hasattr(request.state, "model"):
        models = {
            request.state.model["id"]: request.state.model,
        }
    else:
        models = request.app.state.MODELS

    task_model_id = get_task_model_id(
        form_data["model"],
        request.app.state.config.TASK_MODEL,
        request.app.state.config.TASK_MODEL_EXTERNAL,
        models,
    )

    events = []
    sources = []

    # Folder "Project" handling
    # Check if the request has chat_id and is inside of a folder
    chat_id = metadata.get("chat_id", None)
    if chat_id and user:
        chat = Chats.get_chat_by_id_and_user_id(chat_id, user.id)
        if chat and chat.folder_id:
            folder = Folders.get_folder_by_id_and_user_id(chat.folder_id, user.id)

            if folder and folder.data:
                if "system_prompt" in folder.data:
                    form_data = apply_system_prompt_to_body(
                        folder.data["system_prompt"], form_data, metadata, user
                    )
                if "files" in folder.data:
                    form_data["files"] = [
                        *folder.data["files"],
                        *form_data.get("files", []),
                    ]

    # Model "Knowledge" handling
    user_message = get_last_user_message(form_data["messages"])
    model_knowledge = model.get("info", {}).get("meta", {}).get("knowledge", False)

    if model_knowledge:
        await event_emitter(
            {
                "type": "status",
                "data": {
                    "action": "knowledge_search",
                    "query": user_message,
                    "done": False,
                },
            }
        )

        knowledge_files = []
        for item in model_knowledge:
            if item.get("collection_name"):
                knowledge_files.append(
                    {
                        "id": item.get("collection_name"),
                        "name": item.get("name"),
                        "legacy": True,
                    }
                )
            elif item.get("collection_names"):
                knowledge_files.append(
                    {
                        "name": item.get("name"),
                        "type": "collection",
                        "collection_names": item.get("collection_names"),
                        "legacy": True,
                    }
                )
            else:
                knowledge_files.append(item)

        files = form_data.get("files", [])
        files.extend(knowledge_files)
        form_data["files"] = files

    variables = form_data.pop("variables", None)

    # Process the form_data through the pipeline
    try:
        form_data = await process_pipeline_inlet_filter(
            request, form_data, user, models
        )
    except Exception as e:
        raise e

    try:
        filter_functions = [
            Functions.get_function_by_id(filter_id)
            for filter_id in get_sorted_filter_ids(
                request, model, metadata.get("filter_ids", [])
            )
        ]

        form_data, flags = await process_filter_functions(
            request=request,
            filter_functions=filter_functions,
            filter_type="inlet",
            form_data=form_data,
            extra_params=extra_params,
        )
    except Exception as e:
        raise Exception(f"{e}")

    features = form_data.pop("features", None)
    if features:
        if "memory" in features and features["memory"]:
            form_data = await chat_memory_handler(
                request, form_data, extra_params, user
            )

        if "web_search" in features and features["web_search"]:
            form_data = await chat_web_search_handler(
                request, form_data, extra_params, user
            )

        if "image_generation" in features and features["image_generation"]:
            form_data = await chat_image_generation_handler(
                request, form_data, extra_params, user
            )

        if "code_interpreter" in features and features["code_interpreter"]:
            form_data["messages"] = add_or_update_user_message(
                (
                    request.app.state.config.CODE_INTERPRETER_PROMPT_TEMPLATE
                    if request.app.state.config.CODE_INTERPRETER_PROMPT_TEMPLATE != ""
                    else DEFAULT_CODE_INTERPRETER_PROMPT
                ),
                form_data["messages"],
            )

    tool_ids = form_data.pop("tool_ids", None)
    files = form_data.pop("files", None)

    # Remove files duplicates
    if files:
        files = list({json.dumps(f, sort_keys=True): f for f in files}.values())

    metadata = {
        **metadata,
        "tool_ids": tool_ids,
        "files": files,
    }
    form_data["metadata"] = metadata

    # Server side tools
    tool_ids = metadata.get("tool_ids", None)
    # Client side tools
    tool_servers = metadata.get("tool_servers", None)

    log.debug(f"{tool_ids=}")
    log.debug(f"{tool_servers=}")

    tools_dict = {}

    if tool_ids:
        tools_dict = await get_tools(
            request,
            tool_ids,
            user,
            {
                **extra_params,
                "__model__": models[task_model_id],
                "__messages__": form_data["messages"],
                "__files__": metadata.get("files", []),
            },
        )

    if tool_servers:
        for tool_server in tool_servers:
            tool_specs = tool_server.pop("specs", [])

            for tool in tool_specs:
                tools_dict[tool["name"]] = {
                    "spec": tool,
                    "direct": True,
                    "server": tool_server,
                }

    if tools_dict:
        if metadata.get("params", {}).get("function_calling") == "native":
            # If the function calling is native, then call the tools function calling handler
            metadata["tools"] = tools_dict
            form_data["tools"] = [
                {"type": "function", "function": tool.get("spec", {})}
                for tool in tools_dict.values()
            ]
        else:
            # If the function calling is not native, then call the tools function calling handler
            try:
                form_data, flags = await chat_completion_tools_handler(
                    request, form_data, extra_params, user, models, tools_dict
                )
                sources.extend(flags.get("sources", []))
            except Exception as e:
                log.exception(e)

    try:
<<<<<<< HEAD
        form_data, flags = await chat_completion_files_handler(request, form_data, user, model_knowledge)
=======
        form_data, flags = await chat_completion_files_handler(
            request, form_data, extra_params, user
        )
>>>>>>> a28ca305
        sources.extend(flags.get("sources", []))
    except Exception as e:
        log.exception(e)

    # If context is not empty, insert it into the messages
    if len(sources) > 0:
        context_string = ""
        citation_idx_map = {}

        for source in sources:
            is_tool_result = source.get("tool_result", False)

            if "document" in source and not is_tool_result:
                for document_text, document_metadata in zip(
                    source["document"], source["metadata"]
                ):
                    source_name = source.get("source", {}).get("name", None)
                    source_id = (
                        document_metadata.get("source", None)
                        or source.get("source", {}).get("id", None)
                        or "N/A"
                    )

                    if source_id not in citation_idx_map:
                        citation_idx_map[source_id] = len(citation_idx_map) + 1

                    context_string += (
                        f'<source id="{citation_idx_map[source_id]}"'
                        + (f' name="{source_name}"' if source_name else "")
                        + f">{document_text}</source>\n"
                    )

        context_string = context_string.strip()

        prompt = get_last_user_message(form_data["messages"])
        if prompt is None:
            raise Exception("No user message found")
        if context_string != "":
            log.debug(
                f"With a 0 relevancy threshold for RAG, the context cannot be empty"
            )

        # Adjusted RAG template step to use knowledge-base-specific configuration
        rag_template_config = request.app.state.config.RAG_TEMPLATE

        if model_knowledge and not model_knowledge[0].get("rag_config").get("DEFAULT_RAG_SETTINGS", True):
            rag_template_config = model_knowledge[0].get("rag_config").get(
                "RAG_TEMPLATE", request.app.state.config.RAG_TEMPLATE
            )

        # Workaround for Ollama 2.0+ system prompt issue
        # TODO: replace with add_or_update_system_message
        if model.get("owned_by") == "ollama":
            form_data["messages"] = prepend_to_first_user_message_content(
                rag_template(rag_template_config, 
                    context_string, 
                    prompt
                ),
                form_data["messages"],
            )
        else:
            form_data["messages"] = add_or_update_system_message(
                rag_template(rag_template_config, 
                    context_string, 
                    prompt
                ),
                form_data["messages"],
            )

    # If there are citations, add them to the data_items
    sources = [
        source
        for source in sources
        if source.get("source", {}).get("name", "")
        or source.get("source", {}).get("id", "")
    ]

    if len(sources) > 0:
        events.append({"sources": sources})

    if model_knowledge:
        await event_emitter(
            {
                "type": "status",
                "data": {
                    "action": "knowledge_search",
                    "query": user_message,
                    "done": True,
                    "hidden": True,
                },
            }
        )

    return form_data, metadata, events


async def process_chat_response(
    request, response, form_data, user, metadata, model, events, tasks
):
    async def background_tasks_handler():
        message_map = Chats.get_messages_by_chat_id(metadata["chat_id"])
        message = message_map.get(metadata["message_id"]) if message_map else None

        if message:
            message_list = get_message_list(message_map, metadata["message_id"])

            # Remove details tags and files from the messages.
            # as get_message_list creates a new list, it does not affect
            # the original messages outside of this handler

            messages = []
            for message in message_list:
                content = message.get("content", "")
                if isinstance(content, list):
                    for item in content:
                        if item.get("type") == "text":
                            content = item["text"]
                            break

                if isinstance(content, str):
                    content = re.sub(
                        r"<details\b[^>]*>.*?<\/details>|!\[.*?\]\(.*?\)",
                        "",
                        content,
                        flags=re.S | re.I,
                    ).strip()

                messages.append(
                    {
                        **message,
                        "role": message.get(
                            "role", "assistant"
                        ),  # Safe fallback for missing role
                        "content": content,
                    }
                )

            if tasks and messages:
                if (
                    TASKS.FOLLOW_UP_GENERATION in tasks
                    and tasks[TASKS.FOLLOW_UP_GENERATION]
                ):
                    res = await generate_follow_ups(
                        request,
                        {
                            "model": message["model"],
                            "messages": messages,
                            "message_id": metadata["message_id"],
                            "chat_id": metadata["chat_id"],
                        },
                        user,
                    )

                    if res and isinstance(res, dict):
                        if len(res.get("choices", [])) == 1:
                            follow_ups_string = (
                                res.get("choices", [])[0]
                                .get("message", {})
                                .get("content", "")
                            )
                        else:
                            follow_ups_string = ""

                        follow_ups_string = follow_ups_string[
                            follow_ups_string.find("{") : follow_ups_string.rfind("}")
                            + 1
                        ]

                        try:
                            follow_ups = json.loads(follow_ups_string).get(
                                "follow_ups", []
                            )

                            Chats.upsert_message_to_chat_by_id_and_message_id(
                                metadata["chat_id"],
                                metadata["message_id"],
                                {
                                    "followUps": follow_ups,
                                },
                            )

                            await event_emitter(
                                {
                                    "type": "chat:message:follow_ups",
                                    "data": {
                                        "follow_ups": follow_ups,
                                    },
                                }
                            )
                        except Exception as e:
                            pass

                if TASKS.TITLE_GENERATION in tasks:
                    user_message = get_last_user_message(messages)
                    if user_message and len(user_message) > 100:
                        user_message = user_message[:100] + "..."

                    if tasks[TASKS.TITLE_GENERATION]:

                        res = await generate_title(
                            request,
                            {
                                "model": message["model"],
                                "messages": messages,
                                "chat_id": metadata["chat_id"],
                            },
                            user,
                        )

                        if res and isinstance(res, dict):
                            if len(res.get("choices", [])) == 1:
                                title_string = (
                                    res.get("choices", [])[0]
                                    .get("message", {})
                                    .get(
                                        "content", message.get("content", user_message)
                                    )
                                )
                            else:
                                title_string = ""

                            title_string = title_string[
                                title_string.find("{") : title_string.rfind("}") + 1
                            ]

                            try:
                                title = json.loads(title_string).get(
                                    "title", user_message
                                )
                            except Exception as e:
                                title = ""

                            if not title:
                                title = messages[0].get("content", user_message)

                            Chats.update_chat_title_by_id(metadata["chat_id"], title)

                            await event_emitter(
                                {
                                    "type": "chat:title",
                                    "data": title,
                                }
                            )
                    elif len(messages) == 2:
                        title = messages[0].get("content", user_message)

                        Chats.update_chat_title_by_id(metadata["chat_id"], title)

                        await event_emitter(
                            {
                                "type": "chat:title",
                                "data": message.get("content", user_message),
                            }
                        )

                if TASKS.TAGS_GENERATION in tasks and tasks[TASKS.TAGS_GENERATION]:
                    res = await generate_chat_tags(
                        request,
                        {
                            "model": message["model"],
                            "messages": messages,
                            "chat_id": metadata["chat_id"],
                        },
                        user,
                    )

                    if res and isinstance(res, dict):
                        if len(res.get("choices", [])) == 1:
                            tags_string = (
                                res.get("choices", [])[0]
                                .get("message", {})
                                .get("content", "")
                            )
                        else:
                            tags_string = ""

                        tags_string = tags_string[
                            tags_string.find("{") : tags_string.rfind("}") + 1
                        ]

                        try:
                            tags = json.loads(tags_string).get("tags", [])
                            Chats.update_chat_tags_by_id(
                                metadata["chat_id"], tags, user
                            )

                            await event_emitter(
                                {
                                    "type": "chat:tags",
                                    "data": tags,
                                }
                            )
                        except Exception as e:
                            pass

    event_emitter = None
    event_caller = None
    if (
        "session_id" in metadata
        and metadata["session_id"]
        and "chat_id" in metadata
        and metadata["chat_id"]
        and "message_id" in metadata
        and metadata["message_id"]
    ):
        event_emitter = get_event_emitter(metadata)
        event_caller = get_event_call(metadata)

    # Non-streaming response
    if not isinstance(response, StreamingResponse):
        if event_emitter:
            try:
                if isinstance(response, dict) or isinstance(response, JSONResponse):
                    if isinstance(response, list) and len(response) == 1:
                        # If the response is a single-item list, unwrap it #17213
                        response = response[0]

                    if isinstance(response, JSONResponse) and isinstance(
                        response.body, bytes
                    ):
                        try:
                            response_data = json.loads(response.body.decode("utf-8"))
                        except json.JSONDecodeError:
                            response_data = {
                                "error": {"detail": "Invalid JSON response"}
                            }
                    else:
                        response_data = response

                    if "error" in response_data:
                        error = response_data.get("error")

                        if isinstance(error, dict):
                            error = error.get("detail", error)
                        else:
                            error = str(error)

                        Chats.upsert_message_to_chat_by_id_and_message_id(
                            metadata["chat_id"],
                            metadata["message_id"],
                            {
                                "error": {"content": error},
                            },
                        )
                        if isinstance(error, str) or isinstance(error, dict):
                            await event_emitter(
                                {
                                    "type": "chat:message:error",
                                    "data": {"error": {"content": error}},
                                }
                            )

                    if "selected_model_id" in response_data:
                        Chats.upsert_message_to_chat_by_id_and_message_id(
                            metadata["chat_id"],
                            metadata["message_id"],
                            {
                                "selectedModelId": response_data["selected_model_id"],
                            },
                        )

                    choices = response_data.get("choices", [])
                    if choices and choices[0].get("message", {}).get("content"):
                        content = response_data["choices"][0]["message"]["content"]

                        if content:
                            await event_emitter(
                                {
                                    "type": "chat:completion",
                                    "data": response_data,
                                }
                            )

                            title = Chats.get_chat_title_by_id(metadata["chat_id"])

                            await event_emitter(
                                {
                                    "type": "chat:completion",
                                    "data": {
                                        "done": True,
                                        "content": content,
                                        "title": title,
                                    },
                                }
                            )

                            # Save message in the database
                            Chats.upsert_message_to_chat_by_id_and_message_id(
                                metadata["chat_id"],
                                metadata["message_id"],
                                {
                                    "role": "assistant",
                                    "content": content,
                                },
                            )

                            # Send a webhook notification if the user is not active
                            if not get_active_status_by_user_id(user.id):
                                webhook_url = Users.get_user_webhook_url_by_id(user.id)
                                if webhook_url:
                                    await post_webhook(
                                        request.app.state.WEBUI_NAME,
                                        webhook_url,
                                        f"{title} - {request.app.state.config.WEBUI_URL}/c/{metadata['chat_id']}\n\n{content}",
                                        {
                                            "action": "chat",
                                            "message": content,
                                            "title": title,
                                            "url": f"{request.app.state.config.WEBUI_URL}/c/{metadata['chat_id']}",
                                        },
                                    )

                            await background_tasks_handler()

                    if events and isinstance(events, list):
                        extra_response = {}
                        for event in events:
                            if isinstance(event, dict):
                                extra_response.update(event)
                            else:
                                extra_response[event] = True

                        response_data = {
                            **extra_response,
                            **response_data,
                        }

                    if isinstance(response, dict):
                        response = response_data
                    if isinstance(response, JSONResponse):
                        response = JSONResponse(
                            content=response_data,
                            headers=response.headers,
                            status_code=response.status_code,
                        )

            except Exception as e:
                log.debug(f"Error occurred while processing request: {e}")
                pass

            return response
        else:
            if events and isinstance(events, list) and isinstance(response, dict):
                extra_response = {}
                for event in events:
                    if isinstance(event, dict):
                        extra_response.update(event)
                    else:
                        extra_response[event] = True

                response = {
                    **extra_response,
                    **response,
                }

            return response

    # Non standard response
    if not any(
        content_type in response.headers["Content-Type"]
        for content_type in ["text/event-stream", "application/x-ndjson"]
    ):
        return response

    extra_params = {
        "__event_emitter__": event_emitter,
        "__event_call__": event_caller,
        "__user__": user.model_dump() if isinstance(user, UserModel) else {},
        "__metadata__": metadata,
        "__request__": request,
        "__model__": model,
    }
    filter_functions = [
        Functions.get_function_by_id(filter_id)
        for filter_id in get_sorted_filter_ids(
            request, model, metadata.get("filter_ids", [])
        )
    ]

    # Streaming response
    if event_emitter and event_caller:
        task_id = str(uuid4())  # Create a unique task ID.
        model_id = form_data.get("model", "")

        def split_content_and_whitespace(content):
            content_stripped = content.rstrip()
            original_whitespace = (
                content[len(content_stripped) :]
                if len(content) > len(content_stripped)
                else ""
            )
            return content_stripped, original_whitespace

        def is_opening_code_block(content):
            backtick_segments = content.split("```")
            # Even number of segments means the last backticks are opening a new block
            return len(backtick_segments) > 1 and len(backtick_segments) % 2 == 0

        # Handle as a background task
        async def response_handler(response, events):
            def serialize_content_blocks(content_blocks, raw=False):
                content = ""

                for block in content_blocks:
                    if block["type"] == "text":
                        block_content = block["content"].strip()
                        if block_content:
                            content = f"{content}{block_content}\n"
                    elif block["type"] == "tool_calls":
                        attributes = block.get("attributes", {})

                        tool_calls = block.get("content", [])
                        results = block.get("results", [])

                        if content and not content.endswith("\n"):
                            content += "\n"

                        if results:

                            tool_calls_display_content = ""
                            for tool_call in tool_calls:

                                tool_call_id = tool_call.get("id", "")
                                tool_name = tool_call.get("function", {}).get(
                                    "name", ""
                                )
                                tool_arguments = tool_call.get("function", {}).get(
                                    "arguments", ""
                                )

                                tool_result = None
                                tool_result_files = None
                                for result in results:
                                    if tool_call_id == result.get("tool_call_id", ""):
                                        tool_result = result.get("content", None)
                                        tool_result_files = result.get("files", None)
                                        break

                                if tool_result is not None:
                                    tool_calls_display_content = f'{tool_calls_display_content}<details type="tool_calls" done="true" id="{tool_call_id}" name="{tool_name}" arguments="{html.escape(json.dumps(tool_arguments))}" result="{html.escape(json.dumps(tool_result, ensure_ascii=False))}" files="{html.escape(json.dumps(tool_result_files)) if tool_result_files else ""}">\n<summary>Tool Executed</summary>\n</details>\n'
                                else:
                                    tool_calls_display_content = f'{tool_calls_display_content}<details type="tool_calls" done="false" id="{tool_call_id}" name="{tool_name}" arguments="{html.escape(json.dumps(tool_arguments))}">\n<summary>Executing...</summary>\n</details>\n'

                            if not raw:
                                content = f"{content}{tool_calls_display_content}"
                        else:
                            tool_calls_display_content = ""

                            for tool_call in tool_calls:
                                tool_call_id = tool_call.get("id", "")
                                tool_name = tool_call.get("function", {}).get(
                                    "name", ""
                                )
                                tool_arguments = tool_call.get("function", {}).get(
                                    "arguments", ""
                                )

                                tool_calls_display_content = f'{tool_calls_display_content}\n<details type="tool_calls" done="false" id="{tool_call_id}" name="{tool_name}" arguments="{html.escape(json.dumps(tool_arguments))}">\n<summary>Executing...</summary>\n</details>\n'

                            if not raw:
                                content = f"{content}{tool_calls_display_content}"

                    elif block["type"] == "reasoning":
                        reasoning_display_content = "\n".join(
                            (f"> {line}" if not line.startswith(">") else line)
                            for line in block["content"].splitlines()
                        )

                        reasoning_duration = block.get("duration", None)

                        start_tag = block.get("start_tag", "")
                        end_tag = block.get("end_tag", "")

                        if content and not content.endswith("\n"):
                            content += "\n"

                        if reasoning_duration is not None:
                            if raw:
                                content = (
                                    f'{content}{start_tag}{block["content"]}{end_tag}\n'
                                )
                            else:
                                content = f'{content}<details type="reasoning" done="true" duration="{reasoning_duration}">\n<summary>Thought for {reasoning_duration} seconds</summary>\n{reasoning_display_content}\n</details>\n'
                        else:
                            if raw:
                                content = (
                                    f'{content}{start_tag}{block["content"]}{end_tag}\n'
                                )
                            else:
                                content = f'{content}<details type="reasoning" done="false">\n<summary>Thinking…</summary>\n{reasoning_display_content}\n</details>\n'

                    elif block["type"] == "code_interpreter":
                        attributes = block.get("attributes", {})
                        output = block.get("output", None)
                        lang = attributes.get("lang", "")

                        content_stripped, original_whitespace = (
                            split_content_and_whitespace(content)
                        )
                        if is_opening_code_block(content_stripped):
                            # Remove trailing backticks that would open a new block
                            content = (
                                content_stripped.rstrip("`").rstrip()
                                + original_whitespace
                            )
                        else:
                            # Keep content as is - either closing backticks or no backticks
                            content = content_stripped + original_whitespace

                        if content and not content.endswith("\n"):
                            content += "\n"

                        if output:
                            output = html.escape(json.dumps(output))

                            if raw:
                                content = f'{content}<code_interpreter type="code" lang="{lang}">\n{block["content"]}\n</code_interpreter>\n```output\n{output}\n```\n'
                            else:
                                content = f'{content}<details type="code_interpreter" done="true" output="{output}">\n<summary>Analyzed</summary>\n```{lang}\n{block["content"]}\n```\n</details>\n'
                        else:
                            if raw:
                                content = f'{content}<code_interpreter type="code" lang="{lang}">\n{block["content"]}\n</code_interpreter>\n'
                            else:
                                content = f'{content}<details type="code_interpreter" done="false">\n<summary>Analyzing...</summary>\n```{lang}\n{block["content"]}\n```\n</details>\n'

                    else:
                        block_content = str(block["content"]).strip()
                        if block_content:
                            content = f"{content}{block['type']}: {block_content}\n"

                return content.strip()

            def convert_content_blocks_to_messages(content_blocks, raw=False):
                messages = []

                temp_blocks = []
                for idx, block in enumerate(content_blocks):
                    if block["type"] == "tool_calls":
                        messages.append(
                            {
                                "role": "assistant",
                                "content": serialize_content_blocks(temp_blocks, raw),
                                "tool_calls": block.get("content"),
                            }
                        )

                        results = block.get("results", [])

                        for result in results:
                            messages.append(
                                {
                                    "role": "tool",
                                    "tool_call_id": result["tool_call_id"],
                                    "content": result.get("content", "") or "",
                                }
                            )
                        temp_blocks = []
                    else:
                        temp_blocks.append(block)

                if temp_blocks:
                    content = serialize_content_blocks(temp_blocks, raw)
                    if content:
                        messages.append(
                            {
                                "role": "assistant",
                                "content": content,
                            }
                        )

                return messages

            def tag_content_handler(content_type, tags, content, content_blocks):
                end_flag = False

                def extract_attributes(tag_content):
                    """Extract attributes from a tag if they exist."""
                    attributes = {}
                    if not tag_content:  # Ensure tag_content is not None
                        return attributes
                    # Match attributes in the format: key="value" (ignores single quotes for simplicity)
                    matches = re.findall(r'(\w+)\s*=\s*"([^"]+)"', tag_content)
                    for key, value in matches:
                        attributes[key] = value
                    return attributes

                if content_blocks[-1]["type"] == "text":
                    for start_tag, end_tag in tags:

                        start_tag_pattern = rf"{re.escape(start_tag)}"
                        if start_tag.startswith("<") and start_tag.endswith(">"):
                            # Match start tag e.g., <tag> or <tag attr="value">
                            # remove both '<' and '>' from start_tag
                            # Match start tag with attributes
                            start_tag_pattern = (
                                rf"<{re.escape(start_tag[1:-1])}(\s.*?)?>"
                            )

                        match = re.search(start_tag_pattern, content)
                        if match:
                            try:
                                attr_content = (
                                    match.group(1) if match.group(1) else ""
                                )  # Ensure it's not None
                            except:
                                attr_content = ""

                            attributes = extract_attributes(
                                attr_content
                            )  # Extract attributes safely

                            # Capture everything before and after the matched tag
                            before_tag = content[
                                : match.start()
                            ]  # Content before opening tag
                            after_tag = content[
                                match.end() :
                            ]  # Content after opening tag

                            # Remove the start tag and after from the currently handling text block
                            content_blocks[-1]["content"] = content_blocks[-1][
                                "content"
                            ].replace(match.group(0) + after_tag, "")

                            if before_tag:
                                content_blocks[-1]["content"] = before_tag

                            if not content_blocks[-1]["content"]:
                                content_blocks.pop()

                            # Append the new block
                            content_blocks.append(
                                {
                                    "type": content_type,
                                    "start_tag": start_tag,
                                    "end_tag": end_tag,
                                    "attributes": attributes,
                                    "content": "",
                                    "started_at": time.time(),
                                }
                            )

                            if after_tag:
                                content_blocks[-1]["content"] = after_tag
                                tag_content_handler(
                                    content_type, tags, after_tag, content_blocks
                                )

                            break
                elif content_blocks[-1]["type"] == content_type:
                    start_tag = content_blocks[-1]["start_tag"]
                    end_tag = content_blocks[-1]["end_tag"]

                    if end_tag.startswith("<") and end_tag.endswith(">"):
                        # Match end tag e.g., </tag>
                        end_tag_pattern = rf"{re.escape(end_tag)}"
                    else:
                        # Handle cases where end_tag is just a tag name
                        end_tag_pattern = rf"{re.escape(end_tag)}"

                    # Check if the content has the end tag
                    if re.search(end_tag_pattern, content):
                        end_flag = True

                        block_content = content_blocks[-1]["content"]
                        # Strip start and end tags from the content
                        start_tag_pattern = rf"<{re.escape(start_tag)}(.*?)>"
                        block_content = re.sub(
                            start_tag_pattern, "", block_content
                        ).strip()

                        end_tag_regex = re.compile(end_tag_pattern, re.DOTALL)
                        split_content = end_tag_regex.split(block_content, maxsplit=1)

                        # Content inside the tag
                        block_content = (
                            split_content[0].strip() if split_content else ""
                        )

                        # Leftover content (everything after `</tag>`)
                        leftover_content = (
                            split_content[1].strip() if len(split_content) > 1 else ""
                        )

                        if block_content:
                            content_blocks[-1]["content"] = block_content
                            content_blocks[-1]["ended_at"] = time.time()
                            content_blocks[-1]["duration"] = int(
                                content_blocks[-1]["ended_at"]
                                - content_blocks[-1]["started_at"]
                            )

                            # Reset the content_blocks by appending a new text block
                            if content_type != "code_interpreter":
                                if leftover_content:

                                    content_blocks.append(
                                        {
                                            "type": "text",
                                            "content": leftover_content,
                                        }
                                    )
                                else:
                                    content_blocks.append(
                                        {
                                            "type": "text",
                                            "content": "",
                                        }
                                    )

                        else:
                            # Remove the block if content is empty
                            content_blocks.pop()

                            if leftover_content:
                                content_blocks.append(
                                    {
                                        "type": "text",
                                        "content": leftover_content,
                                    }
                                )
                            else:
                                content_blocks.append(
                                    {
                                        "type": "text",
                                        "content": "",
                                    }
                                )

                        # Clean processed content
                        start_tag_pattern = rf"{re.escape(start_tag)}"
                        if start_tag.startswith("<") and start_tag.endswith(">"):
                            # Match start tag e.g., <tag> or <tag attr="value">
                            # remove both '<' and '>' from start_tag
                            # Match start tag with attributes
                            start_tag_pattern = (
                                rf"<{re.escape(start_tag[1:-1])}(\s.*?)?>"
                            )

                        content = re.sub(
                            rf"{start_tag_pattern}(.|\n)*?{re.escape(end_tag)}",
                            "",
                            content,
                            flags=re.DOTALL,
                        )

                return content, content_blocks, end_flag

            message = Chats.get_message_by_id_and_message_id(
                metadata["chat_id"], metadata["message_id"]
            )

            tool_calls = []

            last_assistant_message = None
            try:
                if form_data["messages"][-1]["role"] == "assistant":
                    last_assistant_message = get_last_assistant_message(
                        form_data["messages"]
                    )
            except Exception as e:
                pass

            content = (
                message.get("content", "")
                if message
                else last_assistant_message if last_assistant_message else ""
            )

            content_blocks = [
                {
                    "type": "text",
                    "content": content,
                }
            ]

            reasoning_tags_param = metadata.get("params", {}).get("reasoning_tags")
            DETECT_REASONING_TAGS = reasoning_tags_param is not False
            DETECT_CODE_INTERPRETER = metadata.get("features", {}).get(
                "code_interpreter", False
            )

            reasoning_tags = []
            if DETECT_REASONING_TAGS:
                if (
                    isinstance(reasoning_tags_param, list)
                    and len(reasoning_tags_param) == 2
                ):
                    reasoning_tags = [
                        (reasoning_tags_param[0], reasoning_tags_param[1])
                    ]
                else:
                    reasoning_tags = DEFAULT_REASONING_TAGS

            try:
                for event in events:
                    await event_emitter(
                        {
                            "type": "chat:completion",
                            "data": event,
                        }
                    )

                    # Save message in the database
                    Chats.upsert_message_to_chat_by_id_and_message_id(
                        metadata["chat_id"],
                        metadata["message_id"],
                        {
                            **event,
                        },
                    )

                async def stream_body_handler(response, form_data):
                    nonlocal content
                    nonlocal content_blocks

                    response_tool_calls = []

                    delta_count = 0
                    delta_chunk_size = max(
                        CHAT_RESPONSE_STREAM_DELTA_CHUNK_SIZE,
                        int(
                            metadata.get("params", {}).get("stream_delta_chunk_size")
                            or 1
                        ),
                    )
                    last_delta_data = None

                    async def flush_pending_delta_data(threshold: int = 0):
                        nonlocal delta_count
                        nonlocal last_delta_data

                        if delta_count >= threshold and last_delta_data:
                            await event_emitter(
                                {
                                    "type": "chat:completion",
                                    "data": last_delta_data,
                                }
                            )
                            delta_count = 0
                            last_delta_data = None

                    async for line in response.body_iterator:
                        line = line.decode("utf-8") if isinstance(line, bytes) else line
                        data = line

                        # Skip empty lines
                        if not data.strip():
                            continue

                        # "data:" is the prefix for each event
                        if not data.startswith("data:"):
                            continue

                        # Remove the prefix
                        data = data[len("data:") :].strip()

                        try:
                            data = json.loads(data)

                            data, _ = await process_filter_functions(
                                request=request,
                                filter_functions=filter_functions,
                                filter_type="stream",
                                form_data=data,
                                extra_params={"__body__": form_data, **extra_params},
                            )

                            if data:
                                if "event" in data:
                                    await event_emitter(data.get("event", {}))

                                if "selected_model_id" in data:
                                    model_id = data["selected_model_id"]
                                    Chats.upsert_message_to_chat_by_id_and_message_id(
                                        metadata["chat_id"],
                                        metadata["message_id"],
                                        {
                                            "selectedModelId": model_id,
                                        },
                                    )
                                    await event_emitter(
                                        {
                                            "type": "chat:completion",
                                            "data": data,
                                        }
                                    )
                                else:
                                    choices = data.get("choices", [])
                                    if not choices:
                                        error = data.get("error", {})
                                        if error:
                                            await event_emitter(
                                                {
                                                    "type": "chat:completion",
                                                    "data": {
                                                        "error": error,
                                                    },
                                                }
                                            )
                                        usage = data.get("usage", {})
                                        usage.update(
                                            data.get("timing", {})
                                        )  # llama.cpp

                                        if usage:
                                            await event_emitter(
                                                {
                                                    "type": "chat:completion",
                                                    "data": {
                                                        "usage": usage,
                                                    },
                                                }
                                            )
                                        continue

                                    delta = choices[0].get("delta", {})
                                    delta_tool_calls = delta.get("tool_calls", None)

                                    if delta_tool_calls:
                                        for delta_tool_call in delta_tool_calls:
                                            tool_call_index = delta_tool_call.get(
                                                "index"
                                            )

                                            if tool_call_index is not None:
                                                # Check if the tool call already exists
                                                current_response_tool_call = None
                                                for (
                                                    response_tool_call
                                                ) in response_tool_calls:
                                                    if (
                                                        response_tool_call.get("index")
                                                        == tool_call_index
                                                    ):
                                                        current_response_tool_call = (
                                                            response_tool_call
                                                        )
                                                        break

                                                if current_response_tool_call is None:
                                                    # Add the new tool call
                                                    delta_tool_call.setdefault(
                                                        "function", {}
                                                    )
                                                    delta_tool_call[
                                                        "function"
                                                    ].setdefault("name", "")
                                                    delta_tool_call[
                                                        "function"
                                                    ].setdefault("arguments", "")
                                                    response_tool_calls.append(
                                                        delta_tool_call
                                                    )
                                                else:
                                                    # Update the existing tool call
                                                    delta_name = delta_tool_call.get(
                                                        "function", {}
                                                    ).get("name")
                                                    delta_arguments = (
                                                        delta_tool_call.get(
                                                            "function", {}
                                                        ).get("arguments")
                                                    )

                                                    if delta_name:
                                                        current_response_tool_call[
                                                            "function"
                                                        ]["name"] += delta_name

                                                    if delta_arguments:
                                                        current_response_tool_call[
                                                            "function"
                                                        ][
                                                            "arguments"
                                                        ] += delta_arguments

                                    value = delta.get("content")

                                    reasoning_content = (
                                        delta.get("reasoning_content")
                                        or delta.get("reasoning")
                                        or delta.get("thinking")
                                    )
                                    if reasoning_content:
                                        if (
                                            not content_blocks
                                            or content_blocks[-1]["type"] != "reasoning"
                                        ):
                                            reasoning_block = {
                                                "type": "reasoning",
                                                "start_tag": "<think>",
                                                "end_tag": "</think>",
                                                "attributes": {
                                                    "type": "reasoning_content"
                                                },
                                                "content": "",
                                                "started_at": time.time(),
                                            }
                                            content_blocks.append(reasoning_block)
                                        else:
                                            reasoning_block = content_blocks[-1]

                                        reasoning_block["content"] += reasoning_content

                                        data = {
                                            "content": serialize_content_blocks(
                                                content_blocks
                                            )
                                        }

                                    if value:
                                        if (
                                            content_blocks
                                            and content_blocks[-1]["type"]
                                            == "reasoning"
                                            and content_blocks[-1]
                                            .get("attributes", {})
                                            .get("type")
                                            == "reasoning_content"
                                        ):
                                            reasoning_block = content_blocks[-1]
                                            reasoning_block["ended_at"] = time.time()
                                            reasoning_block["duration"] = int(
                                                reasoning_block["ended_at"]
                                                - reasoning_block["started_at"]
                                            )

                                            content_blocks.append(
                                                {
                                                    "type": "text",
                                                    "content": "",
                                                }
                                            )

                                        content = f"{content}{value}"
                                        if not content_blocks:
                                            content_blocks.append(
                                                {
                                                    "type": "text",
                                                    "content": "",
                                                }
                                            )

                                        content_blocks[-1]["content"] = (
                                            content_blocks[-1]["content"] + value
                                        )

                                        if DETECT_REASONING_TAGS:
                                            content, content_blocks, _ = (
                                                tag_content_handler(
                                                    "reasoning",
                                                    reasoning_tags,
                                                    content,
                                                    content_blocks,
                                                )
                                            )

                                            content, content_blocks, _ = (
                                                tag_content_handler(
                                                    "solution",
                                                    DEFAULT_SOLUTION_TAGS,
                                                    content,
                                                    content_blocks,
                                                )
                                            )

                                        if DETECT_CODE_INTERPRETER:
                                            content, content_blocks, end = (
                                                tag_content_handler(
                                                    "code_interpreter",
                                                    DEFAULT_CODE_INTERPRETER_TAGS,
                                                    content,
                                                    content_blocks,
                                                )
                                            )

                                            if end:
                                                break

                                        if ENABLE_REALTIME_CHAT_SAVE:
                                            # Save message in the database
                                            Chats.upsert_message_to_chat_by_id_and_message_id(
                                                metadata["chat_id"],
                                                metadata["message_id"],
                                                {
                                                    "content": serialize_content_blocks(
                                                        content_blocks
                                                    ),
                                                },
                                            )
                                        else:
                                            data = {
                                                "content": serialize_content_blocks(
                                                    content_blocks
                                                ),
                                            }

                                if delta:
                                    delta_count += 1
                                    last_delta_data = data
                                    if delta_count >= delta_chunk_size:
                                        await flush_pending_delta_data(delta_chunk_size)
                                else:
                                    await event_emitter(
                                        {
                                            "type": "chat:completion",
                                            "data": data,
                                        }
                                    )
                        except Exception as e:
                            done = "data: [DONE]" in line
                            if done:
                                pass
                            else:
                                log.debug(f"Error: {e}")
                                continue
                    await flush_pending_delta_data()

                    if content_blocks:
                        # Clean up the last text block
                        if content_blocks[-1]["type"] == "text":
                            content_blocks[-1]["content"] = content_blocks[-1][
                                "content"
                            ].strip()

                            if not content_blocks[-1]["content"]:
                                content_blocks.pop()

                                if not content_blocks:
                                    content_blocks.append(
                                        {
                                            "type": "text",
                                            "content": "",
                                        }
                                    )

                        if content_blocks[-1]["type"] == "reasoning":
                            reasoning_block = content_blocks[-1]
                            if reasoning_block.get("ended_at") is None:
                                reasoning_block["ended_at"] = time.time()
                                reasoning_block["duration"] = int(
                                    reasoning_block["ended_at"]
                                    - reasoning_block["started_at"]
                                )

                    if response_tool_calls:
                        tool_calls.append(response_tool_calls)

                    if response.background:
                        await response.background()

                await stream_body_handler(response, form_data)

                tool_call_retries = 0

                while (
                    len(tool_calls) > 0
                    and tool_call_retries < CHAT_RESPONSE_MAX_TOOL_CALL_RETRIES
                ):

                    tool_call_retries += 1

                    response_tool_calls = tool_calls.pop(0)

                    content_blocks.append(
                        {
                            "type": "tool_calls",
                            "content": response_tool_calls,
                        }
                    )

                    await event_emitter(
                        {
                            "type": "chat:completion",
                            "data": {
                                "content": serialize_content_blocks(content_blocks),
                            },
                        }
                    )

                    tools = metadata.get("tools", {})

                    results = []

                    for tool_call in response_tool_calls:
                        tool_call_id = tool_call.get("id", "")
                        tool_name = tool_call.get("function", {}).get("name", "")
                        tool_args = tool_call.get("function", {}).get("arguments", "{}")

                        tool_function_params = {}
                        try:
                            # json.loads cannot be used because some models do not produce valid JSON
                            tool_function_params = ast.literal_eval(tool_args)
                        except Exception as e:
                            log.debug(e)
                            # Fallback to JSON parsing
                            try:
                                tool_function_params = json.loads(tool_args)
                            except Exception as e:
                                log.error(
                                    f"Error parsing tool call arguments: {tool_args}"
                                )

                        # Mutate the original tool call response params as they are passed back to the passed
                        # back to the LLM via the content blocks. If they are in a json block and are invalid json,
                        # this can cause downstream LLM integrations to fail (e.g. bedrock gateway) where response
                        # params are not valid json.
                        # Main case so far is no args = "" = invalid json.
                        log.debug(
                            f"Parsed args from {tool_args} to {tool_function_params}"
                        )
                        tool_call.setdefault("function", {})["arguments"] = json.dumps(
                            tool_function_params
                        )

                        tool_result = None

                        if tool_name in tools:
                            tool = tools[tool_name]
                            spec = tool.get("spec", {})

                            try:
                                allowed_params = (
                                    spec.get("parameters", {})
                                    .get("properties", {})
                                    .keys()
                                )

                                tool_function_params = {
                                    k: v
                                    for k, v in tool_function_params.items()
                                    if k in allowed_params
                                }

                                if tool.get("direct", False):
                                    tool_result = await event_caller(
                                        {
                                            "type": "execute:tool",
                                            "data": {
                                                "id": str(uuid4()),
                                                "name": tool_name,
                                                "params": tool_function_params,
                                                "server": tool.get("server", {}),
                                                "session_id": metadata.get(
                                                    "session_id", None
                                                ),
                                            },
                                        }
                                    )

                                else:
                                    tool_function = tool["callable"]
                                    tool_result = await tool_function(
                                        **tool_function_params
                                    )

                            except Exception as e:
                                tool_result = str(e)

                        tool_result_files = []
                        if isinstance(tool_result, list):
                            for item in tool_result:
                                # check if string
                                if isinstance(item, str) and item.startswith("data:"):
                                    tool_result_files.append(item)
                                    tool_result.remove(item)

                        if isinstance(tool_result, dict) or isinstance(
                            tool_result, list
                        ):
                            tool_result = json.dumps(
                                tool_result, indent=2, ensure_ascii=False
                            )

                        results.append(
                            {
                                "tool_call_id": tool_call_id,
                                "content": tool_result or "",
                                **(
                                    {"files": tool_result_files}
                                    if tool_result_files
                                    else {}
                                ),
                            }
                        )

                    content_blocks[-1]["results"] = results

                    content_blocks.append(
                        {
                            "type": "text",
                            "content": "",
                        }
                    )

                    await event_emitter(
                        {
                            "type": "chat:completion",
                            "data": {
                                "content": serialize_content_blocks(content_blocks),
                            },
                        }
                    )

                    try:
                        new_form_data = {
                            "model": model_id,
                            "stream": True,
                            "tools": form_data["tools"],
                            "messages": [
                                *form_data["messages"],
                                *convert_content_blocks_to_messages(
                                    content_blocks, True
                                ),
                            ],
                        }

                        res = await generate_chat_completion(
                            request,
                            new_form_data,
                            user,
                        )

                        if isinstance(res, StreamingResponse):
                            await stream_body_handler(res, new_form_data)
                        else:
                            break
                    except Exception as e:
                        log.debug(e)
                        break

                if DETECT_CODE_INTERPRETER:
                    MAX_RETRIES = 5
                    retries = 0

                    while (
                        content_blocks[-1]["type"] == "code_interpreter"
                        and retries < MAX_RETRIES
                    ):

                        await event_emitter(
                            {
                                "type": "chat:completion",
                                "data": {
                                    "content": serialize_content_blocks(content_blocks),
                                },
                            }
                        )

                        retries += 1
                        log.debug(f"Attempt count: {retries}")

                        output = ""
                        try:
                            if content_blocks[-1]["attributes"].get("type") == "code":
                                code = content_blocks[-1]["content"]
                                if CODE_INTERPRETER_BLOCKED_MODULES:
                                    blocking_code = textwrap.dedent(
                                        f"""
                                        import builtins

                                        BLOCKED_MODULES = {CODE_INTERPRETER_BLOCKED_MODULES}

                                        _real_import = builtins.__import__
                                        def restricted_import(name, globals=None, locals=None, fromlist=(), level=0):
                                            if name.split('.')[0] in BLOCKED_MODULES:
                                                importer_name = globals.get('__name__') if globals else None
                                                if importer_name == '__main__':
                                                    raise ImportError(
                                                        f"Direct import of module {{name}} is restricted."
                                                    )
                                            return _real_import(name, globals, locals, fromlist, level)

                                        builtins.__import__ = restricted_import
                                    """
                                    )
                                    code = blocking_code + "\n" + code

                                if (
                                    request.app.state.config.CODE_INTERPRETER_ENGINE
                                    == "pyodide"
                                ):
                                    output = await event_caller(
                                        {
                                            "type": "execute:python",
                                            "data": {
                                                "id": str(uuid4()),
                                                "code": code,
                                                "session_id": metadata.get(
                                                    "session_id", None
                                                ),
                                            },
                                        }
                                    )
                                elif (
                                    request.app.state.config.CODE_INTERPRETER_ENGINE
                                    == "jupyter"
                                ):
                                    output = await execute_code_jupyter(
                                        request.app.state.config.CODE_INTERPRETER_JUPYTER_URL,
                                        code,
                                        (
                                            request.app.state.config.CODE_INTERPRETER_JUPYTER_AUTH_TOKEN
                                            if request.app.state.config.CODE_INTERPRETER_JUPYTER_AUTH
                                            == "token"
                                            else None
                                        ),
                                        (
                                            request.app.state.config.CODE_INTERPRETER_JUPYTER_AUTH_PASSWORD
                                            if request.app.state.config.CODE_INTERPRETER_JUPYTER_AUTH
                                            == "password"
                                            else None
                                        ),
                                        request.app.state.config.CODE_INTERPRETER_JUPYTER_TIMEOUT,
                                    )
                                else:
                                    output = {
                                        "stdout": "Code interpreter engine not configured."
                                    }

                                log.debug(f"Code interpreter output: {output}")

                                if isinstance(output, dict):
                                    stdout = output.get("stdout", "")

                                    if isinstance(stdout, str):
                                        stdoutLines = stdout.split("\n")
                                        for idx, line in enumerate(stdoutLines):
                                            if "data:image/png;base64" in line:
                                                image_url = ""
                                                # Extract base64 image data from the line
                                                image_data, content_type = (
                                                    load_b64_image_data(line)
                                                )
                                                if image_data is not None:
                                                    image_url = upload_image(
                                                        request,
                                                        image_data,
                                                        content_type,
                                                        metadata,
                                                        user,
                                                    )
                                                stdoutLines[idx] = (
                                                    f"![Output Image]({image_url})"
                                                )

                                        output["stdout"] = "\n".join(stdoutLines)

                                    result = output.get("result", "")

                                    if isinstance(result, str):
                                        resultLines = result.split("\n")
                                        for idx, line in enumerate(resultLines):
                                            if "data:image/png;base64" in line:
                                                image_url = ""
                                                # Extract base64 image data from the line
                                                image_data, content_type = (
                                                    load_b64_image_data(line)
                                                )
                                                if image_data is not None:
                                                    image_url = upload_image(
                                                        request,
                                                        image_data,
                                                        content_type,
                                                        metadata,
                                                        user,
                                                    )
                                                resultLines[idx] = (
                                                    f"![Output Image]({image_url})"
                                                )
                                        output["result"] = "\n".join(resultLines)
                        except Exception as e:
                            output = str(e)

                        content_blocks[-1]["output"] = output

                        content_blocks.append(
                            {
                                "type": "text",
                                "content": "",
                            }
                        )

                        await event_emitter(
                            {
                                "type": "chat:completion",
                                "data": {
                                    "content": serialize_content_blocks(content_blocks),
                                },
                            }
                        )

                        try:
                            new_form_data = {
                                "model": model_id,
                                "stream": True,
                                "messages": [
                                    *form_data["messages"],
                                    {
                                        "role": "assistant",
                                        "content": serialize_content_blocks(
                                            content_blocks, raw=True
                                        ),
                                    },
                                ],
                            }

                            res = await generate_chat_completion(
                                request,
                                new_form_data,
                                user,
                            )

                            if isinstance(res, StreamingResponse):
                                await stream_body_handler(res, new_form_data)
                            else:
                                break
                        except Exception as e:
                            log.debug(e)
                            break

                title = Chats.get_chat_title_by_id(metadata["chat_id"])
                data = {
                    "done": True,
                    "content": serialize_content_blocks(content_blocks),
                    "title": title,
                }

                if not ENABLE_REALTIME_CHAT_SAVE:
                    # Save message in the database
                    Chats.upsert_message_to_chat_by_id_and_message_id(
                        metadata["chat_id"],
                        metadata["message_id"],
                        {
                            "content": serialize_content_blocks(content_blocks),
                        },
                    )

                # Send a webhook notification if the user is not active
                if not get_active_status_by_user_id(user.id):
                    webhook_url = Users.get_user_webhook_url_by_id(user.id)
                    if webhook_url:
                        await post_webhook(
                            request.app.state.WEBUI_NAME,
                            webhook_url,
                            f"{title} - {request.app.state.config.WEBUI_URL}/c/{metadata['chat_id']}\n\n{content}",
                            {
                                "action": "chat",
                                "message": content,
                                "title": title,
                                "url": f"{request.app.state.config.WEBUI_URL}/c/{metadata['chat_id']}",
                            },
                        )

                await event_emitter(
                    {
                        "type": "chat:completion",
                        "data": data,
                    }
                )

                await background_tasks_handler()
            except asyncio.CancelledError:
                log.warning("Task was cancelled!")
                await event_emitter({"type": "chat:tasks:cancel"})

                if not ENABLE_REALTIME_CHAT_SAVE:
                    # Save message in the database
                    Chats.upsert_message_to_chat_by_id_and_message_id(
                        metadata["chat_id"],
                        metadata["message_id"],
                        {
                            "content": serialize_content_blocks(content_blocks),
                        },
                    )

            if response.background is not None:
                await response.background()

        return await response_handler(response, events)

    else:
        # Fallback to the original response
        async def stream_wrapper(original_generator, events):
            def wrap_item(item):
                return f"data: {item}\n\n"

            for event in events:
                event, _ = await process_filter_functions(
                    request=request,
                    filter_functions=filter_functions,
                    filter_type="stream",
                    form_data=event,
                    extra_params=extra_params,
                )

                if event:
                    yield wrap_item(json.dumps(event))

            async for data in original_generator:
                data, _ = await process_filter_functions(
                    request=request,
                    filter_functions=filter_functions,
                    filter_type="stream",
                    form_data=data,
                    extra_params=extra_params,
                )

                if data:
                    yield data

        return StreamingResponse(
            stream_wrapper(response.body_iterator, events),
            headers=dict(response.headers),
            background=response.background,
        )<|MERGE_RESOLUTION|>--- conflicted
+++ resolved
@@ -625,11 +625,7 @@
 
 
 async def chat_completion_files_handler(
-<<<<<<< HEAD
-    request: Request, body: dict, user: UserModel, model_knowledge
-=======
-    request: Request, body: dict, extra_params: dict, user: UserModel
->>>>>>> a28ca305
+    request: Request, body: dict, extra_params: dict, user: UserModel, model_knowledge
 ) -> tuple[dict, dict[str, list]]:
     __event_emitter__ = extra_params["__event_emitter__"]
     sources = []
@@ -666,7 +662,7 @@
 
         if len(queries) == 0:
             queries = [get_last_user_message(body["messages"])]
-
+            
         await __event_emitter__(
             {
                 "type": "status",
@@ -1036,13 +1032,9 @@
                 log.exception(e)
 
     try:
-<<<<<<< HEAD
-        form_data, flags = await chat_completion_files_handler(request, form_data, user, model_knowledge)
-=======
         form_data, flags = await chat_completion_files_handler(
             request, form_data, extra_params, user
-        )
->>>>>>> a28ca305
+        , model_knowledge)
         sources.extend(flags.get("sources", []))
     except Exception as e:
         log.exception(e)
