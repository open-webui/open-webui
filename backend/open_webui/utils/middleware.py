import time
import logging
import sys
import os
import base64
import textwrap

import asyncio
from aiocache import cached
from typing import Any, Optional
import random
import json
import html
import inspect
import re
import ast

from uuid import uuid4
from concurrent.futures import ThreadPoolExecutor


from fastapi import Request, HTTPException
from fastapi.responses import HTMLResponse
from starlette.responses import Response, StreamingResponse, JSONResponse


from open_webui.models.oauth_sessions import OAuthSessions
from open_webui.models.chats import Chats
from open_webui.models.folders import Folders
from open_webui.models.users import Users
from open_webui.socket.main import (
    get_event_call,
    get_event_emitter,
    get_active_status_by_user_id,
)
from open_webui.routers.tasks import (
    generate_queries,
    generate_title,
    generate_follow_ups,
    generate_image_prompt,
    generate_chat_tags,
)
from open_webui.routers.retrieval import (
    process_web_search,
    SearchForm,
)
from open_webui.routers.images import (
    load_b64_image_data,
    image_generations,
    GenerateImageForm,
    upload_image,
)
from open_webui.routers.pipelines import (
    process_pipeline_inlet_filter,
    process_pipeline_outlet_filter,
)
from open_webui.routers.memories import query_memory, QueryMemoryForm

from open_webui.utils.webhook import post_webhook
from open_webui.utils.files import (
    get_audio_url_from_base64,
    get_file_url_from_base64,
    get_image_url_from_base64,
)


from open_webui.models.users import UserModel
from open_webui.models.functions import Functions
from open_webui.models.models import Models

from open_webui.retrieval.utils import get_sources_from_items


from open_webui.utils.chat import generate_chat_completion
from open_webui.utils.task import (
    get_task_model_id,
    rag_template,
    tools_function_calling_generation_template,
)
from open_webui.utils.misc import (
    deep_update,
    extract_urls,
    get_message_list,
    add_or_update_system_message,
    add_or_update_user_message,
    get_last_user_message,
    get_last_user_message_item,
    get_last_assistant_message,
    get_system_message,
    prepend_to_first_user_message_content,
    convert_logit_bias_input_to_json,
    get_content_from_message,
)
from open_webui.utils.tools import get_tools
from open_webui.utils.plugin import load_function_module_by_id
from open_webui.utils.filter import (
    get_sorted_filter_ids,
    process_filter_functions,
)
from open_webui.utils.code_interpreter import execute_code_jupyter
from open_webui.utils.payload import apply_system_prompt_to_body
from open_webui.utils.mcp.client import MCPClient


from open_webui.config import (
    CACHE_DIR,
    DEFAULT_TOOLS_FUNCTION_CALLING_PROMPT_TEMPLATE,
    DEFAULT_CODE_INTERPRETER_PROMPT,
    CODE_INTERPRETER_BLOCKED_MODULES,
)
from open_webui.env import (
    SRC_LOG_LEVELS,
    GLOBAL_LOG_LEVEL,
    CHAT_RESPONSE_STREAM_DELTA_CHUNK_SIZE,
    CHAT_RESPONSE_MAX_TOOL_CALL_RETRIES,
    BYPASS_MODEL_ACCESS_CONTROL,
    ENABLE_REALTIME_CHAT_SAVE,
    ENABLE_QUERIES_CACHE,
)
from open_webui.constants import TASKS


logging.basicConfig(stream=sys.stdout, level=GLOBAL_LOG_LEVEL)
log = logging.getLogger(__name__)
log.setLevel(SRC_LOG_LEVELS["MAIN"])


DEFAULT_REASONING_TAGS = [
    ("<think>", "</think>"),
    ("<thinking>", "</thinking>"),
    ("<reason>", "</reason>"),
    ("<reasoning>", "</reasoning>"),
    ("<thought>", "</thought>"),
    ("<Thought>", "</Thought>"),
    ("<|begin_of_thought|>", "<|end_of_thought|>"),
    ("◁think▷", "◁/think▷"),
]
DEFAULT_SOLUTION_TAGS = [("<|begin_of_solution|>", "<|end_of_solution|>")]
DEFAULT_CODE_INTERPRETER_TAGS = [("<code_interpreter>", "</code_interpreter>")]


def process_tool_result(
    request,
    tool_function_name,
    tool_result,
    tool_type,
    direct_tool=False,
    metadata=None,
    user=None,
):
    tool_result_embeds = []

    if isinstance(tool_result, HTMLResponse):
        content_disposition = tool_result.headers.get("Content-Disposition", "")
        if "inline" in content_disposition:
            content = tool_result.body.decode("utf-8", "replace")
            tool_result_embeds.append(content)

            if 200 <= tool_result.status_code < 300:
                tool_result = {
                    "status": "success",
                    "code": "ui_component",
                    "message": f"{tool_function_name}: Embedded UI result is active and visible to the user.",
                }
            elif 400 <= tool_result.status_code < 500:
                tool_result = {
                    "status": "error",
                    "code": "ui_component",
                    "message": f"{tool_function_name}: Client error {tool_result.status_code} from embedded UI result.",
                }
            elif 500 <= tool_result.status_code < 600:
                tool_result = {
                    "status": "error",
                    "code": "ui_component",
                    "message": f"{tool_function_name}: Server error {tool_result.status_code} from embedded UI result.",
                }
            else:
                tool_result = {
                    "status": "error",
                    "code": "ui_component",
                    "message": f"{tool_function_name}: Unexpected status code {tool_result.status_code} from embedded UI result.",
                }
        else:
            tool_result = tool_result.body.decode("utf-8", "replace")

    elif (tool_type == "external" and isinstance(tool_result, tuple)) or (
        direct_tool and isinstance(tool_result, list) and len(tool_result) == 2
    ):
        tool_result, tool_response_headers = tool_result

        try:
            if not isinstance(tool_response_headers, dict):
                tool_response_headers = dict(tool_response_headers)
        except Exception as e:
            tool_response_headers = {}
            log.debug(e)

        if tool_response_headers and isinstance(tool_response_headers, dict):
            content_disposition = tool_response_headers.get(
                "Content-Disposition",
                tool_response_headers.get("content-disposition", ""),
            )

            if "inline" in content_disposition:
                content_type = tool_response_headers.get(
                    "Content-Type",
                    tool_response_headers.get("content-type", ""),
                )
                location = tool_response_headers.get(
                    "Location",
                    tool_response_headers.get("location", ""),
                )

                if "text/html" in content_type:
                    # Display as iframe embed
                    tool_result_embeds.append(tool_result)
                    tool_result = {
                        "status": "success",
                        "code": "ui_component",
                        "message": f"{tool_function_name}: Embedded UI result is active and visible to the user.",
                    }
                elif location:
                    tool_result_embeds.append(location)
                    tool_result = {
                        "status": "success",
                        "code": "ui_component",
                        "message": f"{tool_function_name}: Embedded UI result is active and visible to the user.",
                    }

    tool_result_files = []

    if isinstance(tool_result, list):
        if tool_type == "mcp":  # MCP
            tool_response = []
            for item in tool_result:
                if isinstance(item, dict):
                    if item.get("type") == "text":
                        text = item.get("text", "")
                        if isinstance(text, str):
                            try:
                                text = json.loads(text)
                            except json.JSONDecodeError:
                                pass
                        tool_response.append(text)
                    elif item.get("type") in ["image", "audio"]:
                        file_url = get_file_url_from_base64(
                            request,
                            f"data:{item.get('mimeType')};base64,{item.get('data', item.get('blob', ''))}",
                            {
                                "chat_id": metadata.get("chat_id", None),
                                "message_id": metadata.get("message_id", None),
                                "session_id": metadata.get("session_id", None),
                                "result": item,
                            },
                            user,
                        )

                        tool_result_files.append(
                            {
                                "type": item.get("type", "data"),
                                "url": file_url,
                            }
                        )
            tool_result = tool_response[0] if len(tool_response) == 1 else tool_response
        else:  # OpenAPI
            for item in tool_result:
                if isinstance(item, str) and item.startswith("data:"):
                    tool_result_files.append(
                        {
                            "type": "data",
                            "content": item,
                        }
                    )
                    tool_result.remove(item)

    if isinstance(tool_result, list):
        tool_result = {"results": tool_result}

    if isinstance(tool_result, dict) or isinstance(tool_result, list):
        tool_result = json.dumps(tool_result, indent=2, ensure_ascii=False)

    return tool_result, tool_result_files, tool_result_embeds


async def chat_completion_tools_handler(
    request: Request, body: dict, extra_params: dict, user: UserModel, models, tools
) -> tuple[dict, dict]:
    async def get_content_from_response(response) -> Optional[str]:
        content = None
        if hasattr(response, "body_iterator"):
            async for chunk in response.body_iterator:
                data = json.loads(chunk.decode("utf-8", "replace"))
                content = data["choices"][0]["message"]["content"]

            # Cleanup any remaining background tasks if necessary
            if response.background is not None:
                await response.background()
        else:
            content = response["choices"][0]["message"]["content"]
        return content

    def get_tools_function_calling_payload(messages, task_model_id, content):
        user_message = get_last_user_message(messages)

        recent_messages = messages[-4:] if len(messages) > 4 else messages
        chat_history = "\n".join(
            f"{message['role'].upper()}: \"\"\"{get_content_from_message(message)}\"\"\""
            for message in recent_messages
        )

        prompt = f"History:\n{chat_history}\nQuery: {user_message}"

        return {
            "model": task_model_id,
            "messages": [
                {"role": "system", "content": content},
                {"role": "user", "content": f"Query: {prompt}"},
            ],
            "stream": False,
            "metadata": {"task": str(TASKS.FUNCTION_CALLING)},
        }

    event_caller = extra_params["__event_call__"]
    event_emitter = extra_params["__event_emitter__"]
    metadata = extra_params["__metadata__"]

    task_model_id = get_task_model_id(
        body["model"],
        request.app.state.config.TASK_MODEL,
        request.app.state.config.TASK_MODEL_EXTERNAL,
        models,
    )

    skip_files = False
    sources = []

    specs = [tool["spec"] for tool in tools.values()]
    tools_specs = json.dumps(specs)

    if request.app.state.config.TOOLS_FUNCTION_CALLING_PROMPT_TEMPLATE != "":
        template = request.app.state.config.TOOLS_FUNCTION_CALLING_PROMPT_TEMPLATE
    else:
        template = DEFAULT_TOOLS_FUNCTION_CALLING_PROMPT_TEMPLATE

    tools_function_calling_prompt = tools_function_calling_generation_template(
        template, tools_specs
    )
    payload = get_tools_function_calling_payload(
        body["messages"], task_model_id, tools_function_calling_prompt
    )

    try:
        response = await generate_chat_completion(request, form_data=payload, user=user)
        log.debug(f"{response=}")
        content = await get_content_from_response(response)
        log.debug(f"{content=}")

        if not content:
            return body, {}

        try:
            content = content[content.find("{") : content.rfind("}") + 1]
            if not content:
                raise Exception("No JSON object found in the response")

            result = json.loads(content)

            async def tool_call_handler(tool_call):
                nonlocal skip_files

                log.debug(f"{tool_call=}")

                tool_function_name = tool_call.get("name", None)
                if tool_function_name not in tools:
                    return body, {}

                tool_function_params = tool_call.get("parameters", {})

                tool = None
                tool_type = ""
                direct_tool = False

                try:
                    tool = tools[tool_function_name]
                    tool_type = tool.get("type", "")
                    direct_tool = tool.get("direct", False)

                    spec = tool.get("spec", {})
                    allowed_params = (
                        spec.get("parameters", {}).get("properties", {}).keys()
                    )
                    tool_function_params = {
                        k: v
                        for k, v in tool_function_params.items()
                        if k in allowed_params
                    }

                    if tool.get("direct", False):
                        tool_result = await event_caller(
                            {
                                "type": "execute:tool",
                                "data": {
                                    "id": str(uuid4()),
                                    "name": tool_function_name,
                                    "params": tool_function_params,
                                    "server": tool.get("server", {}),
                                    "session_id": metadata.get("session_id", None),
                                },
                            }
                        )
                    else:
                        tool_function = tool["callable"]
                        tool_result = await tool_function(**tool_function_params)

                except Exception as e:
                    tool_result = str(e)

                tool_result, tool_result_files, tool_result_embeds = (
                    process_tool_result(
                        request,
                        tool_function_name,
                        tool_result,
                        tool_type,
                        direct_tool,
                        metadata,
                        user,
                    )
                )

                if event_emitter:
                    if tool_result_files:
                        await event_emitter(
                            {
                                "type": "files",
                                "data": {
                                    "files": tool_result_files,
                                },
                            }
                        )

                    if tool_result_embeds:
                        await event_emitter(
                            {
                                "type": "embeds",
                                "data": {
                                    "embeds": tool_result_embeds,
                                },
                            }
                        )

                print(
                    f"Tool {tool_function_name} result: {tool_result}",
                    tool_result_files,
                    tool_result_embeds,
                )

                if tool_result:
                    tool = tools[tool_function_name]
                    tool_id = tool.get("tool_id", "")

                    tool_name = (
                        f"{tool_id}/{tool_function_name}"
                        if tool_id
                        else f"{tool_function_name}"
                    )

                    # Citation is enabled for this tool
                    sources.append(
                        {
                            "source": {
                                "name": (f"{tool_name}"),
                            },
                            "document": [str(tool_result)],
                            "metadata": [
                                {
                                    "source": (f"{tool_name}"),
                                    "parameters": tool_function_params,
                                }
                            ],
                            "tool_result": True,
                        }
                    )

                    # Citation is not enabled for this tool
                    body["messages"] = add_or_update_user_message(
                        f"\nTool `{tool_name}` Output: {tool_result}",
                        body["messages"],
                    )

                    if (
                        tools[tool_function_name]
                        .get("metadata", {})
                        .get("file_handler", False)
                    ):
                        skip_files = True

            # check if "tool_calls" in result
            if result.get("tool_calls"):
                for tool_call in result.get("tool_calls"):
                    await tool_call_handler(tool_call)
            else:
                await tool_call_handler(result)

        except Exception as e:
            log.debug(f"Error: {e}")
            content = None
    except Exception as e:
        log.debug(f"Error: {e}")
        content = None

    log.debug(f"tool_contexts: {sources}")

    if skip_files and "files" in body.get("metadata", {}):
        del body["metadata"]["files"]

    return body, {"sources": sources}


async def chat_memory_handler(
    request: Request, form_data: dict, extra_params: dict, user
):
    try:
        results = await query_memory(
            request,
            QueryMemoryForm(
                **{
                    "content": get_last_user_message(form_data["messages"]) or "",
                    "k": 3,
                }
            ),
            user,
        )
    except Exception as e:
        log.debug(e)
        results = None

    user_context = ""
    if results and hasattr(results, "documents"):
        if results.documents and len(results.documents) > 0:
            for doc_idx, doc in enumerate(results.documents[0]):
                created_at_date = "Unknown Date"

                if results.metadatas[0][doc_idx].get("created_at"):
                    created_at_timestamp = results.metadatas[0][doc_idx]["created_at"]
                    created_at_date = time.strftime(
                        "%Y-%m-%d", time.localtime(created_at_timestamp)
                    )

                user_context += f"{doc_idx + 1}. [{created_at_date}] {doc}\n"

    form_data["messages"] = add_or_update_system_message(
        f"User Context:\n{user_context}\n", form_data["messages"], append=True
    )

    return form_data


async def chat_web_search_handler(
    request: Request, form_data: dict, extra_params: dict, user
):
    event_emitter = extra_params["__event_emitter__"]
    await event_emitter(
        {
            "type": "status",
            "data": {
                "action": "web_search",
                "description": "Searching the web",
                "done": False,
            },
        }
    )

    messages = form_data["messages"]
    user_message = get_last_user_message(messages)

    queries = []
    try:
        res = await generate_queries(
            request,
            {
                "model": form_data["model"],
                "messages": messages,
                "prompt": user_message,
                "type": "web_search",
            },
            user,
        )

        response = res["choices"][0]["message"]["content"]

        try:
            bracket_start = response.find("{")
            bracket_end = response.rfind("}") + 1

            if bracket_start == -1 or bracket_end == -1:
                raise Exception("No JSON object found in the response")

            response = response[bracket_start:bracket_end]
            queries = json.loads(response)
            queries = queries.get("queries", [])
        except Exception as e:
            queries = [response]

        if ENABLE_QUERIES_CACHE:
            request.state.cached_queries = queries

    except Exception as e:
        log.exception(e)
        queries = [user_message]

    # Check if generated queries are empty
    if len(queries) == 1 and queries[0].strip() == "":
        queries = [user_message]

    # Check if queries are not found
    if len(queries) == 0:
        await event_emitter(
            {
                "type": "status",
                "data": {
                    "action": "web_search",
                    "description": "No search query generated",
                    "done": True,
                },
            }
        )
        return form_data

    await event_emitter(
        {
            "type": "status",
            "data": {
                "action": "web_search_queries_generated",
                "queries": queries,
                "done": False,
            },
        }
    )

    try:
        results = await process_web_search(
            request,
            SearchForm(queries=queries),
            user=user,
        )

        if results:
            files = form_data.get("files", [])

            if results.get("collection_names"):
                for col_idx, collection_name in enumerate(
                    results.get("collection_names")
                ):
                    files.append(
                        {
                            "collection_name": collection_name,
                            "name": ", ".join(queries),
                            "type": "web_search",
                            "urls": results["filenames"],
                            "queries": queries,
                        }
                    )
            elif results.get("docs"):
                # Invoked when bypass embedding and retrieval is set to True
                docs = results["docs"]
                files.append(
                    {
                        "docs": docs,
                        "name": ", ".join(queries),
                        "type": "web_search",
                        "urls": results["filenames"],
                        "queries": queries,
                    }
                )

            form_data["files"] = files

            await event_emitter(
                {
                    "type": "status",
                    "data": {
                        "action": "web_search",
                        "description": "Searched {{count}} sites",
                        "urls": results["filenames"],
                        "items": results.get("items", []),
                        "done": True,
                    },
                }
            )
        else:
            await event_emitter(
                {
                    "type": "status",
                    "data": {
                        "action": "web_search",
                        "description": "No search results found",
                        "done": True,
                        "error": True,
                    },
                }
            )

    except Exception as e:
        log.exception(e)
        await event_emitter(
            {
                "type": "status",
                "data": {
                    "action": "web_search",
                    "description": "An error occurred while searching the web",
                    "queries": queries,
                    "done": True,
                    "error": True,
                },
            }
        )

    return form_data


async def chat_image_generation_handler(
    request: Request, form_data: dict, extra_params: dict, user
):
    __event_emitter__ = extra_params["__event_emitter__"]
    await __event_emitter__(
        {
            "type": "status",
            "data": {"description": "Creating image", "done": False},
        }
    )

    messages = form_data["messages"]
    user_message = get_last_user_message(messages)

    prompt = user_message
    negative_prompt = ""

    if request.app.state.config.ENABLE_IMAGE_PROMPT_GENERATION:
        try:
            res = await generate_image_prompt(
                request,
                {
                    "model": form_data["model"],
                    "messages": messages,
                },
                user,
            )

            response = res["choices"][0]["message"]["content"]

            try:
                bracket_start = response.find("{")
                bracket_end = response.rfind("}") + 1

                if bracket_start == -1 or bracket_end == -1:
                    raise Exception("No JSON object found in the response")

                response = response[bracket_start:bracket_end]
                response = json.loads(response)
                prompt = response.get("prompt", [])
            except Exception as e:
                prompt = user_message

        except Exception as e:
            log.exception(e)
            prompt = user_message

    system_message_content = ""

    try:
        images = await image_generations(
            request=request,
            form_data=GenerateImageForm(**{"prompt": prompt}),
            user=user,
        )

        await __event_emitter__(
            {
                "type": "status",
                "data": {"description": "Image created", "done": True},
            }
        )

        await __event_emitter__(
            {
                "type": "files",
                "data": {
                    "files": [
                        {
                            "type": "image",
                            "url": image["url"],
                        }
                        for image in images
                    ]
                },
            }
        )

        system_message_content = "<context>User is shown the generated image, tell the user that the image has been generated</context>"
    except Exception as e:
        log.exception(e)
        await __event_emitter__(
            {
                "type": "status",
                "data": {
                    "description": f"An error occurred while generating an image",
                    "done": True,
                },
            }
        )

        system_message_content = "<context>Unable to generate an image, tell the user that an error occurred</context>"

    if system_message_content:
        form_data["messages"] = add_or_update_system_message(
            system_message_content, form_data["messages"]
        )

    return form_data


async def chat_completion_files_handler(
    request: Request, body: dict, extra_params: dict, user: UserModel
) -> tuple[dict, dict[str, list]]:
    __event_emitter__ = extra_params["__event_emitter__"]
    sources = []

    if files := body.get("metadata", {}).get("files", None):
        # Check if all files are in full context mode
        all_full_context = all(
            item.get("context") == "full"
            for item in files
            if item.get("type") == "file"
        )

        queries = []
        if not all_full_context:
            try:
                queries_response = await generate_queries(
                    request,
                    {
                        "model": body["model"],
                        "messages": body["messages"],
                        "type": "retrieval",
                    },
                    user,
                )
                queries_response = queries_response["choices"][0]["message"]["content"]

                try:
                    bracket_start = queries_response.find("{")
                    bracket_end = queries_response.rfind("}") + 1

                    if bracket_start == -1 or bracket_end == -1:
                        raise Exception("No JSON object found in the response")

                    queries_response = queries_response[bracket_start:bracket_end]
                    queries_response = json.loads(queries_response)
                except Exception as e:
                    queries_response = {"queries": [queries_response]}

                queries = queries_response.get("queries", [])
            except:
                pass

            await __event_emitter__(
                {
                    "type": "status",
                    "data": {
                        "action": "queries_generated",
                        "queries": queries,
                        "done": False,
                    },
                }
            )

        if len(queries) == 0:
            queries = [get_last_user_message(body["messages"])]

        try:
            # Offload get_sources_from_items to a separate thread
            loop = asyncio.get_running_loop()
            with ThreadPoolExecutor() as executor:
                sources = await loop.run_in_executor(
                    executor,
                    lambda: get_sources_from_items(
                        request=request,
                        items=files,
                        queries=queries,
                        embedding_function=lambda query, prefix: request.app.state.EMBEDDING_FUNCTION(
                            query, prefix=prefix, user=user
                        ),
                        k=request.app.state.config.TOP_K,
                        reranking_function=(
                            (
                                lambda sentences: request.app.state.RERANKING_FUNCTION(
                                    sentences, user=user
                                )
                            )
                            if request.app.state.RERANKING_FUNCTION
                            else None
                        ),
                        k_reranker=request.app.state.config.TOP_K_RERANKER,
                        r=request.app.state.config.RELEVANCE_THRESHOLD,
                        hybrid_bm25_weight=request.app.state.config.HYBRID_BM25_WEIGHT,
                        hybrid_search=request.app.state.config.ENABLE_RAG_HYBRID_SEARCH,
                        full_context=all_full_context
                        or request.app.state.config.RAG_FULL_CONTEXT,
                        user=user,
                    ),
                )
        except Exception as e:
            log.exception(e)

        log.debug(f"rag_contexts:sources: {sources}")

        unique_ids = set()
        for source in sources or []:
            if not source or len(source.keys()) == 0:
                continue

            documents = source.get("document") or []
            metadatas = source.get("metadata") or []
            src_info = source.get("source") or {}

            for index, _ in enumerate(documents):
                metadata = metadatas[index] if index < len(metadatas) else None
                _id = (
                    (metadata or {}).get("source")
                    or (src_info or {}).get("id")
                    or "N/A"
                )
                unique_ids.add(_id)

        sources_count = len(unique_ids)
        await __event_emitter__(
            {
                "type": "status",
                "data": {
                    "action": "sources_retrieved",
                    "count": sources_count,
                    "done": True,
                },
            }
        )

    return body, {"sources": sources}


def apply_params_to_form_data(form_data, model):
    params = form_data.pop("params", {})
    custom_params = params.pop("custom_params", {})

    open_webui_params = {
        "stream_response": bool,
        "stream_delta_chunk_size": int,
        "function_calling": str,
        "reasoning_tags": list,
        "system": str,
    }

    for key in list(params.keys()):
        if key in open_webui_params:
            del params[key]

    if custom_params:
        # Attempt to parse custom_params if they are strings
        for key, value in custom_params.items():
            if isinstance(value, str):
                try:
                    # Attempt to parse the string as JSON
                    custom_params[key] = json.loads(value)
                except json.JSONDecodeError:
                    # If it fails, keep the original string
                    pass

        # If custom_params are provided, merge them into params
        params = deep_update(params, custom_params)

    if model.get("owned_by") == "ollama":
        # Ollama specific parameters
        form_data["options"] = params
    else:
        if isinstance(params, dict):
            for key, value in params.items():
                if value is not None:
                    form_data[key] = value

        if "logit_bias" in params and params["logit_bias"] is not None:
            try:
                form_data["logit_bias"] = json.loads(
                    convert_logit_bias_input_to_json(params["logit_bias"])
                )
            except Exception as e:
                log.exception(f"Error parsing logit_bias: {e}")

    return form_data


async def process_chat_payload(request, form_data, user, metadata, model):
    # Pipeline Inlet -> Filter Inlet -> Chat Memory -> Chat Web Search -> Chat Image Generation
    # -> Chat Code Interpreter (Form Data Update) -> (Default) Chat Tools Function Calling
    # -> Chat Files

    form_data = apply_params_to_form_data(form_data, model)
    log.debug(f"form_data: {form_data}")

    system_message = get_system_message(form_data.get("messages", []))
    if system_message:  # Chat Controls/User Settings
        try:
            form_data = apply_system_prompt_to_body(
                system_message.get("content"), form_data, metadata, user, replace=True
            )  # Required to handle system prompt variables
        except:
            pass

    event_emitter = get_event_emitter(metadata)
    event_call = get_event_call(metadata)

    oauth_token = None
    try:
        if request.cookies.get("oauth_session_id", None):
            oauth_token = await request.app.state.oauth_manager.get_oauth_token(
                user.id,
                request.cookies.get("oauth_session_id", None),
            )
    except Exception as e:
        log.error(f"Error getting OAuth token: {e}")

    extra_params = {
        "__event_emitter__": event_emitter,
        "__event_call__": event_call,
        "__user__": user.model_dump() if isinstance(user, UserModel) else {},
        "__metadata__": metadata,
        "__request__": request,
        "__model__": model,
        "__oauth_token__": oauth_token,
    }

    # Initialize events to store additional event to be sent to the client
    # Initialize contexts and citation
    if getattr(request.state, "direct", False) and hasattr(request.state, "model"):
        models = {
            request.state.model["id"]: request.state.model,
        }
    else:
        models = request.app.state.MODELS

    task_model_id = get_task_model_id(
        form_data["model"],
        request.app.state.config.TASK_MODEL,
        request.app.state.config.TASK_MODEL_EXTERNAL,
        models,
    )

    events = []
    sources = []

    # Folder "Project" handling
    # Check if the request has chat_id and is inside of a folder
    chat_id = metadata.get("chat_id", None)
    if chat_id and user:
        chat = Chats.get_chat_by_id_and_user_id(chat_id, user.id)
        if chat and chat.folder_id:
            folder = Folders.get_folder_by_id_and_user_id(chat.folder_id, user.id)

            if folder and folder.data:
                if "system_prompt" in folder.data:
                    form_data = apply_system_prompt_to_body(
                        folder.data["system_prompt"], form_data, metadata, user
                    )
                if "files" in folder.data:
                    form_data["files"] = [
                        *folder.data["files"],
                        *form_data.get("files", []),
                    ]

    # Model "Knowledge" handling
    user_message = get_last_user_message(form_data["messages"])
    model_knowledge = model.get("info", {}).get("meta", {}).get("knowledge", False)

    if model_knowledge:
        await event_emitter(
            {
                "type": "status",
                "data": {
                    "action": "knowledge_search",
                    "query": user_message,
                    "done": False,
                },
            }
        )

        knowledge_files = []
        for item in model_knowledge:
            if item.get("collection_name"):
                knowledge_files.append(
                    {
                        "id": item.get("collection_name"),
                        "name": item.get("name"),
                        "legacy": True,
                    }
                )
            elif item.get("collection_names"):
                knowledge_files.append(
                    {
                        "name": item.get("name"),
                        "type": "collection",
                        "collection_names": item.get("collection_names"),
                        "legacy": True,
                    }
                )
            else:
                knowledge_files.append(item)

        files = form_data.get("files", [])
        files.extend(knowledge_files)
        form_data["files"] = files

    variables = form_data.pop("variables", None)

    # Process the form_data through the pipeline
    try:
        form_data = await process_pipeline_inlet_filter(
            request, form_data, user, models
        )
    except Exception as e:
        raise e

    try:
        filter_functions = [
            Functions.get_function_by_id(filter_id)
            for filter_id in get_sorted_filter_ids(
                request, model, metadata.get("filter_ids", [])
            )
        ]

        form_data, flags = await process_filter_functions(
            request=request,
            filter_functions=filter_functions,
            filter_type="inlet",
            form_data=form_data,
            extra_params=extra_params,
        )
    except Exception as e:
        raise Exception(f"{e}")

    features = form_data.pop("features", None)
    if features:
        if "memory" in features and features["memory"]:
            form_data = await chat_memory_handler(
                request, form_data, extra_params, user
            )

        if "web_search" in features and features["web_search"]:
            form_data = await chat_web_search_handler(
                request, form_data, extra_params, user
            )

        if "image_generation" in features and features["image_generation"]:
            form_data = await chat_image_generation_handler(
                request, form_data, extra_params, user
            )

        if "code_interpreter" in features and features["code_interpreter"]:
            form_data["messages"] = add_or_update_user_message(
                (
                    request.app.state.config.CODE_INTERPRETER_PROMPT_TEMPLATE
                    if request.app.state.config.CODE_INTERPRETER_PROMPT_TEMPLATE != ""
                    else DEFAULT_CODE_INTERPRETER_PROMPT
                ),
                form_data["messages"],
            )

    tool_ids = form_data.pop("tool_ids", None)
    files = form_data.pop("files", None)

    prompt = get_last_user_message(form_data["messages"])
    urls = extract_urls(prompt)

    if files or urls:
        if not files:
            files = []

        for file_item in files:
            if file_item.get("type", "file") == "folder":
                # Get folder files
                folder_id = file_item.get("id", None)
                if folder_id:
                    folder = Folders.get_folder_by_id_and_user_id(folder_id, user.id)
                    if folder and folder.data and "files" in folder.data:
                        files = [f for f in files if f.get("id", None) != folder_id]
                        files = [*files, *folder.data["files"]]

        files = [*files, *[{"type": "url", "url": url, "name": url} for url in urls]]
        # Remove duplicate files based on their content
        files = list({json.dumps(f, sort_keys=True): f for f in files}.values())

    metadata = {
        **metadata,
        "tool_ids": tool_ids,
        "files": files,
    }
    form_data["metadata"] = metadata

    # Server side tools
    tool_ids = metadata.get("tool_ids", None)
    # Client side tools
    direct_tool_servers = metadata.get("tool_servers", None)

    log.debug(f"{tool_ids=}")
    log.debug(f"{direct_tool_servers=}")

    tools_dict = {}

    mcp_clients = {}
    mcp_tools_dict = {}

    if tool_ids:
        for tool_id in tool_ids:
            if tool_id.startswith("server:mcp:"):
                try:
                    server_id = tool_id[len("server:mcp:") :]

                    mcp_server_connection = None
                    for (
                        server_connection
                    ) in request.app.state.config.TOOL_SERVER_CONNECTIONS:
                        if (
                            server_connection.get("type", "") == "mcp"
                            and server_connection.get("info", {}).get("id") == server_id
                        ):
                            mcp_server_connection = server_connection
                            break

                    if not mcp_server_connection:
                        log.error(f"MCP server with id {server_id} not found")
                        continue

                    auth_type = mcp_server_connection.get("auth_type", "")

                    headers = {}
                    if auth_type == "bearer":
                        headers["Authorization"] = (
                            f"Bearer {mcp_server_connection.get('key', '')}"
                        )
                    elif auth_type == "none":
                        # No authentication
                        pass
                    elif auth_type == "session":
                        headers["Authorization"] = (
                            f"Bearer {request.state.token.credentials}"
                        )
                    elif auth_type == "system_oauth":
                        oauth_token = extra_params.get("__oauth_token__", None)
                        if oauth_token:
                            headers["Authorization"] = (
                                f"Bearer {oauth_token.get('access_token', '')}"
                            )
                    elif auth_type == "oauth_2.1":
                        try:
                            splits = server_id.split(":")
                            server_id = splits[-1] if len(splits) > 1 else server_id

                            oauth_token = await request.app.state.oauth_client_manager.get_oauth_token(
                                user.id, f"mcp:{server_id}"
                            )

                            if oauth_token:
                                headers["Authorization"] = (
                                    f"Bearer {oauth_token.get('access_token', '')}"
                                )
                        except Exception as e:
                            log.error(f"Error getting OAuth token: {e}")
                            oauth_token = None

                    mcp_clients[server_id] = MCPClient()
                    await mcp_clients[server_id].connect(
                        url=mcp_server_connection.get("url", ""),
                        headers=headers if headers else None,
                    )

                    tool_specs = await mcp_clients[server_id].list_tool_specs()
                    for tool_spec in tool_specs:

                        def make_tool_function(client, function_name):
                            async def tool_function(**kwargs):
                                return await client.call_tool(
                                    function_name,
                                    function_args=kwargs,
                                )

                            return tool_function

                        tool_function = make_tool_function(
                            mcp_clients[server_id], tool_spec["name"]
                        )

                        mcp_tools_dict[f"{server_id}_{tool_spec['name']}"] = {
                            "spec": {
                                **tool_spec,
                                "name": f"{server_id}_{tool_spec['name']}",
                            },
                            "callable": tool_function,
                            "type": "mcp",
                            "client": mcp_clients[server_id],
                            "direct": False,
                        }
                except Exception as e:
                    log.debug(e)
                    continue

        tools_dict = await get_tools(
            request,
            tool_ids,
            user,
            {
                **extra_params,
                "__model__": models[task_model_id],
                "__messages__": form_data["messages"],
                "__files__": metadata.get("files", []),
            },
        )
        if mcp_tools_dict:
            tools_dict = {**tools_dict, **mcp_tools_dict}

    if direct_tool_servers:
        for tool_server in direct_tool_servers:
            tool_specs = tool_server.pop("specs", [])

            for tool in tool_specs:
                tools_dict[tool["name"]] = {
                    "spec": tool,
                    "direct": True,
                    "server": tool_server,
                }

    if mcp_clients:
        metadata["mcp_clients"] = mcp_clients

    if tools_dict:
        if metadata.get("params", {}).get("function_calling") == "native":
            # If the function calling is native, then call the tools function calling handler
            metadata["tools"] = tools_dict
            form_data["tools"] = [
                {"type": "function", "function": tool.get("spec", {})}
                for tool in tools_dict.values()
            ]
        else:
            # If the function calling is not native, then call the tools function calling handler
            try:
                form_data, flags = await chat_completion_tools_handler(
                    request, form_data, extra_params, user, models, tools_dict
                )
                sources.extend(flags.get("sources", []))
            except Exception as e:
                log.exception(e)

    try:
        form_data, flags = await chat_completion_files_handler(
            request, form_data, extra_params, user
        )
        sources.extend(flags.get("sources", []))
    except Exception as e:
        log.exception(e)

    # If context is not empty, insert it into the messages
    if len(sources) > 0:
        context_string = ""
        citation_idx_map = {}

        for source in sources:
            if "document" in source:
                for document_text, document_metadata in zip(
                    source["document"], source["metadata"]
                ):
                    source_name = source.get("source", {}).get("name", None)
                    source_id = (
                        document_metadata.get("source", None)
                        or source.get("source", {}).get("id", None)
                        or "N/A"
                    )

                    if source_id not in citation_idx_map:
                        citation_idx_map[source_id] = len(citation_idx_map) + 1

                    context_string += (
                        f'<source id="{citation_idx_map[source_id]}"'
                        + (f' name="{source_name}"' if source_name else "")
                        + f">{document_text}</source>\n"
                    )

        context_string = context_string.strip()
        if prompt is None:
            raise Exception("No user message found")

        if context_string != "":
            form_data["messages"] = add_or_update_user_message(
                rag_template(
                    request.app.state.config.RAG_TEMPLATE,
                    context_string,
                    prompt,
                ),
                form_data["messages"],
                append=False,
            )

    # If there are citations, add them to the data_items
    sources = [
        source
        for source in sources
        if source.get("source", {}).get("name", "")
        or source.get("source", {}).get("id", "")
    ]

    if len(sources) > 0:
        events.append({"sources": sources})

    if model_knowledge:
        await event_emitter(
            {
                "type": "status",
                "data": {
                    "action": "knowledge_search",
                    "query": user_message,
                    "done": True,
                    "hidden": True,
                },
            }
        )

    return form_data, metadata, events


async def process_chat_response(
    request, response, form_data, user, metadata, model, events, tasks
):
    async def background_tasks_handler():
        message = None
        messages = []

        if "chat_id" in metadata and not metadata["chat_id"].startswith("local:"):
            messages_map = Chats.get_messages_map_by_chat_id(metadata["chat_id"])
            message = messages_map.get(metadata["message_id"]) if messages_map else None

            message_list = get_message_list(messages_map, metadata["message_id"])

            # Remove details tags and files from the messages.
            # as get_message_list creates a new list, it does not affect
            # the original messages outside of this handler

            messages = []
            for message in message_list:
                content = message.get("content", "")
                if isinstance(content, list):
                    for item in content:
                        if item.get("type") == "text":
                            content = item["text"]
                            break

                if isinstance(content, str):
                    content = re.sub(
                        r"<details\b[^>]*>.*?<\/details>|!\[.*?\]\(.*?\)",
                        "",
                        content,
                        flags=re.S | re.I,
                    ).strip()

                messages.append(
                    {
                        **message,
                        "role": message.get(
                            "role", "assistant"
                        ),  # Safe fallback for missing role
                        "content": content,
                    }
                )
        else:
            # Local temp chat, get the model and message from the form_data
            message = get_last_user_message_item(form_data.get("messages", []))
            messages = form_data.get("messages", [])
            if message:
                message["model"] = form_data.get("model")

        if message and "model" in message:
            if tasks and messages:
                if (
                    TASKS.FOLLOW_UP_GENERATION in tasks
                    and tasks[TASKS.FOLLOW_UP_GENERATION]
                ):

                    print("Generating follow ups")
                    res = await generate_follow_ups(
                        request,
                        {
                            "model": message["model"],
                            "messages": messages,
                            "message_id": metadata["message_id"],
                            "chat_id": metadata["chat_id"],
                        },
                        user,
                    )

                    if res and isinstance(res, dict):
                        if len(res.get("choices", [])) == 1:
                            follow_ups_string = (
                                res.get("choices", [])[0]
                                .get("message", {})
                                .get("content", "")
                            )
                        else:
                            follow_ups_string = ""

                        follow_ups_string = follow_ups_string[
                            follow_ups_string.find("{") : follow_ups_string.rfind("}")
                            + 1
                        ]

                        try:
                            follow_ups = json.loads(follow_ups_string).get(
                                "follow_ups", []
                            )
                            await event_emitter(
                                {
                                    "type": "chat:message:follow_ups",
                                    "data": {
                                        "follow_ups": follow_ups,
                                    },
                                }
                            )

                            if not metadata.get("chat_id", "").startswith("local:"):
                                Chats.upsert_message_to_chat_by_id_and_message_id(
                                    metadata["chat_id"],
                                    metadata["message_id"],
                                    {
                                        "followUps": follow_ups,
                                    },
                                )

                        except Exception as e:
                            pass

                if not metadata.get("chat_id", "").startswith(
                    "local:"
                ):  # Only update titles and tags for non-temp chats
                    if (
                        TASKS.TITLE_GENERATION in tasks
                        and tasks[TASKS.TITLE_GENERATION]
                    ):
                        user_message = get_last_user_message(messages)
                        if user_message and len(user_message) > 100:
                            user_message = user_message[:100] + "..."

                        if tasks[TASKS.TITLE_GENERATION]:

                            res = await generate_title(
                                request,
                                {
                                    "model": message["model"],
                                    "messages": messages,
                                    "chat_id": metadata["chat_id"],
                                },
                                user,
                            )

<<<<<<< HEAD
                        if res and isinstance(res, dict):
                            choices = res.get("choices", [])
                            if len(choices) == 1:
                                message_data = choices[0].get("message", {})
                                title_string = (
                                    message_data.get("content")
                                    or message_data.get("reasoning_content")
                                    or message.get("content")
                                    or message.get("reasoning_content")
                                    or user_message
                                    or ""
                                )
                            else:
                                title_string = ""
=======
                            if res and isinstance(res, dict):
                                if len(res.get("choices", [])) == 1:
                                    title_string = (
                                        res.get("choices", [])[0]
                                        .get("message", {})
                                        .get(
                                            "content",
                                            message.get("content", user_message),
                                        )
                                    )
                                else:
                                    title_string = ""
>>>>>>> 3f71fa64

                                title_string = title_string[
                                    title_string.find("{") : title_string.rfind("}") + 1
                                ]

                                try:
                                    title = json.loads(title_string).get(
                                        "title", user_message
                                    )
                                except Exception as e:
                                    title = ""

                                if not title:
                                    title = messages[0].get("content", user_message)

                                Chats.update_chat_title_by_id(
                                    metadata["chat_id"], title
                                )

                                await event_emitter(
                                    {
                                        "type": "chat:title",
                                        "data": title,
                                    }
                                )
                        elif len(messages) == 2:
                            title = messages[0].get("content", user_message)

                            Chats.update_chat_title_by_id(metadata["chat_id"], title)

                            await event_emitter(
                                {
                                    "type": "chat:title",
                                    "data": message.get("content", user_message),
                                }
                            )

                    if TASKS.TAGS_GENERATION in tasks and tasks[TASKS.TAGS_GENERATION]:
                        res = await generate_chat_tags(
                            request,
                            {
                                "model": message["model"],
                                "messages": messages,
                                "chat_id": metadata["chat_id"],
                            },
                            user,
                        )

                        if res and isinstance(res, dict):
                            if len(res.get("choices", [])) == 1:
                                tags_string = (
                                    res.get("choices", [])[0]
                                    .get("message", {})
                                    .get("content", "")
                                )
                            else:
                                tags_string = ""

                            tags_string = tags_string[
                                tags_string.find("{") : tags_string.rfind("}") + 1
                            ]

                            try:
                                tags = json.loads(tags_string).get("tags", [])
                                Chats.update_chat_tags_by_id(
                                    metadata["chat_id"], tags, user
                                )

                                await event_emitter(
                                    {
                                        "type": "chat:tags",
                                        "data": tags,
                                    }
                                )
                            except Exception as e:
                                pass

    event_emitter = None
    event_caller = None
    if (
        "session_id" in metadata
        and metadata["session_id"]
        and "chat_id" in metadata
        and metadata["chat_id"]
        and "message_id" in metadata
        and metadata["message_id"]
    ):
        event_emitter = get_event_emitter(metadata)
        event_caller = get_event_call(metadata)

    # Non-streaming response
    if not isinstance(response, StreamingResponse):
        if event_emitter:
            try:
                if isinstance(response, dict) or isinstance(response, JSONResponse):
                    if isinstance(response, list) and len(response) == 1:
                        # If the response is a single-item list, unwrap it #17213
                        response = response[0]

                    if isinstance(response, JSONResponse) and isinstance(
                        response.body, bytes
                    ):
                        try:
                            response_data = json.loads(
                                response.body.decode("utf-8", "replace")
                            )
                        except json.JSONDecodeError:
                            response_data = {
                                "error": {"detail": "Invalid JSON response"}
                            }
                    else:
                        response_data = response

                    if "error" in response_data:
                        error = response_data.get("error")

                        if isinstance(error, dict):
                            error = error.get("detail", error)
                        else:
                            error = str(error)

                        Chats.upsert_message_to_chat_by_id_and_message_id(
                            metadata["chat_id"],
                            metadata["message_id"],
                            {
                                "error": {"content": error},
                            },
                        )
                        if isinstance(error, str) or isinstance(error, dict):
                            await event_emitter(
                                {
                                    "type": "chat:message:error",
                                    "data": {"error": {"content": error}},
                                }
                            )

                    if "selected_model_id" in response_data:
                        Chats.upsert_message_to_chat_by_id_and_message_id(
                            metadata["chat_id"],
                            metadata["message_id"],
                            {
                                "selectedModelId": response_data["selected_model_id"],
                            },
                        )

                    choices = response_data.get("choices", [])
                    if choices and choices[0].get("message", {}).get("content"):
                        content = response_data["choices"][0]["message"]["content"]

                        if content:
                            await event_emitter(
                                {
                                    "type": "chat:completion",
                                    "data": response_data,
                                }
                            )

                            title = Chats.get_chat_title_by_id(metadata["chat_id"])

                            await event_emitter(
                                {
                                    "type": "chat:completion",
                                    "data": {
                                        "done": True,
                                        "content": content,
                                        "title": title,
                                    },
                                }
                            )

                            # Save message in the database
                            Chats.upsert_message_to_chat_by_id_and_message_id(
                                metadata["chat_id"],
                                metadata["message_id"],
                                {
                                    "role": "assistant",
                                    "content": content,
                                },
                            )

                            # Send a webhook notification if the user is not active
                            if not get_active_status_by_user_id(user.id):
                                webhook_url = Users.get_user_webhook_url_by_id(user.id)
                                if webhook_url:
                                    await post_webhook(
                                        request.app.state.WEBUI_NAME,
                                        webhook_url,
                                        f"{title} - {request.app.state.config.WEBUI_URL}/c/{metadata['chat_id']}\n\n{content}",
                                        {
                                            "action": "chat",
                                            "message": content,
                                            "title": title,
                                            "url": f"{request.app.state.config.WEBUI_URL}/c/{metadata['chat_id']}",
                                        },
                                    )

                            await background_tasks_handler()

                    if events and isinstance(events, list):
                        extra_response = {}
                        for event in events:
                            if isinstance(event, dict):
                                extra_response.update(event)
                            else:
                                extra_response[event] = True

                        response_data = {
                            **extra_response,
                            **response_data,
                        }

                    if isinstance(response, dict):
                        response = response_data
                    if isinstance(response, JSONResponse):
                        response = JSONResponse(
                            content=response_data,
                            headers=response.headers,
                            status_code=response.status_code,
                        )

            except Exception as e:
                log.debug(f"Error occurred while processing request: {e}")
                pass

            return response
        else:
            if events and isinstance(events, list) and isinstance(response, dict):
                extra_response = {}
                for event in events:
                    if isinstance(event, dict):
                        extra_response.update(event)
                    else:
                        extra_response[event] = True

                response = {
                    **extra_response,
                    **response,
                }

            return response

    # Non standard response
    if not any(
        content_type in response.headers["Content-Type"]
        for content_type in ["text/event-stream", "application/x-ndjson"]
    ):
        return response

    oauth_token = None
    try:
        if request.cookies.get("oauth_session_id", None):
            oauth_token = await request.app.state.oauth_manager.get_oauth_token(
                user.id,
                request.cookies.get("oauth_session_id", None),
            )
    except Exception as e:
        log.error(f"Error getting OAuth token: {e}")

    extra_params = {
        "__event_emitter__": event_emitter,
        "__event_call__": event_caller,
        "__user__": user.model_dump() if isinstance(user, UserModel) else {},
        "__metadata__": metadata,
        "__oauth_token__": oauth_token,
        "__request__": request,
        "__model__": model,
    }
    filter_functions = [
        Functions.get_function_by_id(filter_id)
        for filter_id in get_sorted_filter_ids(
            request, model, metadata.get("filter_ids", [])
        )
    ]

    # Streaming response
    if event_emitter and event_caller:
        task_id = str(uuid4())  # Create a unique task ID.
        model_id = form_data.get("model", "")

        def split_content_and_whitespace(content):
            content_stripped = content.rstrip()
            original_whitespace = (
                content[len(content_stripped) :]
                if len(content) > len(content_stripped)
                else ""
            )
            return content_stripped, original_whitespace

        def is_opening_code_block(content):
            backtick_segments = content.split("```")
            # Even number of segments means the last backticks are opening a new block
            return len(backtick_segments) > 1 and len(backtick_segments) % 2 == 0

        # Handle as a background task
        async def response_handler(response, events):
            def serialize_content_blocks(content_blocks, raw=False):
                content = ""

                for block in content_blocks:
                    if block["type"] == "text":
                        block_content = block["content"].strip()
                        if block_content:
                            content = f"{content}{block_content}\n"
                    elif block["type"] == "tool_calls":
                        attributes = block.get("attributes", {})

                        tool_calls = block.get("content", [])
                        results = block.get("results", [])

                        if content and not content.endswith("\n"):
                            content += "\n"

                        if results:

                            tool_calls_display_content = ""
                            for tool_call in tool_calls:

                                tool_call_id = tool_call.get("id", "")
                                tool_name = tool_call.get("function", {}).get(
                                    "name", ""
                                )
                                tool_arguments = tool_call.get("function", {}).get(
                                    "arguments", ""
                                )

                                tool_result = None
                                tool_result_files = None
                                for result in results:
                                    if tool_call_id == result.get("tool_call_id", ""):
                                        tool_result = result.get("content", None)
                                        tool_result_files = result.get("files", None)
                                        break

                                if tool_result is not None:
                                    tool_result_embeds = result.get("embeds", "")
                                    tool_calls_display_content = f'{tool_calls_display_content}<details type="tool_calls" done="true" id="{tool_call_id}" name="{tool_name}" arguments="{html.escape(json.dumps(tool_arguments))}" result="{html.escape(json.dumps(tool_result, ensure_ascii=False))}" files="{html.escape(json.dumps(tool_result_files)) if tool_result_files else ""}" embeds="{html.escape(json.dumps(tool_result_embeds))}">\n<summary>Tool Executed</summary>\n</details>\n'
                                else:
                                    tool_calls_display_content = f'{tool_calls_display_content}<details type="tool_calls" done="false" id="{tool_call_id}" name="{tool_name}" arguments="{html.escape(json.dumps(tool_arguments))}">\n<summary>Executing...</summary>\n</details>\n'

                            if not raw:
                                content = f"{content}{tool_calls_display_content}"
                        else:
                            tool_calls_display_content = ""

                            for tool_call in tool_calls:
                                tool_call_id = tool_call.get("id", "")
                                tool_name = tool_call.get("function", {}).get(
                                    "name", ""
                                )
                                tool_arguments = tool_call.get("function", {}).get(
                                    "arguments", ""
                                )

                                tool_calls_display_content = f'{tool_calls_display_content}\n<details type="tool_calls" done="false" id="{tool_call_id}" name="{tool_name}" arguments="{html.escape(json.dumps(tool_arguments))}">\n<summary>Executing...</summary>\n</details>\n'

                            if not raw:
                                content = f"{content}{tool_calls_display_content}"

                    elif block["type"] == "reasoning":
                        reasoning_display_content = "\n".join(
                            (f"> {line}" if not line.startswith(">") else line)
                            for line in block["content"].splitlines()
                        )

                        reasoning_duration = block.get("duration", None)

                        start_tag = block.get("start_tag", "")
                        end_tag = block.get("end_tag", "")

                        if content and not content.endswith("\n"):
                            content += "\n"

                        if reasoning_duration is not None:
                            if raw:
                                content = (
                                    f'{content}{start_tag}{block["content"]}{end_tag}\n'
                                )
                            else:
                                content = f'{content}<details type="reasoning" done="true" duration="{reasoning_duration}">\n<summary>Thought for {reasoning_duration} seconds</summary>\n{reasoning_display_content}\n</details>\n'
                        else:
                            if raw:
                                content = (
                                    f'{content}{start_tag}{block["content"]}{end_tag}\n'
                                )
                            else:
                                content = f'{content}<details type="reasoning" done="false">\n<summary>Thinking…</summary>\n{reasoning_display_content}\n</details>\n'

                    elif block["type"] == "code_interpreter":
                        attributes = block.get("attributes", {})
                        output = block.get("output", None)
                        lang = attributes.get("lang", "")

                        content_stripped, original_whitespace = (
                            split_content_and_whitespace(content)
                        )
                        if is_opening_code_block(content_stripped):
                            # Remove trailing backticks that would open a new block
                            content = (
                                content_stripped.rstrip("`").rstrip()
                                + original_whitespace
                            )
                        else:
                            # Keep content as is - either closing backticks or no backticks
                            content = content_stripped + original_whitespace

                        if content and not content.endswith("\n"):
                            content += "\n"

                        if output:
                            output = html.escape(json.dumps(output))

                            if raw:
                                content = f'{content}<code_interpreter type="code" lang="{lang}">\n{block["content"]}\n</code_interpreter>\n```output\n{output}\n```\n'
                            else:
                                content = f'{content}<details type="code_interpreter" done="true" output="{output}">\n<summary>Analyzed</summary>\n```{lang}\n{block["content"]}\n```\n</details>\n'
                        else:
                            if raw:
                                content = f'{content}<code_interpreter type="code" lang="{lang}">\n{block["content"]}\n</code_interpreter>\n'
                            else:
                                content = f'{content}<details type="code_interpreter" done="false">\n<summary>Analyzing...</summary>\n```{lang}\n{block["content"]}\n```\n</details>\n'

                    else:
                        block_content = str(block["content"]).strip()
                        if block_content:
                            content = f"{content}{block['type']}: {block_content}\n"

                return content.strip()

            def convert_content_blocks_to_messages(content_blocks, raw=False):
                messages = []

                temp_blocks = []
                for idx, block in enumerate(content_blocks):
                    if block["type"] == "tool_calls":
                        messages.append(
                            {
                                "role": "assistant",
                                "content": serialize_content_blocks(temp_blocks, raw),
                                "tool_calls": block.get("content"),
                            }
                        )

                        results = block.get("results", [])

                        for result in results:
                            messages.append(
                                {
                                    "role": "tool",
                                    "tool_call_id": result["tool_call_id"],
                                    "content": result.get("content", "") or "",
                                }
                            )
                        temp_blocks = []
                    else:
                        temp_blocks.append(block)

                if temp_blocks:
                    content = serialize_content_blocks(temp_blocks, raw)
                    if content:
                        messages.append(
                            {
                                "role": "assistant",
                                "content": content,
                            }
                        )

                return messages

            def tag_content_handler(content_type, tags, content, content_blocks):
                end_flag = False

                def extract_attributes(tag_content):
                    """Extract attributes from a tag if they exist."""
                    attributes = {}
                    if not tag_content:  # Ensure tag_content is not None
                        return attributes
                    # Match attributes in the format: key="value" (ignores single quotes for simplicity)
                    matches = re.findall(r'(\w+)\s*=\s*"([^"]+)"', tag_content)
                    for key, value in matches:
                        attributes[key] = value
                    return attributes

                if content_blocks[-1]["type"] == "text":
                    for start_tag, end_tag in tags:

                        start_tag_pattern = rf"{re.escape(start_tag)}"
                        if start_tag.startswith("<") and start_tag.endswith(">"):
                            # Match start tag e.g., <tag> or <tag attr="value">
                            # remove both '<' and '>' from start_tag
                            # Match start tag with attributes
                            start_tag_pattern = (
                                rf"<{re.escape(start_tag[1:-1])}(\s.*?)?>"
                            )

                        match = re.search(start_tag_pattern, content)
                        if match:
                            try:
                                attr_content = (
                                    match.group(1) if match.group(1) else ""
                                )  # Ensure it's not None
                            except:
                                attr_content = ""

                            attributes = extract_attributes(
                                attr_content
                            )  # Extract attributes safely

                            # Capture everything before and after the matched tag
                            before_tag = content[
                                : match.start()
                            ]  # Content before opening tag
                            after_tag = content[
                                match.end() :
                            ]  # Content after opening tag

                            # Remove the start tag and after from the currently handling text block
                            content_blocks[-1]["content"] = content_blocks[-1][
                                "content"
                            ].replace(match.group(0) + after_tag, "")

                            if before_tag:
                                content_blocks[-1]["content"] = before_tag

                            if not content_blocks[-1]["content"]:
                                content_blocks.pop()

                            # Append the new block
                            content_blocks.append(
                                {
                                    "type": content_type,
                                    "start_tag": start_tag,
                                    "end_tag": end_tag,
                                    "attributes": attributes,
                                    "content": "",
                                    "started_at": time.time(),
                                }
                            )

                            if after_tag:
                                content_blocks[-1]["content"] = after_tag
                                tag_content_handler(
                                    content_type, tags, after_tag, content_blocks
                                )

                            break
                elif content_blocks[-1]["type"] == content_type:
                    start_tag = content_blocks[-1]["start_tag"]
                    end_tag = content_blocks[-1]["end_tag"]

                    if end_tag.startswith("<") and end_tag.endswith(">"):
                        # Match end tag e.g., </tag>
                        end_tag_pattern = rf"{re.escape(end_tag)}"
                    else:
                        # Handle cases where end_tag is just a tag name
                        end_tag_pattern = rf"{re.escape(end_tag)}"

                    # Check if the content has the end tag
                    if re.search(end_tag_pattern, content):
                        end_flag = True

                        block_content = content_blocks[-1]["content"]
                        # Strip start and end tags from the content
                        start_tag_pattern = rf"<{re.escape(start_tag)}(.*?)>"
                        block_content = re.sub(
                            start_tag_pattern, "", block_content
                        ).strip()

                        end_tag_regex = re.compile(end_tag_pattern, re.DOTALL)
                        split_content = end_tag_regex.split(block_content, maxsplit=1)

                        # Content inside the tag
                        block_content = (
                            split_content[0].strip() if split_content else ""
                        )

                        # Leftover content (everything after `</tag>`)
                        leftover_content = (
                            split_content[1].strip() if len(split_content) > 1 else ""
                        )

                        if block_content:
                            content_blocks[-1]["content"] = block_content
                            content_blocks[-1]["ended_at"] = time.time()
                            content_blocks[-1]["duration"] = int(
                                content_blocks[-1]["ended_at"]
                                - content_blocks[-1]["started_at"]
                            )

                            # Reset the content_blocks by appending a new text block
                            if content_type != "code_interpreter":
                                if leftover_content:

                                    content_blocks.append(
                                        {
                                            "type": "text",
                                            "content": leftover_content,
                                        }
                                    )
                                else:
                                    content_blocks.append(
                                        {
                                            "type": "text",
                                            "content": "",
                                        }
                                    )

                        else:
                            # Remove the block if content is empty
                            content_blocks.pop()

                            if leftover_content:
                                content_blocks.append(
                                    {
                                        "type": "text",
                                        "content": leftover_content,
                                    }
                                )
                            else:
                                content_blocks.append(
                                    {
                                        "type": "text",
                                        "content": "",
                                    }
                                )

                        # Clean processed content
                        start_tag_pattern = rf"{re.escape(start_tag)}"
                        if start_tag.startswith("<") and start_tag.endswith(">"):
                            # Match start tag e.g., <tag> or <tag attr="value">
                            # remove both '<' and '>' from start_tag
                            # Match start tag with attributes
                            start_tag_pattern = (
                                rf"<{re.escape(start_tag[1:-1])}(\s.*?)?>"
                            )

                        content = re.sub(
                            rf"{start_tag_pattern}(.|\n)*?{re.escape(end_tag)}",
                            "",
                            content,
                            flags=re.DOTALL,
                        )

                return content, content_blocks, end_flag

            message = Chats.get_message_by_id_and_message_id(
                metadata["chat_id"], metadata["message_id"]
            )

            tool_calls = []

            last_assistant_message = None
            try:
                if form_data["messages"][-1]["role"] == "assistant":
                    last_assistant_message = get_last_assistant_message(
                        form_data["messages"]
                    )
            except Exception as e:
                pass

            content = (
                message.get("content", "")
                if message
                else last_assistant_message if last_assistant_message else ""
            )

            content_blocks = [
                {
                    "type": "text",
                    "content": content,
                }
            ]

            reasoning_tags_param = metadata.get("params", {}).get("reasoning_tags")
            DETECT_REASONING_TAGS = reasoning_tags_param is not False
            DETECT_CODE_INTERPRETER = metadata.get("features", {}).get(
                "code_interpreter", False
            )

            reasoning_tags = []
            if DETECT_REASONING_TAGS:
                if (
                    isinstance(reasoning_tags_param, list)
                    and len(reasoning_tags_param) == 2
                ):
                    reasoning_tags = [
                        (reasoning_tags_param[0], reasoning_tags_param[1])
                    ]
                else:
                    reasoning_tags = DEFAULT_REASONING_TAGS

            try:
                for event in events:
                    await event_emitter(
                        {
                            "type": "chat:completion",
                            "data": event,
                        }
                    )

                    # Save message in the database
                    Chats.upsert_message_to_chat_by_id_and_message_id(
                        metadata["chat_id"],
                        metadata["message_id"],
                        {
                            **event,
                        },
                    )

                async def stream_body_handler(response, form_data):
                    nonlocal content
                    nonlocal content_blocks

                    response_tool_calls = []

                    delta_count = 0
                    delta_chunk_size = max(
                        CHAT_RESPONSE_STREAM_DELTA_CHUNK_SIZE,
                        int(
                            metadata.get("params", {}).get("stream_delta_chunk_size")
                            or 1
                        ),
                    )
                    last_delta_data = None

                    async def flush_pending_delta_data(threshold: int = 0):
                        nonlocal delta_count
                        nonlocal last_delta_data

                        if delta_count >= threshold and last_delta_data:
                            await event_emitter(
                                {
                                    "type": "chat:completion",
                                    "data": last_delta_data,
                                }
                            )
                            delta_count = 0
                            last_delta_data = None

                    async for line in response.body_iterator:
                        line = (
                            line.decode("utf-8", "replace")
                            if isinstance(line, bytes)
                            else line
                        )
                        data = line

                        # Skip empty lines
                        if not data.strip():
                            continue

                        # "data:" is the prefix for each event
                        if not data.startswith("data:"):
                            continue

                        # Remove the prefix
                        data = data[len("data:") :].strip()

                        try:
                            data = json.loads(data)

                            data, _ = await process_filter_functions(
                                request=request,
                                filter_functions=filter_functions,
                                filter_type="stream",
                                form_data=data,
                                extra_params={"__body__": form_data, **extra_params},
                            )

                            if data:
                                if "event" in data:
                                    await event_emitter(data.get("event", {}))

                                if "selected_model_id" in data:
                                    model_id = data["selected_model_id"]
                                    Chats.upsert_message_to_chat_by_id_and_message_id(
                                        metadata["chat_id"],
                                        metadata["message_id"],
                                        {
                                            "selectedModelId": model_id,
                                        },
                                    )
                                    await event_emitter(
                                        {
                                            "type": "chat:completion",
                                            "data": data,
                                        }
                                    )
                                else:
                                    choices = data.get("choices", [])

                                    # 17421
                                    usage = data.get("usage", {}) or {}
                                    usage.update(data.get("timings", {}))  # llama.cpp
                                    if usage:
                                        await event_emitter(
                                            {
                                                "type": "chat:completion",
                                                "data": {
                                                    "usage": usage,
                                                },
                                            }
                                        )

                                    if not choices:
                                        error = data.get("error", {})
                                        if error:
                                            await event_emitter(
                                                {
                                                    "type": "chat:completion",
                                                    "data": {
                                                        "error": error,
                                                    },
                                                }
                                            )
                                        continue

                                    delta = choices[0].get("delta", {})
                                    delta_tool_calls = delta.get("tool_calls", None)

                                    if delta_tool_calls:
                                        for delta_tool_call in delta_tool_calls:
                                            tool_call_index = delta_tool_call.get(
                                                "index"
                                            )

                                            if tool_call_index is not None:
                                                # Check if the tool call already exists
                                                current_response_tool_call = None
                                                for (
                                                    response_tool_call
                                                ) in response_tool_calls:
                                                    if (
                                                        response_tool_call.get("index")
                                                        == tool_call_index
                                                    ):
                                                        current_response_tool_call = (
                                                            response_tool_call
                                                        )
                                                        break

                                                if current_response_tool_call is None:
                                                    # Add the new tool call
                                                    delta_tool_call.setdefault(
                                                        "function", {}
                                                    )
                                                    delta_tool_call[
                                                        "function"
                                                    ].setdefault("name", "")
                                                    delta_tool_call[
                                                        "function"
                                                    ].setdefault("arguments", "")
                                                    response_tool_calls.append(
                                                        delta_tool_call
                                                    )
                                                else:
                                                    # Update the existing tool call
                                                    delta_name = delta_tool_call.get(
                                                        "function", {}
                                                    ).get("name")
                                                    delta_arguments = (
                                                        delta_tool_call.get(
                                                            "function", {}
                                                        ).get("arguments")
                                                    )

                                                    if delta_name:
                                                        current_response_tool_call[
                                                            "function"
                                                        ]["name"] += delta_name

                                                    if delta_arguments:
                                                        current_response_tool_call[
                                                            "function"
                                                        ][
                                                            "arguments"
                                                        ] += delta_arguments

                                    value = delta.get("content")

                                    reasoning_content = (
                                        delta.get("reasoning_content")
                                        or delta.get("reasoning")
                                        or delta.get("thinking")
                                    )
                                    if reasoning_content:
                                        if (
                                            not content_blocks
                                            or content_blocks[-1]["type"] != "reasoning"
                                        ):
                                            reasoning_block = {
                                                "type": "reasoning",
                                                "start_tag": "<think>",
                                                "end_tag": "</think>",
                                                "attributes": {
                                                    "type": "reasoning_content"
                                                },
                                                "content": "",
                                                "started_at": time.time(),
                                            }
                                            content_blocks.append(reasoning_block)
                                        else:
                                            reasoning_block = content_blocks[-1]

                                        reasoning_block["content"] += reasoning_content

                                        data = {
                                            "content": serialize_content_blocks(
                                                content_blocks
                                            )
                                        }

                                    if value:
                                        if (
                                            content_blocks
                                            and content_blocks[-1]["type"]
                                            == "reasoning"
                                            and content_blocks[-1]
                                            .get("attributes", {})
                                            .get("type")
                                            == "reasoning_content"
                                        ):
                                            reasoning_block = content_blocks[-1]
                                            reasoning_block["ended_at"] = time.time()
                                            reasoning_block["duration"] = int(
                                                reasoning_block["ended_at"]
                                                - reasoning_block["started_at"]
                                            )

                                            content_blocks.append(
                                                {
                                                    "type": "text",
                                                    "content": "",
                                                }
                                            )

                                        content = f"{content}{value}"
                                        if not content_blocks:
                                            content_blocks.append(
                                                {
                                                    "type": "text",
                                                    "content": "",
                                                }
                                            )

                                        content_blocks[-1]["content"] = (
                                            content_blocks[-1]["content"] + value
                                        )

                                        if DETECT_REASONING_TAGS:
                                            content, content_blocks, _ = (
                                                tag_content_handler(
                                                    "reasoning",
                                                    reasoning_tags,
                                                    content,
                                                    content_blocks,
                                                )
                                            )

                                            content, content_blocks, _ = (
                                                tag_content_handler(
                                                    "solution",
                                                    DEFAULT_SOLUTION_TAGS,
                                                    content,
                                                    content_blocks,
                                                )
                                            )

                                        if DETECT_CODE_INTERPRETER:
                                            content, content_blocks, end = (
                                                tag_content_handler(
                                                    "code_interpreter",
                                                    DEFAULT_CODE_INTERPRETER_TAGS,
                                                    content,
                                                    content_blocks,
                                                )
                                            )

                                            if end:
                                                break

                                        if ENABLE_REALTIME_CHAT_SAVE:
                                            # Save message in the database
                                            Chats.upsert_message_to_chat_by_id_and_message_id(
                                                metadata["chat_id"],
                                                metadata["message_id"],
                                                {
                                                    "content": serialize_content_blocks(
                                                        content_blocks
                                                    ),
                                                },
                                            )
                                        else:
                                            data = {
                                                "content": serialize_content_blocks(
                                                    content_blocks
                                                ),
                                            }

                                if delta:
                                    delta_count += 1
                                    last_delta_data = data
                                    if delta_count >= delta_chunk_size:
                                        await flush_pending_delta_data(delta_chunk_size)
                                else:
                                    await event_emitter(
                                        {
                                            "type": "chat:completion",
                                            "data": data,
                                        }
                                    )
                        except Exception as e:
                            done = "data: [DONE]" in line
                            if done:
                                pass
                            else:
                                log.debug(f"Error: {e}")
                                continue
                    await flush_pending_delta_data()

                    if content_blocks:
                        # Clean up the last text block
                        if content_blocks[-1]["type"] == "text":
                            content_blocks[-1]["content"] = content_blocks[-1][
                                "content"
                            ].strip()

                            if not content_blocks[-1]["content"]:
                                content_blocks.pop()

                                if not content_blocks:
                                    content_blocks.append(
                                        {
                                            "type": "text",
                                            "content": "",
                                        }
                                    )

                        if content_blocks[-1]["type"] == "reasoning":
                            reasoning_block = content_blocks[-1]
                            if reasoning_block.get("ended_at") is None:
                                reasoning_block["ended_at"] = time.time()
                                reasoning_block["duration"] = int(
                                    reasoning_block["ended_at"]
                                    - reasoning_block["started_at"]
                                )

                    if response_tool_calls:
                        tool_calls.append(response_tool_calls)

                    if response.background:
                        await response.background()

                await stream_body_handler(response, form_data)

                tool_call_retries = 0

                while (
                    len(tool_calls) > 0
                    and tool_call_retries < CHAT_RESPONSE_MAX_TOOL_CALL_RETRIES
                ):

                    tool_call_retries += 1

                    response_tool_calls = tool_calls.pop(0)

                    content_blocks.append(
                        {
                            "type": "tool_calls",
                            "content": response_tool_calls,
                        }
                    )

                    await event_emitter(
                        {
                            "type": "chat:completion",
                            "data": {
                                "content": serialize_content_blocks(content_blocks),
                            },
                        }
                    )

                    tools = metadata.get("tools", {})

                    results = []

                    for tool_call in response_tool_calls:

                        print("tool_call", tool_call)
                        tool_call_id = tool_call.get("id", "")
                        tool_function_name = tool_call.get("function", {}).get(
                            "name", ""
                        )
                        tool_args = tool_call.get("function", {}).get("arguments", "{}")

                        tool_function_params = {}
                        try:
                            # json.loads cannot be used because some models do not produce valid JSON
                            tool_function_params = ast.literal_eval(tool_args)
                        except Exception as e:
                            log.debug(e)
                            # Fallback to JSON parsing
                            try:
                                tool_function_params = json.loads(tool_args)
                            except Exception as e:
                                log.error(
                                    f"Error parsing tool call arguments: {tool_args}"
                                )

                        # Mutate the original tool call response params as they are passed back to the passed
                        # back to the LLM via the content blocks. If they are in a json block and are invalid json,
                        # this can cause downstream LLM integrations to fail (e.g. bedrock gateway) where response
                        # params are not valid json.
                        # Main case so far is no args = "" = invalid json.
                        log.debug(
                            f"Parsed args from {tool_args} to {tool_function_params}"
                        )
                        tool_call.setdefault("function", {})["arguments"] = json.dumps(
                            tool_function_params
                        )

                        tool_result = None
                        tool = None
                        tool_type = None
                        direct_tool = False

                        if tool_function_name in tools:
                            tool = tools[tool_function_name]
                            spec = tool.get("spec", {})

                            tool_type = tool.get("type", "")
                            direct_tool = tool.get("direct", False)

                            try:
                                allowed_params = (
                                    spec.get("parameters", {})
                                    .get("properties", {})
                                    .keys()
                                )

                                tool_function_params = {
                                    k: v
                                    for k, v in tool_function_params.items()
                                    if k in allowed_params
                                }

                                if direct_tool:
                                    tool_result = await event_caller(
                                        {
                                            "type": "execute:tool",
                                            "data": {
                                                "id": str(uuid4()),
                                                "name": tool_function_name,
                                                "params": tool_function_params,
                                                "server": tool.get("server", {}),
                                                "session_id": metadata.get(
                                                    "session_id", None
                                                ),
                                            },
                                        }
                                    )

                                else:
                                    tool_function = tool["callable"]
                                    tool_result = await tool_function(
                                        **tool_function_params
                                    )

                            except Exception as e:
                                tool_result = str(e)

                        tool_result, tool_result_files, tool_result_embeds = (
                            process_tool_result(
                                request,
                                tool_function_name,
                                tool_result,
                                tool_type,
                                direct_tool,
                                metadata,
                                user,
                            )
                        )

                        results.append(
                            {
                                "tool_call_id": tool_call_id,
                                "content": tool_result or "",
                                **(
                                    {"files": tool_result_files}
                                    if tool_result_files
                                    else {}
                                ),
                                **(
                                    {"embeds": tool_result_embeds}
                                    if tool_result_embeds
                                    else {}
                                ),
                            }
                        )

                    content_blocks[-1]["results"] = results
                    content_blocks.append(
                        {
                            "type": "text",
                            "content": "",
                        }
                    )

                    await event_emitter(
                        {
                            "type": "chat:completion",
                            "data": {
                                "content": serialize_content_blocks(content_blocks),
                            },
                        }
                    )

                    try:
                        new_form_data = {
                            "model": model_id,
                            "stream": True,
                            "tools": form_data["tools"],
                            "messages": [
                                *form_data["messages"],
                                *convert_content_blocks_to_messages(
                                    content_blocks, True
                                ),
                            ],
                        }

                        res = await generate_chat_completion(
                            request,
                            new_form_data,
                            user,
                        )

                        if isinstance(res, StreamingResponse):
                            await stream_body_handler(res, new_form_data)
                        else:
                            break
                    except Exception as e:
                        log.debug(e)
                        break

                if DETECT_CODE_INTERPRETER:
                    MAX_RETRIES = 5
                    retries = 0

                    while (
                        content_blocks[-1]["type"] == "code_interpreter"
                        and retries < MAX_RETRIES
                    ):

                        await event_emitter(
                            {
                                "type": "chat:completion",
                                "data": {
                                    "content": serialize_content_blocks(content_blocks),
                                },
                            }
                        )

                        retries += 1
                        log.debug(f"Attempt count: {retries}")

                        output = ""
                        try:
                            if content_blocks[-1]["attributes"].get("type") == "code":
                                code = content_blocks[-1]["content"]
                                if CODE_INTERPRETER_BLOCKED_MODULES:
                                    blocking_code = textwrap.dedent(
                                        f"""
                                        import builtins

                                        BLOCKED_MODULES = {CODE_INTERPRETER_BLOCKED_MODULES}

                                        _real_import = builtins.__import__
                                        def restricted_import(name, globals=None, locals=None, fromlist=(), level=0):
                                            if name.split('.')[0] in BLOCKED_MODULES:
                                                importer_name = globals.get('__name__') if globals else None
                                                if importer_name == '__main__':
                                                    raise ImportError(
                                                        f"Direct import of module {{name}} is restricted."
                                                    )
                                            return _real_import(name, globals, locals, fromlist, level)

                                        builtins.__import__ = restricted_import
                                    """
                                    )
                                    code = blocking_code + "\n" + code

                                if (
                                    request.app.state.config.CODE_INTERPRETER_ENGINE
                                    == "pyodide"
                                ):
                                    output = await event_caller(
                                        {
                                            "type": "execute:python",
                                            "data": {
                                                "id": str(uuid4()),
                                                "code": code,
                                                "session_id": metadata.get(
                                                    "session_id", None
                                                ),
                                            },
                                        }
                                    )
                                elif (
                                    request.app.state.config.CODE_INTERPRETER_ENGINE
                                    == "jupyter"
                                ):
                                    output = await execute_code_jupyter(
                                        request.app.state.config.CODE_INTERPRETER_JUPYTER_URL,
                                        code,
                                        (
                                            request.app.state.config.CODE_INTERPRETER_JUPYTER_AUTH_TOKEN
                                            if request.app.state.config.CODE_INTERPRETER_JUPYTER_AUTH
                                            == "token"
                                            else None
                                        ),
                                        (
                                            request.app.state.config.CODE_INTERPRETER_JUPYTER_AUTH_PASSWORD
                                            if request.app.state.config.CODE_INTERPRETER_JUPYTER_AUTH
                                            == "password"
                                            else None
                                        ),
                                        request.app.state.config.CODE_INTERPRETER_JUPYTER_TIMEOUT,
                                    )
                                else:
                                    output = {
                                        "stdout": "Code interpreter engine not configured."
                                    }

                                log.debug(f"Code interpreter output: {output}")

                                if isinstance(output, dict):
                                    stdout = output.get("stdout", "")

                                    if isinstance(stdout, str):
                                        stdoutLines = stdout.split("\n")
                                        for idx, line in enumerate(stdoutLines):

                                            if "data:image/png;base64" in line:
                                                image_url = get_image_url_from_base64(
                                                    request,
                                                    line,
                                                    metadata,
                                                    user,
                                                )
                                                if image_url:
                                                    stdoutLines[idx] = (
                                                        f"![Output Image]({image_url})"
                                                    )

                                        output["stdout"] = "\n".join(stdoutLines)

                                    result = output.get("result", "")

                                    if isinstance(result, str):
                                        resultLines = result.split("\n")
                                        for idx, line in enumerate(resultLines):
                                            if "data:image/png;base64" in line:
                                                image_url = get_image_url_from_base64(
                                                    request,
                                                    line,
                                                    metadata,
                                                    user,
                                                )
                                                resultLines[idx] = (
                                                    f"![Output Image]({image_url})"
                                                )
                                        output["result"] = "\n".join(resultLines)
                        except Exception as e:
                            output = str(e)

                        content_blocks[-1]["output"] = output

                        content_blocks.append(
                            {
                                "type": "text",
                                "content": "",
                            }
                        )

                        await event_emitter(
                            {
                                "type": "chat:completion",
                                "data": {
                                    "content": serialize_content_blocks(content_blocks),
                                },
                            }
                        )

                        try:
                            new_form_data = {
                                "model": model_id,
                                "stream": True,
                                "messages": [
                                    *form_data["messages"],
                                    {
                                        "role": "assistant",
                                        "content": serialize_content_blocks(
                                            content_blocks, raw=True
                                        ),
                                    },
                                ],
                            }

                            res = await generate_chat_completion(
                                request,
                                new_form_data,
                                user,
                            )

                            if isinstance(res, StreamingResponse):
                                await stream_body_handler(res, new_form_data)
                            else:
                                break
                        except Exception as e:
                            log.debug(e)
                            break

                title = Chats.get_chat_title_by_id(metadata["chat_id"])
                data = {
                    "done": True,
                    "content": serialize_content_blocks(content_blocks),
                    "title": title,
                }

                if not ENABLE_REALTIME_CHAT_SAVE:
                    # Save message in the database
                    Chats.upsert_message_to_chat_by_id_and_message_id(
                        metadata["chat_id"],
                        metadata["message_id"],
                        {
                            "content": serialize_content_blocks(content_blocks),
                        },
                    )

                # Send a webhook notification if the user is not active
                if not get_active_status_by_user_id(user.id):
                    webhook_url = Users.get_user_webhook_url_by_id(user.id)
                    if webhook_url:
                        await post_webhook(
                            request.app.state.WEBUI_NAME,
                            webhook_url,
                            f"{title} - {request.app.state.config.WEBUI_URL}/c/{metadata['chat_id']}\n\n{content}",
                            {
                                "action": "chat",
                                "message": content,
                                "title": title,
                                "url": f"{request.app.state.config.WEBUI_URL}/c/{metadata['chat_id']}",
                            },
                        )

                await event_emitter(
                    {
                        "type": "chat:completion",
                        "data": data,
                    }
                )

                await background_tasks_handler()
            except asyncio.CancelledError:
                log.warning("Task was cancelled!")
                await event_emitter({"type": "chat:tasks:cancel"})

                if not ENABLE_REALTIME_CHAT_SAVE:
                    # Save message in the database
                    Chats.upsert_message_to_chat_by_id_and_message_id(
                        metadata["chat_id"],
                        metadata["message_id"],
                        {
                            "content": serialize_content_blocks(content_blocks),
                        },
                    )

            if response.background is not None:
                await response.background()

        return await response_handler(response, events)

    else:
        # Fallback to the original response
        async def stream_wrapper(original_generator, events):
            def wrap_item(item):
                return f"data: {item}\n\n"

            for event in events:
                event, _ = await process_filter_functions(
                    request=request,
                    filter_functions=filter_functions,
                    filter_type="stream",
                    form_data=event,
                    extra_params=extra_params,
                )

                if event:
                    yield wrap_item(json.dumps(event))

            async for data in original_generator:
                data, _ = await process_filter_functions(
                    request=request,
                    filter_functions=filter_functions,
                    filter_type="stream",
                    form_data=data,
                    extra_params=extra_params,
                )

                if data:
                    yield data

        return StreamingResponse(
            stream_wrapper(response.body_iterator, events),
            headers=dict(response.headers),
            background=response.background,
        )<|MERGE_RESOLUTION|>--- conflicted
+++ resolved
@@ -1564,35 +1564,20 @@
                                 user,
                             )
 
-<<<<<<< HEAD
-                        if res and isinstance(res, dict):
-                            choices = res.get("choices", [])
-                            if len(choices) == 1:
-                                message_data = choices[0].get("message", {})
-                                title_string = (
-                                    message_data.get("content")
-                                    or message_data.get("reasoning_content")
-                                    or message.get("content")
-                                    or message.get("reasoning_content")
-                                    or user_message
-                                    or ""
-                                )
-                            else:
-                                title_string = ""
-=======
                             if res and isinstance(res, dict):
-                                if len(res.get("choices", [])) == 1:
+                                choices = res.get("choices", [])
+                                if len(choices) == 1:
+                                    message_data = choices[0].get("message", {})
                                     title_string = (
-                                        res.get("choices", [])[0]
-                                        .get("message", {})
-                                        .get(
-                                            "content",
-                                            message.get("content", user_message),
-                                        )
+                                        message_data.get("content")
+                                        or message_data.get("reasoning_content")
+                                        or message.get("content")
+                                        or message.get("reasoning_content")
+                                        or user_message
+                                        or ""
                                     )
                                 else:
                                     title_string = ""
->>>>>>> 3f71fa64
 
                                 title_string = title_string[
                                     title_string.find("{") : title_string.rfind("}") + 1
