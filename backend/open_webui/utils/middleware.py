--- conflicted
+++ resolved
@@ -642,7 +642,6 @@
             queries = [get_last_user_message(body["messages"])]
 
         try:
-<<<<<<< HEAD
             # check if individual rag config is used
             rag_config = {}
             if model_knowledge and not model_knowledge[0].get("rag_config").get("DEFAULT_RAG_SETTINGS", True):
@@ -658,10 +657,7 @@
             full_context=rag_config.get("RAG_FULL_CONTEXT", request.app.state.config.RAG_FULL_CONTEXT)
             embedding_model = rag_config.get("RAG_EMBEDDING_MODEL", request.app.state.config.RAG_EMBEDDING_MODEL)
 
-            # Offload get_sources_from_files to a separate thread
-=======
             # Offload get_sources_from_items to a separate thread
->>>>>>> b3a95f40
             loop = asyncio.get_running_loop()
             with ThreadPoolExecutor() as executor:
                 sources = await loop.run_in_executor(
@@ -670,38 +666,25 @@
                         request=request,
                         items=files,
                         queries=queries,
-<<<<<<< HEAD
-                        user=user,
-                        ef=request.app.state.EMBEDDING_FUNCTION,
+                        embedding_function=lambda query, prefix: request.app.state.EMBEDDING_FUNCTION(
+                            query, prefix=prefix, user=user
+                        ),
                         k=k,
-                        reranking_function=reranking_function,
+                        reranking_function=(
+                            (
+                                lambda sentences: request.app.state.RERANKING_FUNCTION[reranking_model](
+                                    sentences, user=user
+                                )
+                            )
+                            if request.app.state.RERANKING_FUNCTION[reranking_model]
+                            else None
+                        ),
                         k_reranker=k_reranker,
                         r=r,
                         hybrid_bm25_weight=hybrid_bm25_weight,
                         hybrid_search=hybrid_search,
                         full_context=full_context,
-                        embedding_model=embedding_model,
-=======
-                        embedding_function=lambda query, prefix: request.app.state.EMBEDDING_FUNCTION(
-                            query, prefix=prefix, user=user
-                        ),
-                        k=request.app.state.config.TOP_K,
-                        reranking_function=(
-                            (
-                                lambda sentences: request.app.state.RERANKING_FUNCTION(
-                                    sentences, user=user
-                                )
-                            )
-                            if request.app.state.RERANKING_FUNCTION
-                            else None
-                        ),
-                        k_reranker=request.app.state.config.TOP_K_RERANKER,
-                        r=request.app.state.config.RELEVANCE_THRESHOLD,
-                        hybrid_bm25_weight=request.app.state.config.HYBRID_BM25_WEIGHT,
-                        hybrid_search=request.app.state.config.ENABLE_RAG_HYBRID_SEARCH,
-                        full_context=request.app.state.config.RAG_FULL_CONTEXT,
                         user=user,
->>>>>>> b3a95f40
                     ),
                 )
         except Exception as e:
@@ -1021,8 +1004,11 @@
         prompt = get_last_user_message(form_data["messages"])
         if prompt is None:
             raise Exception("No user message found")
-
-<<<<<<< HEAD
+        if context_string != ""::
+            log.debug(
+                f"With a 0 relevancy threshold for RAG, the context cannot be empty"
+            )
+
         # Adjusted RAG template step to use knowledge-base-specific configuration
         rag_template_config = request.app.state.config.RAG_TEMPLATE
 
@@ -1035,37 +1021,20 @@
         # TODO: replace with add_or_update_system_message
         if model.get("owned_by") == "ollama":
             form_data["messages"] = prepend_to_first_user_message_content(
-                rag_template(rag_template_config, context_string, prompt),
-                form_data["messages"],
+                rag_template(rag_template_config, 
+                    context_string, 
+                    prompt
+                ),
+,
             )
         else:
             form_data["messages"] = add_or_update_system_message(
-                rag_template(rag_template_config, context_string, prompt),
-                form_data["messages"],
+                rag_template(rag_template_config, 
+                    context_string, 
+                    prompt
+                ),
+,
             )
-=======
-        if context_string != "":
-            # Workaround for Ollama 2.0+ system prompt issue
-            # TODO: replace with add_or_update_system_message
-            if model.get("owned_by") == "ollama":
-                form_data["messages"] = prepend_to_first_user_message_content(
-                    rag_template(
-                        request.app.state.config.RAG_TEMPLATE,
-                        context_string,
-                        prompt,
-                    ),
-                    form_data["messages"],
-                )
-            else:
-                form_data["messages"] = add_or_update_system_message(
-                    rag_template(
-                        request.app.state.config.RAG_TEMPLATE,
-                        context_string,
-                        prompt,
-                    ),
-                    form_data["messages"],
-                )
->>>>>>> b3a95f40
 
     # If there are citations, add them to the data_items
     sources = [
