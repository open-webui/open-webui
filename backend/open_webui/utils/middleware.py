--- conflicted
+++ resolved
@@ -999,18 +999,6 @@
     # -> Chat Files
 
     form_data = apply_params_to_form_data(form_data, model)
-    
-    # Ensure stream_options.include_usage is enabled for token usage tracking
-    if form_data.get("stream", False):
-        if "stream_options" not in form_data:
-            form_data["stream_options"] = {}
-        form_data["stream_options"]["include_usage"] = True
-        log.info(f"🔍 USAGE DEBUG (Middleware): Set stream_options.include_usage=true for streaming request")
-        log.info(f"🔍 USAGE DEBUG (Middleware): form_data.stream_options = {form_data.get('stream_options')}")
-        log.info(f"🔍 USAGE DEBUG (Middleware): Model being requested: {form_data.get('model')}")
-    else:
-        log.info(f"🔍 USAGE DEBUG (Middleware): Non-streaming request, stream_options not set")
-    
     log.debug(f"form_data: {form_data}")
 
     system_message = get_system_message(form_data.get("messages", []))
@@ -1705,16 +1693,8 @@
                     else:
                         response_data = response
 
-<<<<<<< HEAD
-                if content:
-                    # Check for usage data in non-streaming response
-                    usage = response.get("usage", {})
-                    if usage:
-                        log.info(f"🔍 USAGE DEBUG (Middleware): Found usage in non-streaming response: {usage}")
-=======
                     if "error" in response_data:
                         error = response_data.get("error")
->>>>>>> 7a83e7df
 
                         if isinstance(error, dict):
                             error = error.get("detail", error)
@@ -1736,25 +1716,6 @@
                                 }
                             )
 
-<<<<<<< HEAD
-                    # Include usage in the final completion event
-                    completion_data = {
-                        "done": True,
-                        "content": content,
-                        "title": title,
-                    }
-                    if usage:
-                        completion_data["usage"] = usage
-                        completion_data["selected_model_id"] = model_id
-                        log.info(f"🔍 USAGE DEBUG (Middleware): Adding usage to non-streaming completion: {usage}")
-
-                    await event_emitter(
-                        {
-                            "type": "chat:completion",
-                            "data": completion_data,
-                        }
-                    )
-=======
                     if "selected_model_id" in response_data:
                         Chats.upsert_message_to_chat_by_id_and_message_id(
                             metadata["chat_id"],
@@ -1763,7 +1724,6 @@
                                 "selectedModelId": response_data["selected_model_id"],
                             },
                         )
->>>>>>> 7a83e7df
 
                     choices = response_data.get("choices", [])
                     if choices and choices[0].get("message", {}).get("content"):
@@ -2284,9 +2244,6 @@
                 if message
                 else last_assistant_message if last_assistant_message else ""
             )
-            
-            response_usage = None  # Initialize response_usage at the top level
-            chunk_count = 0  # Initialize chunk_count at the top level for logging
 
             content_blocks = [
                 {
@@ -2334,8 +2291,6 @@
                 async def stream_body_handler(response, form_data):
                     nonlocal content
                     nonlocal content_blocks
-                    nonlocal response_usage
-                    nonlocal chunk_count
 
                     response_tool_calls = []
 
@@ -2384,13 +2339,6 @@
 
                         try:
                             data = json.loads(data)
-                            chunk_count += 1
-                            
-                            # Minimal debug logging to avoid interfering with stream
-                            if 'usage' in data:
-                                log.info(f"🔍 USAGE DEBUG (Middleware): Chunk #{chunk_count} HAS USAGE: {data['usage']}")
-                            elif chunk_count <= 2:
-                                log.debug(f"🔍 USAGE DEBUG (Middleware): Chunk #{chunk_count} structure: {list(data.keys())}")
 
                             data, _ = await process_filter_functions(
                                 request=request,
@@ -2421,27 +2369,6 @@
                                     )
                                 else:
                                     choices = data.get("choices", [])
-<<<<<<< HEAD
-                                    
-                                    # Check for usage in ANY chunk, not just empty choices
-                                    usage = data.get("usage", {})
-                                    if usage:
-                                        log.info(f"🔍 USAGE DEBUG (Middleware): ✅ FOUND USAGE IN CHUNK #{chunk_count}: {usage}")
-                                        response_usage = usage  # Store for final completion event
-                                    # Minimal logging for final chunks without usage
-                                    elif not choices or (choices and choices[0].get("finish_reason")):
-                                        log.debug(f"🔍 USAGE DEBUG (Middleware): Final chunk #{chunk_count} no usage, finish_reason: {choices[0].get('finish_reason') if choices else 'none'}")
-                                        await event_emitter(
-                                            {
-                                                "type": "usage",
-                                                "data": {
-                                                    "model": model_id,
-                                                    "usage": usage,
-                                                }
-                                            }
-                                        )
-                                    
-=======
 
                                     # 17421
                                     usage = data.get("usage", {}) or {}
@@ -2456,9 +2383,7 @@
                                             }
                                         )
 
->>>>>>> 7a83e7df
                                     if not choices:
-                                        # This is likely the final chunk
                                         error = data.get("error", {})
                                         if error:
                                             await event_emitter(
@@ -2469,12 +2394,6 @@
                                                     },
                                                 }
                                             )
-<<<<<<< HEAD
-                                        
-                                        if not usage:
-                                            log.debug(f"🔍 USAGE DEBUG (Middleware): Final chunk with no choices and no usage. Full data: {json.dumps(data)[:500]}")
-=======
->>>>>>> 7a83e7df
                                         continue
 
                                     delta = choices[0].get("delta", {})
@@ -2880,11 +2799,6 @@
                             **form_data,
                             "model": model_id,
                             "stream": True,
-<<<<<<< HEAD
-                            "stream_options": {"include_usage": True},
-                            "tools": form_data["tools"],
-=======
->>>>>>> 7a83e7df
                             "messages": [
                                 *form_data["messages"],
                                 *convert_content_blocks_to_messages(
@@ -3061,7 +2975,6 @@
                                 **form_data,
                                 "model": model_id,
                                 "stream": True,
-                                "stream_options": {"include_usage": True},
                                 "messages": [
                                     *form_data["messages"],
                                     {
@@ -3087,22 +3000,12 @@
                             log.debug(e)
                             break
 
-                log.info(f"🔍 USAGE DEBUG (Middleware): Stream complete. {chunk_count} chunks, final usage: {bool(response_usage)}")
-                
                 title = Chats.get_chat_title_by_id(metadata["chat_id"])
                 data = {
                     "done": True,
                     "content": serialize_content_blocks(content_blocks),
                     "title": title,
                 }
-                
-                # Include usage data if available
-                if response_usage:
-                    log.info(f"🔍 USAGE DEBUG (Middleware): ✅ Adding usage to completion for {model_id}")
-                    data["usage"] = response_usage
-                    data["selected_model_id"] = model_id  # Include model ID for socket emission
-                else:
-                    log.warning(f"🔍 USAGE DEBUG (Middleware): ❌ No usage data for {model_id}")
 
                 if not ENABLE_REALTIME_CHAT_SAVE:
                     # Save message in the database
