--- conflicted
+++ resolved
@@ -827,15 +827,7 @@
 
     if files := body.get("metadata", {}).get("files", None):
         # Check if all files are in full context mode
-<<<<<<< HEAD
-        all_full_context = all(
-            item.get("context") == "full"
-            for item in files
-            if item.get("type") == "file"
-        )
-=======
         all_full_context = all(item.get("context") == "full" for item in files)
->>>>>>> 3fe2640f
 
         queries = []
         if not all_full_context:
@@ -1510,13 +1502,6 @@
                         if len(res.get("choices", [])) == 1:
                             response_message = res.get("choices", [])[0].get(
                                 "message", {}
-<<<<<<< HEAD
-                            )
-
-                            follow_ups_string = response_message.get(
-                                "content", response_message.get("reasoning_content", "")
-=======
->>>>>>> 3fe2640f
                             )
 
                             follow_ups_string = response_message.get(
@@ -1584,21 +1569,12 @@
                                         "message", {}
                                     )
 
-<<<<<<< HEAD
-                                    title_string = response_message.get(
-                                        "content",
-                                        response_message.get(
-                                            "reasoning_content",
-                                            message.get("content", user_message),
-                                        ),
-=======
                                     title_string = (
                                         response_message.get("content")
                                         or response_message.get(
                                             "reasoning_content",
                                         )
                                         or message.get("content", user_message)
->>>>>>> 3fe2640f
                                     )
                                 else:
                                     title_string = ""
@@ -1657,14 +1633,8 @@
                                 )
 
                                 tags_string = response_message.get(
-<<<<<<< HEAD
-                                    "content",
-                                    response_message.get("reasoning_content", ""),
-                                )
-=======
                                     "content"
                                 ) or response_message.get("reasoning_content", "")
->>>>>>> 3fe2640f
                             else:
                                 tags_string = ""
 
@@ -2696,8 +2666,6 @@
                     results = []
 
                     for tool_call in response_tool_calls:
-
-                        print("tool_call", tool_call)
                         tool_call_id = tool_call.get("id", "")
                         tool_function_name = tool_call.get("function", {}).get(
                             "name", ""
