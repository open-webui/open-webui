import hashlib
import re
import threading
import time
import uuid
import logging
from datetime import timedelta
from pathlib import Path
from typing import Callable, Optional, Sequence, Union
import json
import aiohttp


import collections.abc
from open_webui.env import SRC_LOG_LEVELS, CHAT_STREAM_RESPONSE_CHUNK_MAX_BUFFER_SIZE

log = logging.getLogger(__name__)
log.setLevel(SRC_LOG_LEVELS["MAIN"])


def deep_update(d, u):
    for k, v in u.items():
        if isinstance(v, collections.abc.Mapping):
            d[k] = deep_update(d.get(k, {}), v)
        else:
            d[k] = v
    return d


def get_allow_block_lists(filter_list):
    allow_list = []
    block_list = []

    if filter_list:
        for d in filter_list:
            if d.startswith("!"):
                # Domains starting with "!" → blocked
                block_list.append(d[1:].strip())
            else:
                # Domains starting without "!" → allowed
                allow_list.append(d.strip())

    return allow_list, block_list


def is_string_allowed(
    string: Union[str, Sequence[str]], filter_list: Optional[list[str]] = None
) -> bool:
    """
    Checks if a string is allowed based on the provided filter list.
    :param string: The string or sequence of strings to check (e.g., domain or hostname).
    :param filter_list: List of allowed/blocked strings. Strings starting with "!" are blocked.
    :return: True if the string or sequence of strings is allowed, False otherwise.
    """
    if not filter_list:
        return True

    allow_list, block_list = get_allow_block_lists(filter_list)
<<<<<<< HEAD
    print(string, allow_list, block_list)
    strings = [string] if isinstance(string, str) else list(string)
=======

>>>>>>> 562f2296
    # If allow list is non-empty, require domain to match one of them
    if allow_list:
        if not any(s.endswith(allowed) for s in strings for allowed in allow_list):
            return False

    # Block list always removes matches
    if any(s.endswith(blocked) for s in strings for blocked in block_list):
        return False

    return True


def get_message_list(messages_map, message_id):
    """
    Reconstructs a list of messages in order up to the specified message_id.

    :param message_id: ID of the message to reconstruct the chain
    :param messages: Message history dict containing all messages
    :return: List of ordered messages starting from the root to the given message
    """

    # Handle case where messages is None
    if not messages_map:
        return []  # Return empty list instead of None to prevent iteration errors

    # Find the message by its id
    current_message = messages_map.get(message_id)

    if not current_message:
        return []  # Return empty list instead of None to prevent iteration errors

    # Reconstruct the chain by following the parentId links
    message_list = []

    while current_message:
        message_list.insert(
            0, current_message
        )  # Insert the message at the beginning of the list
        parent_id = current_message.get("parentId")  # Use .get() for safety
        current_message = messages_map.get(parent_id) if parent_id else None

    return message_list


def get_messages_content(messages: list[dict]) -> str:
    return "\n".join(
        [
            f"{message['role'].upper()}: {get_content_from_message(message)}"
            for message in messages
        ]
    )


def get_last_user_message_item(messages: list[dict]) -> Optional[dict]:
    for message in reversed(messages):
        if message["role"] == "user":
            return message
    return None


def get_content_from_message(message: dict) -> Optional[str]:
    if isinstance(message.get("content"), list):
        for item in message["content"]:
            if item["type"] == "text":
                return item["text"]
    else:
        return message.get("content")
    return None


def get_last_user_message(messages: list[dict]) -> Optional[str]:
    message = get_last_user_message_item(messages)
    if message is None:
        return None
    return get_content_from_message(message)


def get_last_assistant_message_item(messages: list[dict]) -> Optional[dict]:
    for message in reversed(messages):
        if message["role"] == "assistant":
            return message
    return None


def get_last_assistant_message(messages: list[dict]) -> Optional[str]:
    for message in reversed(messages):
        if message["role"] == "assistant":
            return get_content_from_message(message)
    return None


def get_system_message(messages: list[dict]) -> Optional[dict]:
    for message in messages:
        if message["role"] == "system":
            return message
    return None


def remove_system_message(messages: list[dict]) -> list[dict]:
    return [message for message in messages if message["role"] != "system"]


def pop_system_message(messages: list[dict]) -> tuple[Optional[dict], list[dict]]:
    return get_system_message(messages), remove_system_message(messages)


def update_message_content(message: dict, content: str, append: bool = True) -> dict:
    if isinstance(message["content"], list):
        for item in message["content"]:
            if item["type"] == "text":
                if append:
                    item["text"] = f"{item['text']}\n{content}"
                else:
                    item["text"] = f"{content}\n{item['text']}"
    else:
        if append:
            message["content"] = f"{message['content']}\n{content}"
        else:
            message["content"] = f"{content}\n{message['content']}"
    return message


def replace_system_message_content(content: str, messages: list[dict]) -> dict:
    for message in messages:
        if message["role"] == "system":
            message["content"] = content
            break
    return messages


def add_or_update_system_message(
    content: str, messages: list[dict], append: bool = False
):
    """
    Adds a new system message at the beginning of the messages list
    or updates the existing system message at the beginning.

    :param msg: The message to be added or appended.
    :param messages: The list of message dictionaries.
    :return: The updated list of message dictionaries.
    """

    if messages and messages[0].get("role") == "system":
        messages[0] = update_message_content(messages[0], content, append)
    else:
        # Insert at the beginning
        messages.insert(0, {"role": "system", "content": content})

    return messages


def add_or_update_user_message(content: str, messages: list[dict], append: bool = True):
    """
    Adds a new user message at the end of the messages list
    or updates the existing user message at the end.

    :param msg: The message to be added or appended.
    :param messages: The list of message dictionaries.
    :return: The updated list of message dictionaries.
    """

    if messages and messages[-1].get("role") == "user":
        messages[-1] = update_message_content(messages[-1], content, append)
    else:
        # Insert at the end
        messages.append({"role": "user", "content": content})

    return messages


def prepend_to_first_user_message_content(
    content: str, messages: list[dict]
) -> list[dict]:
    for message in messages:
        if message["role"] == "user":
            message = update_message_content(message, content, append=False)
            break
    return messages


def append_or_update_assistant_message(content: str, messages: list[dict]):
    """
    Adds a new assistant message at the end of the messages list
    or updates the existing assistant message at the end.

    :param msg: The message to be added or appended.
    :param messages: The list of message dictionaries.
    :return: The updated list of message dictionaries.
    """

    if messages and messages[-1].get("role") == "assistant":
        messages[-1]["content"] = f"{messages[-1]['content']}\n{content}"
    else:
        # Insert at the end
        messages.append({"role": "assistant", "content": content})

    return messages


def openai_chat_message_template(model: str):
    return {
        "id": f"{model}-{str(uuid.uuid4())}",
        "created": int(time.time()),
        "model": model,
        "choices": [{"index": 0, "logprobs": None, "finish_reason": None}],
    }


def openai_chat_chunk_message_template(
    model: str,
    content: Optional[str] = None,
    reasoning_content: Optional[str] = None,
    tool_calls: Optional[list[dict]] = None,
    usage: Optional[dict] = None,
) -> dict:
    template = openai_chat_message_template(model)
    template["object"] = "chat.completion.chunk"

    template["choices"][0]["index"] = 0
    template["choices"][0]["delta"] = {}

    if content:
        template["choices"][0]["delta"]["content"] = content

    if reasoning_content:
        template["choices"][0]["delta"]["reasoning_content"] = reasoning_content

    if tool_calls:
        template["choices"][0]["delta"]["tool_calls"] = tool_calls

    if not content and not reasoning_content and not tool_calls:
        template["choices"][0]["finish_reason"] = "stop"

    if usage:
        template["usage"] = usage
    return template


def openai_chat_completion_message_template(
    model: str,
    message: Optional[str] = None,
    reasoning_content: Optional[str] = None,
    tool_calls: Optional[list[dict]] = None,
    usage: Optional[dict] = None,
) -> dict:
    template = openai_chat_message_template(model)
    template["object"] = "chat.completion"
    if message is not None:
        template["choices"][0]["message"] = {
            "role": "assistant",
            "content": message,
            **({"reasoning_content": reasoning_content} if reasoning_content else {}),
            **({"tool_calls": tool_calls} if tool_calls else {}),
        }

    template["choices"][0]["finish_reason"] = "stop"

    if usage:
        template["usage"] = usage
    return template


def get_gravatar_url(email):
    # Trim leading and trailing whitespace from
    # an email address and force all characters
    # to lower case
    address = str(email).strip().lower()

    # Create a SHA256 hash of the final string
    hash_object = hashlib.sha256(address.encode())
    hash_hex = hash_object.hexdigest()

    # Grab the actual image URL
    return f"https://www.gravatar.com/avatar/{hash_hex}?d=mp"


def calculate_sha256(file_path, chunk_size):
    # Compute SHA-256 hash of a file efficiently in chunks
    sha256 = hashlib.sha256()
    with open(file_path, "rb") as f:
        while chunk := f.read(chunk_size):
            sha256.update(chunk)
    return sha256.hexdigest()


def calculate_sha256_string(string):
    # Create a new SHA-256 hash object
    sha256_hash = hashlib.sha256()
    # Update the hash object with the bytes of the input string
    sha256_hash.update(string.encode("utf-8"))
    # Get the hexadecimal representation of the hash
    hashed_string = sha256_hash.hexdigest()
    return hashed_string


def validate_email_format(email: str) -> bool:
    if email.endswith("@localhost"):
        return True

    return bool(re.match(r"[^@]+@[^@]+\.[^@]+", email))


def sanitize_filename(file_name):
    # Convert to lowercase
    lower_case_file_name = file_name.lower()

    # Remove special characters using regular expression
    sanitized_file_name = re.sub(r"[^\w\s]", "", lower_case_file_name)

    # Replace spaces with dashes
    final_file_name = re.sub(r"\s+", "-", sanitized_file_name)

    return final_file_name


def extract_folders_after_data_docs(path):
    # Convert the path to a Path object if it's not already
    path = Path(path)

    # Extract parts of the path
    parts = path.parts

    # Find the index of '/data/docs' in the path
    try:
        index_data_docs = parts.index("data") + 1
        index_docs = parts.index("docs", index_data_docs) + 1
    except ValueError:
        return []

    # Exclude the filename and accumulate folder names
    tags = []

    folders = parts[index_docs:-1]
    for idx, _ in enumerate(folders):
        tags.append("/".join(folders[: idx + 1]))

    return tags


def parse_duration(duration: str) -> Optional[timedelta]:
    if duration == "-1" or duration == "0":
        return None

    # Regular expression to find number and unit pairs
    pattern = r"(-?\d+(\.\d+)?)(ms|s|m|h|d|w)"
    matches = re.findall(pattern, duration)

    if not matches:
        raise ValueError("Invalid duration string")

    total_duration = timedelta()

    for number, _, unit in matches:
        number = float(number)
        if unit == "ms":
            total_duration += timedelta(milliseconds=number)
        elif unit == "s":
            total_duration += timedelta(seconds=number)
        elif unit == "m":
            total_duration += timedelta(minutes=number)
        elif unit == "h":
            total_duration += timedelta(hours=number)
        elif unit == "d":
            total_duration += timedelta(days=number)
        elif unit == "w":
            total_duration += timedelta(weeks=number)

    return total_duration


def parse_ollama_modelfile(model_text):
    parameters_meta = {
        "mirostat": int,
        "mirostat_eta": float,
        "mirostat_tau": float,
        "num_ctx": int,
        "repeat_last_n": int,
        "repeat_penalty": float,
        "temperature": float,
        "seed": int,
        "tfs_z": float,
        "num_predict": int,
        "top_k": int,
        "top_p": float,
        "num_keep": int,
        "presence_penalty": float,
        "frequency_penalty": float,
        "num_batch": int,
        "num_gpu": int,
        "use_mmap": bool,
        "use_mlock": bool,
        "num_thread": int,
    }

    data = {"base_model_id": None, "params": {}}

    # Parse base model
    base_model_match = re.search(
        r"^FROM\s+(\w+)", model_text, re.MULTILINE | re.IGNORECASE
    )
    if base_model_match:
        data["base_model_id"] = base_model_match.group(1)

    # Parse template
    template_match = re.search(
        r'TEMPLATE\s+"""(.+?)"""', model_text, re.DOTALL | re.IGNORECASE
    )
    if template_match:
        data["params"] = {"template": template_match.group(1).strip()}

    # Parse stops
    stops = re.findall(r'PARAMETER stop "(.*?)"', model_text, re.IGNORECASE)
    if stops:
        data["params"]["stop"] = stops

    # Parse other parameters from the provided list
    for param, param_type in parameters_meta.items():
        param_match = re.search(rf"PARAMETER {param} (.+)", model_text, re.IGNORECASE)
        if param_match:
            value = param_match.group(1)

            try:
                if param_type is int:
                    value = int(value)
                elif param_type is float:
                    value = float(value)
                elif param_type is bool:
                    value = value.lower() == "true"
            except Exception as e:
                log.exception(f"Failed to parse parameter {param}: {e}")
                continue

            data["params"][param] = value

    # Parse adapter
    adapter_match = re.search(r"ADAPTER (.+)", model_text, re.IGNORECASE)
    if adapter_match:
        data["params"]["adapter"] = adapter_match.group(1)

    # Parse system description
    system_desc_match = re.search(
        r'SYSTEM\s+"""(.+?)"""', model_text, re.DOTALL | re.IGNORECASE
    )
    system_desc_match_single = re.search(
        r"SYSTEM\s+([^\n]+)", model_text, re.IGNORECASE
    )

    if system_desc_match:
        data["params"]["system"] = system_desc_match.group(1).strip()
    elif system_desc_match_single:
        data["params"]["system"] = system_desc_match_single.group(1).strip()

    # Parse messages
    messages = []
    message_matches = re.findall(r"MESSAGE (\w+) (.+)", model_text, re.IGNORECASE)
    for role, content in message_matches:
        messages.append({"role": role, "content": content})

    if messages:
        data["params"]["messages"] = messages

    return data


def convert_logit_bias_input_to_json(user_input):
    logit_bias_pairs = user_input.split(",")
    logit_bias_json = {}
    for pair in logit_bias_pairs:
        token, bias = pair.split(":")
        token = str(token.strip())
        bias = int(bias.strip())
        bias = 100 if bias > 100 else -100 if bias < -100 else bias
        logit_bias_json[token] = bias
    return json.dumps(logit_bias_json)


def freeze(value):
    """
    Freeze a value to make it hashable.
    """
    if isinstance(value, dict):
        return frozenset((k, freeze(v)) for k, v in value.items())
    elif isinstance(value, list):
        return tuple(freeze(v) for v in value)
    return value


def throttle(interval: float = 10.0):
    """
    Decorator to prevent a function from being called more than once within a specified duration.
    If the function is called again within the duration, it returns None. To avoid returning
    different types, the return type of the function should be Optional[T].

    :param interval: Duration in seconds to wait before allowing the function to be called again.
    """

    def decorator(func):
        last_calls = {}
        lock = threading.Lock()

        def wrapper(*args, **kwargs):
            if interval is None:
                return func(*args, **kwargs)

            key = (args, freeze(kwargs))
            now = time.time()
            if now - last_calls.get(key, 0) < interval:
                return None
            with lock:
                if now - last_calls.get(key, 0) < interval:
                    return None
                last_calls[key] = now
            return func(*args, **kwargs)

        return wrapper

    return decorator


def extract_urls(text: str) -> list[str]:
    # Regex pattern to match URLs
    url_pattern = re.compile(
        r"(https?://[^\s]+)", re.IGNORECASE
    )  # Matches http and https URLs
    return url_pattern.findall(text)


def stream_chunks_handler(stream: aiohttp.StreamReader):
    """
    Handle stream response chunks, supporting large data chunks that exceed the original 16kb limit.
    When a single line exceeds max_buffer_size, returns an empty JSON string {} and skips subsequent data
    until encountering normally sized data.

    :param stream: The stream reader to handle.
    :return: An async generator that yields the stream data.
    """

    max_buffer_size = CHAT_STREAM_RESPONSE_CHUNK_MAX_BUFFER_SIZE
    if max_buffer_size is None or max_buffer_size <= 0:
        return stream

    async def yield_safe_stream_chunks():
        buffer = b""
        skip_mode = False

        async for data, _ in stream.iter_chunks():
            if not data:
                continue

            # In skip_mode, if buffer already exceeds the limit, clear it (it's part of an oversized line)
            if skip_mode and len(buffer) > max_buffer_size:
                buffer = b""

            lines = (buffer + data).split(b"\n")

            # Process complete lines (except the last possibly incomplete fragment)
            for i in range(len(lines) - 1):
                line = lines[i]

                if skip_mode:
                    # Skip mode: check if current line is small enough to exit skip mode
                    if len(line) <= max_buffer_size:
                        skip_mode = False
                        yield line
                    else:
                        yield b"data: {}"
                else:
                    # Normal mode: check if line exceeds limit
                    if len(line) > max_buffer_size:
                        skip_mode = True
                        yield b"data: {}"
                        log.info(f"Skip mode triggered, line size: {len(line)}")
                    else:
                        yield line

            # Save the last incomplete fragment
            buffer = lines[-1]

            # Check if buffer exceeds limit
            if not skip_mode and len(buffer) > max_buffer_size:
                skip_mode = True
                log.info(f"Skip mode triggered, buffer size: {len(buffer)}")
                # Clear oversized buffer to prevent unlimited growth
                buffer = b""

        # Process remaining buffer data
        if buffer and not skip_mode:
            yield buffer

    return yield_safe_stream_chunks()<|MERGE_RESOLUTION|>--- conflicted
+++ resolved
@@ -56,12 +56,9 @@
         return True
 
     allow_list, block_list = get_allow_block_lists(filter_list)
-<<<<<<< HEAD
     print(string, allow_list, block_list)
     strings = [string] if isinstance(string, str) else list(string)
-=======
-
->>>>>>> 562f2296
+
     # If allow list is non-empty, require domain to match one of them
     if allow_list:
         if not any(s.endswith(allowed) for s in strings for allowed in allow_list):
