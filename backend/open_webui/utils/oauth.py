--- conflicted
+++ resolved
@@ -1261,15 +1261,11 @@
                 if isinstance(claim_data, list):
                     user_oauth_groups = claim_data
                 elif isinstance(claim_data, str):
-<<<<<<< HEAD
                     # Split by the configured separator if present
                     if OAUTH_GROUPS_SEPARATOR in claim_data:
                         user_oauth_groups = claim_data.split(OAUTH_GROUPS_SEPARATOR)
                     else:
                         user_oauth_groups = [claim_data]
-=======
-                    user_oauth_groups = [claim_data]
->>>>>>> 9358dc28
                 else:
                     user_oauth_groups = []
 
@@ -1582,13 +1578,9 @@
                 )
                 if user.role != determined_role:
                     Users.update_user_role_by_id(user.id, determined_role)
-<<<<<<< HEAD
                     # Update the user object in memory as well,
                     # to avoid problems with the ENABLE_OAUTH_GROUP_MANAGEMENT check below
                     user.role = determined_role
-=======
-
->>>>>>> 9358dc28
                 # Update profile picture if enabled and different from current
                 if auth_manager_config.OAUTH_UPDATE_PICTURE_ON_LOGIN:
                     picture_claim = auth_manager_config.OAUTH_PICTURE_CLAIM
@@ -1604,10 +1596,6 @@
                                 user.id, processed_picture_url
                             )
                             log.debug(f"Updated profile picture for user {user.email}")
-<<<<<<< HEAD
-=======
-
->>>>>>> 9358dc28
             if not user:
                 # If the user does not exist, check if signups are enabled
                 if auth_manager_config.ENABLE_OAUTH_SIGNUP:
@@ -1634,26 +1622,9 @@
                         log.warning("Username claim is missing, using email as name")
                         name = email
 
-<<<<<<< HEAD
                 role = await self.get_user_role(
                     None, user_data, provider, token.get("access_token")
                 )
-=======
-                    role = await self.get_user_role(
-                        None, user_data, provider, token.get("access_token")
-                    )
-
-                    user = Auths.insert_new_auth(
-                        email=email,
-                        password=get_password_hash(
-                            str(uuid.uuid4())
-                        ),  # Random password, not used
-                        name=name,
-                        profile_image_url=picture_url,
-                        role=role,
-                        oauth_sub=provider_sub,
-                    )
->>>>>>> 9358dc28
 
                 user = Auths.insert_new_auth(
                     email=email,
@@ -1688,14 +1659,7 @@
                 expires_delta=parse_duration(auth_manager_config.JWT_EXPIRES_IN),
             )
 
-<<<<<<< HEAD
             if auth_manager_config.ENABLE_OAUTH_GROUP_MANAGEMENT and user.role != "admin":
-=======
-            if (
-                    auth_manager_config.ENABLE_OAUTH_GROUP_MANAGEMENT
-                    and user.role != "admin"
-            ):
->>>>>>> 9358dc28
                 await self.update_user_groups(
                     user=user,
                     user_data=user_data,
