import base64
import copy
import hashlib
import logging
import mimetypes
import sys
import urllib
import uuid
import json
from urllib.parse import quote
from datetime import datetime, timedelta

import re
import fnmatch
import time
import secrets
from cryptography.fernet import Fernet
from typing import Literal
from urllib.parse import quote

import aiohttp
from authlib.integrations.starlette_client import OAuth
from authlib.oidc.core import UserInfo
from fastapi import (
    HTTPException,
    status,
)
from starlette.responses import RedirectResponse
from typing import Optional


from open_webui.models.auths import Auths
from open_webui.models.oauth_sessions import OAuthSessions
from open_webui.models.users import Users


from open_webui.models.groups import Groups, GroupModel, GroupUpdateForm, GroupForm
from open_webui.config import (
    DEFAULT_USER_ROLE,
    ENABLE_OAUTH_SIGNUP,
    OAUTH_MERGE_ACCOUNTS_BY_EMAIL,
    OAUTH_PROVIDERS,
    ENABLE_OAUTH_ROLE_MANAGEMENT,
    ENABLE_OAUTH_GROUP_MANAGEMENT,
    ENABLE_OAUTH_GROUP_CREATION,
    OAUTH_BLOCKED_GROUPS,
    OAUTH_GROUPS_SEPARATOR,
    OAUTH_ROLES_SEPARATOR,
    OAUTH_ROLES_CLAIM,
    OAUTH_SUB_CLAIM,
    OAUTH_GROUPS_CLAIM,
    OAUTH_EMAIL_CLAIM,
    OAUTH_PICTURE_CLAIM,
    OAUTH_USERNAME_CLAIM,
    OAUTH_ALLOWED_ROLES,
    OAUTH_ADMIN_ROLES,
    OAUTH_ALLOWED_DOMAINS,
    OAUTH_UPDATE_PICTURE_ON_LOGIN,
    OAUTH_ACCESS_TOKEN_REQUEST_INCLUDE_CLIENT_ID,
    WEBHOOK_URL,
    JWT_EXPIRES_IN,
    GOOGLE_OAUTH_SCOPE,
    AppConfig,
)
from open_webui.constants import ERROR_MESSAGES, WEBHOOK_MESSAGES
from open_webui.env import (
    AIOHTTP_CLIENT_SESSION_SSL,
    WEBUI_NAME,
    WEBUI_AUTH_COOKIE_SAME_SITE,
    WEBUI_AUTH_COOKIE_SECURE,
    ENABLE_OAUTH_ID_TOKEN_COOKIE,
    ENABLE_OAUTH_EMAIL_FALLBACK,
    OAUTH_CLIENT_INFO_ENCRYPTION_KEY,
)
from open_webui.utils.misc import parse_duration
from open_webui.utils.auth import get_password_hash, create_token
from open_webui.utils.webhook import post_webhook

from mcp.shared.auth import (
    OAuthClientMetadata as MCPOAuthClientMetadata,
    OAuthMetadata,
)

from authlib.oauth2.rfc6749.errors import OAuth2Error


class OAuthClientMetadata(MCPOAuthClientMetadata):
    token_endpoint_auth_method: Literal[
        "none", "client_secret_basic", "client_secret_post"
    ] = "client_secret_post"
    pass


class OAuthClientInformationFull(OAuthClientMetadata):
    issuer: Optional[str] = None  # URL of the OAuth server that issued this client

    client_id: str
    client_secret: str | None = None
    client_id_issued_at: int | None = None
    client_secret_expires_at: int | None = None

    server_metadata: Optional[OAuthMetadata] = None  # Fetched from the OAuth server


from open_webui.env import SRC_LOG_LEVELS, GLOBAL_LOG_LEVEL

logging.basicConfig(stream=sys.stdout, level=GLOBAL_LOG_LEVEL)
log = logging.getLogger(__name__)
log.setLevel(SRC_LOG_LEVELS["OAUTH"])

auth_manager_config = AppConfig()
auth_manager_config.DEFAULT_USER_ROLE = DEFAULT_USER_ROLE
auth_manager_config.ENABLE_OAUTH_SIGNUP = ENABLE_OAUTH_SIGNUP
auth_manager_config.OAUTH_MERGE_ACCOUNTS_BY_EMAIL = OAUTH_MERGE_ACCOUNTS_BY_EMAIL
auth_manager_config.ENABLE_OAUTH_ROLE_MANAGEMENT = ENABLE_OAUTH_ROLE_MANAGEMENT
auth_manager_config.ENABLE_OAUTH_GROUP_MANAGEMENT = ENABLE_OAUTH_GROUP_MANAGEMENT
auth_manager_config.ENABLE_OAUTH_GROUP_CREATION = ENABLE_OAUTH_GROUP_CREATION
auth_manager_config.OAUTH_BLOCKED_GROUPS = OAUTH_BLOCKED_GROUPS
auth_manager_config.OAUTH_ROLES_CLAIM = OAUTH_ROLES_CLAIM
auth_manager_config.OAUTH_SUB_CLAIM = OAUTH_SUB_CLAIM
auth_manager_config.OAUTH_GROUPS_CLAIM = OAUTH_GROUPS_CLAIM
auth_manager_config.OAUTH_EMAIL_CLAIM = OAUTH_EMAIL_CLAIM
auth_manager_config.OAUTH_PICTURE_CLAIM = OAUTH_PICTURE_CLAIM
auth_manager_config.OAUTH_USERNAME_CLAIM = OAUTH_USERNAME_CLAIM
auth_manager_config.OAUTH_ALLOWED_ROLES = OAUTH_ALLOWED_ROLES
auth_manager_config.OAUTH_ADMIN_ROLES = OAUTH_ADMIN_ROLES
auth_manager_config.OAUTH_ALLOWED_DOMAINS = OAUTH_ALLOWED_DOMAINS
auth_manager_config.WEBHOOK_URL = WEBHOOK_URL
auth_manager_config.JWT_EXPIRES_IN = JWT_EXPIRES_IN
auth_manager_config.OAUTH_UPDATE_PICTURE_ON_LOGIN = OAUTH_UPDATE_PICTURE_ON_LOGIN


FERNET = None

if len(OAUTH_CLIENT_INFO_ENCRYPTION_KEY) != 44:
    key_bytes = hashlib.sha256(OAUTH_CLIENT_INFO_ENCRYPTION_KEY.encode()).digest()
    OAUTH_CLIENT_INFO_ENCRYPTION_KEY = base64.urlsafe_b64encode(key_bytes)
else:
    OAUTH_CLIENT_INFO_ENCRYPTION_KEY = OAUTH_CLIENT_INFO_ENCRYPTION_KEY.encode()

try:
    FERNET = Fernet(OAUTH_CLIENT_INFO_ENCRYPTION_KEY)
except Exception as e:
    log.error(f"Error initializing Fernet with provided key: {e}")
    raise


def encrypt_data(data) -> str:
    """Encrypt data for storage"""
    try:
        data_json = json.dumps(data)
        encrypted = FERNET.encrypt(data_json.encode()).decode()
        return encrypted
    except Exception as e:
        log.error(f"Error encrypting data: {e}")
        raise


def decrypt_data(data: str):
    """Decrypt data from storage"""
    try:
        decrypted = FERNET.decrypt(data.encode()).decode()
        return json.loads(decrypted)
    except Exception as e:
        log.error(f"Error decrypting data: {e}")
        raise


def _build_oauth_callback_error_message(e: Exception) -> str:
    """
    Produce a user-facing callback error string with actionable context.
    Keeps the message short and strips newlines for safe redirect usage.
    """
    if isinstance(e, OAuth2Error):
        parts = [p for p in [e.error, e.description] if p]
        detail = " - ".join(parts)
    elif isinstance(e, HTTPException):
        detail = e.detail if isinstance(e.detail, str) else str(e.detail)
    elif isinstance(e, aiohttp.ClientResponseError):
        detail = f"Upstream provider returned {e.status}: {e.message}"
    elif isinstance(e, aiohttp.ClientError):
        detail = str(e)
    elif isinstance(e, KeyError):
        missing = str(e).strip("'")
        if missing.lower() == "state":
            detail = "Missing state parameter in callback (session may have expired)"
        else:
            detail = f"Missing expected key '{missing}' in OAuth response"
    else:
        detail = str(e)

    detail = detail.replace("\n", " ").strip()
    if not detail:
        detail = e.__class__.__name__

    message = f"OAuth callback failed: {detail}"
    return message[:197] + "..." if len(message) > 200 else message


def is_in_blocked_groups(group_name: str, groups: list) -> bool:
    """
    Check if a group name matches any blocked pattern.
    Supports exact matches, shell-style wildcards (*, ?), and regex patterns.

    Args:
        group_name: The group name to check
        groups: List of patterns to match against

    Returns:
        True if the group is blocked, False otherwise
    """
    if not groups:
        return False

    for group_pattern in groups:
        if not group_pattern:  # Skip empty patterns
            continue

        # Exact match
        if group_name == group_pattern:
            return True

        # Try as regex pattern first if it contains regex-specific characters
        if any(
            char in group_pattern
            for char in ["^", "$", "[", "]", "(", ")", "{", "}", "+", "\\", "|"]
        ):
            try:
                # Use the original pattern as-is for regex matching
                if re.search(group_pattern, group_name):
                    return True
            except re.error:
                # If regex is invalid, fall through to wildcard check
                pass

        # Shell-style wildcard match (supports * and ?)
        if "*" in group_pattern or "?" in group_pattern:
            if fnmatch.fnmatch(group_name, group_pattern):
                return True

    return False


def get_parsed_and_base_url(server_url) -> tuple[urllib.parse.ParseResult, str]:
    parsed = urllib.parse.urlparse(server_url)
    base_url = f"{parsed.scheme}://{parsed.netloc}"
    return parsed, base_url


def get_discovery_urls(server_url) -> list[str]:
    parsed, base_url = get_parsed_and_base_url(server_url)

    urls = []

    if parsed.path and parsed.path != "/":
        # Generate discovery URLs based on https://modelcontextprotocol.io/specification/draft/basic/authorization#authorization-server-metadata-discovery
        tenant = parsed.path.rstrip("/")
        urls.extend(
            [
                urllib.parse.urljoin(
                    base_url,
                    f"/.well-known/oauth-authorization-server{tenant}",
                ),
                urllib.parse.urljoin(
                    base_url, f"/.well-known/openid-configuration{tenant}"
                ),
                urllib.parse.urljoin(
                    base_url, f"{tenant}/.well-known/openid-configuration"
                ),
            ]
        )

    urls.extend(
        [
            urllib.parse.urljoin(base_url, "/.well-known/oauth-authorization-server"),
            urllib.parse.urljoin(base_url, "/.well-known/openid-configuration"),
        ]
    )

    return urls


# TODO: Some OAuth providers require Initial Access Tokens (IATs) for dynamic client registration.
# This is not currently supported.
async def get_oauth_client_info_with_dynamic_client_registration(
    request,
    client_id: str,
    oauth_server_url: str,
    oauth_server_key: Optional[str] = None,
) -> OAuthClientInformationFull:
    try:
        oauth_server_metadata = None
        oauth_server_metadata_url = None

        redirect_base_url = (
            str(request.app.state.config.WEBUI_URL or request.base_url)
        ).rstrip("/")

        oauth_client_metadata = OAuthClientMetadata(
            client_name="Open WebUI",
            redirect_uris=[f"{redirect_base_url}/oauth/clients/{client_id}/callback"],
            grant_types=["authorization_code", "refresh_token"],
            response_types=["code"],
        )

        # Attempt to fetch OAuth server metadata to get registration endpoint & scopes
        discovery_urls = get_discovery_urls(oauth_server_url)
        for url in discovery_urls:
            async with aiohttp.ClientSession(trust_env=True) as session:
                async with session.get(
                    url, ssl=AIOHTTP_CLIENT_SESSION_SSL
                ) as oauth_server_metadata_response:
                    if oauth_server_metadata_response.status == 200:
                        try:
                            oauth_server_metadata = OAuthMetadata.model_validate(
                                await oauth_server_metadata_response.json()
                            )
                            oauth_server_metadata_url = url
                            if (
                                oauth_client_metadata.scope is None
                                and oauth_server_metadata.scopes_supported is not None
                            ):
                                oauth_client_metadata.scope = " ".join(
                                    oauth_server_metadata.scopes_supported
                                )

                            if (
                                oauth_server_metadata.token_endpoint_auth_methods_supported
                                and oauth_client_metadata.token_endpoint_auth_method
                                not in oauth_server_metadata.token_endpoint_auth_methods_supported
                            ):
                                # Pick the first supported method from the server
                                oauth_client_metadata.token_endpoint_auth_method = oauth_server_metadata.token_endpoint_auth_methods_supported[
                                    0
                                ]

                            break
                        except Exception as e:
                            log.error(f"Error parsing OAuth metadata from {url}: {e}")
                            continue

        registration_url = None
        if oauth_server_metadata and oauth_server_metadata.registration_endpoint:
            registration_url = str(oauth_server_metadata.registration_endpoint)
        else:
            _, base_url = get_parsed_and_base_url(oauth_server_url)
            registration_url = urllib.parse.urljoin(base_url, "/register")

        registration_data = oauth_client_metadata.model_dump(
            exclude_none=True,
            mode="json",
            by_alias=True,
        )

        # Perform dynamic client registration and return client info
        async with aiohttp.ClientSession(trust_env=True) as session:
            async with session.post(
                registration_url, json=registration_data, ssl=AIOHTTP_CLIENT_SESSION_SSL
            ) as oauth_client_registration_response:
                try:
                    registration_response_json = (
                        await oauth_client_registration_response.json()
                    )

                    # The mcp package requires optional unset values to be None. If an empty string is passed, it gets validated and fails.
                    # This replaces all empty strings with None.
                    registration_response_json = {
                        k: (None if v == "" else v)
                        for k, v in registration_response_json.items()
                    }
                    oauth_client_info = OAuthClientInformationFull.model_validate(
                        {
                            **registration_response_json,
                            **{"issuer": oauth_server_metadata_url},
                            **{"server_metadata": oauth_server_metadata},
                        }
                    )
                    log.info(
                        f"Dynamic client registration successful at {registration_url}, client_id: {oauth_client_info.client_id}"
                    )
                    return oauth_client_info
                except Exception as e:
                    error_text = None
                    try:
                        error_text = await oauth_client_registration_response.text()
                        log.error(
                            f"Dynamic client registration failed at {registration_url}: {oauth_client_registration_response.status} - {error_text}"
                        )
                    except Exception as e:
                        pass

                    log.error(f"Error parsing client registration response: {e}")
                    raise Exception(
                        f"Dynamic client registration failed: {error_text}"
                        if error_text
                        else "Error parsing client registration response"
                    )
        raise Exception("Dynamic client registration failed")
    except Exception as e:
        log.error(f"Exception during dynamic client registration: {e}")
        raise e


class OAuthClientManager:
    def __init__(self, app):
        self.oauth = OAuth()
        self.app = app
        self.clients = {}

    def add_client(self, client_id, oauth_client_info: OAuthClientInformationFull):
        kwargs = {
            "name": client_id,
            "client_id": oauth_client_info.client_id,
            "client_secret": oauth_client_info.client_secret,
            "client_kwargs": {
                **(
                    {"scope": oauth_client_info.scope}
                    if oauth_client_info.scope
                    else {}
                ),
                **(
                    {
                        "token_endpoint_auth_method": oauth_client_info.token_endpoint_auth_method
                    }
                    if oauth_client_info.token_endpoint_auth_method
                    else {}
                ),
            },
            "server_metadata_url": (
                oauth_client_info.issuer if oauth_client_info.issuer else None
            ),
        }

        if (
            oauth_client_info.server_metadata
            and oauth_client_info.server_metadata.code_challenge_methods_supported
        ):
            if (
                isinstance(
                    oauth_client_info.server_metadata.code_challenge_methods_supported,
                    list,
                )
                and "S256"
                in oauth_client_info.server_metadata.code_challenge_methods_supported
            ):
                kwargs["code_challenge_method"] = "S256"

        self.clients[client_id] = {
            "client": self.oauth.register(**kwargs),
            "client_info": oauth_client_info,
        }
        return self.clients[client_id]

    def remove_client(self, client_id):
        if client_id in self.clients:
            del self.clients[client_id]
            log.info(f"Removed OAuth client {client_id}")

        if hasattr(self.oauth, "_clients"):
            if client_id in self.oauth._clients:
                self.oauth._clients.pop(client_id, None)

        if hasattr(self.oauth, "_registry"):
            if client_id in self.oauth._registry:
                self.oauth._registry.pop(client_id, None)

        return True

    async def _preflight_authorization_url(
        self, client, client_info: OAuthClientInformationFull
    ) -> bool:
        # TODO: Replace this logic with a more robust OAuth client registration validation
        # Only perform preflight checks for Starlette OAuth clients
        if not hasattr(client, "create_authorization_url"):
            return True

        redirect_uri = None
        if client_info.redirect_uris:
            redirect_uri = str(client_info.redirect_uris[0])

        try:
            auth_data = await client.create_authorization_url(redirect_uri=redirect_uri)
            authorization_url = auth_data.get("url")

            if not authorization_url:
                return True
        except Exception as e:
            log.debug(
                f"Skipping OAuth preflight for client {client_info.client_id}: {e}",
            )
            return True

        try:
            async with aiohttp.ClientSession(trust_env=True) as session:
                async with session.get(
                    authorization_url,
                    allow_redirects=False,
                    ssl=AIOHTTP_CLIENT_SESSION_SSL,
                ) as resp:
                    if resp.status < 400:
                        return True
                    response_text = await resp.text()

                    error = None
                    error_description = ""

                    content_type = resp.headers.get("content-type", "")
                    if "application/json" in content_type:
                        try:
                            payload = json.loads(response_text)
                            error = payload.get("error")
                            error_description = payload.get("error_description", "")
                        except:
                            pass
                    else:
                        error_description = response_text

                    error_message = f"{error or ''} {error_description or ''}".lower()

                    if any(
                        keyword in error_message
                        for keyword in ("invalid_client", "invalid client", "client id")
                    ):
                        log.warning(
                            f"OAuth client preflight detected invalid registration for {client_info.client_id}: {error} {error_description}"
                        )

                        return False
        except Exception as e:
            log.debug(
                f"Skipping OAuth preflight network check for client {client_info.client_id}: {e}"
            )

        return True

    def get_client(self, client_id):
        client = self.clients.get(client_id)
        return client["client"] if client else None

    def get_client_info(self, client_id):
        client = self.clients.get(client_id)
        return client["client_info"] if client else None

    def get_server_metadata_url(self, client_id):
        if client_id in self.clients:
            client = self.clients[client_id]
            return (
                client._server_metadata_url
                if hasattr(client, "_server_metadata_url")
                else None
            )
        return None

    async def get_oauth_token(
        self, user_id: str, client_id: str, force_refresh: bool = False
    ):
        """
        Get a valid OAuth token for the user, automatically refreshing if needed.

        Args:
            user_id: The user ID
            client_id: The OAuth client ID (provider)
            force_refresh: Force token refresh even if current token appears valid

        Returns:
            dict: OAuth token data with access_token, or None if no valid token available
        """
        try:
            # Get the OAuth session
            session = OAuthSessions.get_session_by_provider_and_user_id(
                client_id, user_id
            )
            if not session:
                log.warning(
                    f"No OAuth session found for user {user_id}, client_id {client_id}"
                )
                return None

            if force_refresh or datetime.now() + timedelta(
                minutes=5
            ) >= datetime.fromtimestamp(session.expires_at):
                log.debug(
                    f"Token refresh needed for user {user_id}, client_id {session.provider}"
                )
                refreshed_token = await self._refresh_token(session)
                if refreshed_token:
                    return refreshed_token
                else:
                    log.warning(
                        f"Token refresh failed for user {user_id}, client_id {session.provider}, deleting session {session.id}"
                    )
                    OAuthSessions.delete_session_by_id(session.id)
                    return None
            return session.token

        except Exception as e:
            log.error(f"Error getting OAuth token for user {user_id}: {e}")
            return None

    async def _refresh_token(self, session) -> dict:
        """
        Refresh an OAuth token if needed, with concurrency protection.

        Args:
            session: The OAuth session object

        Returns:
            dict: Refreshed token data, or None if refresh failed
        """
        try:
            # Perform the actual refresh
            refreshed_token = await self._perform_token_refresh(session)

            if refreshed_token:
                # Update the session with new token data
                session = OAuthSessions.update_session_by_id(
                    session.id, refreshed_token
                )
                log.info(f"Successfully refreshed token for session {session.id}")
                return session.token
            else:
                log.error(f"Failed to refresh token for session {session.id}")
                return None

        except Exception as e:
            log.error(f"Error refreshing token for session {session.id}: {e}")
            return None

    async def _perform_token_refresh(self, session) -> dict:
        """
        Perform the actual OAuth token refresh.

        Args:
            session: The OAuth session object

        Returns:
            dict: New token data, or None if refresh failed
        """
        client_id = session.provider
        token_data = session.token

        if not token_data.get("refresh_token"):
            log.warning(f"No refresh token available for session {session.id}")
            return None

        try:
            client = self.get_client(client_id)
            if not client:
                log.error(f"No OAuth client found for provider {client_id}")
                return None

            token_endpoint = None
            async with aiohttp.ClientSession(trust_env=True) as session_http:
                async with session_http.get(
                    self.get_server_metadata_url(client_id)
                ) as r:
                    if r.status == 200:
                        openid_data = await r.json()
                        token_endpoint = openid_data.get("token_endpoint")
                    else:
                        log.error(
                            f"Failed to fetch OpenID configuration for client_id {client_id}"
                        )
            if not token_endpoint:
                log.error(f"No token endpoint found for client_id {client_id}")
                return None

            # Prepare refresh request
            refresh_data = {
                "grant_type": "refresh_token",
                "refresh_token": token_data["refresh_token"],
                "client_id": client.client_id,
            }
            if hasattr(client, "client_secret") and client.client_secret:
                refresh_data["client_secret"] = client.client_secret

            # Make refresh request
            async with aiohttp.ClientSession(trust_env=True) as session_http:
                async with session_http.post(
                    token_endpoint,
                    data=refresh_data,
                    headers={"Content-Type": "application/x-www-form-urlencoded"},
                    ssl=AIOHTTP_CLIENT_SESSION_SSL,
                ) as r:
                    if r.status == 200:
                        new_token_data = await r.json()

                        # Merge with existing token data (preserve refresh_token if not provided)
                        if "refresh_token" not in new_token_data:
                            new_token_data["refresh_token"] = token_data[
                                "refresh_token"
                            ]

                        # Add timestamp for tracking
                        new_token_data["issued_at"] = datetime.now().timestamp()

                        # Calculate expires_at if we have expires_in
                        if (
                            "expires_in" in new_token_data
                            and "expires_at" not in new_token_data
                        ):
                            new_token_data["expires_at"] = int(
                                datetime.now().timestamp()
                                + new_token_data["expires_in"]
                            )

                        log.debug(f"Token refresh successful for client_id {client_id}")
                        return new_token_data
                    else:
                        error_text = await r.text()
                        log.error(
                            f"Token refresh failed for client_id {client_id}: {r.status} - {error_text}"
                        )
                        return None

        except Exception as e:
            log.error(f"Exception during token refresh for client_id {client_id}: {e}")
            return None

    async def handle_authorize(self, request, client_id: str) -> RedirectResponse:
        client = self.get_client(client_id)
        if client is None:
            raise HTTPException(404)
        client_info = self.get_client_info(client_id)
        if client_info is None:
            raise HTTPException(404)

        redirect_uri = (
            client_info.redirect_uris[0] if client_info.redirect_uris else None
        )
        redirect_uri_str = str(redirect_uri) if redirect_uri else None
        return await client.authorize_redirect(request, redirect_uri_str)

    async def handle_callback(self, request, client_id: str, user_id: str, response):
        client = self.get_client(client_id)
        if client is None:
            raise HTTPException(404)

        error_message = None
        try:
            client_info = self.get_client_info(client_id)

            auth_params = {}
            if (
                client_info
                and hasattr(client_info, "client_id")
                and hasattr(client_info, "client_secret")
            ):
                auth_params["client_id"] = client_info.client_id
                auth_params["client_secret"] = client_info.client_secret

            token = await client.authorize_access_token(request, **auth_params)
            if token:
                try:
                    # Add timestamp for tracking
                    token["issued_at"] = datetime.now().timestamp()

                    # Calculate expires_at if we have expires_in
                    if "expires_in" in token and "expires_at" not in token:
                        token["expires_at"] = (
                            datetime.now().timestamp() + token["expires_in"]
                        )

                    # Clean up any existing sessions for this user/client_id first
                    sessions = OAuthSessions.get_sessions_by_user_id(user_id)
                    for session in sessions:
                        if session.provider == client_id:
                            OAuthSessions.delete_session_by_id(session.id)

                    session = OAuthSessions.create_session(
                        user_id=user_id,
                        provider=client_id,
                        token=token,
                    )
                    log.info(
                        f"Stored OAuth session server-side for user {user_id}, client_id {client_id}"
                    )
                except Exception as e:
                    error_message = "Failed to store OAuth session server-side"
                    log.error(f"Failed to store OAuth session server-side: {e}")
            else:
                error_message = "Failed to obtain OAuth token"
                log.warning(error_message)
        except Exception as e:
            error_message = _build_oauth_callback_error_message(e)
            log.warning(
                "OAuth callback error for user_id=%s client_id=%s: %s",
                user_id,
                client_id,
                error_message,
                exc_info=True,
            )

        redirect_url = (
            str(request.app.state.config.WEBUI_URL or request.base_url)
        ).rstrip("/")

        if error_message:
            log.debug(error_message)
            redirect_url = (
                f"{redirect_url}/?error={urllib.parse.quote_plus(error_message)}"
            )
            return RedirectResponse(url=redirect_url, headers=response.headers)

        response = RedirectResponse(url=redirect_url, headers=response.headers)
        return response


class OAuthManager:
    def __init__(self, app):
        self.oauth = OAuth()
        self.app = app

        self._clients = {}

        for name, provider_config in OAUTH_PROVIDERS.items():
            if "register" not in provider_config:
                log.error(f"OAuth provider {name} missing register function")
                continue

            client = provider_config["register"](self.oauth)
            self._clients[name] = client

    def get_client(self, provider_name):
        if provider_name not in self._clients:
            self._clients[provider_name] = self.oauth.create_client(provider_name)
        return self._clients[provider_name]

    def get_server_metadata_url(self, provider_name):
        if provider_name in self._clients:
            client = self._clients[provider_name]
            return (
                client._server_metadata_url
                if hasattr(client, "_server_metadata_url")
                else None
            )
        return None

    async def get_oauth_token(
        self, user_id: str, session_id: str, force_refresh: bool = False
    ):
        """
        Get a valid OAuth token for the user, automatically refreshing if needed.

        Args:
            user_id: The user ID
            provider: Optional provider name. If None, gets the most recent session.
            force_refresh: Force token refresh even if current token appears valid

        Returns:
            dict: OAuth token data with access_token, or None if no valid token available
        """
        try:
            # Get the OAuth session
            session = OAuthSessions.get_session_by_id_and_user_id(session_id, user_id)
            if not session:
                log.warning(
                    f"No OAuth session found for user {user_id}, session {session_id}"
                )
                return None

            if force_refresh or datetime.now() + timedelta(
                minutes=5
            ) >= datetime.fromtimestamp(session.expires_at):
                log.debug(
                    f"Token refresh needed for user {user_id}, provider {session.provider}"
                )
                refreshed_token = await self._refresh_token(session)
                if refreshed_token:
                    return refreshed_token
                else:
                    log.warning(
                        f"Token refresh failed for user {user_id}, provider {session.provider}, deleting session {session.id}"
                    )
                    OAuthSessions.delete_session_by_id(session.id)

                    return None
            return session.token

        except Exception as e:
            log.error(f"Error getting OAuth token for user {user_id}: {e}")
            return None

    async def _refresh_token(self, session) -> dict:
        """
        Refresh an OAuth token if needed, with concurrency protection.

        Args:
            session: The OAuth session object

        Returns:
            dict: Refreshed token data, or None if refresh failed
        """
        try:
            # Perform the actual refresh
            refreshed_token = await self._perform_token_refresh(session)

            if refreshed_token:
                # Update the session with new token data
                session = OAuthSessions.update_session_by_id(
                    session.id, refreshed_token
                )
                log.info(f"Successfully refreshed token for session {session.id}")
                return session.token
            else:
                log.error(f"Failed to refresh token for session {session.id}")
                return None

        except Exception as e:
            log.error(f"Error refreshing token for session {session.id}: {e}")
            return None

    async def _perform_token_refresh(self, session) -> dict:
        """
        Perform the actual OAuth token refresh.

        Args:
            session: The OAuth session object

        Returns:
            dict: New token data, or None if refresh failed
        """
        provider = session.provider
        token_data = session.token

        if not token_data.get("refresh_token"):
            log.warning(f"No refresh token available for session {session.id}")
            return None

        try:
            client = self.get_client(provider)
            if not client:
                log.error(f"No OAuth client found for provider {provider}")
                return None

            server_metadata_url = self.get_server_metadata_url(provider)
            token_endpoint = None
            async with aiohttp.ClientSession(trust_env=True) as session_http:
                async with session_http.get(server_metadata_url) as r:
                    if r.status == 200:
                        openid_data = await r.json()
                        token_endpoint = openid_data.get("token_endpoint")
                    else:
                        log.error(
                            f"Failed to fetch OpenID configuration for provider {provider}"
                        )
            if not token_endpoint:
                log.error(f"No token endpoint found for provider {provider}")
                return None

            # Prepare refresh request
            refresh_data = {
                "grant_type": "refresh_token",
                "refresh_token": token_data["refresh_token"],
                "client_id": client.client_id,
            }
            # Add client_secret if available (some providers require it)
            if hasattr(client, "client_secret") and client.client_secret:
                refresh_data["client_secret"] = client.client_secret

            # Make refresh request
            async with aiohttp.ClientSession(trust_env=True) as session_http:
                async with session_http.post(
                    token_endpoint,
                    data=refresh_data,
                    headers={"Content-Type": "application/x-www-form-urlencoded"},
                    ssl=AIOHTTP_CLIENT_SESSION_SSL,
                ) as r:
                    if r.status == 200:
                        new_token_data = await r.json()

                        # Merge with existing token data (preserve refresh_token if not provided)
                        if "refresh_token" not in new_token_data:
                            new_token_data["refresh_token"] = token_data[
                                "refresh_token"
                            ]

                        # Add timestamp for tracking
                        new_token_data["issued_at"] = datetime.now().timestamp()

                        # Calculate expires_at if we have expires_in
                        if (
                            "expires_in" in new_token_data
                            and "expires_at" not in new_token_data
                        ):
                            new_token_data["expires_at"] = int(
                                datetime.now().timestamp()
                                + new_token_data["expires_in"]
                            )

                        log.debug(f"Token refresh successful for provider {provider}")
                        return new_token_data
                    else:
                        error_text = await r.text()
                        log.error(
                            f"Token refresh failed for provider {provider}: {r.status} - {error_text}"
                        )
                        return None

        except Exception as e:
            log.error(f"Exception during token refresh for provider {provider}: {e}")
            return None

    async def get_user_role(self, user, user_data, provider=None, access_token=None):
        user_count = Users.get_num_users()
        if user and user_count == 1:
            # If the user is the only user, assign the role "admin" - actually repairs role for single user on login
            log.debug("Assigning the only user the admin role")
            return "admin"
        if not user and user_count == 0:
            # If there are no users, assign the role "admin", as the first user will be an admin
            log.debug("Assigning the first user the admin role")
            return "admin"

        if auth_manager_config.ENABLE_OAUTH_ROLE_MANAGEMENT:
            log.debug("Running OAUTH Role management")
            oauth_claim = auth_manager_config.OAUTH_ROLES_CLAIM
            oauth_allowed_roles = auth_manager_config.OAUTH_ALLOWED_ROLES
            oauth_admin_roles = auth_manager_config.OAUTH_ADMIN_ROLES
            oauth_roles = []
            # Default/fallback role if no matching roles are found
            role = auth_manager_config.DEFAULT_USER_ROLE

            # Check if this is Google OAuth with Cloud Identity scope
            if (
                    provider == "google"
                    and access_token
                    and "https://www.googleapis.com/auth/cloud-identity.groups.readonly"
                    in GOOGLE_OAUTH_SCOPE.value
            ):

                log.debug(
                    "Google OAuth with Cloud Identity scope detected - fetching groups via API"
                )
                user_email = user_data.get(auth_manager_config.OAUTH_EMAIL_CLAIM, "")
                if user_email:
                    try:
                        google_groups = (
                            await self._fetch_google_groups_via_cloud_identity(
                                access_token, user_email
                            )
                        )
                        # Store groups in user_data for potential group management later
                        if "google_groups" not in user_data:
                            user_data["google_groups"] = google_groups

                        # Use Google groups as oauth_roles for role determination
                        oauth_roles = google_groups
                        log.debug(f"Using Google groups as roles: {oauth_roles}")
                    except Exception as e:
                        log.error(f"Failed to fetch Google groups: {e}")
                        # Fall back to default behavior with claims
                        oauth_roles = []

            # If not using Google groups or Google groups fetch failed, use traditional claims method
            if not oauth_roles:
                # Next block extracts the roles from the user data, accepting nested claims of any depth
                if oauth_claim and oauth_allowed_roles and oauth_admin_roles:
                    claim_data = user_data
                    nested_claims = oauth_claim.split(".")
                    for nested_claim in nested_claims:
                        claim_data = claim_data.get(nested_claim, {})

                # Try flat claim structure as alternative
                if not claim_data:
                    claim_data = user_data.get(oauth_claim, {})

                oauth_roles = []

                if isinstance(claim_data, list):
                    oauth_roles = claim_data
                elif isinstance(claim_data, str):
                    # Split by the configured separator if present
                    if OAUTH_ROLES_SEPARATOR and OAUTH_ROLES_SEPARATOR in claim_data:
                        oauth_roles = claim_data.split(OAUTH_ROLES_SEPARATOR)
                    else:
                        oauth_roles = [claim_data]
                elif isinstance(claim_data, int):
                    oauth_roles = [str(claim_data)]

            # Check if this is Google OAuth with Cloud Identity scope
            if (
                provider == "google"
                and access_token
                and "https://www.googleapis.com/auth/cloud-identity.groups.readonly"
                in GOOGLE_OAUTH_SCOPE.value
            ):

                log.debug(
                    "Google OAuth with Cloud Identity scope detected - fetching groups via API"
                )
                user_email = user_data.get(auth_manager_config.OAUTH_EMAIL_CLAIM, "")
                if user_email:
                    try:
                        google_groups = (
                            await self._fetch_google_groups_via_cloud_identity(
                                access_token, user_email
                            )
                        )
                        # Store groups in user_data for potential group management later
                        if "google_groups" not in user_data:
                            user_data["google_groups"] = google_groups

                        # Use Google groups as oauth_roles for role determination
                        oauth_roles = google_groups
                        log.debug(f"Using Google groups as roles: {oauth_roles}")
                    except Exception as e:
                        log.error(f"Failed to fetch Google groups: {e}")
                        # Fall back to default behavior with claims
                        oauth_roles = []

            # If not using Google groups or Google groups fetch failed, use traditional claims method
            if not oauth_roles:
                # Next block extracts the roles from the user data, accepting nested claims of any depth
                if oauth_claim and oauth_allowed_roles and oauth_admin_roles:
                    claim_data = user_data
                    nested_claims = oauth_claim.split(".")
                    for nested_claim in nested_claims:
                        claim_data = claim_data.get(nested_claim, {})
                    oauth_roles = claim_data if isinstance(claim_data, list) else []

            log.debug(f"Oauth Roles claim: {oauth_claim}")
            log.debug(f"User roles from oauth: {oauth_roles}")
            log.debug(f"Accepted user roles: {oauth_allowed_roles}")
            log.debug(f"Accepted admin roles: {oauth_admin_roles}")

            # If any roles are found, check if they match the allowed or admin roles
            if oauth_roles:
                # If role management is enabled, and matching roles are provided, use the roles
                for allowed_role in oauth_allowed_roles:
                    # If the user has any of the allowed roles, assign the role "user"
                    if allowed_role in oauth_roles:
                        log.debug("Assigned user the user role")
                        role = "user"
                        break
                for admin_role in oauth_admin_roles:
                    # If the user has any of the admin roles, assign the role "admin"
                    if admin_role in oauth_roles:
                        log.debug(
                            f"Assigned user the admin role based on group: {admin_role}"
                        )
                        role = "admin"
                        break
        else:
            if not user:
                # If role management is disabled, use the default role for new users
                role = auth_manager_config.DEFAULT_USER_ROLE
            else:
                # If role management is disabled, use the existing role for existing users
                role = user.role

        return role

    async def _fetch_google_groups_via_cloud_identity(
        self, access_token: str, user_email: str
    ) -> list[str]:
        """
        Fetch Google Workspace groups for a user via Cloud Identity API.

        Args:
            access_token: OAuth access token with cloud-identity.groups.readonly scope
            user_email: User's email address

        Returns:
            List of group email addresses the user belongs to
        """
        groups = []
        base_url = "https://content-cloudidentity.googleapis.com/v1/groups/-/memberships:searchTransitiveGroups"

        # Create the query string with proper URL encoding
        query_string = f"member_key_id == '{user_email}' && 'cloudidentity.googleapis.com/groups.security' in labels"
        encoded_query = quote(query_string)

        headers = {
            "Authorization": f"Bearer {access_token}",
            "Content-Type": "application/json",
        }

        page_token = ""

        try:
            async with aiohttp.ClientSession(trust_env=True) as session:
                while True:
                    # Build URL with query parameter
                    url = f"{base_url}?query={encoded_query}"

                    # Add page token to URL if present
                    if page_token:
                        url += f"&pageToken={quote(page_token)}"

                    log.debug("Fetching Google groups via Cloud Identity API")

                    async with session.get(
                        url, headers=headers, ssl=AIOHTTP_CLIENT_SESSION_SSL
                    ) as resp:
                        if resp.status == 200:
                            data = await resp.json()

                            # Extract group emails from memberships
                            memberships = data.get("memberships", [])
                            log.debug(f"Found {len(memberships)} memberships")
                            for membership in memberships:
                                group_key = membership.get("groupKey", {})
                                group_email = group_key.get("id", "")
                                if group_email:
                                    groups.append(group_email)
                                    log.debug(f"Found group membership: {group_email}")

                            # Check for next page
                            page_token = data.get("nextPageToken", "")
                            if not page_token:
                                break
                        else:
                            error_text = await resp.text()
                            log.error(
                                f"Failed to fetch Google groups (status {resp.status})"
                            )
                            # Log error details without sensitive information
                            try:
                                error_json = json.loads(error_text)
                                if "error" in error_json:
                                    log.error(f"API error: {error_json['error'].get('message', 'Unknown error')}")
                            except json.JSONDecodeError:
                                log.error("Error response contains non-JSON data")
                            break

        except Exception as e:
            log.error(f"Error fetching Google groups via Cloud Identity API: {e}")

        log.info(f"Retrieved {len(groups)} Google groups for user {user_email}")
        return groups

    async def update_user_groups(
        self, user, user_data, default_permissions, provider=None, access_token=None
    ):
        log.debug("Running OAUTH Group management")
        oauth_claim = auth_manager_config.OAUTH_GROUPS_CLAIM

        try:
            blocked_groups = json.loads(auth_manager_config.OAUTH_BLOCKED_GROUPS)
        except Exception as e:
            log.exception(f"Error loading OAUTH_BLOCKED_GROUPS: {e}")
            blocked_groups = []

        user_oauth_groups = []

        # Check if Google groups were fetched via Cloud Identity API
        if "google_groups" in user_data:
            log.debug(
                "Using Google groups from Cloud Identity API for group management"
            )
            user_oauth_groups = user_data["google_groups"]
        else:
            # Nested claim search for groups claim (traditional method)
            if oauth_claim:
                claim_data = user_data
                nested_claims = oauth_claim.split(".")
                for nested_claim in nested_claims:
                    claim_data = claim_data.get(nested_claim, {})

                if isinstance(claim_data, list):
                    user_oauth_groups = claim_data
                elif isinstance(claim_data, str):
                    # Split by the configured separator if present
                    if OAUTH_GROUPS_SEPARATOR in claim_data:
                        user_oauth_groups = claim_data.split(OAUTH_GROUPS_SEPARATOR)
                    else:
                        user_oauth_groups = [claim_data]
                else:
                    user_oauth_groups = []

        user_current_groups: list[GroupModel] = Groups.get_groups_by_member_id(user.id)
        all_available_groups: list[GroupModel] = Groups.get_groups()

        # Create groups if they don't exist and creation is enabled
        if auth_manager_config.ENABLE_OAUTH_GROUP_CREATION:
            log.debug("Checking for missing groups to create...")
            all_group_names = {g.name for g in all_available_groups}
            groups_created = False
            # Determine creator ID: Prefer admin, fallback to current user if no admin exists
            admin_user = Users.get_super_admin_user()
            creator_id = admin_user.id if admin_user else user.id
            log.debug(f"Using creator ID {creator_id} for potential group creation.")

            for group_name in user_oauth_groups:
                if group_name not in all_group_names:
                    log.info(
                        f"Group '{group_name}' not found via OAuth claim. Creating group..."
                    )
                    try:
                        new_group_form = GroupForm(
                            name=group_name,
                            description=f"Group '{group_name}' created automatically via OAuth.",
                            permissions=default_permissions,  # Use default permissions from function args
                            user_ids=[],  # Start with no users, user will be added later by subsequent logic
                        )
                        # Use determined creator ID (admin or fallback to current user)
                        created_group = Groups.insert_new_group(
                            creator_id, new_group_form
                        )
                        if created_group:
                            log.info(
                                f"Successfully created group '{group_name}' with ID {created_group.id} using creator ID {creator_id}"
                            )
                            groups_created = True
                            # Add to local set to prevent duplicate creation attempts in this run
                            all_group_names.add(group_name)
                        else:
                            log.error(
                                f"Failed to create group '{group_name}' via OAuth."
                            )
                    except Exception as e:
                        log.error(f"Error creating group '{group_name}' via OAuth: {e}")

            # Refresh the list of all available groups if any were created
            if groups_created:
                all_available_groups = Groups.get_groups()
                log.debug("Refreshed list of all available groups after creation.")

        log.debug(f"Oauth Groups claim: {oauth_claim}")
        log.debug(f"User oauth groups: {user_oauth_groups}")
        log.debug(f"User's current groups: {[g.name for g in user_current_groups]}")
        log.debug(
            f"All groups available in OpenWebUI: {[g.name for g in all_available_groups]}"
        )

        # Remove groups that user is no longer a part of
        for group_model in user_current_groups:
            if (
                user_oauth_groups
                and group_model.name not in user_oauth_groups
                and not is_in_blocked_groups(group_model.name, blocked_groups)
            ):
                # Remove group from user
                log.debug(
                    f"Removing user from group {group_model.name} as it is no longer in their oauth groups"
                )

                Groups.remove_users_from_group(group_model.id, [user.id])

                # In case a group is created, but perms are never assigned to the group by hitting "save"
                group_permissions = group_model.permissions
                if not group_permissions:
                    group_permissions = default_permissions

                Groups.update_group_by_id(
                    id=group_model.id,
                    form_data=GroupUpdateForm(
                        name=group_model.name,
                        description=group_model.description,
                        permissions=group_permissions,
                    ),
                    overwrite=False,
                )

        # Add user to new groups
        for group_model in all_available_groups:
            if (
                user_oauth_groups
                and group_model.name in user_oauth_groups
                and not any(gm.name == group_model.name for gm in user_current_groups)
                and not is_in_blocked_groups(group_model.name, blocked_groups)
            ):
                # Add user to group
                log.debug(
                    f"Adding user to group {group_model.name} as it was found in their oauth groups"
                )

                Groups.add_users_to_group(group_model.id, [user.id])

                # In case a group is created, but perms are never assigned to the group by hitting "save"
                group_permissions = group_model.permissions
                if not group_permissions:
                    group_permissions = default_permissions

                Groups.update_group_by_id(
                    id=group_model.id,
                    form_data=GroupUpdateForm(
                        name=group_model.name,
                        description=group_model.description,
                        permissions=group_permissions,
                    ),
                    overwrite=False,
                )

    async def _process_picture_url(
        self, picture_url: str, access_token: str = None
    ) -> str:
        """Process a picture URL and return a base64 encoded data URL.

        Args:
            picture_url: The URL of the picture to process
            access_token: Optional OAuth access token for authenticated requests

        Returns:
            A data URL containing the base64 encoded picture, or "/user.png" if processing fails
        """
        if not picture_url:
            return "/user.png"

        try:
            get_kwargs = {}
            if access_token:
                get_kwargs["headers"] = {
                    "Authorization": f"Bearer {access_token}",
                }
            async with aiohttp.ClientSession(trust_env=True) as session:
                async with session.get(
                    picture_url, **get_kwargs, ssl=AIOHTTP_CLIENT_SESSION_SSL
                ) as resp:
                    if resp.ok:
                        picture = await resp.read()
                        base64_encoded_picture = base64.b64encode(picture).decode(
                            "utf-8"
                        )
                        guessed_mime_type = mimetypes.guess_type(picture_url)[0]
                        if guessed_mime_type is None:
                            guessed_mime_type = "image/jpeg"
                        return (
                            f"data:{guessed_mime_type};base64,{base64_encoded_picture}"
                        )
                    else:
                        log.warning(
                            f"Failed to fetch profile picture from {picture_url}"
                        )
                        return "/user.png"
        except Exception as e:
            log.error(f"Error processing profile picture '{picture_url}': {e}")
            return "/user.png"

    async def handle_login(self, request, provider):
        if provider not in OAUTH_PROVIDERS:
            raise HTTPException(404)
        # If the provider has a custom redirect URL, use that, otherwise automatically generate one
        redirect_uri = OAUTH_PROVIDERS[provider].get("redirect_uri") or request.url_for(
            "oauth_login_callback", provider=provider
        )
        client = self.get_client(provider)
        if client is None:
            raise HTTPException(404)
        return await client.authorize_redirect(request, redirect_uri)

    async def handle_callback(self, request, provider, response):
        if provider not in OAUTH_PROVIDERS:
            raise HTTPException(404)

        error_message = None
        try:
            client = self.get_client(provider)

            auth_params = {}

            if client:
                if (
                    hasattr(client, "client_id")
                    and OAUTH_ACCESS_TOKEN_REQUEST_INCLUDE_CLIENT_ID
                ):
                    auth_params["client_id"] = client.client_id

            try:
                token = await client.authorize_access_token(request, **auth_params)
            except Exception as e:
                detailed_error = _build_oauth_callback_error_message(e)
                log.warning(
                    "OAuth callback error during authorize_access_token for provider %s: %s",
                    provider,
                    detailed_error,
                    exc_info=True,
                )
                raise HTTPException(400, detail=ERROR_MESSAGES.INVALID_CRED)
            user_data: UserInfo = token.get("userinfo")

            if (
                (not user_data)
                or (auth_manager_config.OAUTH_EMAIL_CLAIM not in user_data)
                or (auth_manager_config.OAUTH_USERNAME_CLAIM not in user_data)
            ):
                user_data: UserInfo = await client.userinfo(token=token)
            if (
                provider == "feishu"
                and isinstance(user_data, dict)
                and "data" in user_data
            ):
                user_data = user_data["data"]
            if not user_data:
                log.warning(f"OAuth callback failed, user data is missing: {token}")
                raise HTTPException(400, detail=ERROR_MESSAGES.INVALID_CRED)

            # Extract the "sub" claim, using custom claim if configured
            if auth_manager_config.OAUTH_SUB_CLAIM:
                sub = user_data.get(auth_manager_config.OAUTH_SUB_CLAIM)
            else:
                # Fallback to the default sub claim if not configured
                sub = user_data.get(OAUTH_PROVIDERS[provider].get("sub_claim", "sub"))
            if not sub:
                log.warning(f"OAuth callback failed, sub is missing: {user_data}")
                raise HTTPException(400, detail=ERROR_MESSAGES.INVALID_CRED)

            oauth_data = {}
            oauth_data[provider] = {
                "sub": sub,
            }

            # Email extraction
            email_claim = auth_manager_config.OAUTH_EMAIL_CLAIM
            email = user_data.get(email_claim, "")
            # We currently mandate that email addresses are provided
            if not email:
                # If the provider is GitHub,and public email is not provided, we can use the access token to fetch the user's email
                if provider == "github":
                    try:
                        access_token = token.get("access_token")
                        headers = {"Authorization": f"Bearer {access_token}"}
                        async with aiohttp.ClientSession(trust_env=True) as session:
                            async with session.get(
                                "https://api.github.com/user/emails",
                                headers=headers,
                                ssl=AIOHTTP_CLIENT_SESSION_SSL,
                            ) as resp:
                                if resp.ok:
                                    emails = await resp.json()
                                    # use the primary email as the user's email
                                    primary_email = next(
                                        (
                                            e["email"]
                                            for e in emails
                                            if e.get("primary")
                                        ),
                                        None,
                                    )
                                    if primary_email:
                                        email = primary_email
                                    else:
                                        log.warning(
                                            "No primary email found in GitHub response"
                                        )
                                        raise HTTPException(
                                            400, detail=ERROR_MESSAGES.INVALID_CRED
                                        )
                                else:
                                    log.warning("Failed to fetch GitHub email")
                                    raise HTTPException(
                                        400, detail=ERROR_MESSAGES.INVALID_CRED
                                    )
                    except Exception as e:
                        log.warning(f"Error fetching GitHub email: {e}")
                        raise HTTPException(400, detail=ERROR_MESSAGES.INVALID_CRED)
                elif ENABLE_OAUTH_EMAIL_FALLBACK:
                    email = f"{provider}@{sub}.local"
                else:
                    log.warning(f"OAuth callback failed, email is missing: {user_data}")
                    raise HTTPException(400, detail=ERROR_MESSAGES.INVALID_CRED)
<<<<<<< HEAD

            email = email.lower()
=======
>>>>>>> a7c7993b

            email = email.lower()
            # If allowed domains are configured, check if the email domain is in the list
            if (
                "*" not in auth_manager_config.OAUTH_ALLOWED_DOMAINS
                and email.split("@")[-1] not in auth_manager_config.OAUTH_ALLOWED_DOMAINS
            ):
                log.warning(
                    f"OAuth callback failed, e-mail domain is not in the list of allowed domains: {user_data}"
                )
                raise HTTPException(400, detail=ERROR_MESSAGES.INVALID_CRED)

            # Check if the user exists
<<<<<<< HEAD
            user = Users.get_user_by_oauth_sub(provider_sub)

=======
            user = Users.get_user_by_oauth_sub(provider, sub)
>>>>>>> a7c7993b
            if not user:
                # If the user does not exist, check if merging is enabled
                if auth_manager_config.OAUTH_MERGE_ACCOUNTS_BY_EMAIL:
                    # Check if the user exists by email
                    user = Users.get_user_by_email(email)
                    if user:
                        # Update the user with the new oauth sub
                        Users.update_user_oauth_by_id(user.id, provider, sub)

            if user:
                determined_role = await self.get_user_role(
                    user, user_data, provider, token.get("access_token")
                )
                if user.role != determined_role:
                    Users.update_user_role_by_id(user.id, determined_role)
                    # Update the user object in memory as well,
                    # to avoid problems with the ENABLE_OAUTH_GROUP_MANAGEMENT check below
                    user.role = determined_role
                # Update profile picture if enabled and different from current
                if auth_manager_config.OAUTH_UPDATE_PICTURE_ON_LOGIN:
                    picture_claim = auth_manager_config.OAUTH_PICTURE_CLAIM
                    if picture_claim:
                        new_picture_url = user_data.get(
                            picture_claim, OAUTH_PROVIDERS[provider].get("picture_url", "")
                        )
                        processed_picture_url = await self._process_picture_url(
                            new_picture_url, token.get("access_token")
                        )
                        if processed_picture_url != user.profile_image_url:
                            Users.update_user_profile_image_url_by_id(
                                user.id, processed_picture_url
                            )
                            log.debug(f"Updated profile picture for user {user.email}")
            if not user:
                # If the user does not exist, check if signups are enabled
                if auth_manager_config.ENABLE_OAUTH_SIGNUP:
                    # Check if an existing user with the same email already exists
                    existing_user = Users.get_user_by_email(email)
                    if existing_user:
                        raise HTTPException(400, detail=ERROR_MESSAGES.EMAIL_TAKEN)

                    picture_claim = auth_manager_config.OAUTH_PICTURE_CLAIM
                    if picture_claim:
                        picture_url = user_data.get(
                            picture_claim, OAUTH_PROVIDERS[provider].get("picture_url", "")
                        )
                        picture_url = await self._process_picture_url(
                            picture_url, token.get("access_token")
                        )
                    else:
                        picture_url = "/user.png"

                    username_claim = auth_manager_config.OAUTH_USERNAME_CLAIM

                    name = user_data.get(username_claim)
                    if not name:
                        log.warning("Username claim is missing, using email as name")
                        name = email

<<<<<<< HEAD
                role = await self.get_user_role(
                    None, user_data, provider, token.get("access_token")
                )
=======
                    user = Auths.insert_new_auth(
                        email=email,
                        password=get_password_hash(
                            str(uuid.uuid4())
                        ),  # Random password, not used
                        name=name,
                        profile_image_url=picture_url,
                        role=self.get_user_role(None, user_data),
                        oauth=oauth_data,
                    )
>>>>>>> a7c7993b

                user = Auths.insert_new_auth(
                    email=email,
                    password=get_password_hash(
                        str(uuid.uuid4())
                    ),  # Random password, not used
                    name=name,
                    profile_image_url=picture_url,
                    role=role,
                    oauth_sub=provider_sub,
                )

                if auth_manager_config.WEBHOOK_URL:
                    await post_webhook(
                        WEBUI_NAME,
                        auth_manager_config.WEBHOOK_URL,
                        WEBHOOK_MESSAGES.USER_SIGNUP(user.name),
                        {
                            "action": "signup",
                            "message": WEBHOOK_MESSAGES.USER_SIGNUP(user.name),
                            "user": user.model_dump_json(exclude_none=True),
                        },
                    )
                else:
                    raise HTTPException(
                        status.HTTP_403_FORBIDDEN,
                        detail=ERROR_MESSAGES.ACCESS_PROHIBITED,
                    )

            jwt_token = create_token(
                data={"id": user.id},
                expires_delta=parse_duration(auth_manager_config.JWT_EXPIRES_IN),
            )

            if auth_manager_config.ENABLE_OAUTH_GROUP_MANAGEMENT and user.role != "admin":
                await self.update_user_groups(
                    user=user,
                    user_data=user_data,
                    default_permissions=request.app.state.config.USER_PERMISSIONS,
                    provider=provider,
                    access_token=token.get("access_token"),
                )

        except Exception as e:
            log.error(f"Error during OAuth process: {e}")
            error_message = (
                e.detail
                if isinstance(e, HTTPException) and e.detail
                else ERROR_MESSAGES.DEFAULT("Error during OAuth process")
            )

        redirect_base_url = (
            str(request.app.state.config.WEBUI_URL or request.base_url)
        ).rstrip("/")
        redirect_url = f"{redirect_base_url}/auth"

        if error_message:
            redirect_url = f"{redirect_url}?error={error_message}"
            return RedirectResponse(url=redirect_url, headers=response.headers)

        response = RedirectResponse(url=redirect_url, headers=response.headers)

        # Set the cookie token
        # Redirect back to the frontend with the JWT token
        response.set_cookie(
            key="token",
            value=jwt_token,
            httponly=False,  # Required for frontend access
            samesite=WEBUI_AUTH_COOKIE_SAME_SITE,
            secure=WEBUI_AUTH_COOKIE_SECURE,
        )

        # Legacy cookies for compatibility with older frontend versions
        if ENABLE_OAUTH_ID_TOKEN_COOKIE:
            response.set_cookie(
                key="oauth_id_token",
                value=token.get("id_token"),
                httponly=True,
                samesite=WEBUI_AUTH_COOKIE_SAME_SITE,
                secure=WEBUI_AUTH_COOKIE_SECURE,
            )

        try:
            # Add timestamp for tracking
            token["issued_at"] = datetime.now().timestamp()

            # Calculate expires_at if we have expires_in
            if "expires_in" in token and "expires_at" not in token:
                token["expires_at"] = datetime.now().timestamp() + token["expires_in"]

            # Clean up any existing sessions for this user/provider first
            sessions = OAuthSessions.get_sessions_by_user_id(user.id)
            for session in sessions:
                if session.provider == provider:
                    OAuthSessions.delete_session_by_id(session.id)

            session = OAuthSessions.create_session(
                user_id=user.id,
                provider=provider,
                token=token,
            )

            response.set_cookie(
                key="oauth_session_id",
                value=session.id,
                httponly=True,
                samesite=WEBUI_AUTH_COOKIE_SAME_SITE,
                secure=WEBUI_AUTH_COOKIE_SECURE,
            )

            log.info(
                f"Stored OAuth session server-side for user {user.id}, provider {provider}"
            )
        except Exception as e:
            log.error(f"Failed to store OAuth session server-side: {e}")

        return response<|MERGE_RESOLUTION|>--- conflicted
+++ resolved
@@ -1550,11 +1550,6 @@
                 else:
                     log.warning(f"OAuth callback failed, email is missing: {user_data}")
                     raise HTTPException(400, detail=ERROR_MESSAGES.INVALID_CRED)
-<<<<<<< HEAD
-
-            email = email.lower()
-=======
->>>>>>> a7c7993b
 
             email = email.lower()
             # If allowed domains are configured, check if the email domain is in the list
@@ -1568,12 +1563,8 @@
                 raise HTTPException(400, detail=ERROR_MESSAGES.INVALID_CRED)
 
             # Check if the user exists
-<<<<<<< HEAD
             user = Users.get_user_by_oauth_sub(provider_sub)
 
-=======
-            user = Users.get_user_by_oauth_sub(provider, sub)
->>>>>>> a7c7993b
             if not user:
                 # If the user does not exist, check if merging is enabled
                 if auth_manager_config.OAUTH_MERGE_ACCOUNTS_BY_EMAIL:
@@ -1633,22 +1624,9 @@
                         log.warning("Username claim is missing, using email as name")
                         name = email
 
-<<<<<<< HEAD
                 role = await self.get_user_role(
                     None, user_data, provider, token.get("access_token")
                 )
-=======
-                    user = Auths.insert_new_auth(
-                        email=email,
-                        password=get_password_hash(
-                            str(uuid.uuid4())
-                        ),  # Random password, not used
-                        name=name,
-                        profile_image_url=picture_url,
-                        role=self.get_user_role(None, user_data),
-                        oauth=oauth_data,
-                    )
->>>>>>> a7c7993b
 
                 user = Auths.insert_new_auth(
                     email=email,
