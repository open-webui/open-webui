--- conflicted
+++ resolved
@@ -1043,7 +1043,6 @@
                         if "google_groups" not in user_data:
                             user_data["google_groups"] = google_groups
 
-<<<<<<< HEAD
                         # Use Google groups as oauth_roles for role determination
                         oauth_roles = google_groups
                         log.debug(f"Using Google groups as roles: {oauth_roles}")
@@ -1061,17 +1060,12 @@
                     for nested_claim in nested_claims:
                         claim_data = claim_data.get(nested_claim, {})
 
-                    # Try flat claim structure as alternative
-                    if not claim_data:
-                        claim_data = user_data.get(oauth_claim, {})
-
-                    oauth_roles = []
-
-                    if isinstance(claim_data, list):
-                        oauth_roles = claim_data
-                    if isinstance(claim_data, str) or isinstance(claim_data, int):
-                        oauth_roles = [str(claim_data)]
-=======
+                # Try flat claim structure as alternative
+                if not claim_data:
+                    claim_data = user_data.get(oauth_claim, {})
+
+                oauth_roles = []
+
                 if isinstance(claim_data, list):
                     oauth_roles = claim_data
                 elif isinstance(claim_data, str):
@@ -1080,9 +1074,8 @@
                         oauth_roles = claim_data.split(OAUTH_ROLES_SEPARATOR)
                     else:
                         oauth_roles = [claim_data]
-                elif isinstance(claim_data, int):
-                    oauth_roles = [str(claim_data)]
->>>>>>> 022f9ff3
+            elif isinstance(claim_data, int):
+                oauth_roles = [str(claim_data)]
 
             log.debug(f"Oauth Roles claim: {oauth_claim}")
             log.debug(f"User roles from oauth: {oauth_roles}")
@@ -1543,13 +1536,9 @@
                 )
                 if user.role != determined_role:
                     Users.update_user_role_by_id(user.id, determined_role)
-<<<<<<< HEAD
-
-=======
                     # Update the user object in memory as well,
                     # to avoid problems with the ENABLE_OAUTH_GROUP_MANAGEMENT check below
                     user.role = determined_role
->>>>>>> 022f9ff3
                 # Update profile picture if enabled and different from current
                 if auth_manager_config.OAUTH_UPDATE_PICTURE_ON_LOGIN:
                     picture_claim = auth_manager_config.OAUTH_PICTURE_CLAIM
