--- conflicted
+++ resolved
@@ -42,12 +42,8 @@
     ENABLE_OAUTH_GROUP_CREATION,
     OAUTH_BLOCKED_GROUPS,
     OAUTH_ROLES_CLAIM,
-<<<<<<< HEAD
-    OAUTH_GROUP_CLAIM,
-=======
     OAUTH_SUB_CLAIM,
     OAUTH_GROUPS_CLAIM,
->>>>>>> 7a83e7df
     OAUTH_EMAIL_CLAIM,
     OAUTH_PICTURE_CLAIM,
     OAUTH_USERNAME_CLAIM,
@@ -109,12 +105,8 @@
 auth_manager_config.ENABLE_OAUTH_GROUP_CREATION = ENABLE_OAUTH_GROUP_CREATION
 auth_manager_config.OAUTH_BLOCKED_GROUPS = OAUTH_BLOCKED_GROUPS
 auth_manager_config.OAUTH_ROLES_CLAIM = OAUTH_ROLES_CLAIM
-<<<<<<< HEAD
-auth_manager_config.OAUTH_GROUP_CLAIM = OAUTH_GROUP_CLAIM
-=======
 auth_manager_config.OAUTH_SUB_CLAIM = OAUTH_SUB_CLAIM
 auth_manager_config.OAUTH_GROUPS_CLAIM = OAUTH_GROUPS_CLAIM
->>>>>>> 7a83e7df
 auth_manager_config.OAUTH_EMAIL_CLAIM = OAUTH_EMAIL_CLAIM
 auth_manager_config.OAUTH_PICTURE_CLAIM = OAUTH_PICTURE_CLAIM
 auth_manager_config.OAUTH_USERNAME_CLAIM = OAUTH_USERNAME_CLAIM
@@ -914,7 +906,7 @@
 
     def update_user_groups(self, user, user_data, default_permissions):
         log.debug("Running OAUTH Group management")
-        oauth_claim = auth_manager_config.OAUTH_GROUP_CLAIM
+        oauth_claim = auth_manager_config.OAUTH_GROUPS_CLAIM
 
         try:
             blocked_groups = json.loads(auth_manager_config.OAUTH_BLOCKED_GROUPS)
