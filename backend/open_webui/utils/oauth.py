import base64
import copy
import hashlib
import logging
import mimetypes
import sys
import urllib
import uuid
import json
from urllib.parse import quote
from datetime import datetime, timedelta

import re
import fnmatch
import time
import secrets
from cryptography.fernet import Fernet


import aiohttp
from authlib.integrations.starlette_client import OAuth
from authlib.oidc.core import UserInfo
from fastapi import (
    HTTPException,
    status,
)
from starlette.responses import RedirectResponse
from typing import Optional


from open_webui.models.auths import Auths
from open_webui.models.oauth_sessions import OAuthSessions
from open_webui.models.users import Users


from open_webui.models.groups import Groups, GroupModel, GroupUpdateForm, GroupForm
from open_webui.config import (
    DEFAULT_USER_ROLE,
    ENABLE_OAUTH_SIGNUP,
    OAUTH_MERGE_ACCOUNTS_BY_EMAIL,
    OAUTH_PROVIDERS,
    ENABLE_OAUTH_ROLE_MANAGEMENT,
    ENABLE_OAUTH_GROUP_MANAGEMENT,
    ENABLE_OAUTH_GROUP_CREATION,
    OAUTH_BLOCKED_GROUPS,
    OAUTH_GROUPS_SEPARATOR,
    OAUTH_ROLES_CLAIM,
    OAUTH_SUB_CLAIM,
    OAUTH_GROUPS_CLAIM,
    OAUTH_EMAIL_CLAIM,
    OAUTH_PICTURE_CLAIM,
    OAUTH_USERNAME_CLAIM,
    OAUTH_ALLOWED_ROLES,
    OAUTH_ADMIN_ROLES,
    OAUTH_ALLOWED_DOMAINS,
    OAUTH_UPDATE_PICTURE_ON_LOGIN,
    WEBHOOK_URL,
    JWT_EXPIRES_IN,
    GOOGLE_OAUTH_SCOPE,
    AppConfig,
)
from open_webui.constants import ERROR_MESSAGES, WEBHOOK_MESSAGES
from open_webui.env import (
    AIOHTTP_CLIENT_SESSION_SSL,
    WEBUI_NAME,
    WEBUI_AUTH_COOKIE_SAME_SITE,
    WEBUI_AUTH_COOKIE_SECURE,
    ENABLE_OAUTH_ID_TOKEN_COOKIE,
    ENABLE_OAUTH_EMAIL_FALLBACK,
    OAUTH_CLIENT_INFO_ENCRYPTION_KEY,
)
from open_webui.utils.misc import parse_duration
from open_webui.utils.auth import get_password_hash, create_token
from open_webui.utils.webhook import post_webhook

from mcp.shared.auth import (
    OAuthClientMetadata,
    OAuthMetadata,
)

from authlib.oauth2.rfc6749.errors import OAuth2Error


class OAuthClientInformationFull(OAuthClientMetadata):
    issuer: Optional[str] = None  # URL of the OAuth server that issued this client

    client_id: str
    client_secret: str | None = None
    client_id_issued_at: int | None = None
    client_secret_expires_at: int | None = None

    server_metadata: Optional[OAuthMetadata] = None  # Fetched from the OAuth server


from open_webui.env import SRC_LOG_LEVELS, GLOBAL_LOG_LEVEL

logging.basicConfig(stream=sys.stdout, level=GLOBAL_LOG_LEVEL)
log = logging.getLogger(__name__)
log.setLevel(SRC_LOG_LEVELS["OAUTH"])

auth_manager_config = AppConfig()
auth_manager_config.DEFAULT_USER_ROLE = DEFAULT_USER_ROLE
auth_manager_config.ENABLE_OAUTH_SIGNUP = ENABLE_OAUTH_SIGNUP
auth_manager_config.OAUTH_MERGE_ACCOUNTS_BY_EMAIL = OAUTH_MERGE_ACCOUNTS_BY_EMAIL
auth_manager_config.ENABLE_OAUTH_ROLE_MANAGEMENT = ENABLE_OAUTH_ROLE_MANAGEMENT
auth_manager_config.ENABLE_OAUTH_GROUP_MANAGEMENT = ENABLE_OAUTH_GROUP_MANAGEMENT
auth_manager_config.ENABLE_OAUTH_GROUP_CREATION = ENABLE_OAUTH_GROUP_CREATION
auth_manager_config.OAUTH_BLOCKED_GROUPS = OAUTH_BLOCKED_GROUPS
auth_manager_config.OAUTH_ROLES_CLAIM = OAUTH_ROLES_CLAIM
auth_manager_config.OAUTH_SUB_CLAIM = OAUTH_SUB_CLAIM
auth_manager_config.OAUTH_GROUPS_CLAIM = OAUTH_GROUPS_CLAIM
auth_manager_config.OAUTH_EMAIL_CLAIM = OAUTH_EMAIL_CLAIM
auth_manager_config.OAUTH_PICTURE_CLAIM = OAUTH_PICTURE_CLAIM
auth_manager_config.OAUTH_USERNAME_CLAIM = OAUTH_USERNAME_CLAIM
auth_manager_config.OAUTH_ALLOWED_ROLES = OAUTH_ALLOWED_ROLES
auth_manager_config.OAUTH_ADMIN_ROLES = OAUTH_ADMIN_ROLES
auth_manager_config.OAUTH_ALLOWED_DOMAINS = OAUTH_ALLOWED_DOMAINS
auth_manager_config.WEBHOOK_URL = WEBHOOK_URL
auth_manager_config.JWT_EXPIRES_IN = JWT_EXPIRES_IN
auth_manager_config.OAUTH_UPDATE_PICTURE_ON_LOGIN = OAUTH_UPDATE_PICTURE_ON_LOGIN


FERNET = None

if len(OAUTH_CLIENT_INFO_ENCRYPTION_KEY) != 44:
    key_bytes = hashlib.sha256(OAUTH_CLIENT_INFO_ENCRYPTION_KEY.encode()).digest()
    OAUTH_CLIENT_INFO_ENCRYPTION_KEY = base64.urlsafe_b64encode(key_bytes)
else:
    OAUTH_CLIENT_INFO_ENCRYPTION_KEY = OAUTH_CLIENT_INFO_ENCRYPTION_KEY.encode()

try:
    FERNET = Fernet(OAUTH_CLIENT_INFO_ENCRYPTION_KEY)
except Exception as e:
    log.error(f"Error initializing Fernet with provided key: {e}")
    raise


def encrypt_data(data) -> str:
    """Encrypt data for storage"""
    try:
        data_json = json.dumps(data)
        encrypted = FERNET.encrypt(data_json.encode()).decode()
        return encrypted
    except Exception as e:
        log.error(f"Error encrypting data: {e}")
        raise


def decrypt_data(data: str):
    """Decrypt data from storage"""
    try:
        decrypted = FERNET.decrypt(data.encode()).decode()
        return json.loads(decrypted)
    except Exception as e:
        log.error(f"Error decrypting data: {e}")
        raise


def _build_oauth_callback_error_message(e: Exception) -> str:
    """
    Produce a user-facing callback error string with actionable context.
    Keeps the message short and strips newlines for safe redirect usage.
    """
    if isinstance(e, OAuth2Error):
        parts = [p for p in [e.error, e.description] if p]
        detail = " - ".join(parts)
    elif isinstance(e, HTTPException):
        detail = e.detail if isinstance(e.detail, str) else str(e.detail)
    elif isinstance(e, aiohttp.ClientResponseError):
        detail = f"Upstream provider returned {e.status}: {e.message}"
    elif isinstance(e, aiohttp.ClientError):
        detail = str(e)
    elif isinstance(e, KeyError):
        missing = str(e).strip("'")
        if missing.lower() == "state":
            detail = "Missing state parameter in callback (session may have expired)"
        else:
            detail = f"Missing expected key '{missing}' in OAuth response"
    else:
        detail = str(e)

    detail = detail.replace("\n", " ").strip()
    if not detail:
        detail = e.__class__.__name__

    message = f"OAuth callback failed: {detail}"
    return message[:197] + "..." if len(message) > 200 else message


def is_in_blocked_groups(group_name: str, groups: list) -> bool:
    """
    Check if a group name matches any blocked pattern.
    Supports exact matches, shell-style wildcards (*, ?), and regex patterns.

    Args:
        group_name: The group name to check
        groups: List of patterns to match against

    Returns:
        True if the group is blocked, False otherwise
    """
    if not groups:
        return False

    for group_pattern in groups:
        if not group_pattern:  # Skip empty patterns
            continue

        # Exact match
        if group_name == group_pattern:
            return True

        # Try as regex pattern first if it contains regex-specific characters
        if any(
            char in group_pattern
            for char in ["^", "$", "[", "]", "(", ")", "{", "}", "+", "\\", "|"]
        ):
            try:
                # Use the original pattern as-is for regex matching
                if re.search(group_pattern, group_name):
                    return True
            except re.error:
                # If regex is invalid, fall through to wildcard check
                pass

        # Shell-style wildcard match (supports * and ?)
        if "*" in group_pattern or "?" in group_pattern:
            if fnmatch.fnmatch(group_name, group_pattern):
                return True

    return False


def get_parsed_and_base_url(server_url) -> tuple[urllib.parse.ParseResult, str]:
    parsed = urllib.parse.urlparse(server_url)
    base_url = f"{parsed.scheme}://{parsed.netloc}"
    return parsed, base_url


def get_discovery_urls(server_url) -> list[str]:
    parsed, base_url = get_parsed_and_base_url(server_url)

    urls = [
        urllib.parse.urljoin(base_url, "/.well-known/oauth-authorization-server"),
        urllib.parse.urljoin(base_url, "/.well-known/openid-configuration"),
    ]

    if parsed.path and parsed.path != "/":
        urls.append(
            urllib.parse.urljoin(
                base_url,
                f"/.well-known/oauth-authorization-server{parsed.path.rstrip('/')}",
            )
        )
        urls.append(
            urllib.parse.urljoin(
                base_url, f"/.well-known/openid-configuration{parsed.path.rstrip('/')}"
            )
        )

    return urls


# TODO: Some OAuth providers require Initial Access Tokens (IATs) for dynamic client registration.
# This is not currently supported.
async def get_oauth_client_info_with_dynamic_client_registration(
    request,
    client_id: str,
    oauth_server_url: str,
    oauth_server_key: Optional[str] = None,
) -> OAuthClientInformationFull:
    try:
        oauth_server_metadata = None
        oauth_server_metadata_url = None

        redirect_base_url = (
            str(request.app.state.config.WEBUI_URL or request.base_url)
        ).rstrip("/")

        oauth_client_metadata = OAuthClientMetadata(
            client_name="Open WebUI",
            redirect_uris=[f"{redirect_base_url}/oauth/clients/{client_id}/callback"],
            grant_types=["authorization_code", "refresh_token"],
            response_types=["code"],
            token_endpoint_auth_method="client_secret_post",
        )

        # Attempt to fetch OAuth server metadata to get registration endpoint & scopes
        discovery_urls = get_discovery_urls(oauth_server_url)
        for url in discovery_urls:
            async with aiohttp.ClientSession(trust_env=True) as session:
                async with session.get(
                    url, ssl=AIOHTTP_CLIENT_SESSION_SSL
                ) as oauth_server_metadata_response:
                    if oauth_server_metadata_response.status == 200:
                        try:
                            oauth_server_metadata = OAuthMetadata.model_validate(
                                await oauth_server_metadata_response.json()
                            )
                            oauth_server_metadata_url = url
                            if (
                                oauth_client_metadata.scope is None
                                and oauth_server_metadata.scopes_supported is not None
                            ):
                                oauth_client_metadata.scope = " ".join(
                                    oauth_server_metadata.scopes_supported
                                )
                            break
                        except Exception as e:
                            log.error(f"Error parsing OAuth metadata from {url}: {e}")
                            continue

        registration_url = None
        if oauth_server_metadata and oauth_server_metadata.registration_endpoint:
            registration_url = str(oauth_server_metadata.registration_endpoint)
        else:
            _, base_url = get_parsed_and_base_url(oauth_server_url)
            registration_url = urllib.parse.urljoin(base_url, "/register")

        registration_data = oauth_client_metadata.model_dump(
            exclude_none=True,
            mode="json",
            by_alias=True,
        )

        # Perform dynamic client registration and return client info
        async with aiohttp.ClientSession(trust_env=True) as session:
            async with session.post(
                registration_url, json=registration_data, ssl=AIOHTTP_CLIENT_SESSION_SSL
            ) as oauth_client_registration_response:
                try:
                    registration_response_json = (
                        await oauth_client_registration_response.json()
                    )
                    oauth_client_info = OAuthClientInformationFull.model_validate(
                        {
                            **registration_response_json,
                            **{"issuer": oauth_server_metadata_url},
                            **{"server_metadata": oauth_server_metadata},
                        }
                    )
                    log.info(
                        f"Dynamic client registration successful at {registration_url}, client_id: {oauth_client_info.client_id}"
                    )
                    return oauth_client_info
                except Exception as e:
                    error_text = None
                    try:
                        error_text = await oauth_client_registration_response.text()
                        log.error(
                            f"Dynamic client registration failed at {registration_url}: {oauth_client_registration_response.status} - {error_text}"
                        )
                    except Exception as e:
                        pass

                    log.error(f"Error parsing client registration response: {e}")
                    raise Exception(
                        f"Dynamic client registration failed: {error_text}"
                        if error_text
                        else "Error parsing client registration response"
                    )
        raise Exception("Dynamic client registration failed")
    except Exception as e:
        log.error(f"Exception during dynamic client registration: {e}")
        raise e


class OAuthClientManager:
    def __init__(self, app):
        self.oauth = OAuth()
        self.app = app
        self.clients = {}

    def add_client(self, client_id, oauth_client_info: OAuthClientInformationFull):
        kwargs = {
            "name": client_id,
            "client_id": oauth_client_info.client_id,
            "client_secret": oauth_client_info.client_secret,
            "client_kwargs": (
                {"scope": oauth_client_info.scope} if oauth_client_info.scope else {}
            ),
            "server_metadata_url": (
                oauth_client_info.issuer if oauth_client_info.issuer else None
            ),
        }

        if (
            oauth_client_info.server_metadata
            and oauth_client_info.server_metadata.code_challenge_methods_supported
        ):
            if (
                isinstance(
                    oauth_client_info.server_metadata.code_challenge_methods_supported,
                    list,
                )
                and "S256"
                in oauth_client_info.server_metadata.code_challenge_methods_supported
            ):
                kwargs["code_challenge_method"] = "S256"

        self.clients[client_id] = {
            "client": self.oauth.register(**kwargs),
            "client_info": oauth_client_info,
        }
        return self.clients[client_id]

    def remove_client(self, client_id):
        if client_id in self.clients:
            del self.clients[client_id]
            log.info(f"Removed OAuth client {client_id}")

        if hasattr(self.oauth, "_clients"):
            if client_id in self.oauth._clients:
                self.oauth._clients.pop(client_id, None)

        if hasattr(self.oauth, "_registry"):
            if client_id in self.oauth._registry:
                self.oauth._registry.pop(client_id, None)

        return True

    async def _preflight_authorization_url(
        self, client, client_info: OAuthClientInformationFull
    ) -> bool:
        # TODO: Replace this logic with a more robust OAuth client registration validation
        # Only perform preflight checks for Starlette OAuth clients
        if not hasattr(client, "create_authorization_url"):
            return True

        redirect_uri = None
        if client_info.redirect_uris:
            redirect_uri = str(client_info.redirect_uris[0])

        try:
            auth_data = await client.create_authorization_url(redirect_uri=redirect_uri)
            authorization_url = auth_data.get("url")

            if not authorization_url:
                return True
        except Exception as e:
            log.debug(
                f"Skipping OAuth preflight for client {client_info.client_id}: {e}",
            )
            return True

        try:
            async with aiohttp.ClientSession(trust_env=True) as session:
                async with session.get(
                    authorization_url,
                    allow_redirects=False,
                    ssl=AIOHTTP_CLIENT_SESSION_SSL,
                ) as resp:
                    if resp.status < 400:
                        return True
                    response_text = await resp.text()

                    error = None
                    error_description = ""

                    content_type = resp.headers.get("content-type", "")
                    if "application/json" in content_type:
                        try:
                            payload = json.loads(response_text)
                            error = payload.get("error")
                            error_description = payload.get("error_description", "")
                        except:
                            pass
                    else:
                        error_description = response_text

                    error_message = f"{error or ''} {error_description or ''}".lower()

                    if any(
                        keyword in error_message
                        for keyword in ("invalid_client", "invalid client", "client id")
                    ):
                        log.warning(
                            f"OAuth client preflight detected invalid registration for {client_info.client_id}: {error} {error_description}"
                        )

                        return False
        except Exception as e:
            log.debug(
                f"Skipping OAuth preflight network check for client {client_info.client_id}: {e}"
            )

        return True

    def get_client(self, client_id):
        client = self.clients.get(client_id)
        return client["client"] if client else None

    def get_client_info(self, client_id):
        client = self.clients.get(client_id)
        return client["client_info"] if client else None

    def get_server_metadata_url(self, client_id):
        if client_id in self.clients:
            client = self.clients[client_id]
            return (
                client._server_metadata_url
                if hasattr(client, "_server_metadata_url")
                else None
            )
        return None

    async def get_oauth_token(
        self, user_id: str, client_id: str, force_refresh: bool = False
    ):
        """
        Get a valid OAuth token for the user, automatically refreshing if needed.

        Args:
            user_id: The user ID
            client_id: The OAuth client ID (provider)
            force_refresh: Force token refresh even if current token appears valid

        Returns:
            dict: OAuth token data with access_token, or None if no valid token available
        """
        try:
            # Get the OAuth session
            session = OAuthSessions.get_session_by_provider_and_user_id(
                client_id, user_id
            )
            if not session:
                log.warning(
                    f"No OAuth session found for user {user_id}, client_id {client_id}"
                )
                return None

            if force_refresh or datetime.now() + timedelta(
                minutes=5
            ) >= datetime.fromtimestamp(session.expires_at):
                log.debug(
                    f"Token refresh needed for user {user_id}, client_id {session.provider}"
                )
                refreshed_token = await self._refresh_token(session)
                if refreshed_token:
                    return refreshed_token
                else:
                    log.warning(
                        f"Token refresh failed for user {user_id}, client_id {session.provider}, deleting session {session.id}"
                    )
                    OAuthSessions.delete_session_by_id(session.id)
                    return None
            return session.token

        except Exception as e:
            log.error(f"Error getting OAuth token for user {user_id}: {e}")
            return None

    async def _refresh_token(self, session) -> dict:
        """
        Refresh an OAuth token if needed, with concurrency protection.

        Args:
            session: The OAuth session object

        Returns:
            dict: Refreshed token data, or None if refresh failed
        """
        try:
            # Perform the actual refresh
            refreshed_token = await self._perform_token_refresh(session)

            if refreshed_token:
                # Update the session with new token data
                session = OAuthSessions.update_session_by_id(
                    session.id, refreshed_token
                )
                log.info(f"Successfully refreshed token for session {session.id}")
                return session.token
            else:
                log.error(f"Failed to refresh token for session {session.id}")
                return None

        except Exception as e:
            log.error(f"Error refreshing token for session {session.id}: {e}")
            return None

    async def _perform_token_refresh(self, session) -> dict:
        """
        Perform the actual OAuth token refresh.

        Args:
            session: The OAuth session object

        Returns:
            dict: New token data, or None if refresh failed
        """
        client_id = session.provider
        token_data = session.token

        if not token_data.get("refresh_token"):
            log.warning(f"No refresh token available for session {session.id}")
            return None

        try:
            client = self.get_client(client_id)
            if not client:
                log.error(f"No OAuth client found for provider {client_id}")
                return None

            token_endpoint = None
            async with aiohttp.ClientSession(trust_env=True) as session_http:
                async with session_http.get(
                    self.get_server_metadata_url(client_id)
                ) as r:
                    if r.status == 200:
                        openid_data = await r.json()
                        token_endpoint = openid_data.get("token_endpoint")
                    else:
                        log.error(
                            f"Failed to fetch OpenID configuration for client_id {client_id}"
                        )
            if not token_endpoint:
                log.error(f"No token endpoint found for client_id {client_id}")
                return None

            # Prepare refresh request
            refresh_data = {
                "grant_type": "refresh_token",
                "refresh_token": token_data["refresh_token"],
                "client_id": client.client_id,
            }
            if hasattr(client, "client_secret") and client.client_secret:
                refresh_data["client_secret"] = client.client_secret

            # Make refresh request
            async with aiohttp.ClientSession(trust_env=True) as session_http:
                async with session_http.post(
                    token_endpoint,
                    data=refresh_data,
                    headers={"Content-Type": "application/x-www-form-urlencoded"},
                    ssl=AIOHTTP_CLIENT_SESSION_SSL,
                ) as r:
                    if r.status == 200:
                        new_token_data = await r.json()

                        # Merge with existing token data (preserve refresh_token if not provided)
                        if "refresh_token" not in new_token_data:
                            new_token_data["refresh_token"] = token_data[
                                "refresh_token"
                            ]

                        # Add timestamp for tracking
                        new_token_data["issued_at"] = datetime.now().timestamp()

                        # Calculate expires_at if we have expires_in
                        if (
                            "expires_in" in new_token_data
                            and "expires_at" not in new_token_data
                        ):
                            new_token_data["expires_at"] = int(
                                datetime.now().timestamp()
                                + new_token_data["expires_in"]
                            )

                        log.debug(f"Token refresh successful for client_id {client_id}")
                        return new_token_data
                    else:
                        error_text = await r.text()
                        log.error(
                            f"Token refresh failed for client_id {client_id}: {r.status} - {error_text}"
                        )
                        return None

        except Exception as e:
            log.error(f"Exception during token refresh for client_id {client_id}: {e}")
            return None

    async def handle_authorize(self, request, client_id: str) -> RedirectResponse:
        client = self.get_client(client_id)
        if client is None:
            raise HTTPException(404)
        client_info = self.get_client_info(client_id)
        if client_info is None:
            raise HTTPException(404)

        redirect_uri = (
            client_info.redirect_uris[0] if client_info.redirect_uris else None
        )
        redirect_uri_str = str(redirect_uri) if redirect_uri else None
        return await client.authorize_redirect(request, redirect_uri_str)

    async def handle_callback(self, request, client_id: str, user_id: str, response):
        client = self.get_client(client_id)
        if client is None:
            raise HTTPException(404)

        error_message = None
        try:
            client_info = self.get_client_info(client_id)
            token_params = {}
            if (
                client_info
                and hasattr(client_info, "client_id")
                and hasattr(client_info, "client_secret")
            ):
                token_params["client_id"] = client_info.client_id
                token_params["client_secret"] = client_info.client_secret

            token = await client.authorize_access_token(request, **token_params)
            if token:
                try:
                    # Add timestamp for tracking
                    token["issued_at"] = datetime.now().timestamp()

                    # Calculate expires_at if we have expires_in
                    if "expires_in" in token and "expires_at" not in token:
                        token["expires_at"] = (
                            datetime.now().timestamp() + token["expires_in"]
                        )

                    # Clean up any existing sessions for this user/client_id first
                    sessions = OAuthSessions.get_sessions_by_user_id(user_id)
                    for session in sessions:
                        if session.provider == client_id:
                            OAuthSessions.delete_session_by_id(session.id)

                    session = OAuthSessions.create_session(
                        user_id=user_id,
                        provider=client_id,
                        token=token,
                    )
                    log.info(
                        f"Stored OAuth session server-side for user {user_id}, client_id {client_id}"
                    )
                except Exception as e:
                    error_message = "Failed to store OAuth session server-side"
                    log.error(f"Failed to store OAuth session server-side: {e}")
            else:
                error_message = "Failed to obtain OAuth token"
                log.warning(error_message)
        except Exception as e:
            error_message = _build_oauth_callback_error_message(e)
            log.warning(
                "OAuth callback error for user_id=%s client_id=%s: %s",
                user_id,
                client_id,
                error_message,
                exc_info=True,
            )

        redirect_url = (
            str(request.app.state.config.WEBUI_URL or request.base_url)
        ).rstrip("/")

        if error_message:
            log.debug(error_message)
            redirect_url = (
                f"{redirect_url}/?error={urllib.parse.quote_plus(error_message)}"
            )
            return RedirectResponse(url=redirect_url, headers=response.headers)

        response = RedirectResponse(url=redirect_url, headers=response.headers)
        return response


class OAuthManager:
    def __init__(self, app):
        self.oauth = OAuth()
        self.app = app

        self._clients = {}

        for name, provider_config in OAUTH_PROVIDERS.items():
            if "register" not in provider_config:
                log.error(f"OAuth provider {name} missing register function")
                continue

            client = provider_config["register"](self.oauth)
            self._clients[name] = client

    def get_client(self, provider_name):
        if provider_name not in self._clients:
            self._clients[provider_name] = self.oauth.create_client(provider_name)
        return self._clients[provider_name]

    def get_server_metadata_url(self, provider_name):
        if provider_name in self._clients:
            client = self._clients[provider_name]
            return (
                client._server_metadata_url
                if hasattr(client, "_server_metadata_url")
                else None
            )
        return None

    async def get_oauth_token(
        self, user_id: str, session_id: str, force_refresh: bool = False
    ):
        """
        Get a valid OAuth token for the user, automatically refreshing if needed.

        Args:
            user_id: The user ID
            provider: Optional provider name. If None, gets the most recent session.
            force_refresh: Force token refresh even if current token appears valid

        Returns:
            dict: OAuth token data with access_token, or None if no valid token available
        """
        try:
            # Get the OAuth session
            session = OAuthSessions.get_session_by_id_and_user_id(session_id, user_id)
            if not session:
                log.warning(
                    f"No OAuth session found for user {user_id}, session {session_id}"
                )
                return None

            if force_refresh or datetime.now() + timedelta(
                minutes=5
            ) >= datetime.fromtimestamp(session.expires_at):
                log.debug(
                    f"Token refresh needed for user {user_id}, provider {session.provider}"
                )
                refreshed_token = await self._refresh_token(session)
                if refreshed_token:
                    return refreshed_token
                else:
                    log.warning(
                        f"Token refresh failed for user {user_id}, provider {session.provider}, deleting session {session.id}"
                    )
                    OAuthSessions.delete_session_by_id(session.id)

                    return None
            return session.token

        except Exception as e:
            log.error(f"Error getting OAuth token for user {user_id}: {e}")
            return None

    async def _refresh_token(self, session) -> dict:
        """
        Refresh an OAuth token if needed, with concurrency protection.

        Args:
            session: The OAuth session object

        Returns:
            dict: Refreshed token data, or None if refresh failed
        """
        try:
            # Perform the actual refresh
            refreshed_token = await self._perform_token_refresh(session)

            if refreshed_token:
                # Update the session with new token data
                session = OAuthSessions.update_session_by_id(
                    session.id, refreshed_token
                )
                log.info(f"Successfully refreshed token for session {session.id}")
                return session.token
            else:
                log.error(f"Failed to refresh token for session {session.id}")
                return None

        except Exception as e:
            log.error(f"Error refreshing token for session {session.id}: {e}")
            return None

    async def _perform_token_refresh(self, session) -> dict:
        """
        Perform the actual OAuth token refresh.

        Args:
            session: The OAuth session object

        Returns:
            dict: New token data, or None if refresh failed
        """
        provider = session.provider
        token_data = session.token

        if not token_data.get("refresh_token"):
            log.warning(f"No refresh token available for session {session.id}")
            return None

        try:
            client = self.get_client(provider)
            if not client:
                log.error(f"No OAuth client found for provider {provider}")
                return None

            server_metadata_url = self.get_server_metadata_url(provider)
            token_endpoint = None
            async with aiohttp.ClientSession(trust_env=True) as session_http:
                async with session_http.get(server_metadata_url) as r:
                    if r.status == 200:
                        openid_data = await r.json()
                        token_endpoint = openid_data.get("token_endpoint")
                    else:
                        log.error(
                            f"Failed to fetch OpenID configuration for provider {provider}"
                        )
            if not token_endpoint:
                log.error(f"No token endpoint found for provider {provider}")
                return None

            # Prepare refresh request
            refresh_data = {
                "grant_type": "refresh_token",
                "refresh_token": token_data["refresh_token"],
                "client_id": client.client_id,
            }
            # Add client_secret if available (some providers require it)
            if hasattr(client, "client_secret") and client.client_secret:
                refresh_data["client_secret"] = client.client_secret

            # Make refresh request
            async with aiohttp.ClientSession(trust_env=True) as session_http:
                async with session_http.post(
                    token_endpoint,
                    data=refresh_data,
                    headers={"Content-Type": "application/x-www-form-urlencoded"},
                    ssl=AIOHTTP_CLIENT_SESSION_SSL,
                ) as r:
                    if r.status == 200:
                        new_token_data = await r.json()

                        # Merge with existing token data (preserve refresh_token if not provided)
                        if "refresh_token" not in new_token_data:
                            new_token_data["refresh_token"] = token_data[
                                "refresh_token"
                            ]

                        # Add timestamp for tracking
                        new_token_data["issued_at"] = datetime.now().timestamp()

                        # Calculate expires_at if we have expires_in
                        if (
                            "expires_in" in new_token_data
                            and "expires_at" not in new_token_data
                        ):
                            new_token_data["expires_at"] = int(
                                datetime.now().timestamp()
                                + new_token_data["expires_in"]
                            )

                        log.debug(f"Token refresh successful for provider {provider}")
                        return new_token_data
                    else:
                        error_text = await r.text()
                        log.error(
                            f"Token refresh failed for provider {provider}: {r.status} - {error_text}"
                        )
                        return None

        except Exception as e:
            log.error(f"Exception during token refresh for provider {provider}: {e}")
            return None

    async def get_user_role(self, user, user_data, provider=None, access_token=None):
        user_count = Users.get_num_users()
        if user and user_count == 1:
            # If the user is the only user, assign the role "admin" - actually repairs role for single user on login
            log.debug("Assigning the only user the admin role")
            return "admin"
        if not user and user_count == 0:
            # If there are no users, assign the role "admin", as the first user will be an admin
            log.debug("Assigning the first user the admin role")
            return "admin"

        if auth_manager_config.ENABLE_OAUTH_ROLE_MANAGEMENT:
            log.debug("Running OAUTH Role management")
            oauth_claim = auth_manager_config.OAUTH_ROLES_CLAIM
            oauth_allowed_roles = auth_manager_config.OAUTH_ALLOWED_ROLES
            oauth_admin_roles = auth_manager_config.OAUTH_ADMIN_ROLES
            oauth_roles = []
            # Default/fallback role if no matching roles are found
            role = auth_manager_config.DEFAULT_USER_ROLE

            # Next block extracts the roles from the user data, accepting nested claims of any depth
            if oauth_claim and oauth_allowed_roles and oauth_admin_roles:
                claim_data = user_data
                nested_claims = oauth_claim.split(".")
                for nested_claim in nested_claims:
                    claim_data = claim_data.get(nested_claim, {})

                oauth_roles = []

                if isinstance(claim_data, list):
                    oauth_roles = claim_data
                if isinstance(claim_data, str) or isinstance(claim_data, int):
                    oauth_roles = [str(claim_data)]

            # Check if this is Google OAuth with Cloud Identity scope
            if (
                provider == "google"
                and access_token
                and "https://www.googleapis.com/auth/cloud-identity.groups.readonly"
                in GOOGLE_OAUTH_SCOPE.value
            ):

                log.debug(
                    "Google OAuth with Cloud Identity scope detected - fetching groups via API"
                )
                user_email = user_data.get(auth_manager_config.OAUTH_EMAIL_CLAIM, "")
                if user_email:
                    try:
                        google_groups = (
                            await self._fetch_google_groups_via_cloud_identity(
                                access_token, user_email
                            )
                        )
                        # Store groups in user_data for potential group management later
                        if "google_groups" not in user_data:
                            user_data["google_groups"] = google_groups

                        # Use Google groups as oauth_roles for role determination
                        oauth_roles = google_groups
                        log.debug(f"Using Google groups as roles: {oauth_roles}")
                    except Exception as e:
                        log.error(f"Failed to fetch Google groups: {e}")
                        # Fall back to default behavior with claims
                        oauth_roles = []

            # If not using Google groups or Google groups fetch failed, use traditional claims method
            if not oauth_roles:
                # Next block extracts the roles from the user data, accepting nested claims of any depth
                if oauth_claim and oauth_allowed_roles and oauth_admin_roles:
                    claim_data = user_data
                    nested_claims = oauth_claim.split(".")
                    for nested_claim in nested_claims:
                        claim_data = claim_data.get(nested_claim, {})
                    oauth_roles = claim_data if isinstance(claim_data, list) else []

            log.debug(f"Oauth Roles claim: {oauth_claim}")
            log.debug(f"User roles from oauth: {oauth_roles}")
            log.debug(f"Accepted user roles: {oauth_allowed_roles}")
            log.debug(f"Accepted admin roles: {oauth_admin_roles}")

            # If any roles are found, check if they match the allowed or admin roles
            if oauth_roles:
                # If role management is enabled, and matching roles are provided, use the roles
                for allowed_role in oauth_allowed_roles:
                    # If the user has any of the allowed roles, assign the role "user"
                    if allowed_role in oauth_roles:
                        log.debug("Assigned user the user role")
                        role = "user"
                        break
                for admin_role in oauth_admin_roles:
                    # If the user has any of the admin roles, assign the role "admin"
                    if admin_role in oauth_roles:
                        log.debug(
                            f"Assigned user the admin role based on group: {admin_role}"
                        )
                        role = "admin"
                        break
        else:
            if not user:
                # If role management is disabled, use the default role for new users
                role = auth_manager_config.DEFAULT_USER_ROLE
            else:
                # If role management is disabled, use the existing role for existing users
                role = user.role

        return role

    async def _fetch_google_groups_via_cloud_identity(
        self, access_token: str, user_email: str
    ) -> list[str]:
        """
        Fetch Google Workspace groups for a user via Cloud Identity API.

        Args:
            access_token: OAuth access token with cloud-identity.groups.readonly scope
            user_email: User's email address

        Returns:
            List of group email addresses the user belongs to
        """
        groups = []
        base_url = "https://content-cloudidentity.googleapis.com/v1/groups/-/memberships:searchTransitiveGroups"

        # Create the query string with proper URL encoding
        query_string = f"member_key_id == '{user_email}' && 'cloudidentity.googleapis.com/groups.security' in labels"
        encoded_query = quote(query_string)

        headers = {
            "Authorization": f"Bearer {access_token}",
            "Content-Type": "application/json",
        }

        page_token = ""

        try:
            async with aiohttp.ClientSession(trust_env=True) as session:
                while True:
                    # Build URL with query parameter
                    url = f"{base_url}?query={encoded_query}"

                    # Add page token to URL if present
                    if page_token:
                        url += f"&pageToken={quote(page_token)}"

                    log.debug("Fetching Google groups via Cloud Identity API")

                    async with session.get(
                        url, headers=headers, ssl=AIOHTTP_CLIENT_SESSION_SSL
                    ) as resp:
                        if resp.status == 200:
                            data = await resp.json()

                            # Extract group emails from memberships
                            memberships = data.get("memberships", [])
                            log.debug(f"Found {len(memberships)} memberships")
                            for membership in memberships:
                                group_key = membership.get("groupKey", {})
                                group_email = group_key.get("id", "")
                                if group_email:
                                    groups.append(group_email)
                                    log.debug(f"Found group membership: {group_email}")

                            # Check for next page
                            page_token = data.get("nextPageToken", "")
                            if not page_token:
                                break
                        else:
                            error_text = await resp.text()
                            log.error(
                                f"Failed to fetch Google groups (status {resp.status})"
                            )
                            # Log error details without sensitive information
                            try:
                                error_json = json.loads(error_text)
                                if "error" in error_json:
                                    log.error(f"API error: {error_json['error'].get('message', 'Unknown error')}")
                            except json.JSONDecodeError:
                                log.error("Error response contains non-JSON data")
                            break

        except Exception as e:
            log.error(f"Error fetching Google groups via Cloud Identity API: {e}")

        log.info(f"Retrieved {len(groups)} Google groups for user {user_email}")
        return groups

    async def update_user_groups(
        self, user, user_data, default_permissions, provider=None, access_token=None
    ):
        log.debug("Running OAUTH Group management")
        oauth_claim = auth_manager_config.OAUTH_GROUPS_CLAIM

        try:
            blocked_groups = json.loads(auth_manager_config.OAUTH_BLOCKED_GROUPS)
        except Exception as e:
            log.exception(f"Error loading OAUTH_BLOCKED_GROUPS: {e}")
            blocked_groups = []

        user_oauth_groups = []
<<<<<<< HEAD

        # Check if Google groups were fetched via Cloud Identity API
        if "google_groups" in user_data:
            log.debug(
                "Using Google groups from Cloud Identity API for group management"
            )
            user_oauth_groups = user_data["google_groups"]
        else:
            # Nested claim search for groups claim (traditional method)
            if oauth_claim:
                claim_data = user_data
                nested_claims = oauth_claim.split(".")
                for nested_claim in nested_claims:
                    claim_data = claim_data.get(nested_claim, {})

                if isinstance(claim_data, list):
                    user_oauth_groups = claim_data
                elif isinstance(claim_data, str):
                    user_oauth_groups = [claim_data]
                else:
                    user_oauth_groups = []
=======
        # Nested claim search for groups claim
        if oauth_claim:
            claim_data = user_data
            nested_claims = oauth_claim.split(".")
            for nested_claim in nested_claims:
                claim_data = claim_data.get(nested_claim, {})

            if isinstance(claim_data, list):
                user_oauth_groups = claim_data
            elif isinstance(claim_data, str):
                # Split by the configured separator if present
                if OAUTH_GROUPS_SEPARATOR in claim_data:
                    user_oauth_groups = claim_data.split(OAUTH_GROUPS_SEPARATOR)
                else:
                    user_oauth_groups = [claim_data]
            else:
                user_oauth_groups = []
>>>>>>> e0d5de16

        user_current_groups: list[GroupModel] = Groups.get_groups_by_member_id(user.id)
        all_available_groups: list[GroupModel] = Groups.get_groups()

        # Create groups if they don't exist and creation is enabled
        if auth_manager_config.ENABLE_OAUTH_GROUP_CREATION:
            log.debug("Checking for missing groups to create...")
            all_group_names = {g.name for g in all_available_groups}
            groups_created = False
            # Determine creator ID: Prefer admin, fallback to current user if no admin exists
            admin_user = Users.get_super_admin_user()
            creator_id = admin_user.id if admin_user else user.id
            log.debug(f"Using creator ID {creator_id} for potential group creation.")

            for group_name in user_oauth_groups:
                if group_name not in all_group_names:
                    log.info(
                        f"Group '{group_name}' not found via OAuth claim. Creating group..."
                    )
                    try:
                        new_group_form = GroupForm(
                            name=group_name,
                            description=f"Group '{group_name}' created automatically via OAuth.",
                            permissions=default_permissions,  # Use default permissions from function args
                            user_ids=[],  # Start with no users, user will be added later by subsequent logic
                        )
                        # Use determined creator ID (admin or fallback to current user)
                        created_group = Groups.insert_new_group(
                            creator_id, new_group_form
                        )
                        if created_group:
                            log.info(
                                f"Successfully created group '{group_name}' with ID {created_group.id} using creator ID {creator_id}"
                            )
                            groups_created = True
                            # Add to local set to prevent duplicate creation attempts in this run
                            all_group_names.add(group_name)
                        else:
                            log.error(
                                f"Failed to create group '{group_name}' via OAuth."
                            )
                    except Exception as e:
                        log.error(f"Error creating group '{group_name}' via OAuth: {e}")

            # Refresh the list of all available groups if any were created
            if groups_created:
                all_available_groups = Groups.get_groups()
                log.debug("Refreshed list of all available groups after creation.")

        log.debug(f"Oauth Groups claim: {oauth_claim}")
        log.debug(f"User oauth groups: {user_oauth_groups}")
        log.debug(f"User's current groups: {[g.name for g in user_current_groups]}")
        log.debug(
            f"All groups available in OpenWebUI: {[g.name for g in all_available_groups]}"
        )

        # Remove groups that user is no longer a part of
        for group_model in user_current_groups:
            if (
                user_oauth_groups
                and group_model.name not in user_oauth_groups
                and not is_in_blocked_groups(group_model.name, blocked_groups)
            ):
                # Remove group from user
                log.debug(
                    f"Removing user from group {group_model.name} as it is no longer in their oauth groups"
                )

                user_ids = group_model.user_ids
                user_ids = [i for i in user_ids if i != user.id]

                # In case a group is created, but perms are never assigned to the group by hitting "save"
                group_permissions = group_model.permissions
                if not group_permissions:
                    group_permissions = default_permissions

                update_form = GroupUpdateForm(
                    name=group_model.name,
                    description=group_model.description,
                    permissions=group_permissions,
                    user_ids=user_ids,
                )
                Groups.update_group_by_id(
                    id=group_model.id, form_data=update_form, overwrite=False
                )

        # Add user to new groups
        for group_model in all_available_groups:
            if (
                user_oauth_groups
                and group_model.name in user_oauth_groups
                and not any(gm.name == group_model.name for gm in user_current_groups)
                and not is_in_blocked_groups(group_model.name, blocked_groups)
            ):
                # Add user to group
                log.debug(
                    f"Adding user to group {group_model.name} as it was found in their oauth groups"
                )

                user_ids = group_model.user_ids
                user_ids.append(user.id)

                # In case a group is created, but perms are never assigned to the group by hitting "save"
                group_permissions = group_model.permissions
                if not group_permissions:
                    group_permissions = default_permissions

                update_form = GroupUpdateForm(
                    name=group_model.name,
                    description=group_model.description,
                    permissions=group_permissions,
                    user_ids=user_ids,
                )
                Groups.update_group_by_id(
                    id=group_model.id, form_data=update_form, overwrite=False
                )

    async def _process_picture_url(
        self, picture_url: str, access_token: str = None
    ) -> str:
        """Process a picture URL and return a base64 encoded data URL.

        Args:
            picture_url: The URL of the picture to process
            access_token: Optional OAuth access token for authenticated requests

        Returns:
            A data URL containing the base64 encoded picture, or "/user.png" if processing fails
        """
        if not picture_url:
            return "/user.png"

        try:
            get_kwargs = {}
            if access_token:
                get_kwargs["headers"] = {
                    "Authorization": f"Bearer {access_token}",
                }
            async with aiohttp.ClientSession(trust_env=True) as session:
                async with session.get(
                    picture_url, **get_kwargs, ssl=AIOHTTP_CLIENT_SESSION_SSL
                ) as resp:
                    if resp.ok:
                        picture = await resp.read()
                        base64_encoded_picture = base64.b64encode(picture).decode(
                            "utf-8"
                        )
                        guessed_mime_type = mimetypes.guess_type(picture_url)[0]
                        if guessed_mime_type is None:
                            guessed_mime_type = "image/jpeg"
                        return (
                            f"data:{guessed_mime_type};base64,{base64_encoded_picture}"
                        )
                    else:
                        log.warning(
                            f"Failed to fetch profile picture from {picture_url}"
                        )
                        return "/user.png"
        except Exception as e:
            log.error(f"Error processing profile picture '{picture_url}': {e}")
            return "/user.png"

    async def handle_login(self, request, provider):
        if provider not in OAUTH_PROVIDERS:
            raise HTTPException(404)
        # If the provider has a custom redirect URL, use that, otherwise automatically generate one
        redirect_uri = OAUTH_PROVIDERS[provider].get("redirect_uri") or request.url_for(
            "oauth_login_callback", provider=provider
        )
        client = self.get_client(provider)
        if client is None:
            raise HTTPException(404)
        return await client.authorize_redirect(request, redirect_uri)

    async def handle_callback(self, request, provider, response):
        if provider not in OAUTH_PROVIDERS:
            raise HTTPException(404)

        error_message = None
        try:
            client = self.get_client(provider)
            try:
                token = await client.authorize_access_token(request)
            except Exception as e:
                detailed_error = _build_oauth_callback_error_message(e)
                log.warning(
                    "OAuth callback error during authorize_access_token for provider %s: %s",
                    provider,
                    detailed_error,
                    exc_info=True,
                )
                raise HTTPException(400, detail=ERROR_MESSAGES.INVALID_CRED)
            user_data: UserInfo = token.get("userinfo")

            if (
                (not user_data)
                or (auth_manager_config.OAUTH_EMAIL_CLAIM not in user_data)
                or (auth_manager_config.OAUTH_USERNAME_CLAIM not in user_data)
            ):
                user_data: UserInfo = await client.userinfo(token=token)
            if (
                provider == "feishu"
                and isinstance(user_data, dict)
                and "data" in user_data
            ):
                user_data = user_data["data"]
            if not user_data:
                log.warning(f"OAuth callback failed, user data is missing: {token}")
                raise HTTPException(400, detail=ERROR_MESSAGES.INVALID_CRED)

            # Extract the "sub" claim, using custom claim if configured
            if auth_manager_config.OAUTH_SUB_CLAIM:
                sub = user_data.get(auth_manager_config.OAUTH_SUB_CLAIM)
            else:
                # Fallback to the default sub claim if not configured
                sub = user_data.get(OAUTH_PROVIDERS[provider].get("sub_claim", "sub"))
            if not sub:
                log.warning(f"OAuth callback failed, sub is missing: {user_data}")
                raise HTTPException(400, detail=ERROR_MESSAGES.INVALID_CRED)

            provider_sub = f"{provider}@{sub}"

            # Email extraction
            email_claim = auth_manager_config.OAUTH_EMAIL_CLAIM
            email = user_data.get(email_claim, "")
            # We currently mandate that email addresses are provided
            if not email:
                # If the provider is GitHub,and public email is not provided, we can use the access token to fetch the user's email
                if provider == "github":
                    try:
                        access_token = token.get("access_token")
                        headers = {"Authorization": f"Bearer {access_token}"}
                        async with aiohttp.ClientSession(trust_env=True) as session:
                            async with session.get(
                                "https://api.github.com/user/emails",
                                headers=headers,
                                ssl=AIOHTTP_CLIENT_SESSION_SSL,
                            ) as resp:
                                if resp.ok:
                                    emails = await resp.json()
                                    # use the primary email as the user's email
                                    primary_email = next(
                                        (
                                            e["email"]
                                            for e in emails
                                            if e.get("primary")
                                        ),
                                        None,
                                    )
                                    if primary_email:
                                        email = primary_email
                                    else:
                                        log.warning(
                                            "No primary email found in GitHub response"
                                        )
                                        raise HTTPException(
                                            400, detail=ERROR_MESSAGES.INVALID_CRED
                                        )
                                else:
                                    log.warning("Failed to fetch GitHub email")
                                    raise HTTPException(
                                        400, detail=ERROR_MESSAGES.INVALID_CRED
                                    )
                    except Exception as e:
                        log.warning(f"Error fetching GitHub email: {e}")
                        raise HTTPException(400, detail=ERROR_MESSAGES.INVALID_CRED)
                elif ENABLE_OAUTH_EMAIL_FALLBACK:
                    email = f"{provider_sub}.local"
                else:
                    log.warning(f"OAuth callback failed, email is missing: {user_data}")
                    raise HTTPException(400, detail=ERROR_MESSAGES.INVALID_CRED)

            email = email.lower()

            # If allowed domains are configured, check if the email domain is in the list
            if (
                "*" not in auth_manager_config.OAUTH_ALLOWED_DOMAINS
                and email.split("@")[-1] not in auth_manager_config.OAUTH_ALLOWED_DOMAINS
            ):
                log.warning(
                    f"OAuth callback failed, e-mail domain is not in the list of allowed domains: {user_data}"
                )
                raise HTTPException(400, detail=ERROR_MESSAGES.INVALID_CRED)

            # Check if the user exists
            user = Users.get_user_by_oauth_sub(provider_sub)

            if not user:
                # If the user does not exist, check if merging is enabled
                if auth_manager_config.OAUTH_MERGE_ACCOUNTS_BY_EMAIL:
                    # Check if the user exists by email
                    user = Users.get_user_by_email(email)
                    if user:
                        # Update the user with the new oauth sub
                        Users.update_user_oauth_sub_by_id(user.id, provider_sub)

            if user:
                determined_role = await self.get_user_role(
                    user, user_data, provider, token.get("access_token")
                )
                if user.role != determined_role:
                    Users.update_user_role_by_id(user.id, determined_role)

                # Update profile picture if enabled and different from current
                if auth_manager_config.OAUTH_UPDATE_PICTURE_ON_LOGIN:
                    picture_claim = auth_manager_config.OAUTH_PICTURE_CLAIM
                    if picture_claim:
                        new_picture_url = user_data.get(
                            picture_claim, OAUTH_PROVIDERS[provider].get("picture_url", "")
                        )
                        processed_picture_url = await self._process_picture_url(
                            new_picture_url, token.get("access_token")
                        )
                        if processed_picture_url != user.profile_image_url:
                            Users.update_user_profile_image_url_by_id(
                                user.id, processed_picture_url
                            )
                            log.debug(f"Updated profile picture for user {user.email}")

            if not user:
                # If the user does not exist, check if signups are enabled
                if auth_manager_config.ENABLE_OAUTH_SIGNUP:
                    # Check if an existing user with the same email already exists
                    existing_user = Users.get_user_by_email(email)
                    if existing_user:
                        raise HTTPException(400, detail=ERROR_MESSAGES.EMAIL_TAKEN)

                    picture_claim = auth_manager_config.OAUTH_PICTURE_CLAIM
                    if picture_claim:
                        picture_url = user_data.get(
                            picture_claim, OAUTH_PROVIDERS[provider].get("picture_url", "")
                        )
                        picture_url = await self._process_picture_url(
                            picture_url, token.get("access_token")
                        )
                    else:
                        picture_url = "/user.png"

                    username_claim = auth_manager_config.OAUTH_USERNAME_CLAIM

                    name = user_data.get(username_claim)
                    if not name:
                        log.warning("Username claim is missing, using email as name")
                        name = email

                    role = await self.get_user_role(
                        None, user_data, provider, token.get("access_token")
                    )

                    user = Auths.insert_new_auth(
                        email=email,
                        password=get_password_hash(
                            str(uuid.uuid4())
                        ),  # Random password, not used
                        name=name,
                        profile_image_url=picture_url,
                        role=role,
                        oauth_sub=provider_sub,
                    )

                    if auth_manager_config.WEBHOOK_URL:
                        await post_webhook(
                            WEBUI_NAME,
                            auth_manager_config.WEBHOOK_URL,
                            WEBHOOK_MESSAGES.USER_SIGNUP(user.name),
                            {
                                "action": "signup",
                                "message": WEBHOOK_MESSAGES.USER_SIGNUP(user.name),
                                "user": user.model_dump_json(exclude_none=True),
                            },
                        )
                else:
                    raise HTTPException(
                        status.HTTP_403_FORBIDDEN,
                        detail=ERROR_MESSAGES.ACCESS_PROHIBITED,
                    )

            jwt_token = create_token(
                data={"id": user.id},
                expires_delta=parse_duration(auth_manager_config.JWT_EXPIRES_IN),
            )

            if (
                    auth_manager_config.ENABLE_OAUTH_GROUP_MANAGEMENT
                    and user.role != "admin"
            ):
                await self.update_user_groups(
                    user=user,
                    user_data=user_data,
                    default_permissions=request.app.state.config.USER_PERMISSIONS,
                    provider=provider,
                    access_token=token.get("access_token"),
                )

        except Exception as e:
            log.error(f"Error during OAuth process: {e}")
            error_message = (
                e.detail
                if isinstance(e, HTTPException) and e.detail
                else ERROR_MESSAGES.DEFAULT("Error during OAuth process")
            )

        redirect_base_url = (
            str(request.app.state.config.WEBUI_URL or request.base_url)
        ).rstrip("/")
        redirect_url = f"{redirect_base_url}/auth"

        if error_message:
            redirect_url = f"{redirect_url}?error={error_message}"
            return RedirectResponse(url=redirect_url, headers=response.headers)

        response = RedirectResponse(url=redirect_url, headers=response.headers)

        # Set the cookie token
        # Redirect back to the frontend with the JWT token
        response.set_cookie(
            key="token",
            value=jwt_token,
            httponly=False,  # Required for frontend access
            samesite=WEBUI_AUTH_COOKIE_SAME_SITE,
            secure=WEBUI_AUTH_COOKIE_SECURE,
        )

        # Legacy cookies for compatibility with older frontend versions
        if ENABLE_OAUTH_ID_TOKEN_COOKIE:
            response.set_cookie(
                key="oauth_id_token",
                value=token.get("id_token"),
                httponly=True,
                samesite=WEBUI_AUTH_COOKIE_SAME_SITE,
                secure=WEBUI_AUTH_COOKIE_SECURE,
            )

        try:
            # Add timestamp for tracking
            token["issued_at"] = datetime.now().timestamp()

            # Calculate expires_at if we have expires_in
            if "expires_in" in token and "expires_at" not in token:
                token["expires_at"] = datetime.now().timestamp() + token["expires_in"]

            # Clean up any existing sessions for this user/provider first
            sessions = OAuthSessions.get_sessions_by_user_id(user.id)
            for session in sessions:
                if session.provider == provider:
                    OAuthSessions.delete_session_by_id(session.id)

            session = OAuthSessions.create_session(
                user_id=user.id,
                provider=provider,
                token=token,
            )

            response.set_cookie(
                key="oauth_session_id",
                value=session.id,
                httponly=True,
                samesite=WEBUI_AUTH_COOKIE_SAME_SITE,
                secure=WEBUI_AUTH_COOKIE_SECURE,
            )

            log.info(
                f"Stored OAuth session server-side for user {user.id}, provider {provider}"
            )
        except Exception as e:
            log.error(f"Failed to store OAuth session server-side: {e}")

        return response<|MERGE_RESOLUTION|>--- conflicted
+++ resolved
@@ -1152,7 +1152,6 @@
             blocked_groups = []
 
         user_oauth_groups = []
-<<<<<<< HEAD
 
         # Check if Google groups were fetched via Cloud Identity API
         if "google_groups" in user_data:
@@ -1174,25 +1173,6 @@
                     user_oauth_groups = [claim_data]
                 else:
                     user_oauth_groups = []
-=======
-        # Nested claim search for groups claim
-        if oauth_claim:
-            claim_data = user_data
-            nested_claims = oauth_claim.split(".")
-            for nested_claim in nested_claims:
-                claim_data = claim_data.get(nested_claim, {})
-
-            if isinstance(claim_data, list):
-                user_oauth_groups = claim_data
-            elif isinstance(claim_data, str):
-                # Split by the configured separator if present
-                if OAUTH_GROUPS_SEPARATOR in claim_data:
-                    user_oauth_groups = claim_data.split(OAUTH_GROUPS_SEPARATOR)
-                else:
-                    user_oauth_groups = [claim_data]
-            else:
-                user_oauth_groups = []
->>>>>>> e0d5de16
 
         user_current_groups: list[GroupModel] = Groups.get_groups_by_member_id(user.id)
         all_available_groups: list[GroupModel] = Groups.get_groups()
