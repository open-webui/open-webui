import base64
import copy
import hashlib
import logging
import mimetypes
import sys
import urllib
import uuid
import json
<<<<<<< HEAD
from urllib.parse import quote
=======
from datetime import datetime, timedelta

import re
import fnmatch
import time
import secrets
from cryptography.fernet import Fernet
from typing import Literal
>>>>>>> 140605e6

import aiohttp
from authlib.integrations.starlette_client import OAuth
from authlib.oidc.core import UserInfo
from fastapi import (
    HTTPException,
    status,
)
from starlette.responses import RedirectResponse
from typing import Optional


from open_webui.models.auths import Auths
from open_webui.models.oauth_sessions import OAuthSessions
from open_webui.models.users import Users


from open_webui.models.groups import Groups, GroupModel, GroupUpdateForm, GroupForm
from open_webui.config import (
    DEFAULT_USER_ROLE,
    ENABLE_OAUTH_SIGNUP,
    OAUTH_MERGE_ACCOUNTS_BY_EMAIL,
    OAUTH_PROVIDERS,
    ENABLE_OAUTH_ROLE_MANAGEMENT,
    ENABLE_OAUTH_GROUP_MANAGEMENT,
    ENABLE_OAUTH_GROUP_CREATION,
    OAUTH_BLOCKED_GROUPS,
    OAUTH_GROUPS_SEPARATOR,
    OAUTH_ROLES_CLAIM,
    OAUTH_SUB_CLAIM,
    OAUTH_GROUPS_CLAIM,
    OAUTH_EMAIL_CLAIM,
    OAUTH_PICTURE_CLAIM,
    OAUTH_USERNAME_CLAIM,
    OAUTH_ALLOWED_ROLES,
    OAUTH_ADMIN_ROLES,
    OAUTH_ALLOWED_DOMAINS,
    OAUTH_UPDATE_PICTURE_ON_LOGIN,
    OAUTH_ACCESS_TOKEN_REQUEST_INCLUDE_CLIENT_ID,
    WEBHOOK_URL,
    JWT_EXPIRES_IN,
    GOOGLE_OAUTH_SCOPE,
    AppConfig,
)
from open_webui.constants import ERROR_MESSAGES, WEBHOOK_MESSAGES
from open_webui.env import (
    AIOHTTP_CLIENT_SESSION_SSL,
    WEBUI_NAME,
    WEBUI_AUTH_COOKIE_SAME_SITE,
    WEBUI_AUTH_COOKIE_SECURE,
    ENABLE_OAUTH_ID_TOKEN_COOKIE,
    ENABLE_OAUTH_EMAIL_FALLBACK,
    OAUTH_CLIENT_INFO_ENCRYPTION_KEY,
)
from open_webui.utils.misc import parse_duration
from open_webui.utils.auth import get_password_hash, create_token
from open_webui.utils.webhook import post_webhook

from mcp.shared.auth import (
    OAuthClientMetadata as MCPOAuthClientMetadata,
    OAuthMetadata,
)

from authlib.oauth2.rfc6749.errors import OAuth2Error


class OAuthClientMetadata(MCPOAuthClientMetadata):
    token_endpoint_auth_method: Literal[
        "none", "client_secret_basic", "client_secret_post"
    ] = "client_secret_post"
    pass


class OAuthClientInformationFull(OAuthClientMetadata):
    issuer: Optional[str] = None  # URL of the OAuth server that issued this client

    client_id: str
    client_secret: str | None = None
    client_id_issued_at: int | None = None
    client_secret_expires_at: int | None = None

    server_metadata: Optional[OAuthMetadata] = None  # Fetched from the OAuth server


from open_webui.env import SRC_LOG_LEVELS, GLOBAL_LOG_LEVEL

logging.basicConfig(stream=sys.stdout, level=GLOBAL_LOG_LEVEL)
log = logging.getLogger(__name__)
log.setLevel(SRC_LOG_LEVELS["OAUTH"])

auth_manager_config = AppConfig()
auth_manager_config.DEFAULT_USER_ROLE = DEFAULT_USER_ROLE
auth_manager_config.ENABLE_OAUTH_SIGNUP = ENABLE_OAUTH_SIGNUP
auth_manager_config.OAUTH_MERGE_ACCOUNTS_BY_EMAIL = OAUTH_MERGE_ACCOUNTS_BY_EMAIL
auth_manager_config.ENABLE_OAUTH_ROLE_MANAGEMENT = ENABLE_OAUTH_ROLE_MANAGEMENT
auth_manager_config.ENABLE_OAUTH_GROUP_MANAGEMENT = ENABLE_OAUTH_GROUP_MANAGEMENT
auth_manager_config.ENABLE_OAUTH_GROUP_CREATION = ENABLE_OAUTH_GROUP_CREATION
auth_manager_config.OAUTH_BLOCKED_GROUPS = OAUTH_BLOCKED_GROUPS
auth_manager_config.OAUTH_ROLES_CLAIM = OAUTH_ROLES_CLAIM
auth_manager_config.OAUTH_SUB_CLAIM = OAUTH_SUB_CLAIM
auth_manager_config.OAUTH_GROUPS_CLAIM = OAUTH_GROUPS_CLAIM
auth_manager_config.OAUTH_EMAIL_CLAIM = OAUTH_EMAIL_CLAIM
auth_manager_config.OAUTH_PICTURE_CLAIM = OAUTH_PICTURE_CLAIM
auth_manager_config.OAUTH_USERNAME_CLAIM = OAUTH_USERNAME_CLAIM
auth_manager_config.OAUTH_ALLOWED_ROLES = OAUTH_ALLOWED_ROLES
auth_manager_config.OAUTH_ADMIN_ROLES = OAUTH_ADMIN_ROLES
auth_manager_config.OAUTH_ALLOWED_DOMAINS = OAUTH_ALLOWED_DOMAINS
auth_manager_config.WEBHOOK_URL = WEBHOOK_URL
auth_manager_config.JWT_EXPIRES_IN = JWT_EXPIRES_IN
auth_manager_config.OAUTH_UPDATE_PICTURE_ON_LOGIN = OAUTH_UPDATE_PICTURE_ON_LOGIN


FERNET = None

if len(OAUTH_CLIENT_INFO_ENCRYPTION_KEY) != 44:
    key_bytes = hashlib.sha256(OAUTH_CLIENT_INFO_ENCRYPTION_KEY.encode()).digest()
    OAUTH_CLIENT_INFO_ENCRYPTION_KEY = base64.urlsafe_b64encode(key_bytes)
else:
    OAUTH_CLIENT_INFO_ENCRYPTION_KEY = OAUTH_CLIENT_INFO_ENCRYPTION_KEY.encode()

try:
    FERNET = Fernet(OAUTH_CLIENT_INFO_ENCRYPTION_KEY)
except Exception as e:
    log.error(f"Error initializing Fernet with provided key: {e}")
    raise


def encrypt_data(data) -> str:
    """Encrypt data for storage"""
    try:
        data_json = json.dumps(data)
        encrypted = FERNET.encrypt(data_json.encode()).decode()
        return encrypted
    except Exception as e:
        log.error(f"Error encrypting data: {e}")
        raise


def decrypt_data(data: str):
    """Decrypt data from storage"""
    try:
        decrypted = FERNET.decrypt(data.encode()).decode()
        return json.loads(decrypted)
    except Exception as e:
        log.error(f"Error decrypting data: {e}")
        raise


def _build_oauth_callback_error_message(e: Exception) -> str:
    """
    Produce a user-facing callback error string with actionable context.
    Keeps the message short and strips newlines for safe redirect usage.
    """
    if isinstance(e, OAuth2Error):
        parts = [p for p in [e.error, e.description] if p]
        detail = " - ".join(parts)
    elif isinstance(e, HTTPException):
        detail = e.detail if isinstance(e.detail, str) else str(e.detail)
    elif isinstance(e, aiohttp.ClientResponseError):
        detail = f"Upstream provider returned {e.status}: {e.message}"
    elif isinstance(e, aiohttp.ClientError):
        detail = str(e)
    elif isinstance(e, KeyError):
        missing = str(e).strip("'")
        if missing.lower() == "state":
            detail = "Missing state parameter in callback (session may have expired)"
        else:
            detail = f"Missing expected key '{missing}' in OAuth response"
    else:
        detail = str(e)

    detail = detail.replace("\n", " ").strip()
    if not detail:
        detail = e.__class__.__name__

    message = f"OAuth callback failed: {detail}"
    return message[:197] + "..." if len(message) > 200 else message


def is_in_blocked_groups(group_name: str, groups: list) -> bool:
    """
    Check if a group name matches any blocked pattern.
    Supports exact matches, shell-style wildcards (*, ?), and regex patterns.

    Args:
        group_name: The group name to check
        groups: List of patterns to match against

    Returns:
        True if the group is blocked, False otherwise
    """
    if not groups:
        return False

    for group_pattern in groups:
        if not group_pattern:  # Skip empty patterns
            continue

        # Exact match
        if group_name == group_pattern:
            return True

        # Try as regex pattern first if it contains regex-specific characters
        if any(
            char in group_pattern
            for char in ["^", "$", "[", "]", "(", ")", "{", "}", "+", "\\", "|"]
        ):
            try:
                # Use the original pattern as-is for regex matching
                if re.search(group_pattern, group_name):
                    return True
            except re.error:
                # If regex is invalid, fall through to wildcard check
                pass

        # Shell-style wildcard match (supports * and ?)
        if "*" in group_pattern or "?" in group_pattern:
            if fnmatch.fnmatch(group_name, group_pattern):
                return True

    return False


def get_parsed_and_base_url(server_url) -> tuple[urllib.parse.ParseResult, str]:
    parsed = urllib.parse.urlparse(server_url)
    base_url = f"{parsed.scheme}://{parsed.netloc}"
    return parsed, base_url


def get_discovery_urls(server_url) -> list[str]:
    parsed, base_url = get_parsed_and_base_url(server_url)

    urls = []

    if parsed.path and parsed.path != "/":
        # Generate discovery URLs based on https://modelcontextprotocol.io/specification/draft/basic/authorization#authorization-server-metadata-discovery
        tenant = parsed.path.rstrip("/")
        urls.extend(
            [
                urllib.parse.urljoin(
                    base_url,
                    f"/.well-known/oauth-authorization-server{tenant}",
                ),
                urllib.parse.urljoin(
                    base_url, f"/.well-known/openid-configuration{tenant}"
                ),
                urllib.parse.urljoin(
                    base_url, f"{tenant}/.well-known/openid-configuration"
                ),
            ]
        )

    urls.extend(
        [
            urllib.parse.urljoin(base_url, "/.well-known/oauth-authorization-server"),
            urllib.parse.urljoin(base_url, "/.well-known/openid-configuration"),
        ]
    )

    return urls


# TODO: Some OAuth providers require Initial Access Tokens (IATs) for dynamic client registration.
# This is not currently supported.
async def get_oauth_client_info_with_dynamic_client_registration(
    request,
    client_id: str,
    oauth_server_url: str,
    oauth_server_key: Optional[str] = None,
) -> OAuthClientInformationFull:
    try:
        oauth_server_metadata = None
        oauth_server_metadata_url = None

        redirect_base_url = (
            str(request.app.state.config.WEBUI_URL or request.base_url)
        ).rstrip("/")

        oauth_client_metadata = OAuthClientMetadata(
            client_name="Open WebUI",
            redirect_uris=[f"{redirect_base_url}/oauth/clients/{client_id}/callback"],
            grant_types=["authorization_code", "refresh_token"],
            response_types=["code"],
        )

        # Attempt to fetch OAuth server metadata to get registration endpoint & scopes
        discovery_urls = get_discovery_urls(oauth_server_url)
        for url in discovery_urls:
            async with aiohttp.ClientSession(trust_env=True) as session:
                async with session.get(
                    url, ssl=AIOHTTP_CLIENT_SESSION_SSL
                ) as oauth_server_metadata_response:
                    if oauth_server_metadata_response.status == 200:
                        try:
                            oauth_server_metadata = OAuthMetadata.model_validate(
                                await oauth_server_metadata_response.json()
                            )
                            oauth_server_metadata_url = url
                            if (
                                oauth_client_metadata.scope is None
                                and oauth_server_metadata.scopes_supported is not None
                            ):
                                oauth_client_metadata.scope = " ".join(
                                    oauth_server_metadata.scopes_supported
                                )

                            if (
                                oauth_server_metadata.token_endpoint_auth_methods_supported
                                and oauth_client_metadata.token_endpoint_auth_method
                                not in oauth_server_metadata.token_endpoint_auth_methods_supported
                            ):
                                # Pick the first supported method from the server
                                oauth_client_metadata.token_endpoint_auth_method = oauth_server_metadata.token_endpoint_auth_methods_supported[
                                    0
                                ]

                            break
                        except Exception as e:
                            log.error(f"Error parsing OAuth metadata from {url}: {e}")
                            continue

        registration_url = None
        if oauth_server_metadata and oauth_server_metadata.registration_endpoint:
            registration_url = str(oauth_server_metadata.registration_endpoint)
        else:
            _, base_url = get_parsed_and_base_url(oauth_server_url)
            registration_url = urllib.parse.urljoin(base_url, "/register")

        registration_data = oauth_client_metadata.model_dump(
            exclude_none=True,
            mode="json",
            by_alias=True,
        )

        # Perform dynamic client registration and return client info
        async with aiohttp.ClientSession(trust_env=True) as session:
            async with session.post(
                registration_url, json=registration_data, ssl=AIOHTTP_CLIENT_SESSION_SSL
            ) as oauth_client_registration_response:
                try:
                    registration_response_json = (
                        await oauth_client_registration_response.json()
                    )

                    # The mcp package requires optional unset values to be None. If an empty string is passed, it gets validated and fails.
                    # This replaces all empty strings with None.
                    registration_response_json = {
                        k: (None if v == "" else v)
                        for k, v in registration_response_json.items()
                    }
                    oauth_client_info = OAuthClientInformationFull.model_validate(
                        {
                            **registration_response_json,
                            **{"issuer": oauth_server_metadata_url},
                            **{"server_metadata": oauth_server_metadata},
                        }
                    )
                    log.info(
                        f"Dynamic client registration successful at {registration_url}, client_id: {oauth_client_info.client_id}"
                    )
                    return oauth_client_info
                except Exception as e:
                    error_text = None
                    try:
                        error_text = await oauth_client_registration_response.text()
                        log.error(
                            f"Dynamic client registration failed at {registration_url}: {oauth_client_registration_response.status} - {error_text}"
                        )
                    except Exception as e:
                        pass

                    log.error(f"Error parsing client registration response: {e}")
                    raise Exception(
                        f"Dynamic client registration failed: {error_text}"
                        if error_text
                        else "Error parsing client registration response"
                    )
        raise Exception("Dynamic client registration failed")
    except Exception as e:
        log.error(f"Exception during dynamic client registration: {e}")
        raise e


class OAuthClientManager:
    def __init__(self, app):
        self.oauth = OAuth()
        self.app = app
        self.clients = {}

    def add_client(self, client_id, oauth_client_info: OAuthClientInformationFull):
        kwargs = {
            "name": client_id,
            "client_id": oauth_client_info.client_id,
            "client_secret": oauth_client_info.client_secret,
            "client_kwargs": {
                **(
                    {"scope": oauth_client_info.scope}
                    if oauth_client_info.scope
                    else {}
                ),
                **(
                    {
                        "token_endpoint_auth_method": oauth_client_info.token_endpoint_auth_method
                    }
                    if oauth_client_info.token_endpoint_auth_method
                    else {}
                ),
            },
            "server_metadata_url": (
                oauth_client_info.issuer if oauth_client_info.issuer else None
            ),
        }

        if (
            oauth_client_info.server_metadata
            and oauth_client_info.server_metadata.code_challenge_methods_supported
        ):
            if (
                isinstance(
                    oauth_client_info.server_metadata.code_challenge_methods_supported,
                    list,
                )
                and "S256"
                in oauth_client_info.server_metadata.code_challenge_methods_supported
            ):
                kwargs["code_challenge_method"] = "S256"

        self.clients[client_id] = {
            "client": self.oauth.register(**kwargs),
            "client_info": oauth_client_info,
        }
        return self.clients[client_id]

    def remove_client(self, client_id):
        if client_id in self.clients:
            del self.clients[client_id]
            log.info(f"Removed OAuth client {client_id}")

        if hasattr(self.oauth, "_clients"):
            if client_id in self.oauth._clients:
                self.oauth._clients.pop(client_id, None)

        if hasattr(self.oauth, "_registry"):
            if client_id in self.oauth._registry:
                self.oauth._registry.pop(client_id, None)

        return True

    async def _preflight_authorization_url(
        self, client, client_info: OAuthClientInformationFull
    ) -> bool:
        # TODO: Replace this logic with a more robust OAuth client registration validation
        # Only perform preflight checks for Starlette OAuth clients
        if not hasattr(client, "create_authorization_url"):
            return True

        redirect_uri = None
        if client_info.redirect_uris:
            redirect_uri = str(client_info.redirect_uris[0])

        try:
            auth_data = await client.create_authorization_url(redirect_uri=redirect_uri)
            authorization_url = auth_data.get("url")

            if not authorization_url:
                return True
        except Exception as e:
            log.debug(
                f"Skipping OAuth preflight for client {client_info.client_id}: {e}",
            )
            return True

        try:
            async with aiohttp.ClientSession(trust_env=True) as session:
                async with session.get(
                    authorization_url,
                    allow_redirects=False,
                    ssl=AIOHTTP_CLIENT_SESSION_SSL,
                ) as resp:
                    if resp.status < 400:
                        return True
                    response_text = await resp.text()

                    error = None
                    error_description = ""

                    content_type = resp.headers.get("content-type", "")
                    if "application/json" in content_type:
                        try:
                            payload = json.loads(response_text)
                            error = payload.get("error")
                            error_description = payload.get("error_description", "")
                        except:
                            pass
                    else:
                        error_description = response_text

                    error_message = f"{error or ''} {error_description or ''}".lower()

                    if any(
                        keyword in error_message
                        for keyword in ("invalid_client", "invalid client", "client id")
                    ):
                        log.warning(
                            f"OAuth client preflight detected invalid registration for {client_info.client_id}: {error} {error_description}"
                        )

                        return False
        except Exception as e:
            log.debug(
                f"Skipping OAuth preflight network check for client {client_info.client_id}: {e}"
            )

        return True

    def get_client(self, client_id):
        client = self.clients.get(client_id)
        return client["client"] if client else None

    def get_client_info(self, client_id):
        client = self.clients.get(client_id)
        return client["client_info"] if client else None

    def get_server_metadata_url(self, client_id):
        if client_id in self.clients:
            client = self.clients[client_id]
            return (
                client._server_metadata_url
                if hasattr(client, "_server_metadata_url")
                else None
            )
        return None

    async def get_oauth_token(
        self, user_id: str, client_id: str, force_refresh: bool = False
    ):
        """
        Get a valid OAuth token for the user, automatically refreshing if needed.

        Args:
            user_id: The user ID
            client_id: The OAuth client ID (provider)
            force_refresh: Force token refresh even if current token appears valid

        Returns:
            dict: OAuth token data with access_token, or None if no valid token available
        """
        try:
            # Get the OAuth session
            session = OAuthSessions.get_session_by_provider_and_user_id(
                client_id, user_id
            )
            if not session:
                log.warning(
                    f"No OAuth session found for user {user_id}, client_id {client_id}"
                )
                return None

            if force_refresh or datetime.now() + timedelta(
                minutes=5
            ) >= datetime.fromtimestamp(session.expires_at):
                log.debug(
                    f"Token refresh needed for user {user_id}, client_id {session.provider}"
                )
                refreshed_token = await self._refresh_token(session)
                if refreshed_token:
                    return refreshed_token
                else:
                    log.warning(
                        f"Token refresh failed for user {user_id}, client_id {session.provider}, deleting session {session.id}"
                    )
                    OAuthSessions.delete_session_by_id(session.id)
                    return None
            return session.token

        except Exception as e:
            log.error(f"Error getting OAuth token for user {user_id}: {e}")
            return None

    async def _refresh_token(self, session) -> dict:
        """
        Refresh an OAuth token if needed, with concurrency protection.

        Args:
            session: The OAuth session object

        Returns:
            dict: Refreshed token data, or None if refresh failed
        """
        try:
            # Perform the actual refresh
            refreshed_token = await self._perform_token_refresh(session)

            if refreshed_token:
                # Update the session with new token data
                session = OAuthSessions.update_session_by_id(
                    session.id, refreshed_token
                )
                log.info(f"Successfully refreshed token for session {session.id}")
                return session.token
            else:
                log.error(f"Failed to refresh token for session {session.id}")
                return None

        except Exception as e:
            log.error(f"Error refreshing token for session {session.id}: {e}")
            return None

    async def _perform_token_refresh(self, session) -> dict:
        """
        Perform the actual OAuth token refresh.

        Args:
            session: The OAuth session object

        Returns:
            dict: New token data, or None if refresh failed
        """
        client_id = session.provider
        token_data = session.token

        if not token_data.get("refresh_token"):
            log.warning(f"No refresh token available for session {session.id}")
            return None

        try:
            client = self.get_client(client_id)
            if not client:
                log.error(f"No OAuth client found for provider {client_id}")
                return None

            token_endpoint = None
            async with aiohttp.ClientSession(trust_env=True) as session_http:
                async with session_http.get(
                    self.get_server_metadata_url(client_id)
                ) as r:
                    if r.status == 200:
                        openid_data = await r.json()
                        token_endpoint = openid_data.get("token_endpoint")
                    else:
                        log.error(
                            f"Failed to fetch OpenID configuration for client_id {client_id}"
                        )
            if not token_endpoint:
                log.error(f"No token endpoint found for client_id {client_id}")
                return None

            # Prepare refresh request
            refresh_data = {
                "grant_type": "refresh_token",
                "refresh_token": token_data["refresh_token"],
                "client_id": client.client_id,
            }
            if hasattr(client, "client_secret") and client.client_secret:
                refresh_data["client_secret"] = client.client_secret

            # Make refresh request
            async with aiohttp.ClientSession(trust_env=True) as session_http:
                async with session_http.post(
                    token_endpoint,
                    data=refresh_data,
                    headers={"Content-Type": "application/x-www-form-urlencoded"},
                    ssl=AIOHTTP_CLIENT_SESSION_SSL,
                ) as r:
                    if r.status == 200:
                        new_token_data = await r.json()

                        # Merge with existing token data (preserve refresh_token if not provided)
                        if "refresh_token" not in new_token_data:
                            new_token_data["refresh_token"] = token_data[
                                "refresh_token"
                            ]

                        # Add timestamp for tracking
                        new_token_data["issued_at"] = datetime.now().timestamp()

                        # Calculate expires_at if we have expires_in
                        if (
                            "expires_in" in new_token_data
                            and "expires_at" not in new_token_data
                        ):
                            new_token_data["expires_at"] = int(
                                datetime.now().timestamp()
                                + new_token_data["expires_in"]
                            )

                        log.debug(f"Token refresh successful for client_id {client_id}")
                        return new_token_data
                    else:
                        error_text = await r.text()
                        log.error(
                            f"Token refresh failed for client_id {client_id}: {r.status} - {error_text}"
                        )
                        return None

        except Exception as e:
            log.error(f"Exception during token refresh for client_id {client_id}: {e}")
            return None

    async def handle_authorize(self, request, client_id: str) -> RedirectResponse:
        client = self.get_client(client_id)
        if client is None:
            raise HTTPException(404)
        client_info = self.get_client_info(client_id)
        if client_info is None:
            raise HTTPException(404)

        redirect_uri = (
            client_info.redirect_uris[0] if client_info.redirect_uris else None
        )
        redirect_uri_str = str(redirect_uri) if redirect_uri else None
        return await client.authorize_redirect(request, redirect_uri_str)

    async def handle_callback(self, request, client_id: str, user_id: str, response):
        client = self.get_client(client_id)
        if client is None:
            raise HTTPException(404)

        error_message = None
        try:
            client_info = self.get_client_info(client_id)

            auth_params = {}
            if (
                client_info
                and hasattr(client_info, "client_id")
                and hasattr(client_info, "client_secret")
            ):
                auth_params["client_id"] = client_info.client_id
                auth_params["client_secret"] = client_info.client_secret

            token = await client.authorize_access_token(request, **auth_params)
            if token:
                try:
                    # Add timestamp for tracking
                    token["issued_at"] = datetime.now().timestamp()

                    # Calculate expires_at if we have expires_in
                    if "expires_in" in token and "expires_at" not in token:
                        token["expires_at"] = (
                            datetime.now().timestamp() + token["expires_in"]
                        )

                    # Clean up any existing sessions for this user/client_id first
                    sessions = OAuthSessions.get_sessions_by_user_id(user_id)
                    for session in sessions:
                        if session.provider == client_id:
                            OAuthSessions.delete_session_by_id(session.id)

                    session = OAuthSessions.create_session(
                        user_id=user_id,
                        provider=client_id,
                        token=token,
                    )
                    log.info(
                        f"Stored OAuth session server-side for user {user_id}, client_id {client_id}"
                    )
                except Exception as e:
                    error_message = "Failed to store OAuth session server-side"
                    log.error(f"Failed to store OAuth session server-side: {e}")
            else:
                error_message = "Failed to obtain OAuth token"
                log.warning(error_message)
        except Exception as e:
            error_message = _build_oauth_callback_error_message(e)
            log.warning(
                "OAuth callback error for user_id=%s client_id=%s: %s",
                user_id,
                client_id,
                error_message,
                exc_info=True,
            )

        redirect_url = (
            str(request.app.state.config.WEBUI_URL or request.base_url)
        ).rstrip("/")

        if error_message:
            log.debug(error_message)
            redirect_url = (
                f"{redirect_url}/?error={urllib.parse.quote_plus(error_message)}"
            )
            return RedirectResponse(url=redirect_url, headers=response.headers)

        response = RedirectResponse(url=redirect_url, headers=response.headers)
        return response


class OAuthManager:
    def __init__(self, app):
        self.oauth = OAuth()
        self.app = app

        self._clients = {}

        for name, provider_config in OAUTH_PROVIDERS.items():
            if "register" not in provider_config:
                log.error(f"OAuth provider {name} missing register function")
                continue

            client = provider_config["register"](self.oauth)
            self._clients[name] = client

    def get_client(self, provider_name):
        if provider_name not in self._clients:
            self._clients[provider_name] = self.oauth.create_client(provider_name)
        return self._clients[provider_name]

    def get_server_metadata_url(self, provider_name):
        if provider_name in self._clients:
            client = self._clients[provider_name]
            return (
                client._server_metadata_url
                if hasattr(client, "_server_metadata_url")
                else None
            )
        return None

    async def get_oauth_token(
        self, user_id: str, session_id: str, force_refresh: bool = False
    ):
        """
        Get a valid OAuth token for the user, automatically refreshing if needed.

        Args:
            user_id: The user ID
            provider: Optional provider name. If None, gets the most recent session.
            force_refresh: Force token refresh even if current token appears valid

        Returns:
            dict: OAuth token data with access_token, or None if no valid token available
        """
        try:
            # Get the OAuth session
            session = OAuthSessions.get_session_by_id_and_user_id(session_id, user_id)
            if not session:
                log.warning(
                    f"No OAuth session found for user {user_id}, session {session_id}"
                )
                return None

            if force_refresh or datetime.now() + timedelta(
                minutes=5
            ) >= datetime.fromtimestamp(session.expires_at):
                log.debug(
                    f"Token refresh needed for user {user_id}, provider {session.provider}"
                )
                refreshed_token = await self._refresh_token(session)
                if refreshed_token:
                    return refreshed_token
                else:
                    log.warning(
                        f"Token refresh failed for user {user_id}, provider {session.provider}, deleting session {session.id}"
                    )
                    OAuthSessions.delete_session_by_id(session.id)

                    return None
            return session.token

        except Exception as e:
            log.error(f"Error getting OAuth token for user {user_id}: {e}")
            return None

    async def _refresh_token(self, session) -> dict:
        """
        Refresh an OAuth token if needed, with concurrency protection.

        Args:
            session: The OAuth session object

        Returns:
            dict: Refreshed token data, or None if refresh failed
        """
        try:
            # Perform the actual refresh
            refreshed_token = await self._perform_token_refresh(session)

            if refreshed_token:
                # Update the session with new token data
                session = OAuthSessions.update_session_by_id(
                    session.id, refreshed_token
                )
                log.info(f"Successfully refreshed token for session {session.id}")
                return session.token
            else:
                log.error(f"Failed to refresh token for session {session.id}")
                return None

        except Exception as e:
            log.error(f"Error refreshing token for session {session.id}: {e}")
            return None

    async def _perform_token_refresh(self, session) -> dict:
        """
        Perform the actual OAuth token refresh.

        Args:
            session: The OAuth session object

        Returns:
            dict: New token data, or None if refresh failed
        """
        provider = session.provider
        token_data = session.token

        if not token_data.get("refresh_token"):
            log.warning(f"No refresh token available for session {session.id}")
            return None

        try:
            client = self.get_client(provider)
            if not client:
                log.error(f"No OAuth client found for provider {provider}")
                return None

            server_metadata_url = self.get_server_metadata_url(provider)
            token_endpoint = None
            async with aiohttp.ClientSession(trust_env=True) as session_http:
                async with session_http.get(server_metadata_url) as r:
                    if r.status == 200:
                        openid_data = await r.json()
                        token_endpoint = openid_data.get("token_endpoint")
                    else:
                        log.error(
                            f"Failed to fetch OpenID configuration for provider {provider}"
                        )
            if not token_endpoint:
                log.error(f"No token endpoint found for provider {provider}")
                return None

            # Prepare refresh request
            refresh_data = {
                "grant_type": "refresh_token",
                "refresh_token": token_data["refresh_token"],
                "client_id": client.client_id,
            }
            # Add client_secret if available (some providers require it)
            if hasattr(client, "client_secret") and client.client_secret:
                refresh_data["client_secret"] = client.client_secret

            # Make refresh request
            async with aiohttp.ClientSession(trust_env=True) as session_http:
                async with session_http.post(
                    token_endpoint,
                    data=refresh_data,
                    headers={"Content-Type": "application/x-www-form-urlencoded"},
                    ssl=AIOHTTP_CLIENT_SESSION_SSL,
                ) as r:
                    if r.status == 200:
                        new_token_data = await r.json()

                        # Merge with existing token data (preserve refresh_token if not provided)
                        if "refresh_token" not in new_token_data:
                            new_token_data["refresh_token"] = token_data[
                                "refresh_token"
                            ]

                        # Add timestamp for tracking
                        new_token_data["issued_at"] = datetime.now().timestamp()

                        # Calculate expires_at if we have expires_in
                        if (
                            "expires_in" in new_token_data
                            and "expires_at" not in new_token_data
                        ):
                            new_token_data["expires_at"] = int(
                                datetime.now().timestamp()
                                + new_token_data["expires_in"]
                            )

                        log.debug(f"Token refresh successful for provider {provider}")
                        return new_token_data
                    else:
                        error_text = await r.text()
                        log.error(
                            f"Token refresh failed for provider {provider}: {r.status} - {error_text}"
                        )
                        return None

        except Exception as e:
            log.error(f"Exception during token refresh for provider {provider}: {e}")
            return None

<<<<<<< HEAD
    async def get_user_role(self, user, user_data, provider=None, access_token=None):
        if user and Users.get_num_users() == 1:
=======
    def get_user_role(self, user, user_data):
        user_count = Users.get_num_users()
        if user and user_count == 1:
>>>>>>> 140605e6
            # If the user is the only user, assign the role "admin" - actually repairs role for single user on login
            log.debug("Assigning the only user the admin role")
            return "admin"
        if not user and user_count == 0:
            # If there are no users, assign the role "admin", as the first user will be an admin
            log.debug("Assigning the first user the admin role")
            return "admin"

        if auth_manager_config.ENABLE_OAUTH_ROLE_MANAGEMENT:
            log.debug("Running OAUTH Role management")
            oauth_claim = auth_manager_config.OAUTH_ROLES_CLAIM
            oauth_allowed_roles = auth_manager_config.OAUTH_ALLOWED_ROLES
            oauth_admin_roles = auth_manager_config.OAUTH_ADMIN_ROLES
            oauth_roles = []
            # Default/fallback role if no matching roles are found
            role = auth_manager_config.DEFAULT_USER_ROLE

<<<<<<< HEAD
            # Check if this is Google OAuth with Cloud Identity scope
            if (
                provider == "google"
                and access_token
                and "https://www.googleapis.com/auth/cloud-identity.groups.readonly"
                in GOOGLE_OAUTH_SCOPE.value
            ):

                log.debug(
                    "Google OAuth with Cloud Identity scope detected - fetching groups via API"
                )
                user_email = user_data.get(auth_manager_config.OAUTH_EMAIL_CLAIM, "")
                if user_email:
                    try:
                        google_groups = (
                            await self._fetch_google_groups_via_cloud_identity(
                                access_token, user_email
                            )
                        )
                        # Store groups in user_data for potential group management later
                        if "google_groups" not in user_data:
                            user_data["google_groups"] = google_groups

                        # Use Google groups as oauth_roles for role determination
                        oauth_roles = google_groups
                        log.debug(f"Using Google groups as roles: {oauth_roles}")
                    except Exception as e:
                        log.error(f"Failed to fetch Google groups: {e}")
                        # Fall back to default behavior with claims
                        oauth_roles = []

            # If not using Google groups or Google groups fetch failed, use traditional claims method
            if not oauth_roles:
                # Next block extracts the roles from the user data, accepting nested claims of any depth
                if oauth_claim and oauth_allowed_roles and oauth_admin_roles:
                    claim_data = user_data
                    nested_claims = oauth_claim.split(".")
                    for nested_claim in nested_claims:
                        claim_data = claim_data.get(nested_claim, {})
                    oauth_roles = claim_data if isinstance(claim_data, list) else []
=======
            # Next block extracts the roles from the user data, accepting nested claims of any depth
            if oauth_claim and oauth_allowed_roles and oauth_admin_roles:
                claim_data = user_data
                nested_claims = oauth_claim.split(".")
                for nested_claim in nested_claims:
                    claim_data = claim_data.get(nested_claim, {})

                # Try flat claim structure as alternative
                if not claim_data:
                    claim_data = user_data.get(oauth_claim, {})

                oauth_roles = []

                if isinstance(claim_data, list):
                    oauth_roles = claim_data
                if isinstance(claim_data, str) or isinstance(claim_data, int):
                    oauth_roles = [str(claim_data)]
>>>>>>> 140605e6

            log.debug(f"Oauth Roles claim: {oauth_claim}")
            log.debug(f"User roles from oauth: {oauth_roles}")
            log.debug(f"Accepted user roles: {oauth_allowed_roles}")
            log.debug(f"Accepted admin roles: {oauth_admin_roles}")

            # If any roles are found, check if they match the allowed or admin roles
            if oauth_roles:
                # If role management is enabled, and matching roles are provided, use the roles
                for allowed_role in oauth_allowed_roles:
                    # If the user has any of the allowed roles, assign the role "user"
                    if allowed_role in oauth_roles:
                        log.debug("Assigned user the user role")
                        role = "user"
                        break
                for admin_role in oauth_admin_roles:
                    # If the user has any of the admin roles, assign the role "admin"
                    if admin_role in oauth_roles:
                        log.debug(
                            f"Assigned user the admin role based on group: {admin_role}"
                        )
                        role = "admin"
                        break
        else:
            if not user:
                # If role management is disabled, use the default role for new users
                role = auth_manager_config.DEFAULT_USER_ROLE
            else:
                # If role management is disabled, use the existing role for existing users
                role = user.role

        return role

    async def _fetch_google_groups_via_cloud_identity(
        self, access_token: str, user_email: str
    ) -> list[str]:
        """
        Fetch Google Workspace groups for a user via Cloud Identity API.

        Args:
            access_token: OAuth access token with cloud-identity.groups.readonly scope
            user_email: User's email address

        Returns:
            List of group email addresses the user belongs to
        """
        groups = []
        base_url = "https://content-cloudidentity.googleapis.com/v1/groups/-/memberships:searchTransitiveGroups"
        
        # Create the query string with proper URL encoding
        query_string = f"member_key_id == '{user_email}' && 'cloudidentity.googleapis.com/groups.security' in labels"
        encoded_query = quote(query_string)

        headers = {
            "Authorization": f"Bearer {access_token}",
            "Content-Type": "application/json",
        }

        page_token = ""

        try:
            async with aiohttp.ClientSession(trust_env=True) as session:
                while True:
                    # Build URL with query parameter
                    url = f"{base_url}?query={encoded_query}"
                    
                    # Add page token to URL if present
                    if page_token:
                        url += f"&pageToken={quote(page_token)}"

                    log.debug("Fetching Google groups via Cloud Identity API")

                    async with session.get(
                        url, headers=headers, ssl=AIOHTTP_CLIENT_SESSION_SSL
                    ) as resp:
                        if resp.status == 200:
                            data = await resp.json()

                            # Extract group emails from memberships
                            memberships = data.get("memberships", [])
                            log.debug(f"Found {len(memberships)} memberships")
                            for membership in memberships:
                                group_key = membership.get("groupKey", {})
                                group_email = group_key.get("id", "")
                                if group_email:
                                    groups.append(group_email)
                                    log.debug(f"Found group membership: {group_email}")

                            # Check for next page
                            page_token = data.get("nextPageToken", "")
                            if not page_token:
                                break
                        else:
                            error_text = await resp.text()
                            log.error(
                                f"Failed to fetch Google groups (status {resp.status})"
                            )
                            # Log error details without sensitive information
                            try:
                                error_json = json.loads(error_text)
                                if "error" in error_json:
                                    log.error(f"API error: {error_json['error'].get('message', 'Unknown error')}")
                            except json.JSONDecodeError:
                                log.error("Error response contains non-JSON data")
                            break

        except Exception as e:
            log.error(f"Error fetching Google groups via Cloud Identity API: {e}")

        log.info(f"Retrieved {len(groups)} Google groups for user {user_email}")
        return groups

    async def update_user_groups(
        self, user, user_data, default_permissions, provider=None, access_token=None
    ):
        log.debug("Running OAUTH Group management")
        oauth_claim = auth_manager_config.OAUTH_GROUPS_CLAIM

        try:
            blocked_groups = json.loads(auth_manager_config.OAUTH_BLOCKED_GROUPS)
        except Exception as e:
            log.exception(f"Error loading OAUTH_BLOCKED_GROUPS: {e}")
            blocked_groups = []

        user_oauth_groups = []
<<<<<<< HEAD

        # Check if Google groups were fetched via Cloud Identity API
        if "google_groups" in user_data:
            log.debug(
                "Using Google groups from Cloud Identity API for group management"
            )
            user_oauth_groups = user_data["google_groups"]
        else:
            # Nested claim search for groups claim (traditional method)
            if oauth_claim:
                claim_data = user_data
                nested_claims = oauth_claim.split(".")
                for nested_claim in nested_claims:
                    claim_data = claim_data.get(nested_claim, {})

                if isinstance(claim_data, list):
                    user_oauth_groups = claim_data
                elif isinstance(claim_data, str):
                    user_oauth_groups = [claim_data]
                else:
                    user_oauth_groups = []
=======
        # Nested claim search for groups claim
        if oauth_claim:
            claim_data = user_data
            nested_claims = oauth_claim.split(".")
            for nested_claim in nested_claims:
                claim_data = claim_data.get(nested_claim, {})

            if isinstance(claim_data, list):
                user_oauth_groups = claim_data
            elif isinstance(claim_data, str):
                # Split by the configured separator if present
                if OAUTH_GROUPS_SEPARATOR in claim_data:
                    user_oauth_groups = claim_data.split(OAUTH_GROUPS_SEPARATOR)
                else:
                    user_oauth_groups = [claim_data]
            else:
                user_oauth_groups = []
>>>>>>> 140605e6

        user_current_groups: list[GroupModel] = Groups.get_groups_by_member_id(user.id)
        all_available_groups: list[GroupModel] = Groups.get_groups()

        # Create groups if they don't exist and creation is enabled
        if auth_manager_config.ENABLE_OAUTH_GROUP_CREATION:
            log.debug("Checking for missing groups to create...")
            all_group_names = {g.name for g in all_available_groups}
            groups_created = False
            # Determine creator ID: Prefer admin, fallback to current user if no admin exists
            admin_user = Users.get_super_admin_user()
            creator_id = admin_user.id if admin_user else user.id
            log.debug(f"Using creator ID {creator_id} for potential group creation.")

            for group_name in user_oauth_groups:
                if group_name not in all_group_names:
                    log.info(
                        f"Group '{group_name}' not found via OAuth claim. Creating group..."
                    )
                    try:
                        new_group_form = GroupForm(
                            name=group_name,
                            description=f"Group '{group_name}' created automatically via OAuth.",
                            permissions=default_permissions,  # Use default permissions from function args
                            user_ids=[],  # Start with no users, user will be added later by subsequent logic
                        )
                        # Use determined creator ID (admin or fallback to current user)
                        created_group = Groups.insert_new_group(
                            creator_id, new_group_form
                        )
                        if created_group:
                            log.info(
                                f"Successfully created group '{group_name}' with ID {created_group.id} using creator ID {creator_id}"
                            )
                            groups_created = True
                            # Add to local set to prevent duplicate creation attempts in this run
                            all_group_names.add(group_name)
                        else:
                            log.error(
                                f"Failed to create group '{group_name}' via OAuth."
                            )
                    except Exception as e:
                        log.error(f"Error creating group '{group_name}' via OAuth: {e}")

            # Refresh the list of all available groups if any were created
            if groups_created:
                all_available_groups = Groups.get_groups()
                log.debug("Refreshed list of all available groups after creation.")

        log.debug(f"Oauth Groups claim: {oauth_claim}")
        log.debug(f"User oauth groups: {user_oauth_groups}")
        log.debug(f"User's current groups: {[g.name for g in user_current_groups]}")
        log.debug(
            f"All groups available in OpenWebUI: {[g.name for g in all_available_groups]}"
        )

        # Remove groups that user is no longer a part of
        for group_model in user_current_groups:
            if (
                user_oauth_groups
                and group_model.name not in user_oauth_groups
                and not is_in_blocked_groups(group_model.name, blocked_groups)
            ):
                # Remove group from user
                log.debug(
                    f"Removing user from group {group_model.name} as it is no longer in their oauth groups"
                )

                Groups.remove_users_from_group(group_model.id, [user.id])

                # In case a group is created, but perms are never assigned to the group by hitting "save"
                group_permissions = group_model.permissions
                if not group_permissions:
                    group_permissions = default_permissions

                Groups.update_group_by_id(
                    id=group_model.id,
                    form_data=GroupUpdateForm(
                        name=group_model.name,
                        description=group_model.description,
                        permissions=group_permissions,
                    ),
                    overwrite=False,
                )

        # Add user to new groups
        for group_model in all_available_groups:
            if (
                user_oauth_groups
                and group_model.name in user_oauth_groups
                and not any(gm.name == group_model.name for gm in user_current_groups)
                and not is_in_blocked_groups(group_model.name, blocked_groups)
            ):
                # Add user to group
                log.debug(
                    f"Adding user to group {group_model.name} as it was found in their oauth groups"
                )

                Groups.add_users_to_group(group_model.id, [user.id])

                # In case a group is created, but perms are never assigned to the group by hitting "save"
                group_permissions = group_model.permissions
                if not group_permissions:
                    group_permissions = default_permissions

                Groups.update_group_by_id(
                    id=group_model.id,
                    form_data=GroupUpdateForm(
                        name=group_model.name,
                        description=group_model.description,
                        permissions=group_permissions,
                    ),
                    overwrite=False,
                )

    async def _process_picture_url(
        self, picture_url: str, access_token: str = None
    ) -> str:
        """Process a picture URL and return a base64 encoded data URL.

        Args:
            picture_url: The URL of the picture to process
            access_token: Optional OAuth access token for authenticated requests

        Returns:
            A data URL containing the base64 encoded picture, or "/user.png" if processing fails
        """
        if not picture_url:
            return "/user.png"

        try:
            get_kwargs = {}
            if access_token:
                get_kwargs["headers"] = {
                    "Authorization": f"Bearer {access_token}",
                }
            async with aiohttp.ClientSession(trust_env=True) as session:
                async with session.get(
                    picture_url, **get_kwargs, ssl=AIOHTTP_CLIENT_SESSION_SSL
                ) as resp:
                    if resp.ok:
                        picture = await resp.read()
                        base64_encoded_picture = base64.b64encode(picture).decode(
                            "utf-8"
                        )
                        guessed_mime_type = mimetypes.guess_type(picture_url)[0]
                        if guessed_mime_type is None:
                            guessed_mime_type = "image/jpeg"
                        return (
                            f"data:{guessed_mime_type};base64,{base64_encoded_picture}"
                        )
                    else:
                        log.warning(
                            f"Failed to fetch profile picture from {picture_url}"
                        )
                        return "/user.png"
        except Exception as e:
            log.error(f"Error processing profile picture '{picture_url}': {e}")
            return "/user.png"

    async def handle_login(self, request, provider):
        if provider not in OAUTH_PROVIDERS:
            raise HTTPException(404)
        # If the provider has a custom redirect URL, use that, otherwise automatically generate one
        redirect_uri = OAUTH_PROVIDERS[provider].get("redirect_uri") or request.url_for(
            "oauth_login_callback", provider=provider
        )
        client = self.get_client(provider)
        if client is None:
            raise HTTPException(404)
        return await client.authorize_redirect(request, redirect_uri)

    async def handle_callback(self, request, provider, response):
        if provider not in OAUTH_PROVIDERS:
            raise HTTPException(404)

        error_message = None
        try:
            client = self.get_client(provider)

            auth_params = {}

            if client:
                if (
                    hasattr(client, "client_id")
                    and OAUTH_ACCESS_TOKEN_REQUEST_INCLUDE_CLIENT_ID
                ):
                    auth_params["client_id"] = client.client_id

            try:
                token = await client.authorize_access_token(request, **auth_params)
            except Exception as e:
                detailed_error = _build_oauth_callback_error_message(e)
                log.warning(
                    "OAuth callback error during authorize_access_token for provider %s: %s",
                    provider,
                    detailed_error,
                    exc_info=True,
                )
                raise HTTPException(400, detail=ERROR_MESSAGES.INVALID_CRED)

            # Try to get userinfo from the token first, some providers include it there
            user_data: UserInfo = token.get("userinfo")
            if (
                (not user_data)
                or (auth_manager_config.OAUTH_EMAIL_CLAIM not in user_data)
                or (auth_manager_config.OAUTH_USERNAME_CLAIM not in user_data)
            ):
                user_data: UserInfo = await client.userinfo(token=token)
            if (
                provider == "feishu"
                and isinstance(user_data, dict)
                and "data" in user_data
            ):
                user_data = user_data["data"]
            if not user_data:
                log.warning(f"OAuth callback failed, user data is missing: {token}")
                raise HTTPException(400, detail=ERROR_MESSAGES.INVALID_CRED)

            # Extract the "sub" claim, using custom claim if configured
            if auth_manager_config.OAUTH_SUB_CLAIM:
                sub = user_data.get(auth_manager_config.OAUTH_SUB_CLAIM)
            else:
                # Fallback to the default sub claim if not configured
                sub = user_data.get(OAUTH_PROVIDERS[provider].get("sub_claim", "sub"))
            if not sub:
                log.warning(f"OAuth callback failed, sub is missing: {user_data}")
                raise HTTPException(400, detail=ERROR_MESSAGES.INVALID_CRED)

            provider_sub = f"{provider}@{sub}"

            # Email extraction
            email_claim = auth_manager_config.OAUTH_EMAIL_CLAIM
            email = user_data.get(email_claim, "")
            # We currently mandate that email addresses are provided
            if not email:
                # If the provider is GitHub,and public email is not provided, we can use the access token to fetch the user's email
                if provider == "github":
                    try:
                        access_token = token.get("access_token")
                        headers = {"Authorization": f"Bearer {access_token}"}
                        async with aiohttp.ClientSession(trust_env=True) as session:
                            async with session.get(
                                "https://api.github.com/user/emails",
                                headers=headers,
                                ssl=AIOHTTP_CLIENT_SESSION_SSL,
                            ) as resp:
                                if resp.ok:
                                    emails = await resp.json()
                                    # use the primary email as the user's email
                                    primary_email = next(
                                        (
                                            e["email"]
                                            for e in emails
                                            if e.get("primary")
                                        ),
                                        None,
                                    )
                                    if primary_email:
                                        email = primary_email
                                    else:
                                        log.warning(
                                            "No primary email found in GitHub response"
                                        )
                                        raise HTTPException(
                                            400, detail=ERROR_MESSAGES.INVALID_CRED
                                        )
                                else:
                                    log.warning("Failed to fetch GitHub email")
                                    raise HTTPException(
                                        400, detail=ERROR_MESSAGES.INVALID_CRED
                                    )
                    except Exception as e:
                        log.warning(f"Error fetching GitHub email: {e}")
                        raise HTTPException(400, detail=ERROR_MESSAGES.INVALID_CRED)
                elif ENABLE_OAUTH_EMAIL_FALLBACK:
                    email = f"{provider_sub}.local"
                else:
                    log.warning(f"OAuth callback failed, email is missing: {user_data}")
                    raise HTTPException(400, detail=ERROR_MESSAGES.INVALID_CRED)
            email = email.lower()

            # If allowed domains are configured, check if the email domain is in the list
            if (
                "*" not in auth_manager_config.OAUTH_ALLOWED_DOMAINS
                and email.split("@")[-1]
                not in auth_manager_config.OAUTH_ALLOWED_DOMAINS
            ):
                log.warning(
                    f"OAuth callback failed, e-mail domain is not in the list of allowed domains: {user_data}"
                )
                raise HTTPException(400, detail=ERROR_MESSAGES.INVALID_CRED)
<<<<<<< HEAD
        email = email.lower()
        if (
            "*" not in auth_manager_config.OAUTH_ALLOWED_DOMAINS
            and email.split("@")[-1] not in auth_manager_config.OAUTH_ALLOWED_DOMAINS
        ):
            log.warning(
                f"OAuth callback failed, e-mail domain is not in the list of allowed domains: {user_data}"
            )
            raise HTTPException(400, detail=ERROR_MESSAGES.INVALID_CRED)

        # Check if the user exists
        user = Users.get_user_by_oauth_sub(provider_sub)

        if not user:
            # If the user does not exist, check if merging is enabled
            if auth_manager_config.OAUTH_MERGE_ACCOUNTS_BY_EMAIL:
                # Check if the user exists by email
                user = Users.get_user_by_email(email)
                if user:
                    # Update the user with the new oauth sub
                    Users.update_user_oauth_sub_by_id(user.id, provider_sub)

        if user:
            determined_role = await self.get_user_role(
                user, user_data, provider, token.get("access_token")
            )
            if user.role != determined_role:
                Users.update_user_role_by_id(user.id, determined_role)

            # Update profile picture if enabled and different from current
            if auth_manager_config.OAUTH_UPDATE_PICTURE_ON_LOGIN:
                picture_claim = auth_manager_config.OAUTH_PICTURE_CLAIM
                if picture_claim:
                    new_picture_url = user_data.get(
                        picture_claim, OAUTH_PROVIDERS[provider].get("picture_url", "")
                    )
                    processed_picture_url = await self._process_picture_url(
                        new_picture_url, token.get("access_token")
                    )
                    if processed_picture_url != user.profile_image_url:
                        Users.update_user_profile_image_url_by_id(
                            user.id, processed_picture_url
                        )
                        log.debug(f"Updated profile picture for user {user.email}")

        if not user:
            # If the user does not exist, check if signups are enabled
            if auth_manager_config.ENABLE_OAUTH_SIGNUP:
                # Check if an existing user with the same email already exists
                existing_user = Users.get_user_by_email(email)
                if existing_user:
                    raise HTTPException(400, detail=ERROR_MESSAGES.EMAIL_TAKEN)

                picture_claim = auth_manager_config.OAUTH_PICTURE_CLAIM
                if picture_claim:
                    picture_url = user_data.get(
                        picture_claim, OAUTH_PROVIDERS[provider].get("picture_url", "")
                    )
                    picture_url = await self._process_picture_url(
                        picture_url, token.get("access_token")
                    )
                else:
                    picture_url = "/user.png"

                username_claim = auth_manager_config.OAUTH_USERNAME_CLAIM

                name = user_data.get(username_claim)
                if not name:
                    log.warning("Username claim is missing, using email as name")
                    name = email

                role = await self.get_user_role(
                    None, user_data, provider, token.get("access_token")
                )

                user = Auths.insert_new_auth(
                    email=email,
                    password=get_password_hash(
                        str(uuid.uuid4())
                    ),  # Random password, not used
                    name=name,
                    profile_image_url=picture_url,
                    role=role,
                    oauth_sub=provider_sub,
                )
=======

            # Check if the user exists
            user = Users.get_user_by_oauth_sub(provider_sub)
            if not user:
                # If the user does not exist, check if merging is enabled
                if auth_manager_config.OAUTH_MERGE_ACCOUNTS_BY_EMAIL:
                    # Check if the user exists by email
                    user = Users.get_user_by_email(email)
                    if user:
                        # Update the user with the new oauth sub
                        Users.update_user_oauth_sub_by_id(user.id, provider_sub)

            if user:
                determined_role = self.get_user_role(user, user_data)
                if user.role != determined_role:
                    Users.update_user_role_by_id(user.id, determined_role)
                # Update profile picture if enabled and different from current
                if auth_manager_config.OAUTH_UPDATE_PICTURE_ON_LOGIN:
                    picture_claim = auth_manager_config.OAUTH_PICTURE_CLAIM
                    if picture_claim:
                        new_picture_url = user_data.get(
                            picture_claim,
                            OAUTH_PROVIDERS[provider].get("picture_url", ""),
                        )
                        processed_picture_url = await self._process_picture_url(
                            new_picture_url, token.get("access_token")
                        )
                        if processed_picture_url != user.profile_image_url:
                            Users.update_user_profile_image_url_by_id(
                                user.id, processed_picture_url
                            )
                            log.debug(f"Updated profile picture for user {user.email}")
            else:
                # If the user does not exist, check if signups are enabled
                if auth_manager_config.ENABLE_OAUTH_SIGNUP:
                    # Check if an existing user with the same email already exists
                    existing_user = Users.get_user_by_email(email)
                    if existing_user:
                        raise HTTPException(400, detail=ERROR_MESSAGES.EMAIL_TAKEN)

                    picture_claim = auth_manager_config.OAUTH_PICTURE_CLAIM
                    if picture_claim:
                        picture_url = user_data.get(
                            picture_claim,
                            OAUTH_PROVIDERS[provider].get("picture_url", ""),
                        )
                        picture_url = await self._process_picture_url(
                            picture_url, token.get("access_token")
                        )
                    else:
                        picture_url = "/user.png"
                    username_claim = auth_manager_config.OAUTH_USERNAME_CLAIM

                    name = user_data.get(username_claim)
                    if not name:
                        log.warning("Username claim is missing, using email as name")
                        name = email

                    user = Auths.insert_new_auth(
                        email=email,
                        password=get_password_hash(
                            str(uuid.uuid4())
                        ),  # Random password, not used
                        name=name,
                        profile_image_url=picture_url,
                        role=self.get_user_role(None, user_data),
                        oauth_sub=provider_sub,
                    )
>>>>>>> 140605e6

                    if auth_manager_config.WEBHOOK_URL:
                        await post_webhook(
                            WEBUI_NAME,
                            auth_manager_config.WEBHOOK_URL,
                            WEBHOOK_MESSAGES.USER_SIGNUP(user.name),
                            {
                                "action": "signup",
                                "message": WEBHOOK_MESSAGES.USER_SIGNUP(user.name),
                                "user": user.model_dump_json(exclude_none=True),
                            },
                        )
                else:
                    raise HTTPException(
                        status.HTTP_403_FORBIDDEN,
                        detail=ERROR_MESSAGES.ACCESS_PROHIBITED,
                    )

            jwt_token = create_token(
                data={"id": user.id},
                expires_delta=parse_duration(auth_manager_config.JWT_EXPIRES_IN),
            )
            if (
                auth_manager_config.ENABLE_OAUTH_GROUP_MANAGEMENT
                and user.role != "admin"
            ):
                self.update_user_groups(
                    user=user,
                    user_data=user_data,
                    default_permissions=request.app.state.config.USER_PERMISSIONS,
                )

<<<<<<< HEAD
        if auth_manager_config.ENABLE_OAUTH_GROUP_MANAGEMENT and user.role != "admin":
            await self.update_user_groups(
                user=user,
                user_data=user_data,
                default_permissions=request.app.state.config.USER_PERMISSIONS,
                provider=provider,
                access_token=token.get("access_token"),
=======
        except Exception as e:
            log.error(f"Error during OAuth process: {e}")
            error_message = (
                e.detail
                if isinstance(e, HTTPException) and e.detail
                else ERROR_MESSAGES.DEFAULT("Error during OAuth process")
>>>>>>> 140605e6
            )

        redirect_base_url = (
            str(request.app.state.config.WEBUI_URL or request.base_url)
        ).rstrip("/")
        redirect_url = f"{redirect_base_url}/auth"

        if error_message:
            redirect_url = f"{redirect_url}?error={error_message}"
            return RedirectResponse(url=redirect_url, headers=response.headers)

        response = RedirectResponse(url=redirect_url, headers=response.headers)

        # Set the cookie token
        # Redirect back to the frontend with the JWT token
        response.set_cookie(
            key="token",
            value=jwt_token,
            httponly=False,  # Required for frontend access
            samesite=WEBUI_AUTH_COOKIE_SAME_SITE,
            secure=WEBUI_AUTH_COOKIE_SECURE,
        )

        # Legacy cookies for compatibility with older frontend versions
        if ENABLE_OAUTH_ID_TOKEN_COOKIE:
            response.set_cookie(
                key="oauth_id_token",
                value=token.get("id_token"),
                httponly=True,
                samesite=WEBUI_AUTH_COOKIE_SAME_SITE,
                secure=WEBUI_AUTH_COOKIE_SECURE,
            )

        try:
            # Add timestamp for tracking
            token["issued_at"] = datetime.now().timestamp()

            # Calculate expires_at if we have expires_in
            if "expires_in" in token and "expires_at" not in token:
                token["expires_at"] = datetime.now().timestamp() + token["expires_in"]

            # Clean up any existing sessions for this user/provider first
            sessions = OAuthSessions.get_sessions_by_user_id(user.id)
            for session in sessions:
                if session.provider == provider:
                    OAuthSessions.delete_session_by_id(session.id)

            session = OAuthSessions.create_session(
                user_id=user.id,
                provider=provider,
                token=token,
            )

            response.set_cookie(
                key="oauth_session_id",
                value=session.id,
                httponly=True,
                samesite=WEBUI_AUTH_COOKIE_SAME_SITE,
                secure=WEBUI_AUTH_COOKIE_SECURE,
            )

            log.info(
                f"Stored OAuth session server-side for user {user.id}, provider {provider}"
            )
        except Exception as e:
            log.error(f"Failed to store OAuth session server-side: {e}")

        return response<|MERGE_RESOLUTION|>--- conflicted
+++ resolved
@@ -7,9 +7,6 @@
 import urllib
 import uuid
 import json
-<<<<<<< HEAD
-from urllib.parse import quote
-=======
 from datetime import datetime, timedelta
 
 import re
@@ -18,7 +15,7 @@
 import secrets
 from cryptography.fernet import Fernet
 from typing import Literal
->>>>>>> 140605e6
+from urllib.parse import quote
 
 import aiohttp
 from authlib.integrations.starlette_client import OAuth
@@ -1002,14 +999,9 @@
             log.error(f"Exception during token refresh for provider {provider}: {e}")
             return None
 
-<<<<<<< HEAD
     async def get_user_role(self, user, user_data, provider=None, access_token=None):
-        if user and Users.get_num_users() == 1:
-=======
-    def get_user_role(self, user, user_data):
         user_count = Users.get_num_users()
         if user and user_count == 1:
->>>>>>> 140605e6
             # If the user is the only user, assign the role "admin" - actually repairs role for single user on login
             log.debug("Assigning the only user the admin role")
             return "admin"
@@ -1027,13 +1019,12 @@
             # Default/fallback role if no matching roles are found
             role = auth_manager_config.DEFAULT_USER_ROLE
 
-<<<<<<< HEAD
             # Check if this is Google OAuth with Cloud Identity scope
             if (
-                provider == "google"
-                and access_token
-                and "https://www.googleapis.com/auth/cloud-identity.groups.readonly"
-                in GOOGLE_OAUTH_SCOPE.value
+                    provider == "google"
+                    and access_token
+                    and "https://www.googleapis.com/auth/cloud-identity.groups.readonly"
+                    in GOOGLE_OAUTH_SCOPE.value
             ):
 
                 log.debug(
@@ -1067,26 +1058,17 @@
                     nested_claims = oauth_claim.split(".")
                     for nested_claim in nested_claims:
                         claim_data = claim_data.get(nested_claim, {})
-                    oauth_roles = claim_data if isinstance(claim_data, list) else []
-=======
-            # Next block extracts the roles from the user data, accepting nested claims of any depth
-            if oauth_claim and oauth_allowed_roles and oauth_admin_roles:
-                claim_data = user_data
-                nested_claims = oauth_claim.split(".")
-                for nested_claim in nested_claims:
-                    claim_data = claim_data.get(nested_claim, {})
-
-                # Try flat claim structure as alternative
-                if not claim_data:
-                    claim_data = user_data.get(oauth_claim, {})
-
-                oauth_roles = []
-
-                if isinstance(claim_data, list):
-                    oauth_roles = claim_data
-                if isinstance(claim_data, str) or isinstance(claim_data, int):
-                    oauth_roles = [str(claim_data)]
->>>>>>> 140605e6
+
+                    # Try flat claim structure as alternative
+                    if not claim_data:
+                        claim_data = user_data.get(oauth_claim, {})
+
+                    oauth_roles = []
+
+                    if isinstance(claim_data, list):
+                        oauth_roles = claim_data
+                    if isinstance(claim_data, str) or isinstance(claim_data, int):
+                        oauth_roles = [str(claim_data)]
 
             log.debug(f"Oauth Roles claim: {oauth_claim}")
             log.debug(f"User roles from oauth: {oauth_roles}")
@@ -1135,7 +1117,7 @@
         """
         groups = []
         base_url = "https://content-cloudidentity.googleapis.com/v1/groups/-/memberships:searchTransitiveGroups"
-        
+
         # Create the query string with proper URL encoding
         query_string = f"member_key_id == '{user_email}' && 'cloudidentity.googleapis.com/groups.security' in labels"
         encoded_query = quote(query_string)
@@ -1152,7 +1134,7 @@
                 while True:
                     # Build URL with query parameter
                     url = f"{base_url}?query={encoded_query}"
-                    
+
                     # Add page token to URL if present
                     if page_token:
                         url += f"&pageToken={quote(page_token)}"
@@ -1212,7 +1194,6 @@
             blocked_groups = []
 
         user_oauth_groups = []
-<<<<<<< HEAD
 
         # Check if Google groups were fetched via Cloud Identity API
         if "google_groups" in user_data:
@@ -1231,28 +1212,13 @@
                 if isinstance(claim_data, list):
                     user_oauth_groups = claim_data
                 elif isinstance(claim_data, str):
-                    user_oauth_groups = [claim_data]
+                    # Split by the configured separator if present
+                    if OAUTH_GROUPS_SEPARATOR in claim_data:
+                        user_oauth_groups = claim_data.split(OAUTH_GROUPS_SEPARATOR)
+                    else:
+                        user_oauth_groups = [claim_data]
                 else:
                     user_oauth_groups = []
-=======
-        # Nested claim search for groups claim
-        if oauth_claim:
-            claim_data = user_data
-            nested_claims = oauth_claim.split(".")
-            for nested_claim in nested_claims:
-                claim_data = claim_data.get(nested_claim, {})
-
-            if isinstance(claim_data, list):
-                user_oauth_groups = claim_data
-            elif isinstance(claim_data, str):
-                # Split by the configured separator if present
-                if OAUTH_GROUPS_SEPARATOR in claim_data:
-                    user_oauth_groups = claim_data.split(OAUTH_GROUPS_SEPARATOR)
-                else:
-                    user_oauth_groups = [claim_data]
-            else:
-                user_oauth_groups = []
->>>>>>> 140605e6
 
         user_current_groups: list[GroupModel] = Groups.get_groups_by_member_id(user.id)
         all_available_groups: list[GroupModel] = Groups.get_groups()
@@ -1545,93 +1511,6 @@
                     f"OAuth callback failed, e-mail domain is not in the list of allowed domains: {user_data}"
                 )
                 raise HTTPException(400, detail=ERROR_MESSAGES.INVALID_CRED)
-<<<<<<< HEAD
-        email = email.lower()
-        if (
-            "*" not in auth_manager_config.OAUTH_ALLOWED_DOMAINS
-            and email.split("@")[-1] not in auth_manager_config.OAUTH_ALLOWED_DOMAINS
-        ):
-            log.warning(
-                f"OAuth callback failed, e-mail domain is not in the list of allowed domains: {user_data}"
-            )
-            raise HTTPException(400, detail=ERROR_MESSAGES.INVALID_CRED)
-
-        # Check if the user exists
-        user = Users.get_user_by_oauth_sub(provider_sub)
-
-        if not user:
-            # If the user does not exist, check if merging is enabled
-            if auth_manager_config.OAUTH_MERGE_ACCOUNTS_BY_EMAIL:
-                # Check if the user exists by email
-                user = Users.get_user_by_email(email)
-                if user:
-                    # Update the user with the new oauth sub
-                    Users.update_user_oauth_sub_by_id(user.id, provider_sub)
-
-        if user:
-            determined_role = await self.get_user_role(
-                user, user_data, provider, token.get("access_token")
-            )
-            if user.role != determined_role:
-                Users.update_user_role_by_id(user.id, determined_role)
-
-            # Update profile picture if enabled and different from current
-            if auth_manager_config.OAUTH_UPDATE_PICTURE_ON_LOGIN:
-                picture_claim = auth_manager_config.OAUTH_PICTURE_CLAIM
-                if picture_claim:
-                    new_picture_url = user_data.get(
-                        picture_claim, OAUTH_PROVIDERS[provider].get("picture_url", "")
-                    )
-                    processed_picture_url = await self._process_picture_url(
-                        new_picture_url, token.get("access_token")
-                    )
-                    if processed_picture_url != user.profile_image_url:
-                        Users.update_user_profile_image_url_by_id(
-                            user.id, processed_picture_url
-                        )
-                        log.debug(f"Updated profile picture for user {user.email}")
-
-        if not user:
-            # If the user does not exist, check if signups are enabled
-            if auth_manager_config.ENABLE_OAUTH_SIGNUP:
-                # Check if an existing user with the same email already exists
-                existing_user = Users.get_user_by_email(email)
-                if existing_user:
-                    raise HTTPException(400, detail=ERROR_MESSAGES.EMAIL_TAKEN)
-
-                picture_claim = auth_manager_config.OAUTH_PICTURE_CLAIM
-                if picture_claim:
-                    picture_url = user_data.get(
-                        picture_claim, OAUTH_PROVIDERS[provider].get("picture_url", "")
-                    )
-                    picture_url = await self._process_picture_url(
-                        picture_url, token.get("access_token")
-                    )
-                else:
-                    picture_url = "/user.png"
-
-                username_claim = auth_manager_config.OAUTH_USERNAME_CLAIM
-
-                name = user_data.get(username_claim)
-                if not name:
-                    log.warning("Username claim is missing, using email as name")
-                    name = email
-
-                role = await self.get_user_role(
-                    None, user_data, provider, token.get("access_token")
-                )
-
-                user = Auths.insert_new_auth(
-                    email=email,
-                    password=get_password_hash(
-                        str(uuid.uuid4())
-                    ),  # Random password, not used
-                    name=name,
-                    profile_image_url=picture_url,
-                    role=role,
-                    oauth_sub=provider_sub,
-                )
-=======
 
             # Check if the user exists
             user = Users.get_user_by_oauth_sub(provider_sub)
@@ -1645,9 +1524,12 @@
                         Users.update_user_oauth_sub_by_id(user.id, provider_sub)
 
             if user:
-                determined_role = self.get_user_role(user, user_data)
+                determined_role = await self.get_user_role(
+                    user, user_data, provider, token.get("access_token")
+                )
                 if user.role != determined_role:
                     Users.update_user_role_by_id(user.id, determined_role)
+
                 # Update profile picture if enabled and different from current
                 if auth_manager_config.OAUTH_UPDATE_PICTURE_ON_LOGIN:
                     picture_claim = auth_manager_config.OAUTH_PICTURE_CLAIM
@@ -1664,7 +1546,7 @@
                                 user.id, processed_picture_url
                             )
                             log.debug(f"Updated profile picture for user {user.email}")
-            else:
+            if not user:
                 # If the user does not exist, check if signups are enabled
                 if auth_manager_config.ENABLE_OAUTH_SIGNUP:
                     # Check if an existing user with the same email already exists
@@ -1690,29 +1572,32 @@
                         log.warning("Username claim is missing, using email as name")
                         name = email
 
-                    user = Auths.insert_new_auth(
-                        email=email,
-                        password=get_password_hash(
-                            str(uuid.uuid4())
-                        ),  # Random password, not used
-                        name=name,
-                        profile_image_url=picture_url,
-                        role=self.get_user_role(None, user_data),
-                        oauth_sub=provider_sub,
+                role = await self.get_user_role(
+                    None, user_data, provider, token.get("access_token")
+                )
+
+                user = Auths.insert_new_auth(
+                    email=email,
+                    password=get_password_hash(
+                        str(uuid.uuid4())
+                    ),  # Random password, not used
+                    name=name,
+                    profile_image_url=picture_url,
+                    role=role,
+                    oauth_sub=provider_sub,
+                )
+
+                if auth_manager_config.WEBHOOK_URL:
+                    await post_webhook(
+                        WEBUI_NAME,
+                        auth_manager_config.WEBHOOK_URL,
+                        WEBHOOK_MESSAGES.USER_SIGNUP(user.name),
+                        {
+                            "action": "signup",
+                            "message": WEBHOOK_MESSAGES.USER_SIGNUP(user.name),
+                            "user": user.model_dump_json(exclude_none=True),
+                        },
                     )
->>>>>>> 140605e6
-
-                    if auth_manager_config.WEBHOOK_URL:
-                        await post_webhook(
-                            WEBUI_NAME,
-                            auth_manager_config.WEBHOOK_URL,
-                            WEBHOOK_MESSAGES.USER_SIGNUP(user.name),
-                            {
-                                "action": "signup",
-                                "message": WEBHOOK_MESSAGES.USER_SIGNUP(user.name),
-                                "user": user.model_dump_json(exclude_none=True),
-                            },
-                        )
                 else:
                     raise HTTPException(
                         status.HTTP_403_FORBIDDEN,
@@ -1723,32 +1608,22 @@
                 data={"id": user.id},
                 expires_delta=parse_duration(auth_manager_config.JWT_EXPIRES_IN),
             )
-            if (
-                auth_manager_config.ENABLE_OAUTH_GROUP_MANAGEMENT
-                and user.role != "admin"
-            ):
-                self.update_user_groups(
+
+            if auth_manager_config.ENABLE_OAUTH_GROUP_MANAGEMENT and user.role != "admin":
+                await self.update_user_groups(
                     user=user,
                     user_data=user_data,
                     default_permissions=request.app.state.config.USER_PERMISSIONS,
-                )
-
-<<<<<<< HEAD
-        if auth_manager_config.ENABLE_OAUTH_GROUP_MANAGEMENT and user.role != "admin":
-            await self.update_user_groups(
-                user=user,
-                user_data=user_data,
-                default_permissions=request.app.state.config.USER_PERMISSIONS,
-                provider=provider,
-                access_token=token.get("access_token"),
-=======
+                    provider=provider,
+                    access_token=token.get("access_token"),
+                )
+
         except Exception as e:
             log.error(f"Error during OAuth process: {e}")
             error_message = (
                 e.detail
                 if isinstance(e, HTTPException) and e.detail
                 else ERROR_MESSAGES.DEFAULT("Error during OAuth process")
->>>>>>> 140605e6
             )
 
         redirect_base_url = (
