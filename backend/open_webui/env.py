import importlib.metadata
import json
import logging
import os
import pkgutil
import sys
import shutil
from uuid import uuid4
from pathlib import Path
from cryptography.hazmat.primitives import serialization

import markdown
from bs4 import BeautifulSoup
from open_webui.constants import ERROR_MESSAGES

####################################
# Load .env file
####################################

# Use .resolve() to get the canonical path, removing any '..' or '.' components
<<<<<<< HEAD
_this_file_path_resolved = Path(__file__).resolve()

# OPEN_WEBUI_DIR should be the directory where env.py resides (open_webui/)
OPEN_WEBUI_DIR = _this_file_path_resolved.parent
=======
ENV_FILE_PATH = Path(__file__).resolve()

# OPEN_WEBUI_DIR should be the directory where env.py resides (open_webui/)
OPEN_WEBUI_DIR = ENV_FILE_PATH.parent
>>>>>>> dfc94121

# BACKEND_DIR is the parent of OPEN_WEBUI_DIR (backend/)
BACKEND_DIR = OPEN_WEBUI_DIR.parent

# BASE_DIR is the parent of BACKEND_DIR (open-webui-dev/)
BASE_DIR = BACKEND_DIR.parent

try:
    from dotenv import find_dotenv, load_dotenv

    load_dotenv(find_dotenv(str(BASE_DIR / ".env")))
except ImportError:
    print("dotenv not installed, skipping...")

DOCKER = os.environ.get("DOCKER", "False").lower() == "true"

# device type embedding models - "cpu" (default), "cuda" (nvidia gpu required) or "mps" (apple silicon) - choosing this right can lead to better performance
USE_CUDA = os.environ.get("USE_CUDA_DOCKER", "false")

if USE_CUDA.lower() == "true":
    try:
        import torch

        assert torch.cuda.is_available(), "CUDA not available"
        DEVICE_TYPE = "cuda"
    except Exception as e:
        cuda_error = (
            "Error when testing CUDA but USE_CUDA_DOCKER is true. "
            f"Resetting USE_CUDA_DOCKER to false: {e}"
        )
        os.environ["USE_CUDA_DOCKER"] = "false"
        USE_CUDA = "false"
        DEVICE_TYPE = "cpu"
else:
    DEVICE_TYPE = "cpu"

try:
    import torch

    if torch.backends.mps.is_available() and torch.backends.mps.is_built():
        DEVICE_TYPE = "mps"
except Exception:
    pass

####################################
# LOGGING
####################################

GLOBAL_LOG_LEVEL = os.environ.get("GLOBAL_LOG_LEVEL", "").upper()
if GLOBAL_LOG_LEVEL in logging.getLevelNamesMapping():
    logging.basicConfig(stream=sys.stdout, level=GLOBAL_LOG_LEVEL, force=True)
else:
    GLOBAL_LOG_LEVEL = "INFO"

log = logging.getLogger(__name__)
log.info(f"GLOBAL_LOG_LEVEL: {GLOBAL_LOG_LEVEL}")

if "cuda_error" in locals():
    log.exception(cuda_error)
    del cuda_error

log_sources = [
    "AUDIO",
    "COMFYUI",
    "CONFIG",
    "DB",
    "IMAGES",
    "MAIN",
    "MODELS",
    "OLLAMA",
    "OPENAI",
    "RAG",
    "WEBHOOK",
    "SOCKET",
    "OAUTH",
]

SRC_LOG_LEVELS = {}

for source in log_sources:
    log_env_var = source + "_LOG_LEVEL"
    SRC_LOG_LEVELS[source] = os.environ.get(log_env_var, "").upper()
    if SRC_LOG_LEVELS[source] not in logging.getLevelNamesMapping():
        SRC_LOG_LEVELS[source] = GLOBAL_LOG_LEVEL
    log.info(f"{log_env_var}: {SRC_LOG_LEVELS[source]}")

log.setLevel(SRC_LOG_LEVELS["CONFIG"])

WEBUI_NAME = os.environ.get("WEBUI_NAME", "Open WebUI")
if WEBUI_NAME != "Open WebUI":
    WEBUI_NAME += " (Open WebUI)"

WEBUI_FAVICON_URL = "https://openwebui.com/favicon.png"

TRUSTED_SIGNATURE_KEY = os.environ.get("TRUSTED_SIGNATURE_KEY", "")

####################################
# ENV (dev,test,prod)
####################################

ENV = os.environ.get("ENV", "dev")

FROM_INIT_PY = os.environ.get("FROM_INIT_PY", "False").lower() == "true"

if FROM_INIT_PY:
    PACKAGE_DATA = {"version": importlib.metadata.version("open-webui")}
else:
    try:
        PACKAGE_DATA = json.loads((BASE_DIR / "package.json").read_text())
    except Exception:
        PACKAGE_DATA = {"version": "0.0.0"}

VERSION = PACKAGE_DATA["version"]
INSTANCE_ID = os.environ.get("INSTANCE_ID", str(uuid4()))


# Function to parse each section
def parse_section(section):
    items = []
    for li in section.find_all("li"):
        # Extract raw HTML string
        raw_html = str(li)

        # Extract text without HTML tags
        text = li.get_text(separator=" ", strip=True)

        # Split into title and content
        parts = text.split(": ", 1)
        title = parts[0].strip() if len(parts) > 1 else ""
        content = parts[1].strip() if len(parts) > 1 else text

        items.append({"title": title, "content": content, "raw": raw_html})
    return items


try:
    changelog_path = BASE_DIR / "CHANGELOG.md"
    with open(str(changelog_path.absolute()), "r", encoding="utf8") as file:
        changelog_content = file.read()

except Exception:
    changelog_content = (pkgutil.get_data("open_webui", "CHANGELOG.md") or b"").decode()

# Convert markdown content to HTML
html_content = markdown.markdown(changelog_content)

# Parse the HTML content
soup = BeautifulSoup(html_content, "html.parser")

# Initialize JSON structure
changelog_json = {}

# Iterate over each version
for version in soup.find_all("h2"):
    version_number = version.get_text().strip().split(" - ")[0][1:-1]  # Remove brackets
    date = version.get_text().strip().split(" - ")[1]

    version_data = {"date": date}

    # Find the next sibling that is a h3 tag (section title)
    current = version.find_next_sibling()

    while current and current.name != "h2":
        if current.name == "h3":
            section_title = current.get_text().lower()  # e.g., "added", "fixed"
            section_items = parse_section(current.find_next_sibling("ul"))
            version_data[section_title] = section_items

        # Move to the next element
        current = current.find_next_sibling()

    changelog_json[version_number] = version_data

CHANGELOG = changelog_json

####################################
# SAFE_MODE
####################################

SAFE_MODE = os.environ.get("SAFE_MODE", "false").lower() == "true"


####################################
# ENABLE_FORWARD_USER_INFO_HEADERS
####################################

ENABLE_FORWARD_USER_INFO_HEADERS = (
    os.environ.get("ENABLE_FORWARD_USER_INFO_HEADERS", "False").lower() == "true"
)

####################################
# WEBUI_BUILD_HASH
####################################

WEBUI_BUILD_HASH = os.environ.get("WEBUI_BUILD_HASH", "dev-build")

####################################
# DATA/FRONTEND BUILD DIR
####################################

DATA_DIR = Path(os.getenv("DATA_DIR", BACKEND_DIR / "data")).resolve()

if FROM_INIT_PY:
    NEW_DATA_DIR = Path(os.getenv("DATA_DIR", OPEN_WEBUI_DIR / "data")).resolve()
    NEW_DATA_DIR.mkdir(parents=True, exist_ok=True)

    # Check if the data directory exists in the package directory
    if DATA_DIR.exists() and DATA_DIR != NEW_DATA_DIR:
        log.info(f"Moving {DATA_DIR} to {NEW_DATA_DIR}")
        for item in DATA_DIR.iterdir():
            dest = NEW_DATA_DIR / item.name
            if item.is_dir():
                shutil.copytree(item, dest, dirs_exist_ok=True)
            else:
                shutil.copy2(item, dest)

        # Zip the data directory
        shutil.make_archive(DATA_DIR.parent / "open_webui_data", "zip", DATA_DIR)

        # Remove the old data directory
        shutil.rmtree(DATA_DIR)

    DATA_DIR = Path(os.getenv("DATA_DIR", OPEN_WEBUI_DIR / "data"))

STATIC_DIR = Path(os.getenv("STATIC_DIR", OPEN_WEBUI_DIR / "static"))

FONTS_DIR = Path(os.getenv("FONTS_DIR", OPEN_WEBUI_DIR / "static" / "fonts"))

FRONTEND_BUILD_DIR = Path(os.getenv("FRONTEND_BUILD_DIR", BASE_DIR / "build")).resolve()

if FROM_INIT_PY:
    FRONTEND_BUILD_DIR = Path(
        os.getenv("FRONTEND_BUILD_DIR", OPEN_WEBUI_DIR / "frontend")
    ).resolve()

####################################
# Database
####################################

# Check if the file exists
if os.path.exists(f"{DATA_DIR}/ollama.db"):
    # Rename the file
    os.rename(f"{DATA_DIR}/ollama.db", f"{DATA_DIR}/webui.db")
    log.info("Database migrated from Ollama-WebUI successfully.")
else:
    pass

DATABASE_URL = os.environ.get("DATABASE_URL", f"sqlite:///{DATA_DIR}/webui.db")

DATABASE_TYPE = os.environ.get("DATABASE_TYPE")
DATABASE_USER = os.environ.get("DATABASE_USER")
DATABASE_PASSWORD = os.environ.get("DATABASE_PASSWORD")

DATABASE_CRED = ""
if DATABASE_USER:
    DATABASE_CRED += f"{DATABASE_USER}"
if DATABASE_PASSWORD:
    DATABASE_CRED += f":{DATABASE_PASSWORD}"

DB_VARS = {
    "db_type": DATABASE_TYPE,
    "db_cred": DATABASE_CRED,
    "db_host": os.environ.get("DATABASE_HOST"),
    "db_port": os.environ.get("DATABASE_PORT"),
    "db_name": os.environ.get("DATABASE_NAME"),
}

if all(DB_VARS.values()):
    DATABASE_URL = f"{DB_VARS['db_type']}://{DB_VARS['db_cred']}@{DB_VARS['db_host']}:{DB_VARS['db_port']}/{DB_VARS['db_name']}"
elif DATABASE_TYPE == "sqlite+sqlcipher" and not os.environ.get("DATABASE_URL"):
    # Handle SQLCipher with local file when DATABASE_URL wasn't explicitly set
    DATABASE_URL = f"sqlite+sqlcipher:///{DATA_DIR}/webui.db"

# Replace the postgres:// with postgresql://
if "postgres://" in DATABASE_URL:
    DATABASE_URL = DATABASE_URL.replace("postgres://", "postgresql://")

DATABASE_SCHEMA = os.environ.get("DATABASE_SCHEMA", None)

DATABASE_POOL_SIZE = os.environ.get("DATABASE_POOL_SIZE", None)

if DATABASE_POOL_SIZE != None:
    try:
        DATABASE_POOL_SIZE = int(DATABASE_POOL_SIZE)
    except Exception:
        DATABASE_POOL_SIZE = None

DATABASE_POOL_MAX_OVERFLOW = os.environ.get("DATABASE_POOL_MAX_OVERFLOW", 0)

if DATABASE_POOL_MAX_OVERFLOW == "":
    DATABASE_POOL_MAX_OVERFLOW = 0
else:
    try:
        DATABASE_POOL_MAX_OVERFLOW = int(DATABASE_POOL_MAX_OVERFLOW)
    except Exception:
        DATABASE_POOL_MAX_OVERFLOW = 0

DATABASE_POOL_TIMEOUT = os.environ.get("DATABASE_POOL_TIMEOUT", 30)

if DATABASE_POOL_TIMEOUT == "":
    DATABASE_POOL_TIMEOUT = 30
else:
    try:
        DATABASE_POOL_TIMEOUT = int(DATABASE_POOL_TIMEOUT)
    except Exception:
        DATABASE_POOL_TIMEOUT = 30

DATABASE_POOL_RECYCLE = os.environ.get("DATABASE_POOL_RECYCLE", 3600)

if DATABASE_POOL_RECYCLE == "":
    DATABASE_POOL_RECYCLE = 3600
else:
    try:
        DATABASE_POOL_RECYCLE = int(DATABASE_POOL_RECYCLE)
    except Exception:
        DATABASE_POOL_RECYCLE = 3600

RESET_CONFIG_ON_START = (
    os.environ.get("RESET_CONFIG_ON_START", "False").lower() == "true"
)

ENABLE_REALTIME_CHAT_SAVE = (
    os.environ.get("ENABLE_REALTIME_CHAT_SAVE", "False").lower() == "true"
)

####################################
# REDIS
####################################

REDIS_URL = os.environ.get("REDIS_URL", "")
REDIS_CLUSTER = os.environ.get("REDIS_CLUSTER", "False").lower() == "true"

REDIS_KEY_PREFIX = os.environ.get("REDIS_KEY_PREFIX", "open-webui")

REDIS_SENTINEL_HOSTS = os.environ.get("REDIS_SENTINEL_HOSTS", "")
REDIS_SENTINEL_PORT = os.environ.get("REDIS_SENTINEL_PORT", "26379")

# Maximum number of retries for Redis operations when using Sentinel fail-over
REDIS_SENTINEL_MAX_RETRY_COUNT = os.environ.get("REDIS_SENTINEL_MAX_RETRY_COUNT", "2")
try:
    REDIS_SENTINEL_MAX_RETRY_COUNT = int(REDIS_SENTINEL_MAX_RETRY_COUNT)
    if REDIS_SENTINEL_MAX_RETRY_COUNT < 1:
        REDIS_SENTINEL_MAX_RETRY_COUNT = 2
except ValueError:
    REDIS_SENTINEL_MAX_RETRY_COUNT = 2

####################################
# UVICORN WORKERS
####################################

# Number of uvicorn worker processes for handling requests
UVICORN_WORKERS = os.environ.get("UVICORN_WORKERS", "1")
try:
    UVICORN_WORKERS = int(UVICORN_WORKERS)
    if UVICORN_WORKERS < 1:
        UVICORN_WORKERS = 1
except ValueError:
    UVICORN_WORKERS = 1
    log.info(f"Invalid UVICORN_WORKERS value, defaulting to {UVICORN_WORKERS}")

####################################
# WEBUI_AUTH (Required for security)
####################################

WEBUI_AUTH = os.environ.get("WEBUI_AUTH", "True").lower() == "true"
ENABLE_SIGNUP_PASSWORD_CONFIRMATION = (
    os.environ.get("ENABLE_SIGNUP_PASSWORD_CONFIRMATION", "False").lower() == "true"
)

WEBUI_AUTH_TRUSTED_EMAIL_HEADER = os.environ.get(
    "WEBUI_AUTH_TRUSTED_EMAIL_HEADER", None
)
WEBUI_AUTH_TRUSTED_NAME_HEADER = os.environ.get("WEBUI_AUTH_TRUSTED_NAME_HEADER", None)
WEBUI_AUTH_TRUSTED_GROUPS_HEADER = os.environ.get(
    "WEBUI_AUTH_TRUSTED_GROUPS_HEADER", None
)


BYPASS_MODEL_ACCESS_CONTROL = (
    os.environ.get("BYPASS_MODEL_ACCESS_CONTROL", "False").lower() == "true"
)

WEBUI_AUTH_SIGNOUT_REDIRECT_URL = os.environ.get(
    "WEBUI_AUTH_SIGNOUT_REDIRECT_URL", None
)

####################################
# WEBUI_SECRET_KEY
####################################

WEBUI_SECRET_KEY = os.environ.get(
    "WEBUI_SECRET_KEY",
    os.environ.get(
        "WEBUI_JWT_SECRET_KEY", "t0p-s3cr3t"
    ),  # DEPRECATED: remove at next major version
)

WEBUI_SESSION_COOKIE_SAME_SITE = os.environ.get("WEBUI_SESSION_COOKIE_SAME_SITE", "lax")

WEBUI_SESSION_COOKIE_SECURE = (
    os.environ.get("WEBUI_SESSION_COOKIE_SECURE", "false").lower() == "true"
)

WEBUI_AUTH_COOKIE_SAME_SITE = os.environ.get(
    "WEBUI_AUTH_COOKIE_SAME_SITE", WEBUI_SESSION_COOKIE_SAME_SITE
)

WEBUI_AUTH_COOKIE_SECURE = (
    os.environ.get(
        "WEBUI_AUTH_COOKIE_SECURE",
        os.environ.get("WEBUI_SESSION_COOKIE_SECURE", "false"),
    ).lower()
    == "true"
)

if WEBUI_AUTH and WEBUI_SECRET_KEY == "":
    raise ValueError(ERROR_MESSAGES.ENV_VAR_NOT_FOUND)

ENABLE_COMPRESSION_MIDDLEWARE = (
    os.environ.get("ENABLE_COMPRESSION_MIDDLEWARE", "True").lower() == "true"
)


####################################
# SCIM Configuration
####################################

SCIM_ENABLED = os.environ.get("SCIM_ENABLED", "False").lower() == "true"
SCIM_TOKEN = os.environ.get("SCIM_TOKEN", "")

####################################
# LICENSE_KEY
####################################

LICENSE_KEY = os.environ.get("LICENSE_KEY", "")

LICENSE_BLOB = None
LICENSE_BLOB_PATH = os.environ.get("LICENSE_BLOB_PATH", DATA_DIR / "l.data")
if LICENSE_BLOB_PATH and os.path.exists(LICENSE_BLOB_PATH):
    with open(LICENSE_BLOB_PATH, "rb") as f:
        LICENSE_BLOB = f.read()

LICENSE_PUBLIC_KEY = os.environ.get("LICENSE_PUBLIC_KEY", "")

pk = None
if LICENSE_PUBLIC_KEY:
    pk = serialization.load_pem_public_key(
        f"""
-----BEGIN PUBLIC KEY-----
{LICENSE_PUBLIC_KEY}
-----END PUBLIC KEY-----
""".encode(
            "utf-8"
        )
    )


####################################
# MODELS
####################################

MODELS_CACHE_TTL = os.environ.get("MODELS_CACHE_TTL", "1")
if MODELS_CACHE_TTL == "":
    MODELS_CACHE_TTL = None
else:
    try:
        MODELS_CACHE_TTL = int(MODELS_CACHE_TTL)
    except Exception:
        MODELS_CACHE_TTL = 1


####################################
# CHAT
####################################

CHAT_RESPONSE_STREAM_DELTA_CHUNK_SIZE = os.environ.get(
    "CHAT_RESPONSE_STREAM_DELTA_CHUNK_SIZE", "1"
)

if CHAT_RESPONSE_STREAM_DELTA_CHUNK_SIZE == "":
    CHAT_RESPONSE_STREAM_DELTA_CHUNK_SIZE = 1
else:
    try:
        CHAT_RESPONSE_STREAM_DELTA_CHUNK_SIZE = int(
            CHAT_RESPONSE_STREAM_DELTA_CHUNK_SIZE
        )
    except Exception:
        CHAT_RESPONSE_STREAM_DELTA_CHUNK_SIZE = 1


####################################
# WEBSOCKET SUPPORT
####################################

ENABLE_WEBSOCKET_SUPPORT = (
    os.environ.get("ENABLE_WEBSOCKET_SUPPORT", "True").lower() == "true"
)


WEBSOCKET_MANAGER = os.environ.get("WEBSOCKET_MANAGER", "")

WEBSOCKET_REDIS_URL = os.environ.get("WEBSOCKET_REDIS_URL", REDIS_URL)
WEBSOCKET_REDIS_CLUSTER = (
    os.environ.get("WEBSOCKET_REDIS_CLUSTER", str(REDIS_CLUSTER)).lower() == "true"
)

websocket_redis_lock_timeout = os.environ.get("WEBSOCKET_REDIS_LOCK_TIMEOUT", "60")

try:
    WEBSOCKET_REDIS_LOCK_TIMEOUT = int(websocket_redis_lock_timeout)
except ValueError:
    WEBSOCKET_REDIS_LOCK_TIMEOUT = 60

WEBSOCKET_SENTINEL_HOSTS = os.environ.get("WEBSOCKET_SENTINEL_HOSTS", "")
WEBSOCKET_SENTINEL_PORT = os.environ.get("WEBSOCKET_SENTINEL_PORT", "26379")


AIOHTTP_CLIENT_TIMEOUT = os.environ.get("AIOHTTP_CLIENT_TIMEOUT", "")

if AIOHTTP_CLIENT_TIMEOUT == "":
    AIOHTTP_CLIENT_TIMEOUT = None
else:
    try:
        AIOHTTP_CLIENT_TIMEOUT = int(AIOHTTP_CLIENT_TIMEOUT)
    except Exception:
        AIOHTTP_CLIENT_TIMEOUT = 300


AIOHTTP_CLIENT_SESSION_SSL = (
    os.environ.get("AIOHTTP_CLIENT_SESSION_SSL", "True").lower() == "true"
)

AIOHTTP_CLIENT_TIMEOUT_MODEL_LIST = os.environ.get(
    "AIOHTTP_CLIENT_TIMEOUT_MODEL_LIST",
    os.environ.get("AIOHTTP_CLIENT_TIMEOUT_OPENAI_MODEL_LIST", "10"),
)

if AIOHTTP_CLIENT_TIMEOUT_MODEL_LIST == "":
    AIOHTTP_CLIENT_TIMEOUT_MODEL_LIST = None
else:
    try:
        AIOHTTP_CLIENT_TIMEOUT_MODEL_LIST = int(AIOHTTP_CLIENT_TIMEOUT_MODEL_LIST)
    except Exception:
        AIOHTTP_CLIENT_TIMEOUT_MODEL_LIST = 10


AIOHTTP_CLIENT_TIMEOUT_TOOL_SERVER_DATA = os.environ.get(
    "AIOHTTP_CLIENT_TIMEOUT_TOOL_SERVER_DATA", "10"
)

if AIOHTTP_CLIENT_TIMEOUT_TOOL_SERVER_DATA == "":
    AIOHTTP_CLIENT_TIMEOUT_TOOL_SERVER_DATA = None
else:
    try:
        AIOHTTP_CLIENT_TIMEOUT_TOOL_SERVER_DATA = int(
            AIOHTTP_CLIENT_TIMEOUT_TOOL_SERVER_DATA
        )
    except Exception:
        AIOHTTP_CLIENT_TIMEOUT_TOOL_SERVER_DATA = 10


AIOHTTP_CLIENT_SESSION_TOOL_SERVER_SSL = (
    os.environ.get("AIOHTTP_CLIENT_SESSION_TOOL_SERVER_SSL", "True").lower() == "true"
)


####################################
# SENTENCE TRANSFORMERS
####################################


SENTENCE_TRANSFORMERS_BACKEND = os.environ.get("SENTENCE_TRANSFORMERS_BACKEND", "")
if SENTENCE_TRANSFORMERS_BACKEND == "":
    SENTENCE_TRANSFORMERS_BACKEND = "torch"


SENTENCE_TRANSFORMERS_MODEL_KWARGS = os.environ.get(
    "SENTENCE_TRANSFORMERS_MODEL_KWARGS", ""
)
if SENTENCE_TRANSFORMERS_MODEL_KWARGS == "":
    SENTENCE_TRANSFORMERS_MODEL_KWARGS = None
else:
    try:
        SENTENCE_TRANSFORMERS_MODEL_KWARGS = json.loads(
            SENTENCE_TRANSFORMERS_MODEL_KWARGS
        )
    except Exception:
        SENTENCE_TRANSFORMERS_MODEL_KWARGS = None


SENTENCE_TRANSFORMERS_CROSS_ENCODER_BACKEND = os.environ.get(
    "SENTENCE_TRANSFORMERS_CROSS_ENCODER_BACKEND", ""
)
if SENTENCE_TRANSFORMERS_CROSS_ENCODER_BACKEND == "":
    SENTENCE_TRANSFORMERS_CROSS_ENCODER_BACKEND = "torch"


SENTENCE_TRANSFORMERS_CROSS_ENCODER_MODEL_KWARGS = os.environ.get(
    "SENTENCE_TRANSFORMERS_CROSS_ENCODER_MODEL_KWARGS", ""
)
if SENTENCE_TRANSFORMERS_CROSS_ENCODER_MODEL_KWARGS == "":
    SENTENCE_TRANSFORMERS_CROSS_ENCODER_MODEL_KWARGS = None
else:
    try:
        SENTENCE_TRANSFORMERS_CROSS_ENCODER_MODEL_KWARGS = json.loads(
            SENTENCE_TRANSFORMERS_CROSS_ENCODER_MODEL_KWARGS
        )
    except Exception:
        SENTENCE_TRANSFORMERS_CROSS_ENCODER_MODEL_KWARGS = None

####################################
# OFFLINE_MODE
####################################

ENABLE_VERSION_UPDATE_CHECK = (
    os.environ.get("ENABLE_VERSION_UPDATE_CHECK", "true").lower() == "true"
)
OFFLINE_MODE = os.environ.get("OFFLINE_MODE", "false").lower() == "true"

if OFFLINE_MODE:
    os.environ["HF_HUB_OFFLINE"] = "1"
    ENABLE_VERSION_UPDATE_CHECK = False

####################################
# AUDIT LOGGING
####################################
# Where to store log file
AUDIT_LOGS_FILE_PATH = f"{DATA_DIR}/audit.log"
# Maximum size of a file before rotating into a new log file
AUDIT_LOG_FILE_ROTATION_SIZE = os.getenv("AUDIT_LOG_FILE_ROTATION_SIZE", "10MB")

# Comma separated list of logger names to use for audit logging
# Default is "uvicorn.access" which is the access log for Uvicorn
# You can add more logger names to this list if you want to capture more logs
AUDIT_UVICORN_LOGGER_NAMES = os.getenv(
    "AUDIT_UVICORN_LOGGER_NAMES", "uvicorn.access"
).split(",")

# METADATA | REQUEST | REQUEST_RESPONSE
AUDIT_LOG_LEVEL = os.getenv("AUDIT_LOG_LEVEL", "NONE").upper()
try:
    MAX_BODY_LOG_SIZE = int(os.environ.get("MAX_BODY_LOG_SIZE") or 2048)
except ValueError:
    MAX_BODY_LOG_SIZE = 2048

# Comma separated list for urls to exclude from audit
AUDIT_EXCLUDED_PATHS = os.getenv("AUDIT_EXCLUDED_PATHS", "/chats,/chat,/folders").split(
    ","
)
AUDIT_EXCLUDED_PATHS = [path.strip() for path in AUDIT_EXCLUDED_PATHS]
AUDIT_EXCLUDED_PATHS = [path.lstrip("/") for path in AUDIT_EXCLUDED_PATHS]


####################################
# OPENTELEMETRY
####################################

ENABLE_OTEL = os.environ.get("ENABLE_OTEL", "False").lower() == "true"
ENABLE_OTEL_METRICS = os.environ.get("ENABLE_OTEL_METRICS", "False").lower() == "true"
ENABLE_OTEL_LOGS = os.environ.get("ENABLE_OTEL_LOGS", "False").lower() == "true"

OTEL_EXPORTER_OTLP_ENDPOINT = os.environ.get(
    "OTEL_EXPORTER_OTLP_ENDPOINT", "http://localhost:4317"
)
OTEL_METRICS_EXPORTER_OTLP_ENDPOINT = os.environ.get(
    "OTEL_METRICS_EXPORTER_OTLP_ENDPOINT", OTEL_EXPORTER_OTLP_ENDPOINT
)
OTEL_LOGS_EXPORTER_OTLP_ENDPOINT = os.environ.get(
    "OTEL_LOGS_EXPORTER_OTLP_ENDPOINT", OTEL_EXPORTER_OTLP_ENDPOINT
)
OTEL_EXPORTER_OTLP_INSECURE = (
    os.environ.get("OTEL_EXPORTER_OTLP_INSECURE", "False").lower() == "true"
)
OTEL_METRICS_EXPORTER_OTLP_INSECURE = (
    os.environ.get(
        "OTEL_METRICS_EXPORTER_OTLP_INSECURE", str(OTEL_EXPORTER_OTLP_INSECURE)
    ).lower()
    == "true"
)
OTEL_LOGS_EXPORTER_OTLP_INSECURE = (
    os.environ.get(
        "OTEL_LOGS_EXPORTER_OTLP_INSECURE", str(OTEL_EXPORTER_OTLP_INSECURE)
    ).lower()
    == "true"
)
OTEL_SERVICE_NAME = os.environ.get("OTEL_SERVICE_NAME", "open-webui")
OTEL_RESOURCE_ATTRIBUTES = os.environ.get(
    "OTEL_RESOURCE_ATTRIBUTES", ""
)  # e.g. key1=val1,key2=val2
OTEL_TRACES_SAMPLER = os.environ.get(
    "OTEL_TRACES_SAMPLER", "parentbased_always_on"
).lower()
OTEL_BASIC_AUTH_USERNAME = os.environ.get("OTEL_BASIC_AUTH_USERNAME", "")
OTEL_BASIC_AUTH_PASSWORD = os.environ.get("OTEL_BASIC_AUTH_PASSWORD", "")

OTEL_METRICS_BASIC_AUTH_USERNAME = os.environ.get(
    "OTEL_METRICS_BASIC_AUTH_USERNAME", OTEL_BASIC_AUTH_USERNAME
)
OTEL_METRICS_BASIC_AUTH_PASSWORD = os.environ.get(
    "OTEL_METRICS_BASIC_AUTH_PASSWORD", OTEL_BASIC_AUTH_PASSWORD
)
OTEL_LOGS_BASIC_AUTH_USERNAME = os.environ.get(
    "OTEL_LOGS_BASIC_AUTH_USERNAME", OTEL_BASIC_AUTH_USERNAME
)
OTEL_LOGS_BASIC_AUTH_PASSWORD = os.environ.get(
    "OTEL_LOGS_BASIC_AUTH_PASSWORD", OTEL_BASIC_AUTH_PASSWORD
)

OTEL_OTLP_SPAN_EXPORTER = os.environ.get(
    "OTEL_OTLP_SPAN_EXPORTER", "grpc"
).lower()  # grpc or http

OTEL_METRICS_OTLP_SPAN_EXPORTER = os.environ.get(
    "OTEL_METRICS_OTLP_SPAN_EXPORTER", OTEL_OTLP_SPAN_EXPORTER
).lower()  # grpc or http

OTEL_LOGS_OTLP_SPAN_EXPORTER = os.environ.get(
    "OTEL_LOGS_OTLP_SPAN_EXPORTER", OTEL_OTLP_SPAN_EXPORTER
).lower()  # grpc or http

####################################
# TOOLS/FUNCTIONS PIP OPTIONS
####################################

PIP_OPTIONS = os.getenv("PIP_OPTIONS", "").split()
PIP_PACKAGE_INDEX_OPTIONS = os.getenv("PIP_PACKAGE_INDEX_OPTIONS", "").split()


####################################
# PROGRESSIVE WEB APP OPTIONS
####################################

EXTERNAL_PWA_MANIFEST_URL = os.environ.get("EXTERNAL_PWA_MANIFEST_URL")<|MERGE_RESOLUTION|>--- conflicted
+++ resolved
@@ -18,17 +18,10 @@
 ####################################
 
 # Use .resolve() to get the canonical path, removing any '..' or '.' components
-<<<<<<< HEAD
-_this_file_path_resolved = Path(__file__).resolve()
-
-# OPEN_WEBUI_DIR should be the directory where env.py resides (open_webui/)
-OPEN_WEBUI_DIR = _this_file_path_resolved.parent
-=======
 ENV_FILE_PATH = Path(__file__).resolve()
 
 # OPEN_WEBUI_DIR should be the directory where env.py resides (open_webui/)
 OPEN_WEBUI_DIR = ENV_FILE_PATH.parent
->>>>>>> dfc94121
 
 # BACKEND_DIR is the parent of OPEN_WEBUI_DIR (backend/)
 BACKEND_DIR = OPEN_WEBUI_DIR.parent
