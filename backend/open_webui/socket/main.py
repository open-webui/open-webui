--- conflicted
+++ resolved
@@ -24,12 +24,9 @@
     WEBSOCKET_REDIS_URL,
     WEBSOCKET_SENTINEL_PORT,
     WEBSOCKET_SENTINEL_HOSTS,
-<<<<<<< HEAD
     WEBSOCKET_REDIS_CLUSTER_MODE,
     WEBSOCKET_REDIS_LOCK_TIMEOUT,
-=======
     REDIS_KEY_PREFIX,
->>>>>>> 0763d8e9
 )
 from open_webui.utils.auth import decode_token
 from open_webui.socket.utils import RedisDict, RedisLock, YdocManager
