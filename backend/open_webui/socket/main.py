import asyncio
import random

import socketio
import logging
import sys
import time
from typing import Dict, Set
from redis import asyncio as aioredis
import pycrdt as Y

from open_webui.models.users import Users, UserNameResponse
from open_webui.models.channels import Channels
from open_webui.models.chats import Chats
from open_webui.models.notes import Notes, NoteUpdateForm
from open_webui.utils.redis import (
    get_sentinels_from_env,
    get_sentinel_url_from_env,
)

from open_webui.env import (
    ENABLE_WEBSOCKET_SUPPORT,
    WEBSOCKET_MANAGER,
    WEBSOCKET_REDIS_URL,
    WEBSOCKET_REDIS_LOCK_TIMEOUT,
    WEBSOCKET_SENTINEL_PORT,
    WEBSOCKET_SENTINEL_HOSTS,
)
from open_webui.utils.auth import decode_token
from open_webui.socket.utils import RedisDict, RedisLock, YdocManager
from open_webui.tasks import create_task, stop_item_tasks
from open_webui.utils.redis import get_redis_connection
from open_webui.utils.access_control import has_access, get_users_with_access


from open_webui.env import (
    GLOBAL_LOG_LEVEL,
    SRC_LOG_LEVELS,
)


logging.basicConfig(stream=sys.stdout, level=GLOBAL_LOG_LEVEL)
log = logging.getLogger(__name__)
log.setLevel(SRC_LOG_LEVELS["SOCKET"])


REDIS = None

if WEBSOCKET_MANAGER == "redis":
    if WEBSOCKET_SENTINEL_HOSTS:
        mgr = socketio.AsyncRedisManager(
            get_sentinel_url_from_env(
                WEBSOCKET_REDIS_URL, WEBSOCKET_SENTINEL_HOSTS, WEBSOCKET_SENTINEL_PORT
            )
        )
    else:
        mgr = socketio.AsyncRedisManager(WEBSOCKET_REDIS_URL)
    sio = socketio.AsyncServer(
        cors_allowed_origins=[],
        async_mode="asgi",
        transports=(["websocket"] if ENABLE_WEBSOCKET_SUPPORT else ["polling"]),
        allow_upgrades=ENABLE_WEBSOCKET_SUPPORT,
        always_connect=True,
        client_manager=mgr,
    )
else:
    sio = socketio.AsyncServer(
        cors_allowed_origins=[],
        async_mode="asgi",
        transports=(["websocket"] if ENABLE_WEBSOCKET_SUPPORT else ["polling"]),
        allow_upgrades=ENABLE_WEBSOCKET_SUPPORT,
        always_connect=True,
    )


# Timeout duration in seconds
TIMEOUT_DURATION = 3

# Dictionary to maintain the user pool

if WEBSOCKET_MANAGER == "redis":
    log.debug("Using Redis to manage websockets.")
    REDIS = get_redis_connection(
        redis_url=WEBSOCKET_REDIS_URL,
        redis_sentinels=get_sentinels_from_env(
            WEBSOCKET_SENTINEL_HOSTS, WEBSOCKET_SENTINEL_PORT
        ),
        async_mode=True,
    )

    redis_sentinels = get_sentinels_from_env(
        WEBSOCKET_SENTINEL_HOSTS, WEBSOCKET_SENTINEL_PORT
    )
    SESSION_POOL = RedisDict(
        "open-webui:session_pool",
        redis_url=WEBSOCKET_REDIS_URL,
        redis_sentinels=redis_sentinels,
    )
    USER_POOL = RedisDict(
        "open-webui:user_pool",
        redis_url=WEBSOCKET_REDIS_URL,
        redis_sentinels=redis_sentinels,
    )
    USAGE_POOL = RedisDict(
        "open-webui:usage_pool",
        redis_url=WEBSOCKET_REDIS_URL,
        redis_sentinels=redis_sentinels,
    )
    REINDEX_STATE = RedisDict(
        "open-webui:reindex_state",
        redis_url=WEBSOCKET_REDIS_URL,
        redis_sentinels=redis_sentinels,
    )

    clean_up_lock = RedisLock(
        redis_url=WEBSOCKET_REDIS_URL,
        lock_name="usage_cleanup_lock",
        timeout_secs=WEBSOCKET_REDIS_LOCK_TIMEOUT,
        redis_sentinels=redis_sentinels,
    )
    aquire_func = clean_up_lock.aquire_lock
    renew_func = clean_up_lock.renew_lock
    release_func = clean_up_lock.release_lock
else:
    SESSION_POOL = {}
    USER_POOL = {}
    USAGE_POOL = {}
<<<<<<< HEAD
    REINDEX_STATE = {
        "memories_progress": 0,
        "files_progress": 0,
        "knowledge_progress": 0}
=======

>>>>>>> ae716bdd
    aquire_func = release_func = renew_func = lambda: True


YDOC_MANAGER = YdocManager(
    redis=REDIS,
    redis_key_prefix="open-webui:ydoc:documents",
)


async def periodic_usage_pool_cleanup():
    max_retries = 2
    retry_delay = random.uniform(
        WEBSOCKET_REDIS_LOCK_TIMEOUT / 2, WEBSOCKET_REDIS_LOCK_TIMEOUT
    )
    for attempt in range(max_retries + 1):
        if aquire_func():
            break
        else:
            if attempt < max_retries:
                log.debug(
                    f"Cleanup lock already exists. Retry {attempt + 1} after {retry_delay}s..."
                )
                await asyncio.sleep(retry_delay)
            else:
                log.warning(
                    "Failed to acquire cleanup lock after retries. Skipping cleanup."
                )
                return

    log.debug("Running periodic_cleanup")
    try:
        while True:
            if not renew_func():
                log.error(f"Unable to renew cleanup lock. Exiting usage pool cleanup.")
                raise Exception("Unable to renew usage pool cleanup lock.")

            now = int(time.time())
            send_usage = False
            for model_id, connections in list(USAGE_POOL.items()):
                # Creating a list of sids to remove if they have timed out
                expired_sids = [
                    sid
                    for sid, details in connections.items()
                    if now - details["updated_at"] > TIMEOUT_DURATION
                ]

                for sid in expired_sids:
                    del connections[sid]

                if not connections:
                    log.debug(f"Cleaning up model {model_id} from usage pool")
                    del USAGE_POOL[model_id]
                else:
                    USAGE_POOL[model_id] = connections

                send_usage = True
            await asyncio.sleep(TIMEOUT_DURATION)
    finally:
        release_func()


app = socketio.ASGIApp(
    sio,
    socketio_path="/ws/socket.io",
)


def get_models_in_use():
    # List models that are currently in use
    models_in_use = list(USAGE_POOL.keys())
    return models_in_use


def get_active_user_ids():
    """Get the list of active user IDs."""
    return list(USER_POOL.keys())


def get_user_active_status(user_id):
    """Check if a user is currently active."""
    return user_id in USER_POOL


def get_user_id_from_session_pool(sid):
    user = SESSION_POOL.get(sid)
    if user:
        return user["id"]
    return None


def get_session_ids_from_room(room):
    """Get all session IDs from a specific room."""
    active_session_ids = sio.manager.get_participants(
        namespace="/",
        room=room,
    )
    return [session_id[0] for session_id in active_session_ids]


def get_user_ids_from_room(room):
    active_session_ids = get_session_ids_from_room(room)

    active_user_ids = list(
        set([SESSION_POOL.get(session_id)["id"] for session_id in active_session_ids])
    )
    return active_user_ids


def get_active_status_by_user_id(user_id):
    if user_id in USER_POOL:
        return True
    return False


@sio.on("usage")
async def usage(sid, data):
    if sid in SESSION_POOL:
        model_id = data["model"]
        # Record the timestamp for the last update
        current_time = int(time.time())

        # Store the new usage data and task
        USAGE_POOL[model_id] = {
            **(USAGE_POOL[model_id] if model_id in USAGE_POOL else {}),
            sid: {"updated_at": current_time},
        }


@sio.event
async def connect(sid, environ, auth):
    user = None
    if auth and "token" in auth:
        data = decode_token(auth["token"])

        if data is not None and "id" in data:
            user = Users.get_user_by_id(data["id"])

        if user:
            SESSION_POOL[sid] = user.model_dump()
            if user.id in USER_POOL:
                USER_POOL[user.id] = USER_POOL[user.id] + [sid]
            else:
                USER_POOL[user.id] = [sid]


@sio.on("user-join")
async def user_join(sid, data):

    auth = data["auth"] if "auth" in data else None
    if not auth or "token" not in auth:
        return

    data = decode_token(auth["token"])
    if data is None or "id" not in data:
        return

    user = Users.get_user_by_id(data["id"])
    if not user:
        return

    SESSION_POOL[sid] = user.model_dump()
    if user.id in USER_POOL:
        USER_POOL[user.id] = USER_POOL[user.id] + [sid]
    else:
        USER_POOL[user.id] = [sid]

    # Join all the channels
    channels = Channels.get_channels_by_user_id(user.id)
    log.debug(f"{channels=}")
    for channel in channels:
        await sio.enter_room(sid, f"channel:{channel.id}")
    return {"id": user.id, "name": user.name}


@sio.on("join-channels")
async def join_channel(sid, data):
    auth = data["auth"] if "auth" in data else None
    if not auth or "token" not in auth:
        return

    data = decode_token(auth["token"])
    if data is None or "id" not in data:
        return

    user = Users.get_user_by_id(data["id"])
    if not user:
        return

    # Join all the channels
    channels = Channels.get_channels_by_user_id(user.id)
    log.debug(f"{channels=}")
    for channel in channels:
        await sio.enter_room(sid, f"channel:{channel.id}")


@sio.on("channel-events")
async def channel_events(sid, data):
    room = f"channel:{data['channel_id']}"
    participants = sio.manager.get_participants(
        namespace="/",
        room=room,
    )

    sids = [sid for sid, _ in participants]
    if sid not in sids:
        return

    event_data = data["data"]
    event_type = event_data["type"]

    if event_type == "typing":
        await sio.emit(
            "channel-events",
            {
                "channel_id": data["channel_id"],
                "message_id": data.get("message_id", None),
                "data": event_data,
                "user": UserNameResponse(**SESSION_POOL[sid]).model_dump(),
            },
            room=room,
        )


@sio.on("ydoc:document:join")
async def ydoc_document_join(sid, data):
    """Handle user joining a document"""
    user = SESSION_POOL.get(sid)

    try:
        document_id = data["document_id"]

        if document_id.startswith("note:"):
            note_id = document_id.split(":")[1]
            note = Notes.get_note_by_id(note_id)
            if not note:
                log.error(f"Note {note_id} not found")
                return

            if (
                user.get("role") != "admin"
                and user.get("id") != note.user_id
                and not has_access(
                    user.get("id"), type="read", access_control=note.access_control
                )
            ):
                log.error(
                    f"User {user.get('id')} does not have access to note {note_id}"
                )
                return

        user_id = data.get("user_id", sid)
        user_name = data.get("user_name", "Anonymous")
        user_color = data.get("user_color", "#000000")

        log.info(f"User {user_id} joining document {document_id}")
        await YDOC_MANAGER.add_user(document_id=document_id, user_id=sid)

        # Join Socket.IO room
        await sio.enter_room(sid, f"doc_{document_id}")

        active_session_ids = get_session_ids_from_room(f"doc_{document_id}")

        # Get the Yjs document state
        ydoc = Y.Doc()
        updates = await YDOC_MANAGER.get_updates(document_id)
        for update in updates:
            ydoc.apply_update(bytes(update))

        # Encode the entire document state as an update
        state_update = ydoc.get_update()
        await sio.emit(
            "ydoc:document:state",
            {
                "document_id": document_id,
                "state": list(state_update),  # Convert bytes to list for JSON
                "sessions": active_session_ids,
            },
            room=sid,
        )

        # Notify other users about the new user
        await sio.emit(
            "ydoc:user:joined",
            {
                "document_id": document_id,
                "user_id": user_id,
                "user_name": user_name,
                "user_color": user_color,
            },
            room=f"doc_{document_id}",
            skip_sid=sid,
        )

        log.info(f"User {user_id} successfully joined document {document_id}")

    except Exception as e:
        log.error(f"Error in yjs_document_join: {e}")
        await sio.emit("error", {"message": "Failed to join document"}, room=sid)


async def document_save_handler(document_id, data, user):
    if document_id.startswith("note:"):
        note_id = document_id.split(":")[1]
        note = Notes.get_note_by_id(note_id)
        if not note:
            log.error(f"Note {note_id} not found")
            return

        if (
            user.get("role") != "admin"
            and user.get("id") != note.user_id
            and not has_access(
                user.get("id"), type="read", access_control=note.access_control
            )
        ):
            log.error(f"User {user.get('id')} does not have access to note {note_id}")
            return

        Notes.update_note_by_id(note_id, NoteUpdateForm(data=data))


@sio.on("ydoc:document:state")
async def yjs_document_state(sid, data):
    """Send the current state of the Yjs document to the user"""
    try:
        document_id = data["document_id"]
        room = f"doc_{document_id}"

        active_session_ids = get_session_ids_from_room(room)

        if sid not in active_session_ids:
            log.warning(f"Session {sid} not in room {room}. Cannot send state.")
            return

        if not await YDOC_MANAGER.document_exists(document_id):
            log.warning(f"Document {document_id} not found")
            return

        # Get the Yjs document state
        ydoc = Y.Doc()
        updates = await YDOC_MANAGER.get_updates(document_id)
        for update in updates:
            ydoc.apply_update(bytes(update))

        # Encode the entire document state as an update
        state_update = ydoc.get_update()

        await sio.emit(
            "ydoc:document:state",
            {
                "document_id": document_id,
                "state": list(state_update),  # Convert bytes to list for JSON
                "sessions": active_session_ids,
            },
            room=sid,
        )
    except Exception as e:
        log.error(f"Error in yjs_document_state: {e}")


@sio.on("ydoc:document:update")
async def yjs_document_update(sid, data):
    """Handle Yjs document updates"""
    try:
        document_id = data["document_id"]

        try:
            await stop_item_tasks(REDIS, document_id)
        except:
            pass

        user_id = data.get("user_id", sid)

        update = data["update"]  # List of bytes from frontend

        await YDOC_MANAGER.append_to_updates(
            document_id=document_id,
            update=update,  # Convert list of bytes to bytes
        )

        # Broadcast update to all other users in the document
        await sio.emit(
            "ydoc:document:update",
            {
                "document_id": document_id,
                "user_id": user_id,
                "update": update,
                "socket_id": sid,  # Add socket_id to match frontend filtering
            },
            room=f"doc_{document_id}",
            skip_sid=sid,
        )

        async def debounced_save():
            await asyncio.sleep(0.5)
            await document_save_handler(
                document_id, data.get("data", {}), SESSION_POOL.get(sid)
            )

        if data.get("data"):
            await create_task(REDIS, debounced_save(), document_id)

    except Exception as e:
        log.error(f"Error in yjs_document_update: {e}")


@sio.on("ydoc:document:leave")
async def yjs_document_leave(sid, data):
    """Handle user leaving a document"""
    try:
        document_id = data["document_id"]
        user_id = data.get("user_id", sid)

        log.info(f"User {user_id} leaving document {document_id}")

        # Remove user from the document
        await YDOC_MANAGER.remove_user(document_id=document_id, user_id=sid)

        # Leave Socket.IO room
        await sio.leave_room(sid, f"doc_{document_id}")

        # Notify other users
        await sio.emit(
            "ydoc:user:left",
            {"document_id": document_id, "user_id": user_id},
            room=f"doc_{document_id}",
        )

        if (
            YDOC_MANAGER.document_exists(document_id)
            and len(await YDOC_MANAGER.get_users(document_id)) == 0
        ):
            log.info(f"Cleaning up document {document_id} as no users are left")
            await YDOC_MANAGER.clear_document(document_id)

    except Exception as e:
        log.error(f"Error in yjs_document_leave: {e}")


@sio.on("ydoc:awareness:update")
async def yjs_awareness_update(sid, data):
    """Handle awareness updates (cursors, selections, etc.)"""
    try:
        document_id = data["document_id"]
        user_id = data.get("user_id", sid)
        update = data["update"]

        # Broadcast awareness update to all other users in the document
        await sio.emit(
            "ydoc:awareness:update",
            {"document_id": document_id, "user_id": user_id, "update": update},
            room=f"doc_{document_id}",
            skip_sid=sid,
        )

    except Exception as e:
        log.error(f"Error in yjs_awareness_update: {e}")


@sio.event
async def disconnect(sid):
    if sid in SESSION_POOL:
        user = SESSION_POOL[sid]
        del SESSION_POOL[sid]

        user_id = user["id"]
        USER_POOL[user_id] = [_sid for _sid in USER_POOL[user_id] if _sid != sid]

        if len(USER_POOL[user_id]) == 0:
            del USER_POOL[user_id]

        await YDOC_MANAGER.remove_user_from_all_documents(sid)
    else:
        pass
        # print(f"Unknown session ID {sid} disconnected")


def get_event_emitter(request_info, update_db=True):
    async def __event_emitter__(event_data):
        user_id = request_info["user_id"]

        session_ids = list(
            set(
                USER_POOL.get(user_id, [])
                + (
                    [request_info.get("session_id")]
                    if request_info.get("session_id")
                    else []
                )
            )
        )

        emit_tasks = [
            sio.emit(
                "chat-events",
                {
                    "chat_id": request_info.get("chat_id", None),
                    "message_id": request_info.get("message_id", None),
                    "data": event_data,
                },
                to=session_id,
            )
            for session_id in session_ids
        ]

        await asyncio.gather(*emit_tasks)

        if update_db:
            if "type" in event_data and event_data["type"] == "status":
                Chats.add_message_status_to_chat_by_id_and_message_id(
                    request_info["chat_id"],
                    request_info["message_id"],
                    event_data.get("data", {}),
                )

            if "type" in event_data and event_data["type"] == "message":
                message = Chats.get_message_by_id_and_message_id(
                    request_info["chat_id"],
                    request_info["message_id"],
                )

                if message:
                    content = message.get("content", "")
                    content += event_data.get("data", {}).get("content", "")

                    Chats.upsert_message_to_chat_by_id_and_message_id(
                        request_info["chat_id"],
                        request_info["message_id"],
                        {
                            "content": content,
                        },
                    )

            if "type" in event_data and event_data["type"] == "replace":
                content = event_data.get("data", {}).get("content", "")

                Chats.upsert_message_to_chat_by_id_and_message_id(
                    request_info["chat_id"],
                    request_info["message_id"],
                    {
                        "content": content,
                    },
                )

    return __event_emitter__


def get_event_call(request_info):
    async def __event_caller__(event_data):
        response = await sio.call(
            "chat-events",
            {
                "chat_id": request_info.get("chat_id", None),
                "message_id": request_info.get("message_id", None),
                "data": event_data,
            },
            to=request_info["session_id"],
        )
        return response

    return __event_caller__


get_event_caller = get_event_call<|MERGE_RESOLUTION|>--- conflicted
+++ resolved
@@ -125,14 +125,10 @@
     SESSION_POOL = {}
     USER_POOL = {}
     USAGE_POOL = {}
-<<<<<<< HEAD
     REINDEX_STATE = {
         "memories_progress": 0,
         "files_progress": 0,
         "knowledge_progress": 0}
-=======
-
->>>>>>> ae716bdd
     aquire_func = release_func = renew_func = lambda: True
 
 
