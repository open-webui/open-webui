--- conflicted
+++ resolved
@@ -129,10 +129,7 @@
             return {"documents": [], "metadatas": [], "distances": []}
 
         log.debug(f"query_doc_with_hybrid_search:doc {collection_name}")
-<<<<<<< HEAD
-=======
-
->>>>>>> 357a53eb
+
         bm25_retriever = BM25Retriever.from_texts(
             texts=collection_result.documents[0],
             metadatas=collection_result.metadatas[0],
