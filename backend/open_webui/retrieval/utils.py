import logging
import os
from typing import Optional, Union

import requests
import hashlib
from concurrent.futures import ThreadPoolExecutor
import time

from urllib.parse import quote
from huggingface_hub import snapshot_download
from langchain.retrievers import ContextualCompressionRetriever, EnsembleRetriever
from langchain_community.retrievers import BM25Retriever
from langchain_core.documents import Document

from open_webui.config import VECTOR_DB
from open_webui.retrieval.vector.factory import VECTOR_DB_CLIENT

from open_webui.models.users import UserModel
from open_webui.models.files import Files
from open_webui.models.knowledge import Knowledges
from open_webui.models.notes import Notes

from open_webui.retrieval.vector.main import GetResult
from open_webui.utils.access_control import has_access


from open_webui.env import (
    SRC_LOG_LEVELS,
    OFFLINE_MODE,
    ENABLE_FORWARD_USER_INFO_HEADERS,
)
from open_webui.config import (
    RAG_EMBEDDING_QUERY_PREFIX,
    RAG_EMBEDDING_CONTENT_PREFIX,
    RAG_EMBEDDING_PREFIX_FIELD_NAME,
)

log = logging.getLogger(__name__)
log.setLevel(SRC_LOG_LEVELS["RAG"])


from typing import Any

from langchain_core.callbacks import CallbackManagerForRetrieverRun
from langchain_core.retrievers import BaseRetriever


class VectorSearchRetriever(BaseRetriever):
    collection_name: Any
    embedding_function: Any
    top_k: int

    def _get_relevant_documents(
        self,
        query: str,
        *,
        run_manager: CallbackManagerForRetrieverRun,
    ) -> list[Document]:
        result = VECTOR_DB_CLIENT.search(
            collection_name=self.collection_name,
            vectors=[self.embedding_function(query, RAG_EMBEDDING_QUERY_PREFIX)],
            limit=self.top_k,
        )

        ids = result.ids[0]
        metadatas = result.metadatas[0]
        documents = result.documents[0]

        results = []
        for idx in range(len(ids)):
            results.append(
                Document(
                    metadata=metadatas[idx],
                    page_content=documents[idx],
                )
            )
        return results


def query_doc(
    collection_name: str, query_embedding: list[float], k: int, user: UserModel = None
):
    try:
        log.debug(f"query_doc:doc {collection_name}")
        result = VECTOR_DB_CLIENT.search(
            collection_name=collection_name,
            vectors=[query_embedding],
            limit=k,
        )

        if result:
            log.info(f"query_doc:result {result.ids} {result.metadatas}")

        return result
    except Exception as e:
        log.exception(f"Error querying doc {collection_name} with limit {k}: {e}")
        raise e


def get_doc(collection_name: str, user: UserModel = None):
    try:
        log.debug(f"get_doc:doc {collection_name}")
        result = VECTOR_DB_CLIENT.get(collection_name=collection_name)

        if result:
            log.info(f"query_doc:result {result.ids} {result.metadatas}")

        return result
    except Exception as e:
        log.exception(f"Error getting doc {collection_name}: {e}")
        raise e


def query_doc_with_hybrid_search(
    collection_name: str,
    collection_result: GetResult,
    query: str,
    embedding_function,
    k: int,
    reranking_function,
    k_reranker: int,
    r: float,
    hybrid_bm25_weight: float,
) -> dict:
    try:
        # BM_25 required only if weight is greater than 0
        if hybrid_bm25_weight > 0:
            log.debug(f"query_doc_with_hybrid_search:doc {collection_name}")
            bm25_retriever = BM25Retriever.from_texts(
                texts=collection_result.documents[0],
                metadatas=collection_result.metadatas[0],
            )
            bm25_retriever.k = k

        vector_search_retriever = VectorSearchRetriever(
            collection_name=collection_name,
            embedding_function=embedding_function,
            top_k=k,
        )

        if hybrid_bm25_weight <= 0:
            ensemble_retriever = EnsembleRetriever(
                retrievers=[vector_search_retriever], weights=[1.0]
            )
        elif hybrid_bm25_weight >= 1:
            ensemble_retriever = EnsembleRetriever(
                retrievers=[bm25_retriever], weights=[1.0]
            )
        else:
            ensemble_retriever = EnsembleRetriever(
                retrievers=[bm25_retriever, vector_search_retriever],
                weights=[hybrid_bm25_weight, 1.0 - hybrid_bm25_weight],
            )

        compressor = RerankCompressor(
            embedding_function=embedding_function,
            top_n=k_reranker,
            reranking_function=reranking_function,
            r_score=r,
        )

        compression_retriever = ContextualCompressionRetriever(
            base_compressor=compressor, base_retriever=ensemble_retriever
        )

        result = compression_retriever.invoke(query)

        distances = [d.metadata.get("score") for d in result]
        documents = [d.page_content for d in result]
        metadatas = [d.metadata for d in result]

        # retrieve only min(k, k_reranker) items, sort and cut by distance if k < k_reranker
        if k < k_reranker:
            sorted_items = sorted(
                zip(distances, metadatas, documents), key=lambda x: x[0], reverse=True
            )
            sorted_items = sorted_items[:k]
            distances, documents, metadatas = map(list, zip(*sorted_items))

        result = {
            "distances": [distances],
            "documents": [documents],
            "metadatas": [metadatas],
        }

        log.info(
            "query_doc_with_hybrid_search:result "
            + f'{result["metadatas"]} {result["distances"]}'
        )
        return result
    except Exception as e:
        log.exception(f"Error querying doc {collection_name} with hybrid search: {e}")
        raise e


def merge_get_results(get_results: list[dict]) -> dict:
    # Initialize lists to store combined data
    combined_documents = []
    combined_metadatas = []
    combined_ids = []

    for data in get_results:
        combined_documents.extend(data["documents"][0])
        combined_metadatas.extend(data["metadatas"][0])
        combined_ids.extend(data["ids"][0])

    # Create the output dictionary
    result = {
        "documents": [combined_documents],
        "metadatas": [combined_metadatas],
        "ids": [combined_ids],
    }

    return result


def merge_and_sort_query_results(query_results: list[dict], k: int) -> dict:
    # Initialize lists to store combined data
    combined = dict()  # To store documents with unique document hashes

    for data in query_results:
        distances = data["distances"][0]
        documents = data["documents"][0]
        metadatas = data["metadatas"][0]

        for distance, document, metadata in zip(distances, documents, metadatas):
            if isinstance(document, str):
                doc_hash = hashlib.sha256(
                    document.encode()
                ).hexdigest()  # Compute a hash for uniqueness

                if doc_hash not in combined.keys():
                    combined[doc_hash] = (distance, document, metadata)
                    continue  # if doc is new, no further comparison is needed

                # if doc is alredy in, but new distance is better, update
                if distance > combined[doc_hash][0]:
                    combined[doc_hash] = (distance, document, metadata)

    combined = list(combined.values())
    # Sort the list based on distances
    combined.sort(key=lambda x: x[0], reverse=True)

    # Slice to keep only the top k elements
    sorted_distances, sorted_documents, sorted_metadatas = (
        zip(*combined[:k]) if combined else ([], [], [])
    )

    # Create and return the output dictionary
    return {
        "distances": [list(sorted_distances)],
        "documents": [list(sorted_documents)],
        "metadatas": [list(sorted_metadatas)],
    }


def get_all_items_from_collections(collection_names: list[str]) -> dict:
    results = []

    for collection_name in collection_names:
        if collection_name:
            try:
                result = get_doc(collection_name=collection_name)
                if result is not None:
                    results.append(result.model_dump())
            except Exception as e:
                log.exception(f"Error when querying the collection: {e}")
        else:
            pass

    return merge_get_results(results)


def query_collection(
    collection_names: list[str],
    queries: list[str],
    user,
    ef,
    embedding_model,
    k: int,
) -> dict:
    results = []
    error = False

    def process_query_collection(collection_name, query_embedding, k):
        try:
            if collection_name:
                result = query_doc(
                    collection_name=collection_name,
                    k=k,
                    query_embedding=query_embedding,
                )
                if result is not None:
                    return result.model_dump(), None
            return None, None
        except Exception as e:
            log.exception(f"Error when querying the collection: {e}")
            return None, e

    log.debug(
        f"query_collection: processing {len(queries)} queries across {len(collection_names)} collections"
    )

    from open_webui.models.knowledge import Knowledges
    with ThreadPoolExecutor() as executor:
        future_results = []
        for collection_name in collection_names:
            rag_config = {}
            knowledge_base = Knowledges.get_knowledge_by_id(collection_name)

            if knowledge_base and not knowledge_base.rag_config.get("DEFAULT_RAG_SETTINGS", True):
                rag_config = knowledge_base.rag_config
                embedding_model = rag_config.get("embedding_model", embedding_model)
                k = rag_config.get("TOP_K", k)

            embedding_function=lambda query, prefix: ef[embedding_model](
                query, prefix=prefix, user=user
            )
            # Generate embeddings for each query using the collection's embedding function
            query_embeddings = embedding_function(queries, prefix=RAG_EMBEDDING_QUERY_PREFIX)
            for query_embedding in query_embeddings:
                result = executor.submit(
                    process_query_collection, collection_name, query_embedding, k
                )
                future_results.append(result)
        task_results = [future.result() for future in future_results]

    for result, err in task_results:
        if err is not None:
            error = True
        elif result is not None:
            results.append(result)

    if error and not results:
        log.warning("All collection queries failed. No results returned.")

    return merge_and_sort_query_results(results, k=k)


def query_collection_with_hybrid_search(
    collection_names: list[str],
    queries: list[str],
    user,
    ef,
    k: int,
    reranking_function,
    k_reranker: int,
    r: float,
    hybrid_bm25_weight: float,
    embedding_model: str,
) -> dict:
    results = []
    error = False
    # Fetch collection data once per collection sequentially
    # Avoid fetching the same data multiple times later
    collection_results = {}
    # Only retrieve entire collection if bm_25 calculation is required
    if hybrid_bm25_weight > 0:
        for collection_name in collection_names:
            try:
                log.debug(
                    f"query_collection_with_hybrid_search:VECTOR_DB_CLIENT.get:collection {collection_name}"
                )
                collection_results[collection_name] = VECTOR_DB_CLIENT.get(
                    collection_name=collection_name
                )
            except Exception as e:
                log.exception(f"Failed to fetch collection {collection_name}: {e}")
                collection_results[collection_name] = None
    else:
        for collection_name in collection_names:
            collection_results[collection_name] = []
    log.info(
        f"Starting hybrid search for {len(queries)} queries in {len(collection_names)} collections..."
    )

    def process_query(collection_name, query):
        try:
            from open_webui.models.knowledge import Knowledges

            # Use Knowledges to get per-collection RAG config
            knowledge_base = Knowledges.get_knowledge_by_id(collection_name)

            if knowledge_base and not knowledge_base.rag_config.get("DEFAULT_RAG_SETTINGS", True):
                rag_config = knowledge_base.rag_config
                # Use config from rag_config if present, else fallback to global config
                embedding_model = rag_config.get("embedding_model", embedding_model)
                reranking_model = rag_config.get("reranking_function", reranking_model)
                k = rag_config.get("TOP_K", k)
                k_reranker = rag_config.get("TOP_K_RERANKER", k_reranker)
                r = rag_config.get("RELEVANCE_THRESHOLD", r)
                hybrid_bm25_weight = rag_config.get("HYBRID_BM25_WEIGHT", hybrid_bm25_weight)
            
            embedding_function=lambda query, prefix: ef[embedding_model](
                query, prefix=prefix, user=user
            ),
            
            result = query_doc_with_hybrid_search(
                collection_name=collection_name,
                collection_result=collection_results[collection_name],
                query=query,
                embedding_function=embedding_function,
                k=k,
                reranking_function=reranking_function[reranking_model],
                k_reranker=k_reranker,
                r=r,
                hybrid_bm25_weight=hybrid_bm25_weight,
            )
            return result, None
        except Exception as e:
            log.exception(f"Error when querying the collection with hybrid_search: {e}")
            return None, e

    # Prepare tasks for all collections and queries
    # Avoid running any tasks for collections that failed to fetch data (have assigned None)
    tasks = [
        (cn, q)
        for cn in collection_names
        if collection_results[cn] is not None
        for q in queries
    ]

    with ThreadPoolExecutor() as executor:
        future_results = [executor.submit(process_query, cn, q) for cn, q in tasks]
        task_results = [future.result() for future in future_results]

    for result, err in task_results:
        if err is not None:
            error = True
        elif result is not None:
            results.append(result)

    if error and not results:
        raise Exception(
            "Hybrid search failed for all collections. Using Non-hybrid search as fallback."
        )

    return merge_and_sort_query_results(results, k=k)


def get_embedding_function(
    embedding_engine,
    embedding_model,
    embedding_function,
    url,
    key,
    embedding_batch_size,
    azure_api_version=None,
):
    if embedding_engine == "":
        return lambda query, prefix=None, user=None: embedding_function.encode(
            query, **({"prompt": prefix} if prefix else {})
        ).tolist()
    elif embedding_engine in ["ollama", "openai", "azure_openai"]:
        func = lambda query, prefix=None, user=None: generate_embeddings(
            engine=embedding_engine,
            model=embedding_model,
            text=query,
            prefix=prefix,
            url=url,
            key=key,
            user=user,
            azure_api_version=azure_api_version,
        )

        def generate_multiple(query, prefix, user, func):
            if isinstance(query, list):
                embeddings = []
                for i in range(0, len(query), embedding_batch_size):
                    embeddings.extend(
                        func(
                            query[i : i + embedding_batch_size],
                            prefix=prefix,
                            user=user,
                        )
                    )
                return embeddings
            else:
                return func(query, prefix, user)

        return lambda query, prefix=None, user=None: generate_multiple(
            query, prefix, user, func
        )
    else:
        raise ValueError(f"Unknown embedding engine: {embedding_engine}")


def get_reranking_function(reranking_engine, reranking_model, reranking_function):
    if reranking_function is None:
        return None
    if reranking_engine == "external":
        return lambda sentences, user=None: reranking_function.predict(
            sentences, user=user
        )
    else:
        return lambda sentences, user=None: reranking_function.predict(sentences)


def get_sources_from_items(
    request,
    items,
    queries,
    user,
    ef,
    k,
    reranking_function,
    k_reranker,
    r,
    hybrid_bm25_weight,
    hybrid_search,
    full_context=False,
<<<<<<< HEAD
    embedding_model=None
):
    log.debug(
        f"files: {files} {queries} {ef[embedding_model]} {reranking_function} {full_context}"
=======
    user: Optional[UserModel] = None,
):
    log.debug(
        f"items: {items} {queries} {embedding_function} {reranking_function} {full_context}"
>>>>>>> b3a95f40
    )

    extracted_collections = []
    query_results = []

    for item in items:
        query_result = None
        collection_names = []

        if item.get("type") == "text":
            # Raw Text
            # Used during temporary chat file uploads

            if item.get("file"):
                # if item has file data, use it
                query_result = {
                    "documents": [
                        [item.get("file", {}).get("data", {}).get("content")]
                    ],
                    "metadatas": [
                        [item.get("file", {}).get("data", {}).get("meta", {})]
                    ],
                }
            else:
                # Fallback to item content
                query_result = {
                    "documents": [[item.get("content")]],
                    "metadatas": [
                        [{"file_id": item.get("id"), "name": item.get("name")}]
                    ],
                }

        elif item.get("type") == "note":
            # Note Attached
            note = Notes.get_note_by_id(item.get("id"))

            if note and (
                user.role == "admin"
                or note.user_id == user.id
                or has_access(user.id, "read", note.access_control)
            ):
                # User has access to the note
                query_result = {
                    "documents": [[note.data.get("content", {}).get("md", "")]],
                    "metadatas": [[{"file_id": note.id, "name": note.title}]],
                }

        elif item.get("type") == "file":
            if (
                item.get("context") == "full"
                or request.app.state.config.BYPASS_EMBEDDING_AND_RETRIEVAL
            ):
                if item.get("file", {}).get("data", {}).get("content", ""):
                    # Manual Full Mode Toggle
                    # Used from chat file modal, we can assume that the file content will be available from item.get("file").get("data", {}).get("content")
                    query_result = {
                        "documents": [
                            [item.get("file", {}).get("data", {}).get("content", "")]
                        ],
                        "metadatas": [
                            [
                                {
                                    "file_id": item.get("id"),
                                    "name": item.get("name"),
                                    **item.get("file")
                                    .get("data", {})
                                    .get("metadata", {}),
                                }
                            ]
                        ],
                    }
                elif item.get("id"):
                    file_object = Files.get_file_by_id(item.get("id"))
                    if file_object:
                        query_result = {
                            "documents": [[file_object.data.get("content", "")]],
                            "metadatas": [
                                [
                                    {
                                        "file_id": item.get("id"),
                                        "name": file_object.filename,
                                        "source": file_object.filename,
                                    }
                                ]
                            ],
                        }
            else:
                # Fallback to collection names
                if item.get("legacy"):
                    collection_names.append(f"{item['id']}")
                else:
                    collection_names.append(f"file-{item['id']}")

        elif item.get("type") == "collection":
            if (
                item.get("context") == "full"
                or request.app.state.config.BYPASS_EMBEDDING_AND_RETRIEVAL
            ):
                # Manual Full Mode Toggle for Collection
                knowledge_base = Knowledges.get_knowledge_by_id(item.get("id"))

                if knowledge_base and (
                    user.role == "admin"
                    or has_access(user.id, "read", knowledge_base.access_control)
                ):

                    file_ids = knowledge_base.data.get("file_ids", [])

                    documents = []
                    metadatas = []
                    for file_id in file_ids:
                        file_object = Files.get_file_by_id(file_id)

                        if file_object:
                            documents.append(file_object.data.get("content", ""))
                            metadatas.append(
                                {
                                    "file_id": file_id,
                                    "name": file_object.filename,
                                    "source": file_object.filename,
                                }
                            )

                    query_result = {
                        "documents": [documents],
                        "metadatas": [metadatas],
                    }
            else:
                # Fallback to collection names
                if item.get("legacy"):
                    collection_names = item.get("collection_names", [])
                else:
                    collection_names.append(item["id"])

        elif item.get("docs"):
            # BYPASS_WEB_SEARCH_EMBEDDING_AND_RETRIEVAL
            query_result = {
                "documents": [[doc.get("content") for doc in item.get("docs")]],
                "metadatas": [[doc.get("metadata") for doc in item.get("docs")]],
            }
        elif item.get("collection_name"):
            # Direct Collection Name
            collection_names.append(item["collection_name"])
        elif item.get("collection_names"):
            # Collection Names List
            collection_names.extend(item["collection_names"])

        # If query_result is None
        # Fallback to collection names and vector search the collections
        if query_result is None and collection_names:
            collection_names = set(collection_names).difference(extracted_collections)
            if not collection_names:
                log.debug(f"skipping {item} as it has already been extracted")
                continue

<<<<<<< HEAD
            if full_context:
                try:
                    context = get_all_items_from_collections(collection_names)
                except Exception as e:
                    log.exception(e)

            else:
                try:
                    context = None
                    if file.get("type") == "text":
                        context = file["content"]
                    else:
                        if hybrid_search:
                            try:
                                context = query_collection_with_hybrid_search(
                                    collection_names=collection_names,
                                    queries=queries,
                                    user=user,
                                    ef=ef,
                                    k=k,
                                    reranking_function=reranking_function,
                                    k_reranker=k_reranker,
                                    r=r,
                                    hybrid_bm25_weight=hybrid_bm25_weight,
                                    embedding_model=embedding_model,
                                )
                            except Exception as e:
                                log.debug(
                                    "Error when using hybrid search, using"
                                    " non hybrid search as fallback."
                                )

                        if (not hybrid_search) or (context is None):
                            context = query_collection(
=======
            try:
                if full_context:
                    query_result = get_all_items_from_collections(collection_names)
                else:
                    query_result = None  # Initialize to None
                    if hybrid_search:
                        try:
                            query_result = query_collection_with_hybrid_search(
>>>>>>> b3a95f40
                                collection_names=collection_names,
                                queries=queries,
                                user=user,
                                ef=ef,
                                k=k,
<<<<<<< HEAD
                                embedding_model=embedding_model
=======
                                reranking_function=reranking_function,
                                k_reranker=k_reranker,
                                r=r,
                                hybrid_bm25_weight=hybrid_bm25_weight,
                            )
                        except Exception as e:
                            log.debug(
                                "Error when using hybrid search, using non hybrid search as fallback."
>>>>>>> b3a95f40
                            )

                    # fallback to non-hybrid search
                    if not hybrid_search and query_result is None:
                        query_result = query_collection(
                            collection_names=collection_names,
                            queries=queries,
                            embedding_function=embedding_function,
                            k=k,
                        )
            except Exception as e:
                log.exception(e)

            extracted_collections.extend(collection_names)

        if query_result:
            if "data" in item:
                del item["data"]
            query_results.append({**query_result, "file": item})

    sources = []
    for query_result in query_results:
        try:
            if "documents" in query_result:
                if "metadatas" in query_result:
                    source = {
                        "source": query_result["file"],
                        "document": query_result["documents"][0],
                        "metadata": query_result["metadatas"][0],
                    }
                    if "distances" in query_result and query_result["distances"]:
                        source["distances"] = query_result["distances"][0]

                    sources.append(source)
        except Exception as e:
            log.exception(e)

    return sources


def get_model_path(model: str, update_model: bool = False):
    # Construct huggingface_hub kwargs with local_files_only to return the snapshot path
    cache_dir = os.getenv("SENTENCE_TRANSFORMERS_HOME")

    local_files_only = not update_model

    if OFFLINE_MODE:
        local_files_only = True

    snapshot_kwargs = {
        "cache_dir": cache_dir,
        "local_files_only": local_files_only,
    }

    log.debug(f"model: {model}")
    log.debug(f"snapshot_kwargs: {snapshot_kwargs}")

    # Inspiration from upstream sentence_transformers
    if (
        os.path.exists(model)
        or ("\\" in model or model.count("/") > 1)
        and local_files_only
    ):
        # If fully qualified path exists, return input, else set repo_id
        return model
    elif "/" not in model:
        # Set valid repo_id for model short-name
        model = "sentence-transformers" + "/" + model

    snapshot_kwargs["repo_id"] = model

    # Attempt to query the huggingface_hub library to determine the local path and/or to update
    try:
        model_repo_path = snapshot_download(**snapshot_kwargs)
        log.debug(f"model_repo_path: {model_repo_path}")
        return model_repo_path
    except Exception as e:
        log.exception(f"Cannot determine model snapshot path: {e}")
        return model


def generate_openai_batch_embeddings(
    model: str,
    texts: list[str],
    url: str = "https://api.openai.com/v1",
    key: str = "",
    prefix: str = None,
    user: UserModel = None,
) -> Optional[list[list[float]]]:
    try:
        log.debug(
            f"generate_openai_batch_embeddings:model {model} batch size: {len(texts)}"
        )
        json_data = {"input": texts, "model": model}
        if isinstance(RAG_EMBEDDING_PREFIX_FIELD_NAME, str) and isinstance(prefix, str):
            json_data[RAG_EMBEDDING_PREFIX_FIELD_NAME] = prefix

        r = requests.post(
            f"{url}/embeddings",
            headers={
                "Content-Type": "application/json",
                "Authorization": f"Bearer {key}",
                **(
                    {
                        "X-OpenWebUI-User-Name": quote(user.name, safe=" "),
                        "X-OpenWebUI-User-Id": user.id,
                        "X-OpenWebUI-User-Email": user.email,
                        "X-OpenWebUI-User-Role": user.role,
                    }
                    if ENABLE_FORWARD_USER_INFO_HEADERS and user
                    else {}
                ),
            },
            json=json_data,
        )
        r.raise_for_status()
        data = r.json()
        if "data" in data:
            return [elem["embedding"] for elem in data["data"]]
        else:
            raise "Something went wrong :/"
    except Exception as e:
        log.exception(f"Error generating openai batch embeddings: {e}")
        return None


def generate_azure_openai_batch_embeddings(
    model: str,
    texts: list[str],
    url: str,
    key: str = "",
    version: str = "",
    prefix: str = None,
    user: UserModel = None,
) -> Optional[list[list[float]]]:
    try:
        log.debug(
            f"generate_azure_openai_batch_embeddings:deployment {model} batch size: {len(texts)}"
        )
        json_data = {"input": texts}
        if isinstance(RAG_EMBEDDING_PREFIX_FIELD_NAME, str) and isinstance(prefix, str):
            json_data[RAG_EMBEDDING_PREFIX_FIELD_NAME] = prefix

        url = f"{url}/openai/deployments/{model}/embeddings?api-version={version}"

        for _ in range(5):
            r = requests.post(
                url,
                headers={
                    "Content-Type": "application/json",
                    "api-key": key,
                    **(
                        {
                            "X-OpenWebUI-User-Name": quote(user.name, safe=" "),
                            "X-OpenWebUI-User-Id": user.id,
                            "X-OpenWebUI-User-Email": user.email,
                            "X-OpenWebUI-User-Role": user.role,
                        }
                        if ENABLE_FORWARD_USER_INFO_HEADERS and user
                        else {}
                    ),
                },
                json=json_data,
            )
            if r.status_code == 429:
                retry = float(r.headers.get("Retry-After", "1"))
                time.sleep(retry)
                continue
            r.raise_for_status()
            data = r.json()
            if "data" in data:
                return [elem["embedding"] for elem in data["data"]]
            else:
                raise Exception("Something went wrong :/")
        return None
    except Exception as e:
        log.exception(f"Error generating azure openai batch embeddings: {e}")
        return None


def generate_ollama_batch_embeddings(
    model: str,
    texts: list[str],
    url: str,
    key: str = "",
    prefix: str = None,
    user: UserModel = None,
) -> Optional[list[list[float]]]:
    try:
        log.debug(
            f"generate_ollama_batch_embeddings:model {model} batch size: {len(texts)}"
        )
        json_data = {"input": texts, "model": model}
        if isinstance(RAG_EMBEDDING_PREFIX_FIELD_NAME, str) and isinstance(prefix, str):
            json_data[RAG_EMBEDDING_PREFIX_FIELD_NAME] = prefix

        r = requests.post(
            f"{url}/api/embed",
            headers={
                "Content-Type": "application/json",
                "Authorization": f"Bearer {key}",
                **(
                    {
                        "X-OpenWebUI-User-Name": quote(user.name, safe=" "),
                        "X-OpenWebUI-User-Id": user.id,
                        "X-OpenWebUI-User-Email": user.email,
                        "X-OpenWebUI-User-Role": user.role,
                    }
                    if ENABLE_FORWARD_USER_INFO_HEADERS
                    else {}
                ),
            },
            json=json_data,
        )
        r.raise_for_status()
        data = r.json()

        if "embeddings" in data:
            return data["embeddings"]
        else:
            raise "Something went wrong :/"
    except Exception as e:
        log.exception(f"Error generating ollama batch embeddings: {e}")
        return None


def generate_embeddings(
    engine: str,
    model: str,
    text: Union[str, list[str]],
    prefix: Union[str, None] = None,
    **kwargs,
):
    url = kwargs.get("url", "")
    key = kwargs.get("key", "")
    user = kwargs.get("user")

    if prefix is not None and RAG_EMBEDDING_PREFIX_FIELD_NAME is None:
        if isinstance(text, list):
            text = [f"{prefix}{text_element}" for text_element in text]
        else:
            text = f"{prefix}{text}"

    if engine == "ollama":
        embeddings = generate_ollama_batch_embeddings(
            **{
                "model": model,
                "texts": text if isinstance(text, list) else [text],
                "url": url,
                "key": key,
                "prefix": prefix,
                "user": user,
            }
        )
        return embeddings[0] if isinstance(text, str) else embeddings
    elif engine == "openai":
        embeddings = generate_openai_batch_embeddings(
            model, text if isinstance(text, list) else [text], url, key, prefix, user
        )
        return embeddings[0] if isinstance(text, str) else embeddings
    elif engine == "azure_openai":
        azure_api_version = kwargs.get("azure_api_version", "")
        embeddings = generate_azure_openai_batch_embeddings(
            model,
            text if isinstance(text, list) else [text],
            url,
            key,
            azure_api_version,
            prefix,
            user,
        )
        return embeddings[0] if isinstance(text, str) else embeddings


import operator
from typing import Optional, Sequence

from langchain_core.callbacks import Callbacks
from langchain_core.documents import BaseDocumentCompressor, Document


class RerankCompressor(BaseDocumentCompressor):
    embedding_function: Any
    top_n: int
    reranking_function: Any
    r_score: float

    class Config:
        extra = "forbid"
        arbitrary_types_allowed = True

    def compress_documents(
        self,
        documents: Sequence[Document],
        query: str,
        callbacks: Optional[Callbacks] = None,
    ) -> Sequence[Document]:
        reranking = self.reranking_function is not None

        if reranking:
            scores = self.reranking_function(
                [(query, doc.page_content) for doc in documents]
            )
        else:
            from sentence_transformers import util

            query_embedding = self.embedding_function(query, RAG_EMBEDDING_QUERY_PREFIX)
            document_embedding = self.embedding_function(
                [doc.page_content for doc in documents], RAG_EMBEDDING_CONTENT_PREFIX
            )
            scores = util.cos_sim(query_embedding, document_embedding)[0]

        docs_with_scores = list(
            zip(documents, scores.tolist() if not isinstance(scores, list) else scores)
        )
        if self.r_score:
            docs_with_scores = [
                (d, s) for d, s in docs_with_scores if s >= self.r_score
            ]

        result = sorted(docs_with_scores, key=operator.itemgetter(1), reverse=True)
        final_results = []
        for doc, doc_score in result[: self.top_n]:
            metadata = doc.metadata
            metadata["score"] = doc_score
            doc = Document(
                page_content=doc.page_content,
                metadata=metadata,
            )
            final_results.append(doc)
        return final_results<|MERGE_RESOLUTION|>--- conflicted
+++ resolved
@@ -510,17 +510,11 @@
     hybrid_bm25_weight,
     hybrid_search,
     full_context=False,
-<<<<<<< HEAD
+    user: Optional[UserModel] = None,
     embedding_model=None
 ):
     log.debug(
-        f"files: {files} {queries} {ef[embedding_model]} {reranking_function} {full_context}"
-=======
-    user: Optional[UserModel] = None,
-):
-    log.debug(
-        f"items: {items} {queries} {embedding_function} {reranking_function} {full_context}"
->>>>>>> b3a95f40
+        f"items: {items} {queries} {ef[embedding_model]} {reranking_function} {full_context}"
     )
 
     extracted_collections = []
@@ -676,42 +670,6 @@
                 log.debug(f"skipping {item} as it has already been extracted")
                 continue
 
-<<<<<<< HEAD
-            if full_context:
-                try:
-                    context = get_all_items_from_collections(collection_names)
-                except Exception as e:
-                    log.exception(e)
-
-            else:
-                try:
-                    context = None
-                    if file.get("type") == "text":
-                        context = file["content"]
-                    else:
-                        if hybrid_search:
-                            try:
-                                context = query_collection_with_hybrid_search(
-                                    collection_names=collection_names,
-                                    queries=queries,
-                                    user=user,
-                                    ef=ef,
-                                    k=k,
-                                    reranking_function=reranking_function,
-                                    k_reranker=k_reranker,
-                                    r=r,
-                                    hybrid_bm25_weight=hybrid_bm25_weight,
-                                    embedding_model=embedding_model,
-                                )
-                            except Exception as e:
-                                log.debug(
-                                    "Error when using hybrid search, using"
-                                    " non hybrid search as fallback."
-                                )
-
-                        if (not hybrid_search) or (context is None):
-                            context = query_collection(
-=======
             try:
                 if full_context:
                     query_result = get_all_items_from_collections(collection_names)
@@ -720,24 +678,20 @@
                     if hybrid_search:
                         try:
                             query_result = query_collection_with_hybrid_search(
->>>>>>> b3a95f40
                                 collection_names=collection_names,
                                 queries=queries,
                                 user=user,
                                 ef=ef,
                                 k=k,
-<<<<<<< HEAD
-                                embedding_model=embedding_model
-=======
                                 reranking_function=reranking_function,
                                 k_reranker=k_reranker,
                                 r=r,
                                 hybrid_bm25_weight=hybrid_bm25_weight,
+                                embedding_model=embedding_model,
                             )
                         except Exception as e:
                             log.debug(
                                 "Error when using hybrid search, using non hybrid search as fallback."
->>>>>>> b3a95f40
                             )
 
                     # fallback to non-hybrid search
@@ -745,8 +699,10 @@
                         query_result = query_collection(
                             collection_names=collection_names,
                             queries=queries,
-                            embedding_function=embedding_function,
+                            user=user,
+                            ef=ef,
                             k=k,
+                            embedding_model=embedding_model
                         )
             except Exception as e:
                 log.exception(e)
