version: "3.8"

services:
  open-webui:
    build:
      context: .
      args:
        OLLAMA_BASE_URL: '/ollama'
      dockerfile: Dockerfile
    image: ghcr.io/open-webui/open-webui:${WEBUI_DOCKER_TAG-main}
    container_name: open-webui
    volumes:
      - open-webui:/app/backend/data
    ports:
      - ${OPEN_WEBUI_PORT-3000}:8080
    environment:
      - 'OLLAMA_BASE_URL=http://ollama:11434'
      - 'WEBUI_SECRET_KEY='
    extra_hosts:
      - host.docker.internal:host-gateway
    restart: unless-stopped

<<<<<<< HEAD
  webserver:
    build:
      context: .
      dockerfile: Dockerfile
      args:
        GITHUB_REPO: "https://github.com/Merge-Feat/hkust-open-webui.git"
        GITHUB_BRANCH: "develop"
    container_name: webserver
    ports:
      - "8081:80"
    restart: unless-stopped
=======
  iis-server:
    build:
      context: .
      dockerfile: Dockerfile
    image: my-iis-server
    container_name: iis-server
    ports:
      - "8081:80"
    restart: always
>>>>>>> 9f7cc8d2

volumes:
  open-webui: {}<|MERGE_RESOLUTION|>--- conflicted
+++ resolved
@@ -20,7 +20,6 @@
       - host.docker.internal:host-gateway
     restart: unless-stopped
 
-<<<<<<< HEAD
   webserver:
     build:
       context: .
@@ -32,17 +31,6 @@
     ports:
       - "8081:80"
     restart: unless-stopped
-=======
-  iis-server:
-    build:
-      context: .
-      dockerfile: Dockerfile
-    image: my-iis-server
-    container_name: iis-server
-    ports:
-      - "8081:80"
-    restart: always
->>>>>>> 9f7cc8d2
 
 volumes:
   open-webui: {}