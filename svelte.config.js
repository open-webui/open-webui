--- conflicted
+++ resolved
@@ -17,21 +17,12 @@
 		})
 	},
 	vitePlugin: {
-<<<<<<< HEAD
-		inspector: {
-			toggleKeyCombo: 'meta-shift', // Key combination to open the inspector
-			holdMode: false, // Enable or disable hold mode
-			showToggleButton: 'always', // Show toggle button ('always', 'active', 'never')
-			toggleButtonPos: 'bottom-right' // Position of the toggle button
-		}
-=======
 		// inspector: {
 		// 	toggleKeyCombo: 'meta-shift', // Key combination to open the inspector
 		// 	holdMode: false, // Enable or disable hold mode
 		// 	showToggleButton: 'always', // Show toggle button ('always', 'active', 'never')
 		// 	toggleButtonPos: 'bottom-right' // Position of the toggle button
 		// }
->>>>>>> ab94468f
 	},
 	onwarn: (warning, handler) => {
 		const { code } = warning;
