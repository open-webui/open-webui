--- conflicted
+++ resolved
@@ -6,9 +6,6 @@
 	// Consult https://kit.svelte.dev/docs/integrations#preprocessors
 	// for more information about preprocessors
 	preprocess: vitePreprocess(),
-	vitePlugin: {
-		inspector: true,
-	},
 	kit: {
 		// adapter-auto only supports some environments, see https://kit.svelte.dev/docs/adapter-auto for a list.
 		// If your environment is not supported or you settled on a specific environment, switch out the adapter.
@@ -28,13 +25,8 @@
 		}
 	},
 	onwarn: (warning, handler) => {
-<<<<<<< HEAD
 		const { code } = warning;
 		if (code === 'css-unused-selector') return;
-=======
-		const { code, _ } = warning;
-		if (code === "css-unused-selector") return;
->>>>>>> 28ff5661
 
 		handler(warning);
 	},
