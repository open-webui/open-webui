--- conflicted
+++ resolved
@@ -257,11 +257,7 @@
 		enable_community_sharing: boolean;
 		enable_autocomplete_generation: boolean;
 		enable_direct_connections: boolean;
-<<<<<<< HEAD
-		enable_pii_detection?: boolean;
-=======
 		enable_version_update_check: boolean;
->>>>>>> 2470da83
 	};
 	oauth: {
 		providers: {
@@ -272,11 +268,6 @@
 		pending_user_overlay_title?: string;
 		pending_user_overlay_description?: string;
 	};
-	pii?: {
-		enabled: boolean;
-		api_key: string;
-		api_base_url: string;
-	};
 };
 
 type PromptSuggestion = {
