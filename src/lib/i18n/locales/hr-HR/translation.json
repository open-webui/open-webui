--- conflicted
+++ resolved
@@ -230,12 +230,9 @@
 	"Embedding Model Engine": "Embedding model pogon",
 	"Embedding model set to \"{{embedding_model}}\"": "Embedding model postavljen na \"{{embedding_model}}\"",
 	"Enable Community Sharing": "Omogući zajedničko korištenje zajednice",
-<<<<<<< HEAD
 	"Enable Message Bad Words Replacement": "",
 	"Enable Message Filter": "",
-=======
 	"Enable Message Rating": "",
->>>>>>> e2b72967
 	"Enable New Sign Ups": "Omogući nove prijave",
 	"Enable Web Search": "Omogući pretraživanje weba",
 	"Enabled": "",
