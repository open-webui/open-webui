--- conflicted
+++ resolved
@@ -506,13 +506,10 @@
 	"Use '#' in the prompt input to load and select your documents.": "",
 	"Use Gravatar": "",
 	"Use Initials": "",
-<<<<<<< HEAD
 	"Use low vram mode": "",
-	"Use streaming mode": "",
-=======
 	"use_mlock (Ollama)": "",
 	"use_mmap (Ollama)": "",
->>>>>>> f17df4f1
+	"Use streaming mode": "",
 	"user": "",
 	"User Permissions": "",
 	"Users": "",
