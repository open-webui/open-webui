{
	"'s', 'm', 'h', 'd', 'w' or '-1' for no expiration.": "'s', 'm', 'h', 'd', 'w' или '-1' за неограничен срок.",
	"(Beta)": "(Бета)",
	"(e.g. `sh webui.sh --api --api-auth username_password`)": "",
	"(e.g. `sh webui.sh --api`)": "(например `sh webui.sh --api`)",
	"(latest)": "(последна)",
	"{{ models }}": "{{ модели }}",
	"{{ owner }}: You cannot delete a base model": "{{ owner }}: Не можете да изтриете базов модел",
	"{{modelName}} is thinking...": "{{modelName}} мисли ...",
	"{{user}}'s Chats": "{{user}}'s чатове",
	"{{webUIName}} Backend Required": "{{webUIName}} Изисква се Бекенд",
	"*Prompt node ID(s) are required for image generation": "",
	"A task model is used when performing tasks such as generating titles for chats and web search queries": "Моделът на задачите се използва при изпълнение на задачи като генериране на заглавия за чатове и заявки за търсене в мрежата",
	"a user": "потребител",
	"About": "Относно",
	"Account": "Акаунт",
	"Account Activation Pending": "",
	"Accurate information": "Точни информация",
	"Actions": "",
	"Active Users": "",
	"Add": "Добавяне",
	"Add a model id": "Добавяне на ИД на модел",
	"Add a short description about what this model does": "Добавете кратко описание за това какво прави този модел",
	"Add a short title for this prompt": "Добавяне на кратко заглавие за този промпт",
	"Add a tag": "Добавяне на таг",
	"Add custom prompt": "Добавяне на собствен промпт",
	"Add Docs": "Добавяне на Документи",
	"Add Files": "Добавяне на Файлове",
	"Add Memory": "Добавяне на Памет",
	"Add message": "Добавяне на съобщение",
	"Add Model": "Добавяне на Модел",
	"Add Tag": "",
	"Add Tags": "добавяне на тагове",
	"Add User": "Добавяне на потребител",
	"Adjusting these settings will apply changes universally to all users.": "При промяна на тези настройки промените се прилагат за всички потребители.",
	"admin": "админ",
	"Admin": "",
	"Admin Panel": "Панел на Администратор",
	"Admin Settings": "Настройки на Администратор",
	"Admins have access to all tools at all times; users need tools assigned per model in the workspace.": "",
	"Advanced Parameters": "Разширени Параметри",
	"Advanced Params": "Разширени параметри",
	"all": "всички",
	"All Documents": "Всички Документи",
	"All Users": "Всички Потребители",
	"Allow": "Позволи",
	"Allow Chat Deletion": "Позволи Изтриване на Чат",
	"Allow Chat Editing": "",
	"Allow non-local voices": "",
	"Allow Temporary Chat": "",
	"Allow User Location": "",
	"Allow Voice Interruption in Call": "",
	"alphanumeric characters and hyphens": "алфанумерични знаци и тире",
	"Already have an account?": "Вече имате акаунт? ",
	"an assistant": "асистент",
	"and": "и",
	"and create a new shared link.": "и създай нов общ линк.",
	"API Base URL": "API Базов URL",
	"API Key": "API Ключ",
	"API Key created.": "API Ключ създаден.",
	"API keys": "API Ключове",
	"April": "Април",
	"Archive": "Архивирани Чатове",
	"Archive All Chats": "Архив Всички чатове",
	"Archived Chats": "Архивирани Чатове",
	"are allowed - Activate this command by typing": "са разрешени - Активирайте тази команда чрез въвеждане",
	"Are you sure?": "Сигурни ли сте?",
	"Attach file": "Прикачване на файл",
	"Attention to detail": "Внимание към детайлите",
	"Audio": "Аудио",
	"Audio settings updated successfully": "",
	"August": "Август",
	"Auto-playback response": "Аувтоматично възпроизвеждане на Отговора",
	"Automatic1111": "",
	"AUTOMATIC1111 Api Auth String": "",
	"AUTOMATIC1111 Base URL": "AUTOMATIC1111 Базов URL",
	"AUTOMATIC1111 Base URL is required.": "AUTOMATIC1111 Базов URL е задължителен.",
	"available!": "наличен!",
	"Back": "Назад",
	"Bad Response": "Невалиден отговор от API",
	"Bad words File": "",
	"Bad words filter settings updated successfully": "",
	"Bad words Template": "",
	"Banners": "Банери",
	"Base Model (From)": "Базов модел (от)",
	"Batch Size (num_batch)": "",
	"before": "преди",
	"Being lazy": "Да бъдеш мързелив",
	"Brave Search API Key": "Смел ключ за API за търсене",
	"Bypass SSL verification for Websites": "Изключване на SSL проверката за сайтове",
	"Call": "",
	"Call feature is not supported when using Web STT engine": "",
	"Camera": "",
	"Cancel": "Отказ",
	"Capabilities": "Възможности",
	"Change Password": "Промяна на Парола",
	"Chat": "Чат",
	"Chat Background Image": "",
	"Chat Bubble UI": "UI за чат бублон",
	"Chat Controls": "",
	"Chat direction": "Направление на чата",
	"Chats": "Чатове",
	"Check Again": "Проверете Още Веднъж",
	"Check for updates": "Проверка за актуализации",
	"Checking for updates...": "Проверка за актуализации...",
	"Choose a model before saving...": "Изберете модел преди запазване...",
	"Chunk Overlap": "Chunk Overlap",
	"Chunk Params": "Chunk Params",
	"Chunk Size": "Chunk Size",
	"Citation": "Цитат",
	"Clear memory": "",
	"Click here for help.": "Натиснете тук за помощ.",
	"Click here to": "Натиснете тук за",
	"Click here to download user import template file.": "",
	"Click here to select": "Натиснете тук, за да изберете",
	"Click here to select a csv file.": "Натиснете тук, за да изберете csv файл.",
	"Click here to select a py file.": "",
	"Click here to select documents.": "Натиснете тук, за да изберете документи.",
	"Click here to upload a workflow.json file.": "",
	"click here.": "натиснете тук.",
	"Click on the user role button to change a user's role.": "Натиснете върху бутона за промяна на ролята на потребителя.",
	"Clipboard write permission denied. Please check your browser settings to grant the necessary access.": "",
	"Clone": "Клонинг",
	"Close": "Затвори",
	"Code formatted successfully": "",
	"Collection": "Колекция",
	"ComfyUI": "ComfyUI",
	"ComfyUI Base URL": "ComfyUI Base URL",
	"ComfyUI Base URL is required.": "ComfyUI Base URL е задължително.",
	"ComfyUI Workflow": "",
	"ComfyUI Workflow Nodes": "",
	"Command": "Команда",
	"Concurrent Requests": "Едновременни искания",
	"Confirm": "",
	"Confirm Password": "Потвърди Парола",
	"Confirm your action": "",
	"Connections": "Връзки",
	"Contact Admin for WebUI Access": "",
	"Content": "Съдържание",
	"Content Extraction": "",
	"Context Length": "Дължина на Контекста",
	"Continue Response": "Продължи отговора",
	"Continue with {{provider}}": "",
	"Controls": "",
	"Copied": "",
	"Copied shared chat URL to clipboard!": "Копирана е връзката за чат!",
	"Copy": "Копирай",
	"Copy Code": "",
	"Copy last code block": "Копиране на последен код блок",
	"Copy last response": "Копиране на последен отговор",
	"Copy Link": "Копиране на връзка",
	"Copying to clipboard was successful!": "Копирането в клипборда беше успешно!",
	"Create a model": "Създаване на модел",
	"Create Account": "Създаване на Акаунт",
	"Create new key": "Създаване на нов ключ",
	"Create new secret key": "Създаване на нов секретен ключ",
	"Created at": "Създадено на",
	"Created At": "Създадено на",
	"Created by": "",
	"CSV Import": "",
	"Current Model": "Текущ модел",
	"Current Password": "Текуща Парола",
	"Custom": "Персонализиран",
	"Customize models for a specific purpose": "Персонализиране на модели за конкретна цел",
	"Dark": "Тъмен",
	"Dashboard": "",
	"Database": "База данни",
	"December": "Декември",
	"Default": "По подразбиране",
	"Default (Open AI)": "",
	"Default (SentenceTransformers)": "По подразбиране (SentenceTransformers)",
	"Default Model": "Модел по подразбиране",
	"Default model updated": "Моделът по подразбиране е обновен",
	"Default Prompt Suggestions": "Промпт Предложения по подразбиране",
	"Default User Role": "Роля на потребителя по подразбиране",
	"delete": "изтриване",
	"Delete": "Изтриване",
	"Delete a model": "Изтриване на модел",
	"Delete All Chats": "Изтриване на всички чатове",
	"Delete chat": "Изтриване на чат",
	"Delete Chat": "Изтриване на Чат",
	"Delete chat?": "",
	"Delete Doc": "",
	"Delete function?": "",
	"Delete prompt?": "",
	"delete this link": "Изтриване на този линк",
	"Delete tool?": "",
	"Delete User": "Изтриване на потребител",
	"Deleted {{deleteModelTag}}": "Изтрито {{deleteModelTag}}",
	"Deleted {{name}}": "Изтрито {{име}}",
	"Description": "Описание",
	"Didn't fully follow instructions": "Не следва инструкциите",
	"Disabled": "",
	"Discover a function": "",
	"Discover a model": "Открийте модел",
	"Discover a prompt": "Откриване на промпт",
	"Discover a tool": "",
	"Discover, download, and explore custom functions": "",
	"Discover, download, and explore custom prompts": "Откриване, сваляне и преглед на персонализирани промптове",
	"Discover, download, and explore custom tools": "",
	"Discover, download, and explore model presets": "Откриване, сваляне и преглед на пресетове на модели",
	"Dismissible": "",
	"Display Emoji in Call": "",
	"Display the username instead of You in the Chat": "Показване на потребителското име вместо Вие в чата",
	"Do not install functions from sources you do not fully trust.": "",
	"Do not install tools from sources you do not fully trust.": "",
	"Document": "Документ",
	"Documentation": "",
	"Documents": "Документи",
	"does not make any external connections, and your data stays securely on your locally hosted server.": "няма външни връзки, и вашите данни остават сигурни на локално назначен сървър.",
	"Don't Allow": "Не Позволявай",
	"Don't have an account?": "Нямате акаунт?",
	"don't install random functions from sources you don't trust.": "",
	"don't install random tools from sources you don't trust.": "",
	"Don't like the style": "Не харесваш стила?",
	"Done": "",
	"Download": "Изтегляне отменено",
	"Download canceled": "Изтегляне отменено",
	"Download Database": "Сваляне на база данни",
	"Drop any files here to add to the conversation": "Пускане на файлове тук, за да ги добавите в чата",
	"e.g. '30s','10m'. Valid time units are 's', 'm', 'h'.": "напр. '30с','10м'. Валидни единици са 'с', 'м', 'ч'.",
	"Edit": "Редактиране",
	"Edit Doc": "Редактиране на документ",
	"Edit Memory": "",
	"Edit User": "Редактиране на потребител",
	"ElevenLabs": "",
	"Email": "Имейл",
	"Embedding Batch Size": "",
	"Embedding Model": "Модел за вграждане",
	"Embedding Model Engine": "Модел за вграждане",
	"Embedding model set to \"{{embedding_model}}\"": "Модел за вграждане е настроен на \"{{embedding_model}}\"",
	"Enable Community Sharing": "Разрешаване на споделяне в общност",
<<<<<<< HEAD
	"Enable Message Bad Words Replacement": "",
	"Enable Message Filter": "",
=======
	"Enable Message Rating": "",
>>>>>>> e2b72967
	"Enable New Sign Ups": "Вклюване на Нови Потребители",
	"Enable Web Search": "Разрешаване на търсене в уеб",
	"Enabled": "",
	"Engine": "",
	"Ensure your CSV file includes 4 columns in this order: Name, Email, Password, Role.": "Уверете се, че вашият CSV файл включва 4 колони в следния ред: Име, Имейл, Парола, Роля.",
	"Enter {{role}} message here": "Въведете съобщение за {{role}} тук",
	"Enter a detail about yourself for your LLMs to recall": "Въведете подробности за себе си, за да се herinnerат вашите LLMs",
	"Enter api auth string (e.g. username:password)": "",
	"Enter Brave Search API Key": "Въведете Brave Search API ключ",
	"Enter Chunk Overlap": "Въведете Chunk Overlap",
	"Enter Chunk Size": "Въведете Chunk Size",
	"Enter Github Raw URL": "Въведете URL адреса на Github Raw",
	"Enter Google PSE API Key": "Въведете Google PSE API ключ",
	"Enter Google PSE Engine Id": "Въведете идентификатор на двигателя на Google PSE",
	"Enter Image Size (e.g. 512x512)": "Въведете размер на изображението (напр. 512x512)",
	"Enter language codes": "Въведете кодове на езика",
	"Enter Model ID": "",
	"Enter model tag (e.g. {{modelTag}})": "Въведете таг на модел (напр. {{modelTag}})",
	"Enter Number of Steps (e.g. 50)": "Въведете брой стъпки (напр. 50)",
	"Enter Score": "Въведете оценка",
	"Enter Searxng Query URL": "Въведете URL адреса на заявката на Searxng",
	"Enter Serper API Key": "Въведете Serper API ключ",
	"Enter Serply API Key": "",
	"Enter Serpstack API Key": "Въведете Serpstack API ключ",
	"Enter stop sequence": "Въведете стоп последователност",
	"Enter system prompt": "",
	"Enter Tavily API Key": "",
	"Enter Tika Server URL": "",
	"Enter Top K": "Въведете Top K",
	"Enter URL (e.g. http://127.0.0.1:7860/)": "Въведете URL (напр. http://127.0.0.1:7860/)",
	"Enter URL (e.g. http://localhost:11434)": "Въведете URL (напр. http://localhost:11434)",
	"Enter Your Email": "Въведете имейл",
	"Enter Your Full Name": "Въведете вашето пълно име",
	"Enter your message": "",
	"Enter Your Password": "Въведете вашата парола",
	"Enter Your Role": "Въведете вашата роля",
	"Error": "Грешка",
	"Experimental": "Експериментално",
	"Export": "Износ",
	"Export All Chats (All Users)": "Експортване на всички чатове (За всички потребители)",
	"Export chat (.json)": "",
	"Export Chats": "Експортване на чатове",
	"Export Documents Mapping": "Експортване на документен мапинг",
	"Export Functions": "",
	"Export LiteLLM config.yaml": "",
	"Export Models": "Експортиране на модели",
	"Export Prompts": "Експортване на промптове",
	"Export Tools": "",
	"External Models": "",
	"Failed to create API Key.": "Неуспешно създаване на API ключ.",
	"Failed to read clipboard contents": "Грешка при четене на съдържанието от клипборда",
	"Failed to update settings": "",
	"February": "Февруари",
	"Feel free to add specific details": "Feel free to add specific details",
	"File": "",
	"File Mode": "Файл Мод",
	"File not found.": "Файл не е намерен.",
	"Filter": "",
	"Files": "",
	"Filter is now globally disabled": "",
	"Filter is now globally enabled": "",
	"Filters": "",
	"Fingerprint spoofing detected: Unable to use initials as avatar. Defaulting to default profile image.": "Потвърждаване на отпечатък: Не може да се използва инициализационна буква като аватар. Потребителят се връща към стандартна аватарка.",
	"Fluidly stream large external response chunks": "Плавно предаване на големи части от външен отговор",
	"Focus chat input": "Фокусиране на чат вход",
	"Followed instructions perfectly": "Следвайте инструкциите перфектно",
	"Form": "",
	"Format your variables using square brackets like this:": "Форматирайте вашите променливи, като използвате квадратни скоби, както следва:",
	"Frequency Penalty": "Наказание за честота",
	"Function created successfully": "",
	"Function deleted successfully": "",
	"Function Description (e.g. A filter to remove profanity from text)": "",
	"Function ID (e.g. my_filter)": "",
	"Function is now globally disabled": "",
	"Function is now globally enabled": "",
	"Function Name (e.g. My Filter)": "",
	"Function updated successfully": "",
	"Functions": "",
	"Functions allow arbitrary code execution": "",
	"Functions allow arbitrary code execution.": "",
	"Functions imported successfully": "",
	"General": "Основни",
	"General Settings": "Основни Настройки",
	"Generate Image": "",
	"Generating search query": "Генериране на заявка за търсене",
	"Generation Info": "Информация за Генерация",
	"Get up and running with": "",
	"Global": "",
	"Good Response": "Добра отговор",
	"Google PSE API Key": "Google PSE API ключ",
	"Google PSE Engine Id": "Идентификатор на двигателя на Google PSE",
	"h:mm a": "h:mm a",
	"Haptic Feedback": "",
	"has no conversations.": "няма разговори.",
	"Hello, {{name}}": "Здравей, {{name}}",
	"Help": "Помощ",
	"Hide": "Скрий",
	"Hide Model": "",
	"How can I help you today?": "Как мога да ви помогна днес?",
	"Hybrid Search": "Hybrid Search",
	"I acknowledge that I have read and I understand the implications of my action. I am aware of the risks associated with executing arbitrary code and I have verified the trustworthiness of the source.": "",
	"Image Generation (Experimental)": "Генерация на изображения (Експериментално)",
	"Image Generation Engine": "Двигател за генериране на изображения",
	"Image Settings": "Настройки на изображения",
	"Images": "Изображения",
	"Import Chats": "Импортване на чатове",
	"Import Documents Mapping": "Импортване на документен мапинг",
	"Import Functions": "",
	"Import Models": "Импортиране на модели",
	"Import Prompts": "Импортване на промптове",
	"Import Tools": "",
	"Include `--api-auth` flag when running stable-diffusion-webui": "",
	"Include `--api` flag when running stable-diffusion-webui": "Включете флага `--api`, когато стартирате stable-diffusion-webui",
	"Info": "Информация",
	"Input commands": "Въведете команди",
	"Install from Github URL": "Инсталиране от URL адреса на Github",
	"Instant Auto-Send After Voice Transcription": "",
	"Interface": "Интерфейс",
	"Invalid Tag": "Невалиден тег",
	"January": "Януари",
	"join our Discord for help.": "свържете се с нашия Discord за помощ.",
	"JSON": "JSON",
	"JSON Preview": "JSON Преглед",
	"July": "Июл",
	"June": "Июн",
	"JWT Expiration": "JWT Expiration",
	"JWT Token": "JWT Token",
	"Keep Alive": "Keep Alive",
	"Keyboard shortcuts": "Клавиши за бърз достъп",
	"Knowledge": "",
	"Language": "Език",
	"large language models, locally.": "",
	"Last Active": "Последни активни",
	"Last Modified": "",
	"Light": "Светъл",
	"Listening...": "",
	"LLMs can make mistakes. Verify important information.": "LLMs могат да правят грешки. Проверете важните данни.",
	"Local Models": "",
	"LTR": "LTR",
	"Made by OpenWebUI Community": "Направено от OpenWebUI общността",
	"Make sure to enclose them with": "Уверете се, че са заключени с",
	"Make sure to export a workflow.json file as API format from ComfyUI.": "",
	"Manage": "",
	"Manage Models": "Управление на Моделите",
	"Manage Ollama Models": "Управление на Ollama Моделите",
	"Manage Pipelines": "Управление на тръбопроводи",
	"March": "Март",
	"Max Tokens (num_predict)": "Макс токени (num_predict)",
	"Maximum of 3 models can be downloaded simultaneously. Please try again later.": "Максимум 3 модели могат да бъдат сваляни едновременно. Моля, опитайте отново по-късно.",
	"May": "Май",
	"Memories accessible by LLMs will be shown here.": "Мемории достъпни от LLMs ще бъдат показани тук.",
	"Memory": "Мемория",
	"Memory added successfully": "",
	"Memory cleared successfully": "",
	"Memory deleted successfully": "",
	"Memory updated successfully": "",
	"Message Filter Settings": "",
	"Messages you send after creating your link won't be shared. Users with the URL will be able to view the shared chat.": "Съобщенията, които изпращате след създаването на връзката, няма да бъдат споделяни. Потребителите с URL адреса ще могат да видят споделения чат.",
	"Min P": "",
	"Minimum Score": "Минимална оценка",
	"Mirostat": "Mirostat",
	"Mirostat Eta": "Mirostat Eta",
	"Mirostat Tau": "Mirostat Tau",
	"MMMM DD, YYYY": "MMMM DD, YYYY",
	"MMMM DD, YYYY HH:mm": "MMMM DD, YYYY HH:mm",
	"MMMM DD, YYYY hh:mm:ss A": "",
	"Model '{{modelName}}' has been successfully downloaded.": "Моделът '{{modelName}}' беше успешно свален.",
	"Model '{{modelTag}}' is already in queue for downloading.": "Моделът '{{modelTag}}' е вече в очакване за сваляне.",
	"Model {{modelId}} not found": "Моделът {{modelId}} не е намерен",
	"Model {{modelName}} is not vision capable": "Моделът {{modelName}} не може да се вижда",
	"Model {{name}} is now {{status}}": "Моделът {{name}} сега е {{status}}",
	"Model created successfully!": "",
	"Model filesystem path detected. Model shortname is required for update, cannot continue.": "Открит е път до файловата система на модела. За актуализацията се изисква съкратено име на модела, не може да продължи.",
	"Model ID": "ИД на модел",
	"Model not selected": "Не е избран модел",
	"Model Params": "Модел Params",
	"Model updated successfully": "",
	"Model Whitelisting": "Модел Whitelisting",
	"Model(s) Whitelisted": "Модели Whitelisted",
	"Modelfile Content": "Съдържание на модфайл",
	"Models": "Модели",
	"More": "Повече",
	"Name": "Име",
	"Name Tag": "Име Таг",
	"Name your model": "Дайте име на вашия модел",
	"New Chat": "Нов чат",
	"New Password": "Нова парола",
	"No content to speak": "",
	"No documents found": "",
	"No file selected": "",
	"No results found": "Няма намерени резултати",
	"No search query generated": "Не е генерирана заявка за търсене",
	"No source available": "Няма наличен източник",
	"No valves to update": "",
	"None": "Никой",
	"Not factually correct": "Не е фактологически правилно",
	"Note: If you set a minimum score, the search will only return documents with a score greater than or equal to the minimum score.": "Забележка: Ако зададете минимален резултат, търсенето ще върне само документи с резултат, по-голям или равен на минималния резултат.",
	"Notifications": "Десктоп Известия",
	"November": "Ноември",
	"num_gpu (Ollama)": "",
	"num_thread (Ollama)": "num_thread (Ollama)",
	"OAuth ID": "",
	"October": "Октомври",
	"Off": "Изкл.",
	"Okay, Let's Go!": "ОК, Нека започваме!",
	"OLED Dark": "OLED тъмно",
	"Ollama": "Ollama",
	"Ollama API": "Ollama API",
	"Ollama API disabled": "Ollama API деактивиран",
	"Ollama API is disabled": "",
	"Ollama Version": "Ollama Версия",
	"On": "Вкл.",
	"Only": "Само",
	"Only alphanumeric characters and hyphens are allowed in the command string.": "Само алфанумерични знаци и тире са разрешени в командния низ.",
	"Oops! Hold tight! Your files are still in the processing oven. We're cooking them up to perfection. Please be patient and we'll let you know once they're ready.": "Упс! Задръжте! Файловете ви все още са в пещта за обработка. Готвим ги до съвършенство. Моля, бъдете търпеливи и ще ви уведомим, когато са готови.",
	"Oops! Looks like the URL is invalid. Please double-check and try again.": "Упс! Изглежда URL адресът е невалиден. Моля, проверете отново и опитайте пак.",
	"Oops! There was an error in the previous response. Please try again or contact admin.": "",
	"Oops! You're using an unsupported method (frontend only). Please serve the WebUI from the backend.": "Упс! Използвате неподдържан метод (само фронтенд). Моля, сервирайте WebUI от бекенда.",
	"Open new chat": "Отвори нов чат",
	"Open WebUI version (v{{OPEN_WEBUI_VERSION}}) is lower than required version (v{{REQUIRED_VERSION}})": "",
	"OpenAI": "OpenAI",
	"OpenAI API": "OpenAI API",
	"OpenAI API Config": "OpenAI API Config",
	"OpenAI API Key is required.": "OpenAI API ключ е задължителен.",
	"OpenAI URL/Key required.": "OpenAI URL/Key е задължителен.",
	"or": "или",
	"Other": "Other",
	"Password": "Парола",
	"PDF document (.pdf)": "PDF документ (.pdf)",
	"PDF Extract Images (OCR)": "PDF Extract Images (OCR)",
	"pending": "в очакване",
	"Permission denied when accessing media devices": "",
	"Permission denied when accessing microphone": "",
	"Permission denied when accessing microphone: {{error}}": "Permission denied when accessing microphone: {{error}}",
	"Personalization": "Персонализация",
	"Pin": "",
	"Pinned": "",
	"Pipeline deleted successfully": "",
	"Pipeline downloaded successfully": "",
	"Pipelines": "Тръбопроводи",
	"Pipelines Not Detected": "",
	"Pipelines Valves": "Тръбопроводи Вентили",
	"Plain text (.txt)": "Plain text (.txt)",
	"Playground": "Плейграунд",
	"Please carefully review the following warnings:": "",
	"Positive attitude": "Позитивна ативност",
	"Previous 30 days": "Предыдущите 30 дни",
	"Previous 7 days": "Предыдущите 7 дни",
	"Profile Image": "Профилна снимка",
	"Prompt": "Промпт",
	"Prompt (e.g. Tell me a fun fact about the Roman Empire)": "Промпт (напр. Обмисли ме забавна факт за Римската империя)",
	"Prompt Content": "Съдържание на промпта",
	"Prompt suggestions": "Промпт предложения",
	"Prompts": "Промптове",
	"Pull \"{{searchValue}}\" from Ollama.com": "Извади \"{{searchValue}}\" от Ollama.com",
	"Pull a model from Ollama.com": "Издърпайте модел от Ollama.com",
	"Query Params": "Query Параметри",
	"RAG Template": "RAG Шаблон",
	"Read Aloud": "Прочети на Голос",
	"Record voice": "Записване на глас",
	"Redirecting you to OpenWebUI Community": "Пренасочване към OpenWebUI общността",
	"Refer to yourself as \"User\" (e.g., \"User is learning Spanish\")": "",
	"Refused when it shouldn't have": "Отказано, когато не трябва да бъде",
	"Regenerate": "Регенериране",
	"Release Notes": "Бележки по изданието",
	"Remove": "Изтриване",
	"Remove Model": "Изтриване на модела",
	"Rename": "Преименуване",
	"Repeat Last N": "Repeat Last N",
	"Replace bad words Words": "",
	"Request Mode": "Request Mode",
	"Reranking Model": "Reranking Model",
	"Reranking model disabled": "Reranking model disabled",
	"Reranking model set to \"{{reranking_model}}\"": "Reranking model set to \"{{reranking_model}}\"",
	"Reset": "",
	"Reset Upload Directory": "",
	"Reset Vector Storage": "Ресет Vector Storage",
	"Response AutoCopy to Clipboard": "Аувтоматично копиране на отговор в клипборда",
	"Response notifications cannot be activated as the website permissions have been denied. Please visit your browser settings to grant the necessary access.": "",
	"Role": "Роля",
	"Rosé Pine": "Rosé Pine",
	"Rosé Pine Dawn": "Rosé Pine Dawn",
	"RTL": "RTL",
	"Run": "",
	"Run Llama 2, Code Llama, and other models. Customize and create your own.": "",
	"Running": "",
	"Save": "Запис",
	"Save & Create": "Запис & Създаване",
	"Save & Update": "Запис & Актуализиране",
	"Save Tag": "",
	"Saving chat logs directly to your browser's storage is no longer supported. Please take a moment to download and delete your chat logs by clicking the button below. Don't worry, you can easily re-import your chat logs to the backend through": "Запазването на чат логове директно в хранилището на вашия браузър вече не се поддържа. Моля, отделете малко време, за да изтеглите и изтриете чат логовете си, като щракнете върху бутона по-долу. Не се притеснявайте, можете лесно да импортирате отново чат логовете си в бекенда чрез",
	"Scan": "Сканиране",
	"Scan complete!": "Сканиране завършено!",
	"Scan for documents from {{path}}": "Сканиране за документи в {{path}}",
	"Scroll to bottom when switching between branches": "",
	"Search": "Търси",
	"Search a model": "Търси модел",
	"Search Chats": "Търсене на чатове",
	"Search Documents": "Търси Документи",
	"Search Functions": "",
	"Search Models": "Търсене на модели",
	"Search Prompts": "Търси Промптове",
	"Search Query Generation Prompt": "",
	"Search Query Generation Prompt Length Threshold": "",
	"Search Result Count": "Брой резултати от търсенето",
	"Search Tools": "",
	"Searched {{count}} sites_one": "Търси се в {{count}} sites_one",
	"Searched {{count}} sites_other": "Търси се в {{count}} sites_other",
	"Searching \"{{searchQuery}}\"": "",
	"Searxng Query URL": "URL адрес на заявка на Searxng",
	"See readme.md for instructions": "Виж readme.md за инструкции",
	"See what's new": "Виж какво е новото",
	"Seed": "Seed",
	"Select a base model": "Изберете базов модел",
	"Select a engine": "",
	"Select a function": "",
	"Select a model": "Изберете модел",
	"Select a pipeline": "Изберете тръбопровод",
	"Select a pipeline url": "Избор на URL адрес на канал",
	"Select a tool": "",
	"Select an Ollama instance": "Изберете Ollama инстанция",
	"Select Documents": "",
	"Select Engine": "",
	"Select model": "Изберете модел",
	"Select only one model to call": "",
	"Selected model(s) do not support image inputs": "Избраният(те) модел(и) не поддържа въвеждане на изображения",
	"Send": "Изпрати",
	"Send a Message": "Изпращане на Съобщение",
	"Send message": "Изпращане на съобщение",
	"September": "Септември",
	"Serper API Key": "Serper API ключ",
	"Serply API Key": "",
	"Serpstack API Key": "Serpstack API ключ",
	"Server connection verified": "Server connection verified",
	"Set as default": "Задай по подразбиране",
	"Set Default Model": "Задай Модел По Подразбиране",
	"Set embedding model (e.g. {{model}})": "Задай embedding model (e.g. {{model}})",
	"Set Image Size": "Задай Размер на Изображението",
	"Set reranking model (e.g. {{model}})": "Задай reranking model (e.g. {{model}})",
	"Set Steps": "Задай Стъпки",
	"Set Task Model": "Задаване на модел на задача",
	"Set Voice": "Задай Глас",
	"Settings": "Настройки",
	"Settings saved successfully!": "Настройките са запазени успешно!",
	"Share": "Подели",
	"Share Chat": "Подели Чат",
	"Share to OpenWebUI Community": "Споделите с OpenWebUI Общността",
	"short-summary": "short-summary",
	"Show": "Покажи",
	"Show Admin Details in Account Pending Overlay": "",
	"Show Model": "",
	"Show shortcuts": "Покажи",
	"Show your support!": "",
	"Showcased creativity": "Показана креативност",
	"Sign in": "Вписване",
	"Sign Out": "Изход",
	"Sign up": "Регистрация",
	"Signing in": "Вписване",
	"Source": "Източник",
	"Speech recognition error: {{error}}": "Speech recognition error: {{error}}",
	"Speech-to-Text Engine": "Speech-to-Text Engine",
	"Stop Sequence": "Stop Sequence",
	"STT Model": "",
	"STT Settings": "STT Настройки",
	"Submit": "Изпращане",
	"Subtitle (e.g. about the Roman Empire)": "Подтитул (напр. за Римска империя)",
	"Success": "Успех",
	"Successfully updated.": "Успешно обновено.",
	"Suggested": "Препоръчано",
	"Support": "",
	"Support this plugin:": "",
	"System": "Система",
	"System Prompt": "Системен Промпт",
	"Tags": "Тагове",
	"Tap to interrupt": "",
	"Tavily API Key": "",
	"Tell us more:": "Повече информация:",
	"Temperature": "Температура",
	"Template": "Шаблон",
	"Temporary Chat": "",
	"Text Completion": "Text Completion",
	"Text-to-Speech Engine": "Text-to-Speech Engine",
	"Tfs Z": "Tfs Z",
	"Thanks for your feedback!": "Благодарим ви за вашия отзив!",
	"The developers behind this plugin are passionate volunteers from the community. If you find this plugin helpful, please consider contributing to its development.": "",
	"The score should be a value between 0.0 (0%) and 1.0 (100%).": "The score should be a value between 0.0 (0%) and 1.0 (100%).",
	"Theme": "Тема",
	"Thinking...": "",
	"This action cannot be undone. Do you wish to continue?": "",
	"This ensures that your valuable conversations are securely saved to your backend database. Thank you!": "Това гарантира, че ценните ви разговори се запазват сигурно във вашата бекенд база данни. Благодарим ви!",
	"This is an experimental feature, it may not function as expected and is subject to change at any time.": "",
	"This will delete": "",
	"Thorough explanation": "Това е подробно описание.",
	"Tika": "",
	"Tika Server URL required.": "",
	"Tip: Update multiple variable slots consecutively by pressing the tab key in the chat input after each replacement.": "Съвет: Актуализирайте няколко слота за променливи последователно, като натискате клавиша Tab в чат входа след всяка подмяна.",
	"Title": "Заглавие",
	"Title (e.g. Tell me a fun fact)": "Заглавие (напр. Моля, кажете ми нещо забавно)",
	"Title Auto-Generation": "Автоматично Генериране на Заглавие",
	"Title cannot be an empty string.": "Заглавието не може да бъде празно.",
	"Title Generation Prompt": "Промпт за Генериране на Заглавие",
	"to": "в",
	"To access the available model names for downloading,": "За да получите достъп до наличните имена на модели за изтегляне,",
	"To access the GGUF models available for downloading,": "За да получите достъп до GGUF моделите, налични за изтегляне,",
	"To access the WebUI, please reach out to the administrator. Admins can manage user statuses from the Admin Panel.": "",
	"To add documents here, upload them to the \"Documents\" workspace first.": "",
	"to chat input.": "към чат входа.",
	"To select actions here, add them to the \"Functions\" workspace first.": "",
	"To select filters here, add them to the \"Functions\" workspace first.": "",
	"To select toolkits here, add them to the \"Tools\" workspace first.": "",
	"Today": "днес",
	"Toggle settings": "Toggle settings",
	"Toggle sidebar": "Toggle sidebar",
	"Tokens To Keep On Context Refresh (num_keep)": "",
	"Tool created successfully": "",
	"Tool deleted successfully": "",
	"Tool imported successfully": "",
	"Tool updated successfully": "",
	"Toolkit Description (e.g. A toolkit for performing various operations)": "",
	"Toolkit ID (e.g. my_toolkit)": "",
	"Toolkit Name (e.g. My ToolKit)": "",
	"Tools": "",
	"Tools are a function calling system with arbitrary code execution": "",
	"Tools have a function calling system that allows arbitrary code execution": "",
	"Tools have a function calling system that allows arbitrary code execution.": "",
	"Top K": "Top K",
	"Top P": "Top P",
	"Trouble accessing Ollama?": "Проблеми с достъпът до Ollama?",
	"TTS Model": "",
	"TTS Settings": "TTS Настройки",
	"TTS Voice": "",
	"Type": "Вид",
	"Type Hugging Face Resolve (Download) URL": "Въведете Hugging Face Resolve (Download) URL",
	"Uh-oh! There was an issue connecting to {{provider}}.": "О, не! Възникна проблем при свързването с {{provider}}.",
	"UI": "",
	"Unknown file type '{{file_type}}'. Proceeding with the file upload anyway.": "",
	"Unpin": "",
	"Update": "",
	"Update and Copy Link": "Обнови и копирай връзка",
	"Update password": "Обновяване на парола",
	"Updated at": "",
	"Upload": "",
	"Upload a GGUF model": "Качване на GGUF модел",
	"Upload Files": "Качване на файлове",
	"Upload Pipeline": "",
	"Upload Progress": "Прогрес на качването",
	"URL Mode": "URL Mode",
	"Use '#' in the prompt input to load and select your documents.": "Използвайте '#' във промпта за да заредите и изберете вашите документи.",
	"Use Gravatar": "Използвайте Gravatar",
	"Use Initials": "Използвайте Инициали",
	"use_mlock (Ollama)": "use_mlock (Ollama)",
	"use_mmap (Ollama)": "use_mmap (Ollama)",
	"user": "потребител",
	"User location successfully retrieved.": "",
	"User Permissions": "Права на потребителя",
	"Users": "Потребители",
	"Utilize": "Използване",
	"Valid time units:": "Валидни единици за време:",
	"Valves": "",
	"Valves updated": "",
	"Valves updated successfully": "",
	"variable": "променлива",
	"variable to have them replaced with clipboard content.": "променливи да се заменят съдържанието от клипборд.",
	"Version": "Версия",
	"Voice": "",
	"Warning": "Предупреждение",
	"Warning:": "",
	"Warning: If you update or change your embedding model, you will need to re-import all documents.": "Предупреждение: Ако актуализирате или промените вашия модел за вграждане, трябва да повторите импортирането на всички документи.",
	"Web": "Уеб",
	"Web API": "",
	"Web Loader Settings": "Настройки за зареждане на уеб",
	"Web Search": "Търсене в уеб",
	"Web Search Engine": "Уеб търсачка",
	"Webhook URL": "Уебхук URL",
	"WebUI Settings": "WebUI Настройки",
	"WebUI will make requests to": "WebUI ще направи заявки към",
	"What’s New in": "Какво е новото в",
	"Whisper (Local)": "",
	"Widescreen Mode": "",
	"Workspace": "Работно пространство",
	"Write a prompt suggestion (e.g. Who are you?)": "Напиши предложение за промпт (напр. Кой сте вие?)",
	"Write a summary in 50 words that summarizes [topic or keyword].": "Напиши описание в 50 знака, което описва [тема или ключова дума].",
	"Yesterday": "вчера",
	"You": "вие",
	"You can personalize your interactions with LLMs by adding memories through the 'Manage' button below, making them more helpful and tailored to you.": "",
	"You cannot clone a base model": "Не можете да клонирате базов модел",
	"You have no archived conversations.": "Нямате архивирани разговори.",
	"You have shared this chat": "Вие сте споделели този чат",
	"You're a helpful assistant.": "Вие сте полезен асистент.",
	"You're now logged in.": "Сега, вие влязохте в системата.",
	"Your account status is currently pending activation.": "",
	"Your entire contribution will go directly to the plugin developer; Open WebUI does not take any percentage. However, the chosen funding platform might have its own fees.": "",
	"Youtube": "Youtube",
	"Youtube Loader Settings": "Youtube Loader Settings"
}<|MERGE_RESOLUTION|>--- conflicted
+++ resolved
@@ -230,12 +230,9 @@
 	"Embedding Model Engine": "Модел за вграждане",
 	"Embedding model set to \"{{embedding_model}}\"": "Модел за вграждане е настроен на \"{{embedding_model}}\"",
 	"Enable Community Sharing": "Разрешаване на споделяне в общност",
-<<<<<<< HEAD
 	"Enable Message Bad Words Replacement": "",
 	"Enable Message Filter": "",
-=======
 	"Enable Message Rating": "",
->>>>>>> e2b72967
 	"Enable New Sign Ups": "Вклюване на Нови Потребители",
 	"Enable Web Search": "Разрешаване на търсене в уеб",
 	"Enabled": "",
