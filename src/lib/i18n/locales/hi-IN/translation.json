--- conflicted
+++ resolved
@@ -379,11 +379,7 @@
 	"Memory cleared successfully": "",
 	"Memory deleted successfully": "",
 	"Memory updated successfully": "",
-<<<<<<< HEAD
-	"Message Filter Settings": "",
-=======
 	"Merge Responses": "",
->>>>>>> 446b2a33
 	"Messages you send after creating your link won't be shared. Users with the URL will be able to view the shared chat.": "अपना लिंक बनाने के बाद आपके द्वारा भेजे गए संदेश साझा नहीं किए जाएंगे। यूआरएल वाले यूजर्स शेयर की गई चैट देख पाएंगे।",
 	"Min P": "",
 	"Minimum Score": "न्यूनतम स्कोर",
