import { WEBUI_API_BASE_URL } from '$lib/constants';

<<<<<<< HEAD
export const uploadFile = async (token: string, file: File, knowledge_id?: string) => {
	const data = new FormData();
	data.append('file', file);
	if (knowledge_id) {
		data.append('knowledge_id', knowledge_id);
	}
=======
export const uploadFile = async (token: string, file: File, metadata?: object | null) => {
	const data = new FormData();
	data.append('file', file);
	if (metadata) {
		data.append('metadata', JSON.stringify(metadata));
	}

>>>>>>> 0b84b22b
	let error = null;

	const res = await fetch(`${WEBUI_API_BASE_URL}/files/`, {
		method: 'POST',
		headers: {
			Accept: 'application/json',
			authorization: `Bearer ${token}`
		},
		body: data
	})
		.then(async (res) => {
			if (!res.ok) throw await res.json();
			return res.json();
		})
		.catch((err) => {
			error = err.detail;
			console.error(err);
			return null;
		});

	if (error) {
		throw error;
	}

	return res;
};

export const uploadDir = async (token: string) => {
	let error = null;

	const res = await fetch(`${WEBUI_API_BASE_URL}/files/upload/dir`, {
		method: 'POST',
		headers: {
			Accept: 'application/json',
			authorization: `Bearer ${token}`
		}
	})
		.then(async (res) => {
			if (!res.ok) throw await res.json();
			return res.json();
		})
		.catch((err) => {
			error = err.detail;
			return null;
		});

	if (error) {
		throw error;
	}

	return res;
};

export const getFiles = async (token: string = '') => {
	let error = null;

	const res = await fetch(`${WEBUI_API_BASE_URL}/files/`, {
		method: 'GET',
		headers: {
			Accept: 'application/json',
			'Content-Type': 'application/json',
			authorization: `Bearer ${token}`
		}
	})
		.then(async (res) => {
			if (!res.ok) throw await res.json();
			return res.json();
		})
		.then((json) => {
			return json;
		})
		.catch((err) => {
			error = err.detail;
			console.error(err);
			return null;
		});

	if (error) {
		throw error;
	}

	return res;
};

export const getFileById = async (token: string, id: string) => {
	let error = null;

	const res = await fetch(`${WEBUI_API_BASE_URL}/files/${id}`, {
		method: 'GET',
		headers: {
			Accept: 'application/json',
			'Content-Type': 'application/json',
			authorization: `Bearer ${token}`
		}
	})
		.then(async (res) => {
			if (!res.ok) throw await res.json();
			return res.json();
		})
		.then((json) => {
			return json;
		})
		.catch((err) => {
			error = err.detail;
			console.error(err);
			return null;
		});

	if (error) {
		throw error;
	}

	return res;
};

export const updateFileDataContentById = async (token: string, id: string, content: string) => {
	let error = null;

	const res = await fetch(`${WEBUI_API_BASE_URL}/files/${id}/data/content/update`, {
		method: 'POST',
		headers: {
			Accept: 'application/json',
			'Content-Type': 'application/json',
			authorization: `Bearer ${token}`
		},
		body: JSON.stringify({
			content: content
		})
	})
		.then(async (res) => {
			if (!res.ok) throw await res.json();
			return res.json();
		})
		.then((json) => {
			return json;
		})
		.catch((err) => {
			error = err.detail;
			console.error(err);
			return null;
		});

	if (error) {
		throw error;
	}

	return res;
};

export const getFileContentById = async (id: string) => {
	let error = null;

	const res = await fetch(`${WEBUI_API_BASE_URL}/files/${id}/content`, {
		method: 'GET',
		headers: {
			Accept: 'application/json'
		},
		credentials: 'include'
	})
		.then(async (res) => {
			if (!res.ok) throw await res.json();
			return await res.blob();
		})
		.catch((err) => {
			error = err.detail;
			console.error(err);

			return null;
		});

	if (error) {
		throw error;
	}

	return res;
};

export const deleteFileById = async (token: string, id: string) => {
	let error = null;

	const res = await fetch(`${WEBUI_API_BASE_URL}/files/${id}`, {
		method: 'DELETE',
		headers: {
			Accept: 'application/json',
			'Content-Type': 'application/json',
			authorization: `Bearer ${token}`
		}
	})
		.then(async (res) => {
			if (!res.ok) throw await res.json();
			return res.json();
		})
		.then((json) => {
			return json;
		})
		.catch((err) => {
			error = err.detail;
			console.error(err);
			return null;
		});

	if (error) {
		throw error;
	}

	return res;
};

export const deleteAllFiles = async (token: string) => {
	let error = null;

	const res = await fetch(`${WEBUI_API_BASE_URL}/files/all`, {
		method: 'DELETE',
		headers: {
			Accept: 'application/json',
			'Content-Type': 'application/json',
			authorization: `Bearer ${token}`
		}
	})
		.then(async (res) => {
			if (!res.ok) throw await res.json();
			return res.json();
		})
		.then((json) => {
			return json;
		})
		.catch((err) => {
			error = err.detail;
			console.error(err);
			return null;
		});

	if (error) {
		throw error;
	}

	return res;
};<|MERGE_RESOLUTION|>--- conflicted
+++ resolved
@@ -1,21 +1,15 @@
 import { WEBUI_API_BASE_URL } from '$lib/constants';
 
-<<<<<<< HEAD
-export const uploadFile = async (token: string, file: File, knowledge_id?: string) => {
-	const data = new FormData();
-	data.append('file', file);
-	if (knowledge_id) {
-		data.append('knowledge_id', knowledge_id);
-	}
-=======
-export const uploadFile = async (token: string, file: File, metadata?: object | null) => {
+export const uploadFile = async (token: string, file: File, metadata?: object | null, knowledge_id?: string) => {
 	const data = new FormData();
 	data.append('file', file);
 	if (metadata) {
 		data.append('metadata', JSON.stringify(metadata));
 	}
 
->>>>>>> 0b84b22b
+	if (knowledge_id) {
+		data.append('knowledge_id', knowledge_id);
+	}
 	let error = null;
 
 	const res = await fetch(`${WEBUI_API_BASE_URL}/files/`, {
