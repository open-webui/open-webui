--- conflicted
+++ resolved
@@ -112,10 +112,7 @@
 export const getChatList = async (
 	token: string = '',
 	page: number | null = null,
-<<<<<<< HEAD
-=======
 	include_pinned: boolean = false,
->>>>>>> 3fe2640f
 	include_folders: boolean = false
 ) => {
 	let error = null;
@@ -129,13 +126,10 @@
 		searchParams.append('include_folders', 'true');
 	}
 
-<<<<<<< HEAD
-=======
 	if (include_pinned) {
 		searchParams.append('include_pinned', 'true');
 	}
 
->>>>>>> 3fe2640f
 	const res = await fetch(`${WEBUI_API_BASE_URL}/chats/?${searchParams.toString()}`, {
 		method: 'GET',
 		headers: {
