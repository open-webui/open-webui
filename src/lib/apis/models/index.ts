--- conflicted
+++ resolved
@@ -1,12 +1,8 @@
 import { WEBUI_API_BASE_URL } from '$lib/constants';
-
-<<<<<<< HEAD
 import { models, config, type Model } from '$lib/stores';
 import { get } from 'svelte/store';
 export const getModels = async (token: string = ''): Promise<Model[] | null> => {
   const lang = get(config)?.default_locale || 'de';
-
-
   try {
     const res = await fetch(`${WEBUI_API_BASE_URL}/models/`, {
       method: 'GET',
@@ -28,8 +24,10 @@
     models.set([]); // clear store on error
     return null;
   }
-=======
+};
+
 export const getModelItems = async (token: string = '') => {
+	const lang = get(config)?.default_locale || 'de';
 	let error = null;
 
 	const res = await fetch(`${WEBUI_API_BASE_URL}/models/list`, {
@@ -37,28 +35,28 @@
 		headers: {
 			Accept: 'application/json',
 			'Content-Type': 'application/json',
-			authorization: `Bearer ${token}`
-		}
-	})
-		.then(async (res) => {
-			if (!res.ok) throw await res.json();
-			return res.json();
-		})
-		.then((json) => {
-			return json;
-		})
-		.catch((err) => {
-			error = err;
-			console.error(err);
-			return null;
-		});
-
-	if (error) {
-		throw error;
-	}
-
-	return res;
->>>>>>> 4c28f19b
+			'X-Language': lang,
+			authorization: `Bearer ${token}`
+		}
+	})
+		.then(async (res) => {
+			if (!res.ok) throw await res.json();
+			return res.json();
+		})
+		.then((json) => {
+			return json;
+		})
+		.catch((err) => {
+			error = err;
+			console.error(err);
+			return null;
+		});
+
+	if (error) {
+		throw error;
+	}
+
+	return res;
 };
 
 export const importModels = async (token: string, models: object[]) => {
