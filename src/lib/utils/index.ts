--- conflicted
+++ resolved
@@ -83,11 +83,7 @@
 						const sourceId = sourceIds[idx - 1];
 						return sourceId
 							? `<source_id data="${idx}" title="${encodeURIComponent(sourceId)}" />`
-<<<<<<< HEAD
-							: match;
-=======
 							: `[${idx}]`;
->>>>>>> 3fe2640f
 					})
 					.join('');
 
