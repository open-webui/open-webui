--- conflicted
+++ resolved
@@ -19,17 +19,10 @@
 
 			if (isDarkMode) {
 				const darkImage = new Image();
-<<<<<<< HEAD
 				darkImage.src = '/favicon-dark.png';
 
 				darkImage.onload = () => {
 					logo.src = '/favicon-dark.png';
-=======
-				darkImage.src = `${WEBUI_BASE_URL}/static/favicon-dark.png`;
-
-				darkImage.onload = () => {
-					logo.src = `${WEBUI_BASE_URL}/static/favicon-dark.png`;
->>>>>>> 5fbfe2bd
 					logo.style.filter = ''; // Ensure no inversion is applied if splash-dark.png exists
 				};
 
