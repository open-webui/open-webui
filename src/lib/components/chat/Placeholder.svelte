<script lang="ts">
	import { toast } from 'svelte-sonner';
	import { marked } from 'marked';

	import { onMount, getContext, tick, createEventDispatcher } from 'svelte';
	import { blur, fade } from 'svelte/transition';

	const dispatch = createEventDispatcher();

	import { config, user, models as _models, temporaryChatEnabled, clearMessageInput, mobile } from '$lib/stores';
	import { sanitizeResponseContent, extractCurlyBraceWords } from '$lib/utils';
	import { WEBUI_BASE_URL } from '$lib/constants';

	import Suggestions from './Suggestions.svelte';
	import Tooltip from '$lib/components/common/Tooltip.svelte';
	import EyeSlash from '$lib/components/icons/EyeSlash.svelte';
	import LogoV4 from '$lib/components/icons/LogoV4.svelte';
	import MessageInput from './MessageInput.svelte';

	const i18n = getContext('i18n');

	export let transparentBackground = false;

	export let createMessagePair: Function;
	export let stopResponse: Function;
	export let saveSessionSelectedModels: Function = () => {};

	export let autoScroll = false;

	export let atSelectedModel: Model | undefined;
	export let selectedModels: [''];

	export let history;

	export let prompt = '';
	export let files = [];

	export let selectedToolIds = [];
	export let selectedFilterIds = [];

	export let imageGenerationEnabled = false;
	export let codeInterpreterEnabled = false;
	export let webSearchEnabled = false;

	export let toolServers = [];

	let models = [];

	const selectSuggestionPrompt = async (p) => {
		let text = p;

		if (p.includes('{{CLIPBOARD}}')) {
			const clipboardText = await navigator.clipboard.readText().catch((err) => {
				toast.error($i18n.t('Failed to read clipboard contents'));
				return '{{CLIPBOARD}}';
			});

			text = p.replaceAll('{{CLIPBOARD}}', clipboardText);

			console.log('Clipboard text:', clipboardText, text);
		}

		prompt = text;

		console.log(prompt);
		await tick();

		const chatInputContainerElement = document.getElementById('chat-input-container');
		const chatInputElement = document.getElementById('chat-input');

		if (chatInputContainerElement) {
			chatInputContainerElement.scrollTop = chatInputContainerElement.scrollHeight;
		}

		await tick();
		if (chatInputElement) {
			chatInputElement.focus();
			chatInputElement.dispatchEvent(new Event('input'));
		}

		await tick();
	};

	let selectedModelIdx = 0;

	$: if (selectedModels.length > 0) {
		selectedModelIdx = models.length - 1;
	}

	$: models = selectedModels.map((id) => $_models.find((m) => m.id === id));

	// Clear message input when starting new conversation from sidebar
	$: if ($clearMessageInput) {
		// Clear input fields
		prompt = '';
		files = [];
		
		// Clear tool and filter selections
		selectedToolIds = [];
		selectedFilterIds = [];
		
		// Reset feature toggles
		webSearchEnabled = false;
		imageGenerationEnabled = false;
		codeInterpreterEnabled = false;
		
		// Reset model selection
		atSelectedModel = undefined;
		
		// Stop any ongoing response generation
		if (stopResponse) {
			stopResponse();
		}
		
		// Reset the store after clearing
		clearMessageInput.set(false);
	}

	$: firstName = $user?.name?.split(' ')[0] ?? 'there';

	onMount(() => {});
</script>

<div class="max-w-[1020px] md:px-4 md:pb-4 w-full mx-auto text-center">
	{#if $temporaryChatEnabled}
		<Tooltip
			content={$i18n.t("This chat won't appear in history and your messages will not be saved.")}
			className="w-full flex justify-center mb-0.5"
			placement="top"
		>
			<div class="flex items-center gap-2 text-gray-500 font-medium text-lg my-2 w-fit">
				<EyeSlash strokeWidth="2.5" className="size-5" />{$i18n.t('Temporary Chat')}
			</div>
		</Tooltip>
	{/if}

	<div
		class="w-full h-full text-3xl text-gray-800 dark:text-gray-100 text-center flex items-center gap-4 font-primary"
	>
		<div class="w-full h-full flex flex-col justify-center items-center">
			<div class="top-box flex-grow flex flex-col justify-center">
				<div class="flex flex-row justify-center">
					<!-- <div class="flex shrink-0 justify-center">
					<div class="flex -space-x-4 mb-0.5" in:fade={{ duration: 100 }}>
						{#each models as model, modelIdx}
							<Tooltip
								content={(models[modelIdx]?.info?.meta?.tags ?? [])
									.map((tag) => tag.name.toUpperCase())
									.join(', ')}
								placement="top"
							>
								<button
									on:click={() => {
										selectedModelIdx = modelIdx;
									}}
								>
									<img
										crossorigin="anonymous"
										src={model?.info?.meta?.profile_image_url ??
											($i18n.language === 'dg-DG'
												? `/doge.png`
												: `/static/favicon.png`)}
										class=" size-9 @sm:size-10 rounded-full border-[1px] border-gray-100 dark:border-none"
										alt="logo"
										draggable="false"
									/>
								</button>
							</Tooltip>
						{/each}
					</div>
				</div> -->

					<!-- <div
					class=" text-3xl @sm:text-3xl line-clamp-1 flex items-center"
					in:fade={{ duration: 100 }}
				>
					{#if models[selectedModelIdx]?.name}
						<Tooltip
							content={models[selectedModelIdx]?.name}
							placement="top"
							className=" flex items-center "
						>
							<span class="line-clamp-1">
							{models[selectedModelIdx]?.name}
							</span>
						</Tooltip>
					{:else}
						{$i18n.t('Hello, {{name}}', { name: $user?.name })}
					{/if}
				</div> -->

					<div class="welcome-text">
						{#if !$mobile && !webSearchEnabled}<div class="mb-[110px] flex justify-center">
								<LogoV4 strokeWidth="2.5" className="size-5" />
							</div>{/if}
						<div>
							<h1
								class="pb-[16px] text-typography-titles text-[28px] leading-[22px] font-Inter_SemiBold"
							>
<<<<<<< HEAD
								Hey {firstName} 👋🏼
							</h1>
=======
							{$i18n.t('Hey')} {$user.name}👋🏼
							</h1>
							{#if !$mobile}
								<p class=" text-typography-subtext text-[14px] leading-[26px]">
									{$i18n.t("Quick answers. Clear drafts. Trusted knowledge. What's next? Enter your request to begin.")}
								</p>{/if}
>>>>>>> 63d0085e
						</div>
					</div>

					<!--<div class="text-center my-6" in:fade={{ duration: 100 }}>
					{#if models[selectedModelIdx]?.name}
						<Tooltip
							content={models[selectedModelIdx]?.name}
							placement="top"
							className="flex items-center justify-center"
						>
							<h1 class="text-4xl font-bold text-gray-900">
								Welcome to {models[selectedModelIdx].name}
							</h1>
						</Tooltip>
					{/if}

					{#if $user?.name}
						<p class="text-xl text-gray-500 mt-4">
							Hi {$user.name}, how can I help today?
						</p>
					{/if}
				</div>-->
				</div>

				<div class="flex mt-1 mb-2">
					<div in:fade={{ duration: 100, delay: 50 }}>
						{#if models[selectedModelIdx]?.info?.meta?.description ?? null}
							<Tooltip
								className=" w-fit"
								content={marked.parse(
									sanitizeResponseContent(models[selectedModelIdx]?.info?.meta?.description ?? '')
								)}
								placement="top"
							>
								<div
									class="mt-0.5 px-2 text-sm font-normal text-gray-500 dark:text-gray-400 line-clamp-2 max-w-xl markdown"
								>
									{@html marked.parse(
										sanitizeResponseContent(models[selectedModelIdx]?.info?.meta?.description)
									)}
								</div>
							</Tooltip>

							{#if models[selectedModelIdx]?.info?.meta?.user}
								<div class="mt-0.5 text-sm font-normal text-gray-400 dark:text-gray-500">
									By
									{#if models[selectedModelIdx]?.info?.meta?.user.community}
										<a
											href="https://openwebui.com/m/{models[selectedModelIdx]?.info?.meta?.user
												.username}"
											>{models[selectedModelIdx]?.info?.meta?.user.name
												? models[selectedModelIdx]?.info?.meta?.user.name
												: `@${models[selectedModelIdx]?.info?.meta?.user.username}`}</a
										>
									{:else}
										{models[selectedModelIdx]?.info?.meta?.user.name}
									{/if}
								</div>
							{/if}
						{/if}
					</div>
				</div>
			</div>

			<div class="suggestion-inputbox w-full">
				{#if !webSearchEnabled}
					<div class="mx-auto font-primary" in:fade={{ duration: 200, delay: 200 }}>
						<div class="">
							<Suggestions
								suggestionPrompts={atSelectedModel?.info?.meta?.suggestion_prompts ??
									models[selectedModelIdx]?.info?.meta?.suggestion_prompts ??
									$config?.default_prompt_suggestions ??
									[]}
								inputValue={prompt}
								on:select={(e) => {
									selectSuggestionPrompt(e.detail);
								}}
							/>
						</div>
					</div>
				{/if}

				<div class="text-base font-normal w-full">
					<MessageInput
						{history}
						{selectedModels}
						bind:files
						bind:prompt
						bind:autoScroll
						bind:selectedToolIds
						bind:selectedFilterIds
						bind:imageGenerationEnabled
						bind:codeInterpreterEnabled
						bind:webSearchEnabled
						bind:atSelectedModel
						{toolServers}
						{transparentBackground}
						{stopResponse}
						{createMessagePair}
						{saveSessionSelectedModels}
						placeholder={$i18n.t('How can I help you today?')}
						onChange={(input) => {
							if (!$temporaryChatEnabled) {
								if (input.prompt !== null) {
									localStorage.setItem(`chat-input`, JSON.stringify(input));
								} else {
									localStorage.removeItem(`chat-input`);
								}
							}
						}}
						on:upload={(e) => {
							dispatch('upload', e.detail);
						}}
						on:submit={(e) => {
							dispatch('submit', e.detail);
						}}
					/>
				</div>
			</div>
		</div>
	</div>
</div><|MERGE_RESOLUTION|>--- conflicted
+++ resolved
@@ -197,17 +197,8 @@
 							<h1
 								class="pb-[16px] text-typography-titles text-[28px] leading-[22px] font-Inter_SemiBold"
 							>
-<<<<<<< HEAD
-								Hey {firstName} 👋🏼
+							{$i18n.t('Hey')} {firstName} 👋🏼
 							</h1>
-=======
-							{$i18n.t('Hey')} {$user.name}👋🏼
-							</h1>
-							{#if !$mobile}
-								<p class=" text-typography-subtext text-[14px] leading-[26px]">
-									{$i18n.t("Quick answers. Clear drafts. Trusted knowledge. What's next? Enter your request to begin.")}
-								</p>{/if}
->>>>>>> 63d0085e
 						</div>
 					</div>
 
