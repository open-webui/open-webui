--- conflicted
+++ resolved
@@ -35,10 +35,7 @@
 
 	export let selectedToolIds = [];
 	export let imageGenerationEnabled = false;
-<<<<<<< HEAD
-=======
 	export let codeInterpreterEnabled = false;
->>>>>>> ab94468f
 	export let webSearchEnabled = false;
 
 	let models = [];
@@ -196,10 +193,7 @@
 					bind:autoScroll
 					bind:selectedToolIds
 					bind:imageGenerationEnabled
-<<<<<<< HEAD
-=======
 					bind:codeInterpreterEnabled
->>>>>>> ab94468f
 					bind:webSearchEnabled
 					bind:atSelectedModel
 					{transparentBackground}
