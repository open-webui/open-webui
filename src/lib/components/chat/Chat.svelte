<script lang="ts">
	import { v4 as uuidv4 } from 'uuid';
	import { toast } from 'svelte-sonner';
	import { PaneGroup, Pane, PaneResizer } from 'paneforge';

	import { getContext, onDestroy, onMount, tick } from 'svelte';
	const i18n: Writable<i18nType> = getContext('i18n');

	import { goto } from '$app/navigation';
	import { page } from '$app/stores';

	import { get, type Unsubscriber, type Writable } from 'svelte/store';
	import type { i18n as i18nType } from 'i18next';
	import { WEBUI_BASE_URL } from '$lib/constants';

	import {
		chatId,
		chats,
		config,
		type Model,
		models,
		tags as allTags,
		settings,
		showSidebar,
		WEBUI_NAME,
		banners,
		user,
		socket,
		showControls,
		showCallOverlay,
		currentChatPage,
		temporaryChatEnabled,
		mobile,
		showOverview,
		chatTitle,
		showArtifacts,
		tools,
		toolServers,
		functions,
		selectedFolder,
		pinnedChats,
		isChatPage
	} from '$lib/stores';
	import { currentThemeStore } from '$lib/theme';
	import {
		convertMessagesToHistory,
		copyToClipboard,
		getMessageContentParts,
		createMessagesList,
		getPromptVariables,
		processDetails,
		removeAllDetails
	} from '$lib/utils';

	import {
		createNewChat,
		getAllTags,
		getChatById,
		getChatList,
		getPinnedChatList,
		getTagsById,
		updateChatById,
		updateChatFolderIdById
	} from '$lib/apis/chats';
	import { generateOpenAIChatCompletion } from '$lib/apis/openai';
	import { processWeb, processWebSearch, processYoutubeVideo } from '$lib/apis/retrieval';
	import { getAndUpdateUserLocation, getUserSettings } from '$lib/apis/users';
	import {
		chatCompleted,
		generateQueries,
		chatAction,
		generateMoACompletion,
		stopTask,
		getTaskIdsByChatId
	} from '$lib/apis';
	import { getTools } from '$lib/apis/tools';
	import { uploadFile } from '$lib/apis/files';
	import { createOpenAITextStream } from '$lib/apis/streaming';

	import { fade } from 'svelte/transition';

	import Banner from '../common/Banner.svelte';
	import MessageInput from '$lib/components/chat/MessageInput.svelte';
	import Messages from '$lib/components/chat/Messages.svelte';
	import Navbar from '$lib/components/chat/Navbar.svelte';
	import ChatControls from './ChatControls.svelte';
	import EventConfirmDialog from '../common/ConfirmDialog.svelte';
	import Placeholder from './Placeholder.svelte';
	import NotificationToast from '../NotificationToast.svelte';
	import Spinner from '../common/Spinner.svelte';
	import Tooltip from '../common/Tooltip.svelte';
	import Sidebar from '../icons/Sidebar.svelte';
	import { getFunctions } from '$lib/apis/functions';
	import Image from '../common/Image.svelte';

	export let chatIdProp = '';

	let loading = true;

	const eventTarget = new EventTarget();
	let controlPane;
	let controlPaneComponent;

	let messageInput;

	let autoScroll = true;
	let processing = '';
	let messagesContainerElement: HTMLDivElement;

	let navbarElement;

	let showEventConfirmation = false;
	let eventConfirmationTitle = '';
	let eventConfirmationMessage = '';
	let eventConfirmationInput = false;
	let eventConfirmationInputPlaceholder = '';
	let eventConfirmationInputValue = '';
	let eventCallback = null;

	let chatIdUnsubscriber: Unsubscriber | undefined;

	let selectedModels = [''];
	let atSelectedModel: Model | undefined;
	let selectedModelIds = [];
	$: selectedModelIds = atSelectedModel !== undefined ? [atSelectedModel.id] : selectedModels;

	let selectedToolIds = [];
	let selectedFilterIds = [];
	let imageGenerationEnabled = false;
	let webSearchEnabled = false;
	let codeInterpreterEnabled = false;

	let showCommands = false;

	let generating = false;
	let generationController = null;

	let chat = null;
	let tags = [];

	let history = {
		messages: {},
		currentId: null
	};

	let taskIds = null;

	// Chat Input
	let prompt = '';
	let chatFiles = [];
	let files = [];
	let params = {};

	$: if (chatIdProp) {
		navigateHandler();
	}

	const navigateHandler = async () => {
		loading = true;

		prompt = '';
		messageInput?.setText('');

		files = [];
		selectedToolIds = [];
		selectedFilterIds = [];
		webSearchEnabled = false;
		imageGenerationEnabled = false;

		const storageChatInput = sessionStorage.getItem(
			`chat-input${chatIdProp ? `-${chatIdProp}` : ''}`
		);

		if (chatIdProp && (await loadChat())) {
			await tick();
			loading = false;
			window.setTimeout(() => scrollToBottom(), 0);

			await tick();

			if (storageChatInput) {
				try {
					const input = JSON.parse(storageChatInput);

					if (!$temporaryChatEnabled) {
						messageInput?.setText(input.prompt);
						files = input.files;
						selectedToolIds = input.selectedToolIds;
						selectedFilterIds = input.selectedFilterIds;
						webSearchEnabled = input.webSearchEnabled;
						imageGenerationEnabled = input.imageGenerationEnabled;
						codeInterpreterEnabled = input.codeInterpreterEnabled;
					}
				} catch (e) {}
			}

			const chatInput = document.getElementById('chat-input');
			chatInput?.focus();
		} else {
			await goto('/');
		}
	};

	const onSelect = async (e) => {
		const { type, data } = e;

		if (type === 'prompt') {
			// Handle prompt selection
			messageInput?.setText(data, async () => {
				if (!($settings?.insertSuggestionPrompt ?? false)) {
					await tick();
					submitPrompt(prompt);
				}
			});
		}
	};

	$: if (selectedModels && chatIdProp !== '') {
		saveSessionSelectedModels();
	}

	const saveSessionSelectedModels = () => {
		if (selectedModels.length === 0 || (selectedModels.length === 1 && selectedModels[0] === '')) {
			return;
		}
		sessionStorage.selectedModels = JSON.stringify(selectedModels);
		console.log('saveSessionSelectedModels', selectedModels, sessionStorage.selectedModels);
	};

	let oldSelectedModelIds = [''];
	$: if (JSON.stringify(selectedModelIds) !== JSON.stringify(oldSelectedModelIds)) {
		onSelectedModelIdsChange();
	}

	const onSelectedModelIdsChange = () => {
		if (oldSelectedModelIds.filter((id) => id).length > 0) {
			resetInput();
		}
		oldSelectedModelIds = selectedModelIds;
	};

	const resetInput = () => {
		selectedToolIds = [];
		selectedFilterIds = [];
		webSearchEnabled = false;
		imageGenerationEnabled = false;
		codeInterpreterEnabled = false;

		setDefaults();
	};

	const setDefaults = async () => {
		if (!$tools) {
			tools.set(await getTools(localStorage.token));
		}
		if (!$functions) {
			functions.set(await getFunctions(localStorage.token));
		}
		if (selectedModels.length !== 1 && !atSelectedModel) {
			return;
		}

		const model = atSelectedModel ?? $models.find((m) => m.id === selectedModels[0]);
		if (model) {
			// Set Default Tools
			if (model?.info?.meta?.toolIds) {
				selectedToolIds = [
					...new Set(
						[...(model?.info?.meta?.toolIds ?? [])].filter((id) => $tools.find((t) => t.id === id))
					)
				];
			}

			// Set Default Filters (Toggleable only)
			if (model?.info?.meta?.defaultFilterIds) {
				selectedFilterIds = model.info.meta.defaultFilterIds.filter((id) =>
					model?.filters?.find((f) => f.id === id)
				);
			}

			// Set Default Features
			if (model?.info?.meta?.defaultFeatureIds) {
				if (model.info?.meta?.capabilities?.['image_generation']) {
					imageGenerationEnabled = model.info.meta.defaultFeatureIds.includes('image_generation');
				}

				if (model.info?.meta?.capabilities?.['web_search']) {
					webSearchEnabled = model.info.meta.defaultFeatureIds.includes('web_search');
				}

				if (model.info?.meta?.capabilities?.['code_interpreter']) {
					codeInterpreterEnabled = model.info.meta.defaultFeatureIds.includes('code_interpreter');
				}
			}
		}
	};

	const showMessage = async (message) => {
		await tick();

		const _chatId = JSON.parse(JSON.stringify($chatId));
		let _messageId = JSON.parse(JSON.stringify(message.id));

		let messageChildrenIds = [];
		if (_messageId === null) {
			messageChildrenIds = Object.keys(history.messages).filter(
				(id) => history.messages[id].parentId === null
			);
		} else {
			messageChildrenIds = history.messages[_messageId].childrenIds;
		}

		while (messageChildrenIds.length !== 0) {
			_messageId = messageChildrenIds.at(-1);
			messageChildrenIds = history.messages[_messageId].childrenIds;
		}

		history.currentId = _messageId;

		await tick();
		await tick();
		await tick();

		if ($settings?.scrollOnBranchChange ?? true) {
			const messageElement = document.getElementById(`message-${message.id}`);
			if (messageElement) {
				messageElement.scrollIntoView({ behavior: 'smooth' });
			}
		}

		await tick();
		saveChatHandler(_chatId, history);
	};

	const chatEventHandler = async (event, cb) => {
		console.log(event);

		if (event.chat_id === $chatId) {
			await tick();
			let message = history.messages[event.message_id];

			if (message) {
				const type = event?.data?.type ?? null;
				const data = event?.data?.data ?? null;

				if (type === 'status') {
					if (message?.statusHistory) {
						message.statusHistory.push(data);
					} else {
						message.statusHistory = [data];
					}
				} else if (type === 'chat:completion') {
					chatCompletionEventHandler(data, message, event.chat_id);
				} else if (type === 'chat:tasks:cancel') {
					taskIds = null;
					const responseMessage = history.messages[history.currentId];
					// Set all response messages to done
					for (const messageId of history.messages[responseMessage.parentId].childrenIds) {
						history.messages[messageId].done = true;
					}
				} else if (type === 'chat:message:delta' || type === 'message') {
					message.content += data.content;
				} else if (type === 'chat:message' || type === 'replace') {
					message.content = data.content;
				} else if (type === 'chat:message:files' || type === 'files') {
					message.files = data.files;
				} else if (type === 'chat:message:error') {
					message.error = data.error;
				} else if (type === 'chat:message:follow_ups') {
					message.followUps = data.follow_ups;

					if (autoScroll) {
						scrollToBottom('smooth');
					}
				} else if (type === 'chat:title') {
					chatTitle.set(data);
					currentChatPage.set(1);
					await chats.set(await getChatList(localStorage.token, $currentChatPage));
				} else if (type === 'chat:tags') {
					chat = await getChatById(localStorage.token, $chatId);
					allTags.set(await getAllTags(localStorage.token));
				} else if (type === 'source' || type === 'citation') {
					if (data?.type === 'code_execution') {
						// Code execution; update existing code execution by ID, or add new one.
						if (!message?.code_executions) {
							message.code_executions = [];
						}

						const existingCodeExecutionIndex = message.code_executions.findIndex(
							(execution) => execution.id === data.id
						);

						if (existingCodeExecutionIndex !== -1) {
							message.code_executions[existingCodeExecutionIndex] = data;
						} else {
							message.code_executions.push(data);
						}

						message.code_executions = message.code_executions;
					} else {
						// Regular source.
						if (message?.sources) {
							message.sources.push(data);
						} else {
							message.sources = [data];
						}
					}
				} else if (type === 'notification') {
					const toastType = data?.type ?? 'info';
					const toastContent = data?.content ?? '';

					if (toastType === 'success') {
						toast.success(toastContent);
					} else if (toastType === 'error') {
						toast.error(toastContent);
					} else if (toastType === 'warning') {
						toast.warning(toastContent);
					} else {
						toast.info(toastContent);
					}
				} else if (type === 'confirmation') {
					eventCallback = cb;

					eventConfirmationInput = false;
					showEventConfirmation = true;

					eventConfirmationTitle = data.title;
					eventConfirmationMessage = data.message;
				} else if (type === 'execute') {
					eventCallback = cb;

					try {
						// Use Function constructor to evaluate code in a safer way
						const asyncFunction = new Function(`return (async () => { ${data.code} })()`);
						const result = await asyncFunction(); // Await the result of the async function

						if (cb) {
							cb(result);
						}
					} catch (error) {
						console.error('Error executing code:', error);
					}
				} else if (type === 'input') {
					eventCallback = cb;

					eventConfirmationInput = true;
					showEventConfirmation = true;

					eventConfirmationTitle = data.title;
					eventConfirmationMessage = data.message;
					eventConfirmationInputPlaceholder = data.placeholder;
					eventConfirmationInputValue = data?.value ?? '';
				} else {
					console.log('Unknown message type', data);
				}

				history.messages[event.message_id] = message;
			}
		}
	};

	const onMessageHandler = async (event: {
		origin: string;
		data: { type: string; text: string };
	}) => {
		if (event.origin !== window.origin) {
			return;
		}

		// Replace with your iframe's origin
		if (event.data.type === 'input:prompt') {
			console.debug(event.data.text);

			const inputElement = document.getElementById('chat-input');

			if (inputElement) {
				messageInput?.setText(event.data.text);
				inputElement.focus();
			}
		}

		if (event.data.type === 'action:submit') {
			console.debug(event.data.text);

			if (prompt !== '') {
				await tick();
				submitPrompt(prompt);
			}
		}

		if (event.data.type === 'input:prompt:submit') {
			console.debug(event.data.text);

			if (event.data.text !== '') {
				await tick();
				submitPrompt(event.data.text);
			}
		}
	};

	let pageSubscribe = null;
	onMount(async () => {
		isChatPage.set(true);
		loading = true;
		console.log('mounted');
		window.addEventListener('message', onMessageHandler);
		$socket?.on('chat-events', chatEventHandler);

		pageSubscribe = page.subscribe(async (p) => {
			if (p.url.pathname === '/') {
				await tick();
				initNewChat();
			}
		});

		const storageChatInput = sessionStorage.getItem(
			`chat-input${chatIdProp ? `-${chatIdProp}` : ''}`
		);

		if (!chatIdProp) {
			loading = false;
			await tick();
		}

		if (storageChatInput) {
			prompt = '';
			messageInput?.setText('');

			files = [];
			selectedToolIds = [];
			selectedFilterIds = [];
			webSearchEnabled = false;
			imageGenerationEnabled = false;
			codeInterpreterEnabled = false;

			try {
				const input = JSON.parse(storageChatInput);

				if (!$temporaryChatEnabled) {
					messageInput?.setText(input.prompt);
					files = input.files;
					selectedToolIds = input.selectedToolIds;
					selectedFilterIds = input.selectedFilterIds;
					webSearchEnabled = input.webSearchEnabled;
					imageGenerationEnabled = input.imageGenerationEnabled;
					codeInterpreterEnabled = input.codeInterpreterEnabled;
				}
			} catch (e) {}
		}

		showControls.subscribe(async (value) => {
			if (controlPane && !$mobile) {
				try {
					if (value) {
						controlPaneComponent.openPane();
					} else {
						controlPane.collapse();
					}
				} catch (e) {
					// ignore
				}
			}

			if (!value) {
				showCallOverlay.set(false);
				showOverview.set(false);
				showArtifacts.set(false);
			}
		});

		const chatInput = document.getElementById('chat-input');
		chatInput?.focus();

		chats.subscribe(() => {});
	});

	onDestroy(() => {
		isChatPage.set(false);
		pageSubscribe();
		chatIdUnsubscriber?.();
		window.removeEventListener('message', onMessageHandler);
		$socket?.off('chat-events', chatEventHandler);
	});

	// File upload functions

	const uploadGoogleDriveFile = async (fileData) => {
		console.log('Starting uploadGoogleDriveFile with:', {
			id: fileData.id,
			name: fileData.name,
			url: fileData.url,
			headers: {
				Authorization: `Bearer ${token}`
			}
		});

		// Validate input
		if (!fileData?.id || !fileData?.name || !fileData?.url || !fileData?.headers?.Authorization) {
			throw new Error('Invalid file data provided');
		}

		const tempItemId = uuidv4();
		const fileItem = {
			type: 'file',
			file: '',
			id: null,
			url: fileData.url,
			name: fileData.name,
			collection_name: '',
			status: 'uploading',
			error: '',
			itemId: tempItemId,
			size: 0
		};

		try {
			files = [...files, fileItem];
			console.log('Processing web file with URL:', fileData.url);

			// Configure fetch options with proper headers
			const fetchOptions = {
				headers: {
					Authorization: fileData.headers.Authorization,
					Accept: '*/*'
				},
				method: 'GET'
			};

			// Attempt to fetch the file
			console.log('Fetching file content from Google Drive...');
			const fileResponse = await fetch(fileData.url, fetchOptions);

			if (!fileResponse.ok) {
				const errorText = await fileResponse.text();
				throw new Error(`Failed to fetch file (${fileResponse.status}): ${errorText}`);
			}

			// Get content type from response
			const contentType = fileResponse.headers.get('content-type') || 'application/octet-stream';
			console.log('Response received with content-type:', contentType);

			// Convert response to blob
			console.log('Converting response to blob...');
			const fileBlob = await fileResponse.blob();

			if (fileBlob.size === 0) {
				throw new Error('Retrieved file is empty');
			}

			console.log('Blob created:', {
				size: fileBlob.size,
				type: fileBlob.type || contentType
			});

			// Create File object with proper MIME type
			const file = new File([fileBlob], fileData.name, {
				type: fileBlob.type || contentType
			});

			console.log('File object created:', {
				name: file.name,
				size: file.size,
				type: file.type
			});

			if (file.size === 0) {
				throw new Error('Created file is empty');
			}

			// If the file is an audio file, provide the language for STT.
			let metadata = null;
			if (
				(file.type.startsWith('audio/') || file.type.startsWith('video/')) &&
				$settings?.audio?.stt?.language
			) {
				metadata = {
					language: $settings?.audio?.stt?.language
				};
			}

			// Upload file to server
			console.log('Uploading file to server...');
			const uploadedFile = await uploadFile(localStorage.token, file, metadata);

			if (!uploadedFile) {
				throw new Error('Server returned null response for file upload');
			}

			console.log('File uploaded successfully:', uploadedFile);

			// Update file item with upload results
			fileItem.status = 'uploaded';
			fileItem.file = uploadedFile;
			fileItem.id = uploadedFile.id;
			fileItem.size = file.size;
			fileItem.collection_name = uploadedFile?.meta?.collection_name;
			fileItem.url = `${WEBUI_API_BASE_URL}/files/${uploadedFile.id}`;

			files = files;
			toast.success($i18n.t('File uploaded successfully'));
		} catch (e) {
			console.error('Error uploading file:', e);
			files = files.filter((f) => f.itemId !== tempItemId);
			toast.error(
				$i18n.t('Error uploading file: {{error}}', {
					error: e.message || 'Unknown error'
				})
			);
		}
	};

	const uploadWeb = async (url) => {
		console.log(url);

		const fileItem = {
			type: 'text',
			name: url,
			collection_name: '',
			status: 'uploading',
			url: url,
			error: ''
		};

		try {
			files = [...files, fileItem];
			const res = await processWeb(localStorage.token, '', url);

			if (res) {
				fileItem.status = 'uploaded';
				fileItem.collection_name = res.collection_name;
				fileItem.file = {
					...res.file,
					...fileItem.file
				};

				files = files;
			}
		} catch (e) {
			// Remove the failed doc from the files array
			files = files.filter((f) => f.name !== url);
			toast.error(JSON.stringify(e));
		}
	};

	const uploadYoutubeTranscription = async (url) => {
		console.log(url);

		const fileItem = {
			type: 'text',
			name: url,
			collection_name: '',
			status: 'uploading',
			context: 'full',
			url: url,
			error: ''
		};

		try {
			files = [...files, fileItem];
			const res = await processYoutubeVideo(localStorage.token, url);

			if (res) {
				fileItem.status = 'uploaded';
				fileItem.collection_name = res.collection_name;
				fileItem.file = {
					...res.file,
					...fileItem.file
				};
				files = files;
			}
		} catch (e) {
			// Remove the failed doc from the files array
			files = files.filter((f) => f.name !== url);
			toast.error(`${e}`);
		}
	};

	//////////////////////////
	// Web functions
	//////////////////////////

	const initNewChat = async () => {
		if ($user?.role !== 'admin' && $user?.permissions?.chat?.temporary_enforced) {
			await temporaryChatEnabled.set(true);
		}

		if ($settings?.temporaryChatByDefault ?? false) {
			if ($temporaryChatEnabled === false) {
				await temporaryChatEnabled.set(true);
			} else if ($temporaryChatEnabled === null) {
				// if set to null set to false; refer to temp chat toggle click handler
				await temporaryChatEnabled.set(false);
			}
		}

		const availableModels = $models
			.filter((m) => !(m?.info?.meta?.hidden ?? false))
			.map((m) => m.id);

		if ($page.url.searchParams.get('models') || $page.url.searchParams.get('model')) {
			const urlModels = (
				$page.url.searchParams.get('models') ||
				$page.url.searchParams.get('model') ||
				''
			)?.split(',');

			if (urlModels.length === 1) {
				const m = $models.find((m) => m.id === urlModels[0]);
				if (!m) {
					const modelSelectorButton = document.getElementById('model-selector-0-button');
					if (modelSelectorButton) {
						modelSelectorButton.click();
						await tick();

						const modelSelectorInput = document.getElementById('model-search-input');
						if (modelSelectorInput) {
							modelSelectorInput.focus();
							modelSelectorInput.value = urlModels[0];
							modelSelectorInput.dispatchEvent(new Event('input'));
						}
					}
				} else {
					selectedModels = urlModels;
				}
			} else {
				selectedModels = urlModels;
			}

			selectedModels = selectedModels.filter((modelId) =>
				$models.map((m) => m.id).includes(modelId)
			);
		} else {
			if (sessionStorage.selectedModels) {
				selectedModels = JSON.parse(sessionStorage.selectedModels);
				sessionStorage.removeItem('selectedModels');
			} else {
				if ($settings?.models) {
					selectedModels = $settings?.models;
				} else if ($config?.default_models) {
					console.log($config?.default_models.split(',') ?? '');
					selectedModels = $config?.default_models.split(',');
				}
			}
			selectedModels = selectedModels.filter((modelId) => availableModels.includes(modelId));
		}

		if (selectedModels.length === 0 || (selectedModels.length === 1 && selectedModels[0] === '')) {
			if (availableModels.length > 0) {
				selectedModels = [availableModels?.at(0) ?? ''];
			} else {
				selectedModels = [''];
			}
		}

		await showControls.set(false);
		await showCallOverlay.set(false);
		await showOverview.set(false);
		await showArtifacts.set(false);

		if ($page.url.pathname.includes('/c/')) {
			window.history.replaceState(history.state, '', `/`);
		}

		autoScroll = true;

		resetInput();
		await chatId.set('');
		await chatTitle.set('');

		history = {
			messages: {},
			currentId: null
		};

		chatFiles = [];
		params = {};

		if ($page.url.searchParams.get('youtube')) {
			uploadYoutubeTranscription(
				`https://www.youtube.com/watch?v=${$page.url.searchParams.get('youtube')}`
			);
		}

		if ($page.url.searchParams.get('load-url')) {
			await uploadWeb($page.url.searchParams.get('load-url'));
		}

		if ($page.url.searchParams.get('web-search') === 'true') {
			webSearchEnabled = true;
		}

		if ($page.url.searchParams.get('image-generation') === 'true') {
			imageGenerationEnabled = true;
		}

		if ($page.url.searchParams.get('code-interpreter') === 'true') {
			codeInterpreterEnabled = true;
		}

		if ($page.url.searchParams.get('tools')) {
			selectedToolIds = $page.url.searchParams
				.get('tools')
				?.split(',')
				.map((id) => id.trim())
				.filter((id) => id);
		} else if ($page.url.searchParams.get('tool-ids')) {
			selectedToolIds = $page.url.searchParams
				.get('tool-ids')
				?.split(',')
				.map((id) => id.trim())
				.filter((id) => id);
		}

		if ($page.url.searchParams.get('call') === 'true') {
			showCallOverlay.set(true);
			showControls.set(true);
		}

		if ($page.url.searchParams.get('q')) {
			const q = $page.url.searchParams.get('q') ?? '';
			messageInput?.setText(q);

			if (q) {
				if (($page.url.searchParams.get('submit') ?? 'true') === 'true') {
					await tick();
					submitPrompt(q);
				}
			}
		}

		selectedModels = selectedModels.map((modelId) =>
			$models.map((m) => m.id).includes(modelId) ? modelId : ''
		);

		const userSettings = await getUserSettings(localStorage.token);

		if (userSettings) {
			settings.set(userSettings.ui);
		} else {
			settings.set(JSON.parse(localStorage.getItem('settings') ?? '{}'));
		}

		const chatInput = document.getElementById('chat-input');
		setTimeout(() => chatInput?.focus(), 0);
	};

	const loadChat = async () => {
		chatId.set(chatIdProp);

		if ($temporaryChatEnabled) {
			temporaryChatEnabled.set(false);
		}

		chat = await getChatById(localStorage.token, $chatId).catch(async (error) => {
			await goto('/');
			return null;
		});

		if (chat) {
			tags = await getTagsById(localStorage.token, $chatId).catch(async (error) => {
				return [];
			});

			const chatContent = chat.chat;

			if (chatContent) {
				console.log(chatContent);

				selectedModels =
					(chatContent?.models ?? undefined) !== undefined
						? chatContent.models
						: [chatContent.models ?? ''];

				if (!($user?.role === 'admin' || ($user?.permissions?.chat?.multiple_models ?? true))) {
					selectedModels = selectedModels.length > 0 ? [selectedModels[0]] : [''];
				}

				oldSelectedModelIds = selectedModels;

				history =
					(chatContent?.history ?? undefined) !== undefined
						? chatContent.history
						: convertMessagesToHistory(chatContent.messages);

				chatTitle.set(chatContent.title);

				const userSettings = await getUserSettings(localStorage.token);

				if (userSettings) {
					await settings.set(userSettings.ui);
				} else {
					await settings.set(JSON.parse(localStorage.getItem('settings') ?? '{}'));
				}

				params = chatContent?.params ?? {};
				chatFiles = chatContent?.files ?? [];

				autoScroll = true;
				await tick();

				if (history.currentId) {
					for (const message of Object.values(history.messages)) {
						if (message.role === 'assistant') {
							message.done = true;
						}
					}
				}

				const taskRes = await getTaskIdsByChatId(localStorage.token, $chatId).catch((error) => {
					return null;
				});

				if (taskRes) {
					taskIds = taskRes.task_ids;
				}

				await tick();

				return true;
			} else {
				return null;
			}
		}
	};

	const scrollToBottom = async (behavior = 'auto') => {
		await tick();
		if (messagesContainerElement) {
			messagesContainerElement.scrollTo({
				top: messagesContainerElement.scrollHeight,
				behavior
			});
		}
	};
	const chatCompletedHandler = async (chatId, modelId, responseMessageId, messages) => {
		const res = await chatCompleted(localStorage.token, {
			model: modelId,
			messages: messages.map((m) => ({
				id: m.id,
				role: m.role,
				content: m.content,
				info: m.info ? m.info : undefined,
				timestamp: m.timestamp,
				...(m.usage ? { usage: m.usage } : {}),
				...(m.sources ? { sources: m.sources } : {})
			})),
			filter_ids: selectedFilterIds.length > 0 ? selectedFilterIds : undefined,
			model_item: $models.find((m) => m.id === modelId),
			chat_id: chatId,
			session_id: $socket?.id,
			id: responseMessageId
		}).catch((error) => {
			toast.error(`${error}`);
			messages.at(-1).error = { content: error };

			return null;
		});

		if (res !== null && res.messages) {
			// Update chat history with the new messages
			for (const message of res.messages) {
				if (message?.id) {
					// Add null check for message and message.id
					history.messages[message.id] = {
						...history.messages[message.id],
						...(history.messages[message.id].content !== message.content
							? { originalContent: history.messages[message.id].content }
							: {}),
						...message
					};
				}
			}
		}

		await tick();

		if ($chatId == chatId) {
			if (!$temporaryChatEnabled) {
				chat = await updateChatById(localStorage.token, chatId, {
					models: selectedModels,
					messages: messages,
					history: history,
					params: params,
					files: chatFiles
				});

				currentChatPage.set(1);
				await chats.set(await getChatList(localStorage.token, $currentChatPage));
			}
		}

		taskIds = null;
	};

	const chatActionHandler = async (chatId, actionId, modelId, responseMessageId, event = null) => {
		const messages = createMessagesList(history, responseMessageId);

		const res = await chatAction(localStorage.token, actionId, {
			model: modelId,
			messages: messages.map((m) => ({
				id: m.id,
				role: m.role,
				content: m.content,
				info: m.info ? m.info : undefined,
				timestamp: m.timestamp,
				...(m.sources ? { sources: m.sources } : {})
			})),
			...(event ? { event: event } : {}),
			model_item: $models.find((m) => m.id === modelId),
			chat_id: chatId,
			session_id: $socket?.id,
			id: responseMessageId
		}).catch((error) => {
			toast.error(`${error}`);
			messages.at(-1).error = { content: error };
			return null;
		});

		if (res !== null && res.messages) {
			// Update chat history with the new messages
			for (const message of res.messages) {
				history.messages[message.id] = {
					...history.messages[message.id],
					...(history.messages[message.id].content !== message.content
						? { originalContent: history.messages[message.id].content }
						: {}),
					...message
				};
			}
		}

		if ($chatId == chatId) {
			if (!$temporaryChatEnabled) {
				chat = await updateChatById(localStorage.token, chatId, {
					models: selectedModels,
					messages: messages,
					history: history,
					params: params,
					files: chatFiles
				});

				currentChatPage.set(1);
				await chats.set(await getChatList(localStorage.token, $currentChatPage));
			}
		}
	};

	const getChatEventEmitter = async (modelId: string, chatId: string = '') => {
		return setInterval(() => {
			$socket?.emit('usage', {
				action: 'chat',
				model: modelId,
				chat_id: chatId
			});
		}, 1000);
	};

	const createMessagePair = async (userPrompt) => {
		messageInput?.setText('');
		if (selectedModels.length === 0) {
			toast.error($i18n.t('Model not selected'));
		} else {
			const modelId = selectedModels[0];
			const model = $models.filter((m) => m.id === modelId).at(0);

			const messages = createMessagesList(history, history.currentId);
			const parentMessage = messages.length !== 0 ? messages.at(-1) : null;

			const userMessageId = uuidv4();
			const responseMessageId = uuidv4();

			const userMessage = {
				id: userMessageId,
				parentId: parentMessage ? parentMessage.id : null,
				childrenIds: [responseMessageId],
				role: 'user',
				content: userPrompt ? userPrompt : `[PROMPT] ${userMessageId}`,
				timestamp: Math.floor(Date.now() / 1000)
			};

			const responseMessage = {
				id: responseMessageId,
				parentId: userMessageId,
				childrenIds: [],
				role: 'assistant',
				content: `[RESPONSE] ${responseMessageId}`,
				done: true,

				model: modelId,
				modelName: model.name ?? model.id,
				modelIdx: 0,
				timestamp: Math.floor(Date.now() / 1000)
			};

			if (parentMessage) {
				parentMessage.childrenIds.push(userMessageId);
				history.messages[parentMessage.id] = parentMessage;
			}
			history.messages[userMessageId] = userMessage;
			history.messages[responseMessageId] = responseMessage;

			history.currentId = responseMessageId;

			await tick();

			if (autoScroll) {
				scrollToBottom();
			}

			if (messages.length === 0) {
				await initChatHandler(history);
			} else {
				await saveChatHandler($chatId, history);
			}
		}
	};

	const addMessages = async ({ modelId, parentId, messages }) => {
		const model = $models.filter((m) => m.id === modelId).at(0);

		let parentMessage = history.messages[parentId];
		let currentParentId = parentMessage ? parentMessage.id : null;
		for (const message of messages) {
			let messageId = uuidv4();

			if (message.role === 'user') {
				const userMessage = {
					id: messageId,
					parentId: currentParentId,
					childrenIds: [],
					timestamp: Math.floor(Date.now() / 1000),
					...message
				};

				if (parentMessage) {
					parentMessage.childrenIds.push(messageId);
					history.messages[parentMessage.id] = parentMessage;
				}

				history.messages[messageId] = userMessage;
				parentMessage = userMessage;
				currentParentId = messageId;
			} else {
				const responseMessage = {
					id: messageId,
					parentId: currentParentId,
					childrenIds: [],
					done: true,
					model: model.id,
					modelName: model.name ?? model.id,
					modelIdx: 0,
					timestamp: Math.floor(Date.now() / 1000),
					...message
				};

				if (parentMessage) {
					parentMessage.childrenIds.push(messageId);
					history.messages[parentMessage.id] = parentMessage;
				}

				history.messages[messageId] = responseMessage;
				parentMessage = responseMessage;
				currentParentId = messageId;
			}
		}

		history.currentId = currentParentId;
		await tick();

		if (autoScroll) {
			scrollToBottom();
		}

		if (messages.length === 0) {
			await initChatHandler(history);
		} else {
			await saveChatHandler($chatId, history);
		}
	};

	const chatCompletionEventHandler = async (data, message, chatId) => {
		const { id, done, choices, content, sources, selected_model_id, error, usage } = data;

		if (error) {
			await handleOpenAIError(error, message);
		}

		if (sources && !message?.sources) {
			message.sources = sources;
		}

		if (choices) {
			if (choices[0]?.message?.content) {
				// Non-stream response
				message.content += choices[0]?.message?.content;
			} else {
				// Stream response
				let value = choices[0]?.delta?.content ?? '';
				if (message.content == '' && value == '\n') {
					console.log('Empty response');
				} else {
					message.content += value;

					if (navigator.vibrate && ($settings?.hapticFeedback ?? false)) {
						navigator.vibrate(5);
					}

					// Emit chat event for TTS
					const messageContentParts = getMessageContentParts(
						removeAllDetails(message.content),
						$config?.audio?.tts?.split_on ?? 'punctuation'
					);
					messageContentParts.pop();

					// dispatch only last sentence and make sure it hasn't been dispatched before
					if (
						messageContentParts.length > 0 &&
						messageContentParts[messageContentParts.length - 1] !== message.lastSentence
					) {
						message.lastSentence = messageContentParts[messageContentParts.length - 1];
						eventTarget.dispatchEvent(
							new CustomEvent('chat', {
								detail: {
									id: message.id,
									content: messageContentParts[messageContentParts.length - 1]
								}
							})
						);
					}
				}
			}
		}

		if (content) {
			// REALTIME_CHAT_SAVE is disabled
			message.content = content;

			if (navigator.vibrate && ($settings?.hapticFeedback ?? false)) {
				navigator.vibrate(5);
			}

			// Emit chat event for TTS
			const messageContentParts = getMessageContentParts(
				removeAllDetails(message.content),
				$config?.audio?.tts?.split_on ?? 'punctuation'
			);
			messageContentParts.pop();

			// dispatch only last sentence and make sure it hasn't been dispatched before
			if (
				messageContentParts.length > 0 &&
				messageContentParts[messageContentParts.length - 1] !== message.lastSentence
			) {
				message.lastSentence = messageContentParts[messageContentParts.length - 1];
				eventTarget.dispatchEvent(
					new CustomEvent('chat', {
						detail: {
							id: message.id,
							content: messageContentParts[messageContentParts.length - 1]
						}
					})
				);
			}
		}

		if (selected_model_id) {
			message.selectedModelId = selected_model_id;
			message.arena = true;
		}

		if (usage) {
			message.usage = usage;
		}

		history.messages[message.id] = message;

		if (done) {
			message.done = true;

			if ($settings.responseAutoCopy) {
				copyToClipboard(message.content);
			}

			if ($settings.responseAutoPlayback && !$showCallOverlay) {
				await tick();
				document.getElementById(`speak-button-${message.id}`)?.click();
			}

			// Emit chat event for TTS
			let lastMessageContentPart =
				getMessageContentParts(
					removeAllDetails(message.content),
					$config?.audio?.tts?.split_on ?? 'punctuation'
				)?.at(-1) ?? '';
			if (lastMessageContentPart) {
				eventTarget.dispatchEvent(
					new CustomEvent('chat', {
						detail: { id: message.id, content: lastMessageContentPart }
					})
				);
			}
			eventTarget.dispatchEvent(
				new CustomEvent('chat:finish', {
					detail: {
						id: message.id,
						content: message.content
					}
				})
			);

			history.messages[message.id] = message;

			await tick();
			if (autoScroll) {
				scrollToBottom();
			}

			await chatCompletedHandler(
				chatId,
				message.model,
				message.id,
				createMessagesList(history, message.id)
			);
		}

		console.log(data);
		await tick();

		if (autoScroll) {
			scrollToBottom();
		}
	};

	//////////////////////////
	// Chat functions
	//////////////////////////

	const submitPrompt = async (userPrompt, { _raw = false } = {}) => {
		console.log('submitPrompt', userPrompt, $chatId);

		const _selectedModels = selectedModels.map((modelId) =>
			$models.map((m) => m.id).includes(modelId) ? modelId : ''
		);

		if (JSON.stringify(selectedModels) !== JSON.stringify(_selectedModels)) {
			selectedModels = _selectedModels;
		}

		if (userPrompt === '' && files.length === 0) {
			toast.error($i18n.t('Please enter a prompt'));
			return;
		}
		if (selectedModels.includes('')) {
			toast.error($i18n.t('Model not selected'));
			return;
		}

		if (
			files.length > 0 &&
			files.filter((file) => file.type !== 'image' && file.status === 'uploading').length > 0
		) {
			toast.error(
				$i18n.t(`Oops! There are files still uploading. Please wait for the upload to complete.`)
			);
			return;
		}

		if (
			($config?.file?.max_count ?? null) !== null &&
			files.length + chatFiles.length > $config?.file?.max_count
		) {
			toast.error(
				$i18n.t(`You can only chat with a maximum of {{maxCount}} file(s) at a time.`, {
					maxCount: $config?.file?.max_count
				})
			);
			return;
		}

		if (history?.currentId) {
			const lastMessage = history.messages[history.currentId];
			if (lastMessage.done != true) {
				// Response not done
				return;
			}

			if (lastMessage.error && !lastMessage.content) {
				// Error in response
				toast.error($i18n.t(`Oops! There was an error in the previous response.`));
				return;
			}
		}

		messageInput?.setText('');
		prompt = '';

		const messages = createMessagesList(history, history.currentId);
		const _files = JSON.parse(JSON.stringify(files));

		chatFiles.push(
			..._files.filter((item) => ['doc', 'text', 'file', 'collection'].includes(item.type))
		);
		chatFiles = chatFiles.filter(
			// Remove duplicates
			(item, index, array) =>
				array.findIndex((i) => JSON.stringify(i) === JSON.stringify(item)) === index
		);

		files = [];
		messageInput?.setText('');

		// Create user message
		let userMessageId = uuidv4();
		let userMessage = {
			id: userMessageId,
			parentId: messages.length !== 0 ? messages.at(-1).id : null,
			childrenIds: [],
			role: 'user',
			content: userPrompt,
			files: _files.length > 0 ? _files : undefined,
			timestamp: Math.floor(Date.now() / 1000), // Unix epoch
			models: selectedModels
		};

		// Add message to history and Set currentId to messageId
		history.messages[userMessageId] = userMessage;
		history.currentId = userMessageId;

		// Append messageId to childrenIds of parent message
		if (messages.length !== 0) {
			history.messages[messages.at(-1).id].childrenIds.push(userMessageId);
		}

		// focus on chat input
		const chatInput = document.getElementById('chat-input');
		chatInput?.focus();

		saveSessionSelectedModels();

		await sendMessage(history, userMessageId, { newChat: true });
	};

	const sendMessage = async (
		_history,
		parentId: string,
		{
			messages = null,
			modelId = null,
			modelIdx = null,
			newChat = false
		}: {
			messages?: any[] | null;
			modelId?: string | null;
			modelIdx?: number | null;
			newChat?: boolean;
		} = {}
	) => {
		if (autoScroll) {
			scrollToBottom();
		}

		let _chatId = JSON.parse(JSON.stringify($chatId));
		_history = JSON.parse(JSON.stringify(_history));

		const responseMessageIds: Record<PropertyKey, string> = {};
		// If modelId is provided, use it, else use selected model
		let selectedModelIds = modelId
			? [modelId]
			: atSelectedModel !== undefined
				? [atSelectedModel.id]
				: selectedModels;

		// Create response messages for each selected model
		for (const [_modelIdx, modelId] of selectedModelIds.entries()) {
			const model = $models.filter((m) => m.id === modelId).at(0);

			if (model) {
				let responseMessageId = uuidv4();
				let responseMessage = {
					parentId: parentId,
					id: responseMessageId,
					childrenIds: [],
					role: 'assistant',
					content: '',
					model: model.id,
					modelName: model.name ?? model.id,
					modelIdx: modelIdx ? modelIdx : _modelIdx,
					timestamp: Math.floor(Date.now() / 1000) // Unix epoch
				};

				// Add message to history and Set currentId to messageId
				history.messages[responseMessageId] = responseMessage;
				history.currentId = responseMessageId;

				// Append messageId to childrenIds of parent message
				if (parentId !== null && history.messages[parentId]) {
					// Add null check before accessing childrenIds
					history.messages[parentId].childrenIds = [
						...history.messages[parentId].childrenIds,
						responseMessageId
					];
				}

				responseMessageIds[`${modelId}-${modelIdx ? modelIdx : _modelIdx}`] = responseMessageId;
			}
		}
		history = history;

		// Create new chat if newChat is true and first user message
		if (newChat && _history.messages[_history.currentId].parentId === null) {
			_chatId = await initChatHandler(_history);
		}

		await tick();

		_history = JSON.parse(JSON.stringify(history));
		// Save chat after all messages have been created
		await saveChatHandler(_chatId, _history);

		await Promise.all(
			selectedModelIds.map(async (modelId, _modelIdx) => {
				console.log('modelId', modelId);
				const model = $models.filter((m) => m.id === modelId).at(0);

				if (model) {
					// If there are image files, check if model is vision capable
					const hasImages = createMessagesList(_history, parentId).some((message) =>
						message.files?.some((file) => file.type === 'image')
					);

					if (hasImages && !(model.info?.meta?.capabilities?.vision ?? true)) {
						toast.error(
							$i18n.t('Model {{modelName}} is not vision capable', {
								modelName: model.name ?? model.id
							})
						);
					}

					let responseMessageId =
						responseMessageIds[`${modelId}-${modelIdx ? modelIdx : _modelIdx}`];
					const chatEventEmitter = await getChatEventEmitter(model.id, _chatId);

					scrollToBottom();
					await sendMessageSocket(
						model,
						messages && messages.length > 0
							? messages
							: createMessagesList(_history, responseMessageId),
						_history,
						responseMessageId,
						_chatId
					);

					if (chatEventEmitter) clearInterval(chatEventEmitter);
				} else {
					toast.error($i18n.t(`Model {{modelId}} not found`, { modelId }));
				}
			})
		);

		currentChatPage.set(1);
		chats.set(await getChatList(localStorage.token, $currentChatPage));
	};

	const getFeatures = () => {
		let features = {};

		if ($config?.features)
			features = {
				image_generation:
					$config?.features?.enable_image_generation &&
					($user?.role === 'admin' || $user?.permissions?.features?.image_generation)
						? imageGenerationEnabled
						: false,
				code_interpreter:
					$config?.features?.enable_code_interpreter &&
					($user?.role === 'admin' || $user?.permissions?.features?.code_interpreter)
						? codeInterpreterEnabled
						: false,
				web_search:
					$config?.features?.enable_web_search &&
					($user?.role === 'admin' || $user?.permissions?.features?.web_search)
						? webSearchEnabled
						: false
			};

		const currentModels = atSelectedModel?.id ? [atSelectedModel.id] : selectedModels;
		if (
			currentModels.filter(
				(model) => $models.find((m) => m.id === model)?.info?.meta?.capabilities?.web_search ?? true
			).length === currentModels.length
		) {
			if ($config?.features?.enable_web_search && ($settings?.webSearch ?? false) === 'always') {
				features = { ...features, web_search: true };
			}
		}

		if ($settings?.memory ?? false) {
			features = { ...features, memory: true };
		}

		return features;
	};

	const sendMessageSocket = async (model, _messages, _history, responseMessageId, _chatId) => {
		const responseMessage = _history.messages[responseMessageId];
		const userMessage = _history.messages[responseMessage.parentId];

		const chatMessageFiles = _messages
			.filter((message) => message.files)
			.flatMap((message) => message.files);

		// Filter chatFiles to only include files that are in the chatMessageFiles
		chatFiles = chatFiles.filter((item) => {
			const fileExists = chatMessageFiles.some((messageFile) => messageFile.id === item.id);
			return fileExists;
		});

		let files = JSON.parse(JSON.stringify(chatFiles));
		files.push(
			...(userMessage?.files ?? []).filter((item) =>
				['doc', 'text', 'file', 'note', 'chat', 'collection'].includes(item.type)
			)
		);
		// Remove duplicates
		files = files.filter(
			(item, index, array) =>
				array.findIndex((i) => JSON.stringify(i) === JSON.stringify(item)) === index
		);

		scrollToBottom();
		eventTarget.dispatchEvent(
			new CustomEvent('chat:start', {
				detail: {
					id: responseMessageId
				}
			})
		);
		await tick();

		let userLocation;
		if ($settings?.userLocation) {
			userLocation = await getAndUpdateUserLocation(localStorage.token).catch((err) => {
				console.error(err);
				return undefined;
			});
		}

		const stream =
			model?.info?.params?.stream_response ??
			$settings?.params?.stream_response ??
			params?.stream_response ??
			true;

		let messages = [
			params?.system || $settings.system
				? {
						role: 'system',
						content: `${params?.system ?? $settings?.system ?? ''}`
					}
				: undefined,
			..._messages.map((message) => ({
				...message,
				content: processDetails(message.content)
			}))
		].filter((message) => message);

		messages = messages
			.map((message, idx, arr) => ({
				role: message.role,
				...((message.files?.filter((file) => file.type === 'image').length > 0 ?? false) &&
				message.role === 'user'
					? {
							content: [
								{
									type: 'text',
									text: message?.merged?.content ?? message.content
								},
								...message.files
									.filter((file) => file.type === 'image')
									.map((file) => ({
										type: 'image_url',
										image_url: {
											url: file.url
										}
									}))
							]
						}
					: {
							content: message?.merged?.content ?? message.content
						})
			}))
			.filter((message) => message?.role === 'user' || message?.content?.trim());

		const toolIds = [];
		const toolServerIds = [];

		for (const toolId of selectedToolIds) {
			if (toolId.startsWith('direct_server:')) {
				let serverId = toolId.replace('direct_server:', '');
				// Check if serverId is a number
				if (!isNaN(parseInt(serverId))) {
					toolServerIds.push(parseInt(serverId));
				} else {
					toolServerIds.push(serverId);
				}
			} else {
				toolIds.push(toolId);
			}
		}

		const res = await generateOpenAIChatCompletion(
			localStorage.token,
			{
				stream: stream,
				model: model.id,
				messages: messages,
				params: {
					...$settings?.params,
					...params,
					stop:
						(params?.stop ?? $settings?.params?.stop ?? undefined)
							? (params?.stop.split(',').map((token) => token.trim()) ?? $settings.params.stop).map(
									(str) => decodeURIComponent(JSON.parse('"' + str.replace(/\"/g, '\\"') + '"'))
								)
							: undefined
				},

				files: (files?.length ?? 0) > 0 ? files : undefined,

				filter_ids: selectedFilterIds.length > 0 ? selectedFilterIds : undefined,
				tool_ids: toolIds.length > 0 ? toolIds : undefined,
				tool_servers: ($toolServers ?? []).filter(
					(server, idx) => toolServerIds.includes(idx) || toolServerIds.includes(server?.id)
				),
				features: getFeatures(),
				variables: {
					...getPromptVariables($user?.name, $settings?.userLocation ? userLocation : undefined)
				},
				model_item: $models.find((m) => m.id === model.id),

				session_id: $socket?.id,
				chat_id: $chatId,
				id: responseMessageId,

				background_tasks: {
					...(!$temporaryChatEnabled &&
					(messages.length == 1 ||
						(messages.length == 2 &&
							messages.at(0)?.role === 'system' &&
							messages.at(1)?.role === 'user')) &&
					(selectedModels[0] === model.id || atSelectedModel !== undefined)
						? {
								title_generation: $settings?.title?.auto ?? true,
								tags_generation: $settings?.autoTags ?? true
							}
						: {}),
					follow_up_generation: $settings?.autoFollowUps ?? true
				},

				...(stream && (model.info?.meta?.capabilities?.usage ?? false)
					? {
							stream_options: {
								include_usage: true
							}
						}
					: {})
			},
			`${WEBUI_BASE_URL}/api`
		).catch(async (error) => {
			console.log(error);

			let errorMessage = error;
			if (error?.error?.message) {
				errorMessage = error.error.message;
			} else if (error?.message) {
				errorMessage = error.message;
			}

			if (typeof errorMessage === 'object') {
				errorMessage = $i18n.t(`Uh-oh! There was an issue with the response.`);
			}

			toast.error(`${errorMessage}`);
			responseMessage.error = {
				content: error
			};

			responseMessage.done = true;

			history.messages[responseMessageId] = responseMessage;
			history.currentId = responseMessageId;

			return null;
		});

		if (res) {
			if (res.error) {
				await handleOpenAIError(res.error, responseMessage);
			} else {
				if (taskIds) {
					taskIds.push(res.task_id);
				} else {
					taskIds = [res.task_id];
				}
			}
		}

		await tick();
		scrollToBottom();
	};

	const handleOpenAIError = async (error, responseMessage) => {
		let errorMessage = '';
		let innerError;

		if (error) {
			innerError = error;
		}

		console.error(innerError);
		if ('detail' in innerError) {
			// FastAPI error
			toast.error(innerError.detail);
			errorMessage = innerError.detail;
		} else if ('error' in innerError) {
			// OpenAI error
			if ('message' in innerError.error) {
				toast.error(innerError.error.message);
				errorMessage = innerError.error.message;
			} else {
				toast.error(innerError.error);
				errorMessage = innerError.error;
			}
		} else if ('message' in innerError) {
			// OpenAI error
			toast.error(innerError.message);
			errorMessage = innerError.message;
		}

		responseMessage.error = {
			content: $i18n.t(`Uh-oh! There was an issue with the response.`) + '\n' + errorMessage
		};
		responseMessage.done = true;

		if (responseMessage.statusHistory) {
			responseMessage.statusHistory = responseMessage.statusHistory.filter(
				(status) => status.action !== 'knowledge_search'
			);
		}

		history.messages[responseMessage.id] = responseMessage;
	};

	const stopResponse = async () => {
		if (taskIds) {
			for (const taskId of taskIds) {
				const res = await stopTask(localStorage.token, taskId).catch((error) => {
					toast.error(`${error}`);
					return null;
				});
			}

			taskIds = null;

			const responseMessage = history.messages[history.currentId];
			// Set all response messages to done
			for (const messageId of history.messages[responseMessage.parentId].childrenIds) {
				history.messages[messageId].done = true;
			}

			history.messages[history.currentId] = responseMessage;

			if (autoScroll) {
				scrollToBottom();
			}
		}

		if (generating) {
			generating = false;
			generationController?.abort();
			generationController = null;
		}
	};

	const submitMessage = async (parentId, prompt) => {
		let userPrompt = prompt;
		let userMessageId = uuidv4();

		let userMessage = {
			id: userMessageId,
			parentId: parentId,
			childrenIds: [],
			role: 'user',
			content: userPrompt,
			models: selectedModels,
			timestamp: Math.floor(Date.now() / 1000) // Unix epoch
		};

		if (parentId !== null) {
			history.messages[parentId].childrenIds = [
				...history.messages[parentId].childrenIds,
				userMessageId
			];
		}

		history.messages[userMessageId] = userMessage;
		history.currentId = userMessageId;

		await tick();

		if (autoScroll) {
			scrollToBottom();
		}

		await sendMessage(history, userMessageId);
	};

	const regenerateResponse = async (message, suggestionPrompt = null) => {
		console.log('regenerateResponse');

		if (history.currentId) {
			let userMessage = history.messages[message.parentId];

			if (autoScroll) {
				scrollToBottom();
			}

			await sendMessage(history, userMessage.id, {
				...(suggestionPrompt
					? {
							messages: [
								...createMessagesList(history, message.id),
								{
									role: 'user',
									content: suggestionPrompt
								}
							]
						}
					: {}),
				...((userMessage?.models ?? [...selectedModels]).length > 1
					? {
							// If multiple models are selected, use the model from the message
							modelId: message.model,
							modelIdx: message.modelIdx
						}
					: {})
			});
		}
	};

	const continueResponse = async () => {
		console.log('continueResponse');
		const _chatId = JSON.parse(JSON.stringify($chatId));

		if (history.currentId && history.messages[history.currentId].done == true) {
			const responseMessage = history.messages[history.currentId];
			responseMessage.done = false;
			await tick();

			const model = $models
				.filter((m) => m.id === (responseMessage?.selectedModelId ?? responseMessage.model))
				.at(0);

			if (model) {
				await sendMessageSocket(
					model,
					createMessagesList(history, responseMessage.id),
					history,
					responseMessage.id,
					_chatId
				);
			}
		}
	};

	const mergeResponses = async (messageId, responses, _chatId) => {
		console.log('mergeResponses', messageId, responses);
		const message = history.messages[messageId];
		const mergedResponse = {
			status: true,
			content: ''
		};
		message.merged = mergedResponse;
		history.messages[messageId] = message;

		try {
			generating = true;
			const [res, controller] = await generateMoACompletion(
				localStorage.token,
				message.model,
				history.messages[message.parentId].content,
				responses
			);

			if (res && res.ok && res.body && generating) {
				generationController = controller;
				const textStream = await createOpenAITextStream(res.body, $settings.splitLargeChunks);
				for await (const update of textStream) {
					const { value, done, sources, error, usage } = update;
					if (error || done) {
						generating = false;
						generationController = null;
						break;
					}

					if (mergedResponse.content == '' && value == '\n') {
						continue;
					} else {
						mergedResponse.content += value;
						history.messages[messageId] = message;
					}

					if (autoScroll) {
						scrollToBottom();
					}
				}

				await saveChatHandler(_chatId, history);
			} else {
				console.error(res);
			}
		} catch (e) {
			console.error(e);
		}
	};

	const initChatHandler = async (history) => {
		let _chatId = $chatId;

		if (!$temporaryChatEnabled) {
			chat = await createNewChat(
				localStorage.token,
				{
					id: _chatId,
					title: $i18n.t('New Chat'),
					models: selectedModels,
					system: $settings.system ?? undefined,
					params: params,
					history: history,
					messages: createMessagesList(history, history.currentId),
					tags: [],
					timestamp: Date.now()
				},
				$selectedFolder?.id
			);

			_chatId = chat.id;
			await chatId.set(_chatId);

			window.history.replaceState(history.state, '', `/c/${_chatId}`);

			await tick();

			await chats.set(await getChatList(localStorage.token, $currentChatPage));
			currentChatPage.set(1);

			selectedFolder.set(null);
		} else {
			_chatId = 'local';
			await chatId.set('local');
		}
		await tick();

		return _chatId;
	};

	const saveChatHandler = async (_chatId, history) => {
		if ($chatId == _chatId) {
			if (!$temporaryChatEnabled) {
				chat = await updateChatById(localStorage.token, _chatId, {
					models: selectedModels,
					history: history,
					messages: createMessagesList(history, history.currentId),
					params: params,
					files: chatFiles
				});
				currentChatPage.set(1);
				await chats.set(await getChatList(localStorage.token, $currentChatPage));
			}
		}
	};

	const MAX_DRAFT_LENGTH = 5000;
	let saveDraftTimeout = null;

	const saveDraft = async (draft, chatId = null) => {
		if (saveDraftTimeout) {
			clearTimeout(saveDraftTimeout);
		}

		if (draft.prompt !== null && draft.prompt.length < MAX_DRAFT_LENGTH) {
			saveDraftTimeout = setTimeout(async () => {
				await sessionStorage.setItem(
					`chat-input${chatId ? `-${chatId}` : ''}`,
					JSON.stringify(draft)
				);
			}, 500);
		} else {
			sessionStorage.removeItem(`chat-input${chatId ? `-${chatId}` : ''}`);
		}
	};

	const clearDraft = async (chatId = null) => {
		if (saveDraftTimeout) {
			clearTimeout(saveDraftTimeout);
		}
		await sessionStorage.removeItem(`chat-input${chatId ? `-${chatId}` : ''}`);
	};

	const moveChatHandler = async (chatId, folderId) => {
		if (chatId && folderId) {
			const res = await updateChatFolderIdById(localStorage.token, chatId, folderId).catch(
				(error) => {
					toast.error(`${error}`);
					return null;
				}
			);

			if (res) {
				currentChatPage.set(1);
				await chats.set(await getChatList(localStorage.token, $currentChatPage));
				await pinnedChats.set(await getPinnedChatList(localStorage.token));

				toast.success($i18n.t('Chat moved successfully'));
			}
		} else {
			toast.error($i18n.t('Failed to move chat'));
		}
	};
</script>

<svelte:head>
	<title>
		{$chatTitle
			? `${$chatTitle.length > 30 ? `${$chatTitle.slice(0, 30)}...` : $chatTitle} • ${$WEBUI_NAME}`
			: `${$WEBUI_NAME}`}
	</title>
</svelte:head>

<audio id="audioElement" src="" style="display: none;" />

<EventConfirmDialog
	bind:show={showEventConfirmation}
	title={eventConfirmationTitle}
	message={eventConfirmationMessage}
	input={eventConfirmationInput}
	inputPlaceholder={eventConfirmationInputPlaceholder}
	inputValue={eventConfirmationInputValue}
	on:confirm={(e) => {
		if (e.detail) {
			eventCallback(e.detail);
		} else {
			eventCallback(true);
		}
	}}
	on:cancel={() => {
		eventCallback(false);
	}}
/>

<div
	class="h-screen max-h-[100dvh] transition-width duration-200 ease-in-out {$showSidebar
		? '  md:max-w-[calc(100%-260px)]'
		: ' '} w-full max-w-full flex flex-col"
	id="chat-container"
>
	{#if !loading}
		<div in:fade={{ duration: 50 }} class="w-full h-full flex flex-col">
<<<<<<< HEAD
			{#if ($settings?.backgroundImageUrl ?? $config?.license_metadata?.background_image_url ?? null) && !($currentThemeStore?.particleConfig || $currentThemeStore?.animation || $currentThemeStore?.tsparticlesConfig)}
=======
			{#if $selectedFolder && $selectedFolder?.meta?.background_image_url}
				<div
					class="absolute {$showSidebar
						? 'md:max-w-[calc(100%-260px)] md:translate-x-[260px]'
						: ''} top-0 left-0 w-full h-full bg-cover bg-center bg-no-repeat"
					style="background-image: url({$selectedFolder?.meta?.background_image_url})  "
				/>

				<div
					class="absolute top-0 left-0 w-full h-full bg-linear-to-t from-white to-white/85 dark:from-gray-900 dark:to-gray-900/90 z-0"
				/>
			{:else if $settings?.backgroundImageUrl ?? $config?.license_metadata?.background_image_url ?? null}
>>>>>>> b55a38ee
				<div
					class="absolute {$showSidebar
						? 'md:max-w-[calc(100%-260px)] md:translate-x-[260px]'
						: ''} top-0 left-0 w-full h-full bg-cover bg-center bg-no-repeat"
					style="background-image: url({$settings?.backgroundImageUrl ??
						$config?.license_metadata?.background_image_url})  "
				/>

				<div
					class="absolute top-0 left-0 w-full h-full bg-linear-to-t from-white to-white/85 dark:from-gray-900 dark:to-gray-900/90 z-0"
				/>
			{/if}

			<PaneGroup direction="horizontal" class="w-full h-full">
				<Pane defaultSize={50} minSize={30} class="h-full flex relative max-w-full flex-col">
					<Navbar
						bind:this={navbarElement}
						chat={{
							id: $chatId,
							chat: {
								title: $chatTitle,
								models: selectedModels,
								system: $settings.system ?? undefined,
								params: params,
								history: history,
								timestamp: Date.now()
							}
						}}
						{history}
						title={$chatTitle}
						bind:selectedModels
						shareEnabled={!!history.currentId}
						{initNewChat}
						archiveChatHandler={() => {}}
						{moveChatHandler}
						onSaveTempChat={async () => {
							try {
								if (!history?.currentId || !Object.keys(history.messages).length) {
									toast.error($i18n.t('No conversation to save'));
									return;
								}
								const messages = createMessagesList(history, history.currentId);
								const title =
									messages.find((m) => m.role === 'user')?.content ?? $i18n.t('New Chat');

								const savedChat = await createNewChat(
									localStorage.token,
									{
										id: uuidv4(),
										title: title.length > 50 ? `${title.slice(0, 50)}...` : title,
										models: selectedModels,
										history: history,
										messages: messages,
										timestamp: Date.now()
									},
									null
								);

								if (savedChat) {
									temporaryChatEnabled.set(false);
									chatId.set(savedChat.id);
									chats.set(await getChatList(localStorage.token, $currentChatPage));

									await goto(`/c/${savedChat.id}`);
									toast.success($i18n.t('Conversation saved successfully'));
								}
							} catch (error) {
								console.error('Error saving conversation:', error);
								toast.error($i18n.t('Failed to save conversation'));
							}
						}}
					/>

					<div class="flex flex-col flex-auto z-10 w-full @container overflow-auto">
						{#if ($settings?.landingPageMode === 'chat' && !$selectedFolder) || createMessagesList(history, history.currentId).length > 0}
							<div
								class=" pb-2.5 flex flex-col justify-between w-full flex-auto overflow-auto h-0 max-w-full z-10 scrollbar-hidden"
								id="messages-container"
								bind:this={messagesContainerElement}
								on:scroll={(e) => {
									autoScroll =
										messagesContainerElement.scrollHeight - messagesContainerElement.scrollTop <=
										messagesContainerElement.clientHeight + 5;
								}}
							>
								<div class=" h-full w-full flex flex-col">
									<Messages
										chatId={$chatId}
										bind:history
										bind:autoScroll
										bind:prompt
										setInputText={(text) => {
											messageInput?.setText(text);
										}}
										{selectedModels}
										{atSelectedModel}
										{sendMessage}
										{showMessage}
										{submitMessage}
										{continueResponse}
										{regenerateResponse}
										{mergeResponses}
										{chatActionHandler}
										{addMessages}
										topPadding={true}
										bottomPadding={files.length > 0}
										{onSelect}
									/>
								</div>
							</div>

							<div class=" pb-2">
								<MessageInput
									bind:this={messageInput}
									{history}
									{taskIds}
									{selectedModels}
									bind:files
									bind:prompt
									bind:autoScroll
									bind:selectedToolIds
									bind:selectedFilterIds
									bind:imageGenerationEnabled
									bind:codeInterpreterEnabled
									bind:webSearchEnabled
									bind:atSelectedModel
									bind:showCommands
									toolServers={$toolServers}
									{generating}
									{stopResponse}
									{createMessagePair}
									onChange={(data) => {
										if (!$temporaryChatEnabled) {
											saveDraft(data, $chatId);
										}
									}}
									on:upload={async (e) => {
										const { type, data } = e.detail;

										if (type === 'web') {
											await uploadWeb(data);
										} else if (type === 'youtube') {
											await uploadYoutubeTranscription(data);
										} else if (type === 'google-drive') {
											await uploadGoogleDriveFile(data);
										}
									}}
									on:submit={async (e) => {
										clearDraft();
										if (e.detail || files.length > 0) {
											await tick();

											submitPrompt(e.detail.replaceAll('\n\n', '\n'));
										}
									}}
								/>

								<div
									class="absolute bottom-1 text-xs text-gray-500 text-center line-clamp-1 right-0 left-0"
								>
									<!-- {$i18n.t('LLMs can make mistakes. Verify important information.')} -->
								</div>
							</div>
						{:else}
							<div class="flex items-center h-full">
								<Placeholder
									{history}
									{selectedModels}
									bind:messageInput
									bind:files
									bind:prompt
									bind:autoScroll
									bind:selectedToolIds
									bind:selectedFilterIds
									bind:imageGenerationEnabled
									bind:codeInterpreterEnabled
									bind:webSearchEnabled
									bind:atSelectedModel
									bind:showCommands
									toolServers={$toolServers}
									{stopResponse}
									{createMessagePair}
									{onSelect}
									onChange={(data) => {
										if (!$temporaryChatEnabled) {
											saveDraft(data);
										}
									}}
									on:upload={async (e) => {
										const { type, data } = e.detail;

										if (type === 'web') {
											await uploadWeb(data);
										} else if (type === 'youtube') {
											await uploadYoutubeTranscription(data);
										}
									}}
									on:submit={async (e) => {
										clearDraft();
										if (e.detail || files.length > 0) {
											await tick();
											submitPrompt(e.detail.replaceAll('\n\n', '\n'));
										}
									}}
								/>
							</div>
						{/if}
					</div>
				</Pane>

				<ChatControls
					bind:this={controlPaneComponent}
					bind:history
					bind:chatFiles
					bind:params
					bind:files
					bind:pane={controlPane}
					chatId={$chatId}
					modelId={selectedModelIds?.at(0) ?? null}
					models={selectedModelIds.reduce((a, e, i, arr) => {
						const model = $models.find((m) => m.id === e);
						if (model) {
							return [...a, model];
						}
						return a;
					}, [])}
					{submitPrompt}
					{stopResponse}
					{showMessage}
					{eventTarget}
				/>
			</PaneGroup>
		</div>
	{:else if loading}
		<div class=" flex items-center justify-center h-full w-full">
			<div class="m-auto">
				<Spinner className="size-5" />
			</div>
		</div>
	{/if}
</div><|MERGE_RESOLUTION|>--- conflicted
+++ resolved
@@ -2267,9 +2267,6 @@
 >
 	{#if !loading}
 		<div in:fade={{ duration: 50 }} class="w-full h-full flex flex-col">
-<<<<<<< HEAD
-			{#if ($settings?.backgroundImageUrl ?? $config?.license_metadata?.background_image_url ?? null) && !($currentThemeStore?.particleConfig || $currentThemeStore?.animation || $currentThemeStore?.tsparticlesConfig)}
-=======
 			{#if $selectedFolder && $selectedFolder?.meta?.background_image_url}
 				<div
 					class="absolute {$showSidebar
@@ -2282,7 +2279,6 @@
 					class="absolute top-0 left-0 w-full h-full bg-linear-to-t from-white to-white/85 dark:from-gray-900 dark:to-gray-900/90 z-0"
 				/>
 			{:else if $settings?.backgroundImageUrl ?? $config?.license_metadata?.background_image_url ?? null}
->>>>>>> b55a38ee
 				<div
 					class="absolute {$showSidebar
 						? 'md:max-w-[calc(100%-260px)] md:translate-x-[260px]'
