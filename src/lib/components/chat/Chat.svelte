--- conflicted
+++ resolved
@@ -1392,13 +1392,9 @@
 			);
 		}
 
-<<<<<<< HEAD
 		//console.log(data);
-=======
-		console.log(data);
 		await tick();
 
->>>>>>> 5fbfe2bd
 		if (autoScroll) {
 			scrollToBottom();
 		}
