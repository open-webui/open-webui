--- conflicted
+++ resolved
@@ -50,7 +50,6 @@
 		getPromptVariables
 	} from '$lib/utils';
 
-<<<<<<< HEAD
 import { generateChatCompletion } from "$lib/apis/ollama";
 import {
 	addTagById,
@@ -81,70 +80,6 @@
 } from "$lib/apis";
 import { getTools } from "$lib/apis/tools";
 
-import Banner from "../common/Banner.svelte";
-import MessageInput from "$lib/components/chat/MessageInput.svelte";
-import Messages from "$lib/components/chat/Messages.svelte";
-import Navbar from "$lib/components/chat/Navbar.svelte";
-import ChatControls from "./ChatControls.svelte";
-import EventConfirmDialog from "../common/ConfirmDialog.svelte";
-import Placeholder from "./Placeholder.svelte";
-import NotificationToast from "../NotificationToast.svelte";
-
-export let chatIdProp = "";
-
-let loaded = false;
-const eventTarget = new EventTarget();
-let controlPane;
-let controlPaneComponent;
-
-let autoScroll = true;
-let processing = "";
-let messagesContainerElement: HTMLDivElement;
-
-let navbarElement;
-
-let showEventConfirmation = false;
-let eventConfirmationTitle = "";
-let eventConfirmationMessage = "";
-let eventConfirmationInput = false;
-let eventConfirmationInputPlaceholder = "";
-let eventConfirmationInputValue = "";
-let eventCallback = null;
-
-let chatIdUnsubscriber: Unsubscriber | undefined;
-
-let selectedModels = [""];
-let atSelectedModel: Model | undefined;
-let selectedModelIds = [];
-$: selectedModelIds =
-	atSelectedModel !== undefined ? [atSelectedModel.id] : selectedModels;
-=======
-	import { generateChatCompletion } from '$lib/apis/ollama';
-	import {
-		addTagById,
-		createNewChat,
-		deleteTagById,
-		deleteTagsById,
-		getAllTags,
-		getChatById,
-		getChatList,
-		getTagsById,
-		updateChatById
-	} from '$lib/apis/chats';
-	import { generateOpenAIChatCompletion } from '$lib/apis/openai';
-	import { processWeb, processWebSearch, processYoutubeVideo } from '$lib/apis/retrieval';
-	import { createOpenAITextStream } from '$lib/apis/streaming';
-	import { queryMemory } from '$lib/apis/memories';
-	import { getAndUpdateUserLocation, getUserSettings } from '$lib/apis/users';
-	import {
-		chatCompleted,
-		generateQueries,
-		chatAction,
-		generateMoACompletion,
-		stopTask
-	} from '$lib/apis';
-	import { getTools } from '$lib/apis/tools';
-
 	import Banner from '../common/Banner.svelte';
 	import MessageInput from '$lib/components/chat/MessageInput.svelte';
 	import Messages from '$lib/components/chat/Messages.svelte';
@@ -155,7 +90,7 @@
 	import NotificationToast from '../NotificationToast.svelte';
 	import Spinner from '../common/Spinner.svelte';
 
-	export let chatIdProp = '';
+export let chatIdProp = "";
 
 	let loading = false;
 
@@ -163,40 +98,34 @@
 	let controlPane;
 	let controlPaneComponent;
 
-	let autoScroll = true;
-	let processing = '';
-	let messagesContainerElement: HTMLDivElement;
-
-	let navbarElement;
-
-	let showEventConfirmation = false;
-	let eventConfirmationTitle = '';
-	let eventConfirmationMessage = '';
-	let eventConfirmationInput = false;
-	let eventConfirmationInputPlaceholder = '';
-	let eventConfirmationInputValue = '';
-	let eventCallback = null;
-
-	let chatIdUnsubscriber: Unsubscriber | undefined;
-
-	let selectedModels = [''];
-	let atSelectedModel: Model | undefined;
-	let selectedModelIds = [];
-	$: selectedModelIds = atSelectedModel !== undefined ? [atSelectedModel.id] : selectedModels;
->>>>>>> ab94468f
+let autoScroll = true;
+let processing = "";
+let messagesContainerElement: HTMLDivElement;
+
+let navbarElement;
+
+let showEventConfirmation = false;
+let eventConfirmationTitle = "";
+let eventConfirmationMessage = "";
+let eventConfirmationInput = false;
+let eventConfirmationInputPlaceholder = "";
+let eventConfirmationInputValue = "";
+let eventCallback = null;
+
+let chatIdUnsubscriber: Unsubscriber | undefined;
+
+let selectedModels = [""];
+let atSelectedModel: Model | undefined;
+let selectedModelIds = [];
+$: selectedModelIds =
+	atSelectedModel !== undefined ? [atSelectedModel.id] : selectedModels;
 
 	let selectedToolIds = [];
 	let imageGenerationEnabled = false;
 	let webSearchEnabled = false;
-<<<<<<< HEAD
-
-let chat = null;
-let tags = [];
-=======
 	let codeInterpreterEnabled = false;
 	let chat = null;
 	let tags = [];
->>>>>>> ab94468f
 
 let history = {
 	messages: {},
@@ -211,16 +140,10 @@
 let files = [];
 let params = {};
 
-<<<<<<< HEAD
-$: if (chatIdProp) {
-	(async () => {
-		console.log(chatIdProp);
-=======
 	$: if (chatIdProp) {
 		(async () => {
 			loading = true;
 			console.log(chatIdProp);
->>>>>>> ab94468f
 
 			prompt = '';
 			files = [];
@@ -228,17 +151,9 @@
 			webSearchEnabled = false;
 			imageGenerationEnabled = false;
 
-<<<<<<< HEAD
-		loaded = false;
-
-		if (chatIdProp && (await loadChat())) {
-			await tick();
-			loaded = true;
-=======
 			if (chatIdProp && (await loadChat())) {
 				await tick();
 				loading = false;
->>>>>>> ab94468f
 
 			if (localStorage.getItem(`chat-input-${chatIdProp}`)) {
 				try {
@@ -324,21 +239,16 @@
 		messageElement.scrollIntoView({ behavior: "smooth" });
 	}
 
-	await tick();
-	saveChatHandler(_chatId);
-};
+		await tick();
+		saveChatHandler(_chatId, history);
+	};
 
 const chatEventHandler = async (event, cb) => {
 	console.log(event);
 
 	if (event.chat_id === $chatId) {
 		await tick();
-<<<<<<< HEAD
 		let message = history.messages[event.message_id];
-=======
-		saveChatHandler(_chatId, history);
-	};
->>>>>>> ab94468f
 
 		if (message) {
 			const type = event?.data?.type ?? null;
@@ -736,20 +646,6 @@
 		files = [...files, fileItem];
 		const res = await processYoutubeVideo(localStorage.token, url);
 
-<<<<<<< HEAD
-		if (res) {
-			fileItem.status = "uploaded";
-			fileItem.collection_name = res.collection_name;
-			fileItem.file = {
-				...res.file,
-				...fileItem.file,
-			};
-			files = files;
-=======
-		try {
-			files = [...files, fileItem];
-			const res = await processYoutubeVideo(localStorage.token, url);
-
 			if (res) {
 				fileItem.status = 'uploaded';
 				fileItem.collection_name = res.collection_name;
@@ -763,14 +659,8 @@
 			// Remove the failed doc from the files array
 			files = files.filter((f) => f.name !== url);
 			toast.error(`${e}`);
->>>>>>> ab94468f
-		}
-	} catch (e) {
-		// Remove the failed doc from the files array
-		files = files.filter((f) => f.name !== url);
-		toast.error(e);
-	}
-};
+		}
+	};
 
 //////////////////////////
 // Web functions
@@ -968,33 +858,15 @@
 		} else {
 			return null;
 		}
-<<<<<<< HEAD
 	}
 };
 
-const scrollToBottom = async () => {
-	await tick();
-	if (messagesContainerElement) {
-		messagesContainerElement.scrollTop = messagesContainerElement.scrollHeight;
-	}
-};
-
-const createMessagesList = (responseMessageId) => {
-	if (responseMessageId === null) {
-		return [];
-	}
-
-	const message = history.messages[responseMessageId];
-	if (message?.parentId) {
-		return [...createMessagesList(message.parentId), message];
-	} else {
-		return [message];
-	}
-};
-
-=======
+	const scrollToBottom = async () => {
+		await tick();
+		if (messagesContainerElement) {
+			messagesContainerElement.scrollTop = messagesContainerElement.scrollHeight;
+		}
 	};
->>>>>>> ab94468f
 	const chatCompletedHandler = async (chatId, modelId, responseMessageId, messages) => {
 		const res = await chatCompleted(localStorage.token, {
 			model: modelId,
@@ -1050,19 +922,8 @@
 	}
 };
 
-<<<<<<< HEAD
-const chatActionHandler = async (
-	chatId,
-	actionId,
-	modelId,
-	responseMessageId,
-	event = null,
-) => {
-	const messages = createMessagesList(responseMessageId);
-=======
 	const chatActionHandler = async (chatId, actionId, modelId, responseMessageId, event = null) => {
 		const messages = createMessagesList(history, responseMessageId);
->>>>>>> ab94468f
 
 		const res = await chatAction(localStorage.token, actionId, {
 			model: modelId,
@@ -1131,16 +992,11 @@
 		const modelId = selectedModels[0];
 		const model = $models.filter((m) => m.id === modelId).at(0);
 
-		const messages = createMessagesList(history.currentId);
-		const parentMessage = messages.length !== 0 ? messages.at(-1) : null;
-
-<<<<<<< HEAD
+			const messages = createMessagesList(history, history.currentId);
+			const parentMessage = messages.length !== 0 ? messages.at(-1) : null;
+
 		const userMessageId = uuidv4();
 		const responseMessageId = uuidv4();
-=======
-			const messages = createMessagesList(history, history.currentId);
-			const parentMessage = messages.length !== 0 ? messages.at(-1) : null;
->>>>>>> ab94468f
 
 		const userMessage = {
 			id: userMessageId,
@@ -1165,36 +1021,28 @@
 			timestamp: Math.floor(Date.now() / 1000),
 		};
 
-<<<<<<< HEAD
 		if (parentMessage) {
 			parentMessage.childrenIds.push(userMessageId);
 			history.messages[parentMessage.id] = parentMessage;
-=======
+		}
+		history.messages[userMessageId] = userMessage;
+		history.messages[responseMessageId] = responseMessage;
+
+		history.currentId = responseMessageId;
+
+		await tick();
+
+		if (autoScroll) {
+			scrollToBottom();
+		}
+
 			if (messages.length === 0) {
 				await initChatHandler(history);
 			} else {
 				await saveChatHandler($chatId, history);
 			}
->>>>>>> ab94468f
-		}
-		history.messages[userMessageId] = userMessage;
-		history.messages[responseMessageId] = responseMessage;
-
-		history.currentId = responseMessageId;
-
-		await tick();
-
-		if (autoScroll) {
-			scrollToBottom();
-		}
-
-		if (messages.length === 0) {
-			await initChatHandler(history);
-		} else {
-			await saveChatHandler($chatId, history);
-		}
-	}
-};
+		}
+	};
 
 const addMessages = async ({ modelId, parentId, messages }) => {
 	const model = $models.filter((m) => m.id === modelId).at(0);
@@ -1252,12 +1100,12 @@
 		scrollToBottom();
 	}
 
-	if (messages.length === 0) {
-		await initChatHandler();
-	} else {
-		await saveChatHandler($chatId);
-	}
-};
+		if (messages.length === 0) {
+			await initChatHandler(history);
+		} else {
+			await saveChatHandler($chatId, history);
+		}
+	};
 
 const chatCompletionEventHandler = async (data, message, chatId) => {
 	const {
@@ -1354,17 +1202,6 @@
 					},
 				}),
 			);
-<<<<<<< HEAD
-=======
-
-			history.messages[message.id] = message;
-			await chatCompletedHandler(
-				chatId,
-				message.model,
-				message.id,
-				createMessagesList(history, message.id)
-			);
->>>>>>> ab94468f
 		}
 	}
 
@@ -1379,18 +1216,8 @@
 
 	history.messages[message.id] = message;
 
-<<<<<<< HEAD
 	if (done) {
 		message.done = true;
-=======
-		const messages = createMessagesList(history, history.currentId);
-		const _selectedModels = selectedModels.map((modelId) =>
-			$models.map((m) => m.id).includes(modelId) ? modelId : ''
-		);
-		if (JSON.stringify(selectedModels) !== JSON.stringify(_selectedModels)) {
-			selectedModels = _selectedModels;
-		}
->>>>>>> ab94468f
 
 		if ($settings.responseAutoCopy) {
 			copyToClipboard(message.content);
@@ -1423,21 +1250,14 @@
 			}),
 		);
 
-<<<<<<< HEAD
-		history.messages[message.id] = message;
-		await chatCompletedHandler(
-			chatId,
-			message.model,
-			message.id,
-			createMessagesList(message.id),
-		);
-	}
-=======
-		prompt = '';
-
-		// Reset chat input textarea
-		const chatInputElement = document.getElementById('chat-input');
->>>>>>> ab94468f
+			history.messages[message.id] = message;
+			await chatCompletedHandler(
+				chatId,
+				message.model,
+				message.id,
+				createMessagesList(history, message.id)
+			);
+		}
 
 	console.log(data);
 	if (autoScroll) {
@@ -1452,13 +1272,13 @@
 const submitPrompt = async (userPrompt, { _raw = false } = {}) => {
 	console.log("submitPrompt", userPrompt, $chatId);
 
-	const messages = createMessagesList(history.currentId);
-	const _selectedModels = selectedModels.map((modelId) =>
-		$models.map((m) => m.id).includes(modelId) ? modelId : "",
-	);
-	if (JSON.stringify(selectedModels) !== JSON.stringify(_selectedModels)) {
-		selectedModels = _selectedModels;
-	}
+		const messages = createMessagesList(history, history.currentId);
+		const _selectedModels = selectedModels.map((modelId) =>
+			$models.map((m) => m.id).includes(modelId) ? modelId : ''
+		);
+		if (JSON.stringify(selectedModels) !== JSON.stringify(_selectedModels)) {
+			selectedModels = _selectedModels;
+		}
 
 	if (userPrompt === "") {
 		toast.error($i18n.t("Please enter a prompt"));
@@ -1505,23 +1325,15 @@
 		return;
 	}
 
-<<<<<<< HEAD
-	prompt = "";
-	await tick();
+		prompt = '';
 
 	// Reset chat input textarea
 	const chatInputElement = document.getElementById("chat-input");
-=======
-		// focus on chat input
-		const chatInput = document.getElementById('chat-input');
-		chatInput?.focus();
->>>>>>> ab94468f
 
 	if (chatInputElement) {
 		chatInputElement.style.height = "";
 	}
 
-<<<<<<< HEAD
 	const _files = JSON.parse(JSON.stringify(files));
 	chatFiles.push(
 		..._files.filter((item) =>
@@ -1555,13 +1367,10 @@
 	history.messages[userMessageId] = userMessage;
 	history.currentId = userMessageId;
 
-	// Append messageId to childrenIds of parent message
-	if (messages.length !== 0) {
-		history.messages[messages.at(-1).id].childrenIds.push(userMessageId);
-	}
-
-	// Wait until history/message have been updated
-	await tick();
+		// Append messageId to childrenIds of parent message
+		if (messages.length !== 0) {
+			history.messages[messages.at(-1).id].childrenIds.push(userMessageId);
+		}
 
 	// focus on chat input
 	const chatInput = document.getElementById("chat-input");
@@ -1569,25 +1378,6 @@
 
 	saveSessionSelectedModels();
 
-	await sendPrompt(userPrompt, userMessageId, { newChat: true });
-};
-
-const sendPrompt = async (
-	prompt: string,
-	parentId: string,
-	{ modelId = null, modelIdx = null, newChat = false } = {},
-) => {
-	// Create new chat if newChat is true and first user message
-	if (
-		newChat &&
-		history.messages[history.currentId].parentId === null &&
-		history.messages[history.currentId].role === "user"
-	) {
-		await initChatHandler();
-	} else {
-		await saveChatHandler($chatId);
-	}
-=======
 		await sendPrompt(history, userPrompt, userMessageId, { newChat: true });
 	};
 
@@ -1611,19 +1401,6 @@
 		// Create response messages for each selected model
 		for (const [_modelIdx, modelId] of selectedModelIds.entries()) {
 			const model = $models.filter((m) => m.id === modelId).at(0);
->>>>>>> ab94468f
-
-	// If modelId is provided, use it, else use selected model
-	let selectedModelIds = modelId
-		? [modelId]
-		: atSelectedModel !== undefined
-			? [atSelectedModel.id]
-			: selectedModels;
-
-	// Create response messages for each selected model
-	const responseMessageIds: Record<PropertyKey, string> = {};
-	for (const [_modelIdx, modelId] of selectedModelIds.entries()) {
-		const model = $models.filter((m) => m.id === modelId).at(0);
 
 		if (model) {
 			let responseMessageId = uuidv4();
@@ -1653,22 +1430,9 @@
 					];
 				}
 
-			responseMessageIds[`${modelId}-${modelIdx ? modelIdx : _modelIdx}`] =
-				responseMessageId;
-		}
-<<<<<<< HEAD
-	}
-	await tick();
-
-	// Save chat after all messages have been created
-	await saveChatHandler($chatId);
-
-	const _chatId = JSON.parse(JSON.stringify($chatId));
-	await Promise.all(
-		selectedModelIds.map(async (modelId, _modelIdx) => {
-			console.log("modelId", modelId);
-			const model = $models.filter((m) => m.id === modelId).at(0);
-=======
+				responseMessageIds[`${modelId}-${modelIdx ? modelIdx : _modelIdx}`] = responseMessageId;
+			}
+		}
 		history = history;
 
 		// Create new chat if newChat is true and first user message
@@ -1693,16 +1457,7 @@
 					const hasImages = messages.some((message) =>
 						message.files?.some((file) => file.type === 'image')
 					);
->>>>>>> ab94468f
-
-			if (model) {
-				const messages = createMessagesList(parentId);
-				// If there are image files, check if model is vision capable
-				const hasImages = messages.some((message) =>
-					message.files?.some((file) => file.type === "image"),
-				);
-
-<<<<<<< HEAD
+
 				if (hasImages && !(model.info?.meta?.capabilities?.vision ?? true)) {
 					toast.error(
 						$i18n.t("Model {{modelName}} is not vision capable", {
@@ -1711,14 +1466,9 @@
 					);
 				}
 
-				let responseMessageId =
-					responseMessageIds[`${modelId}-${modelIdx ? modelIdx : _modelIdx}`];
-				let responseMessage = history.messages[responseMessageId];
-=======
 					let responseMessageId =
 						responseMessageIds[`${modelId}-${modelIdx ? modelIdx : _modelIdx}`];
 					let responseMessage = _history.messages[responseMessageId];
->>>>>>> ab94468f
 
 					let userContext = null;
 					if ($settings?.memory ?? false) {
@@ -1742,36 +1492,13 @@
 							console.log(userContext);
 						}
 					}
-<<<<<<< HEAD
-=======
-					responseMessage.userContext = userContext;
-
-					const chatEventEmitter = await getChatEventEmitter(model.id, _chatId);
+				}
+				responseMessage.userContext = userContext;
+
+				const chatEventEmitter = await getChatEventEmitter(model.id, _chatId);
 
 					scrollToBottom();
 					await sendPromptSocket(_history, model, responseMessageId, _chatId);
-
-					if (chatEventEmitter) clearInterval(chatEventEmitter);
-				} else {
-					toast.error($i18n.t(`Model {{modelId}} not found`, { modelId }));
->>>>>>> ab94468f
-				}
-				responseMessage.userContext = userContext;
-
-<<<<<<< HEAD
-				const chatEventEmitter = await getChatEventEmitter(model.id, _chatId);
-=======
-		currentChatPage.set(1);
-		chats.set(await getChatList(localStorage.token, $currentChatPage));
-	};
-
-	const sendPromptSocket = async (_history, model, responseMessageId, _chatId) => {
-		const responseMessage = _history.messages[responseMessageId];
-		const userMessage = _history.messages[responseMessage.parentId];
->>>>>>> ab94468f
-
-				scrollToBottom();
-				await sendPromptSocket(model, responseMessageId, _chatId);
 
 				if (chatEventEmitter) clearInterval(chatEventEmitter);
 			} else {
@@ -1784,9 +1511,9 @@
 	chats.set(await getChatList(localStorage.token, $currentChatPage));
 };
 
-const sendPromptSocket = async (model, responseMessageId, _chatId) => {
-	const responseMessage = history.messages[responseMessageId];
-	const userMessage = history.messages[responseMessage.parentId];
+	const sendPromptSocket = async (_history, model, responseMessageId, _chatId) => {
+		const responseMessage = _history.messages[responseMessageId];
+		const userMessage = _history.messages[responseMessage.parentId];
 
 	let files = JSON.parse(JSON.stringify(chatFiles));
 	files.push(
@@ -1937,26 +1664,6 @@
 					}
 				: {}),
 
-<<<<<<< HEAD
-			...(stream && (model.info?.meta?.capabilities?.usage ?? false)
-				? {
-						stream_options: {
-							include_usage: true,
-						},
-					}
-				: {}),
-		},
-		`${WEBUI_BASE_URL}/api`,
-	).catch((error) => {
-		console.log(error);
-		responseMessage.error = {
-			content: error,
-		};
-		responseMessage.done = true;
-		history.messages[responseMessageId] = responseMessage;
-		return null;
-	});
-=======
 				...(stream && (model.info?.meta?.capabilities?.usage ?? false)
 					? {
 							stream_options: {
@@ -1978,7 +1685,6 @@
 			history.currentId = responseMessageId;
 			return null;
 		});
->>>>>>> ab94468f
 
 	console.log(res);
 
@@ -2076,38 +1782,17 @@
 	history.messages[userMessageId] = userMessage;
 	history.currentId = userMessageId;
 
-	await tick();
-	await sendPrompt(userPrompt, userMessageId);
-};
-
-<<<<<<< HEAD
-const regenerateResponse = async (message) => {
-	console.log("regenerateResponse");
-=======
 		await tick();
 		await sendPrompt(history, userPrompt, userMessageId);
 	};
 
-	const regenerateResponse = async (message) => {
-		console.log('regenerateResponse');
->>>>>>> ab94468f
+const regenerateResponse = async (message) => {
+	console.log("regenerateResponse");
 
 	if (history.currentId) {
 		let userMessage = history.messages[message.parentId];
 		let userPrompt = userMessage.content;
 
-<<<<<<< HEAD
-		if ((userMessage?.models ?? [...selectedModels]).length == 1) {
-			// If user message has only one model selected, sendPrompt automatically selects it for regeneration
-			await sendPrompt(userPrompt, userMessage.id);
-		} else {
-			// If there are multiple models selected, use the model of the response message for regeneration
-			// e.g. many model chat
-			await sendPrompt(userPrompt, userMessage.id, {
-				modelId: message.model,
-				modelIdx: message.modelIdx,
-			});
-=======
 			if ((userMessage?.models ?? [...selectedModels]).length == 1) {
 				// If user message has only one model selected, sendPrompt automatically selects it for regeneration
 				await sendPrompt(history, userPrompt, userMessage.id);
@@ -2119,10 +1804,8 @@
 					modelIdx: message.modelIdx
 				});
 			}
->>>>>>> ab94468f
-		}
-	}
-};
+		}
+	};
 
 const continueResponse = async () => {
 	console.log("continueResponse");
@@ -2140,17 +1823,11 @@
 			)
 			.at(0);
 
-<<<<<<< HEAD
-		if (model) {
-			await sendPromptSocket(model, responseMessage.id, _chatId);
-=======
 			if (model) {
 				await sendPromptSocket(history, model, responseMessage.id, _chatId);
 			}
->>>>>>> ab94468f
-		}
-	}
-};
+		}
+	};
 
 const mergeResponses = async (messageId, responses, _chatId) => {
 	console.log("mergeResponses", messageId, responses);
@@ -2188,57 +1865,20 @@
 					history.messages[messageId] = message;
 				}
 
-<<<<<<< HEAD
 				if (autoScroll) {
 					scrollToBottom();
 				}
-=======
+			}
+
 				await saveChatHandler(_chatId, history);
 			} else {
 				console.error(res);
->>>>>>> ab94468f
 			}
-
-			await saveChatHandler(_chatId);
-		} else {
-			console.error(res);
-		}
-	} catch (e) {
-		console.error(e);
-	}
-};
-
-const initChatHandler = async () => {
-	if (!$temporaryChatEnabled) {
-		chat = await createNewChat(localStorage.token, {
-			id: $chatId,
-			title: $i18n.t("New Chat"),
-			models: selectedModels,
-			system: $settings.system ?? undefined,
-			params: params,
-			history: history,
-			messages: createMessagesList(history.currentId),
-			tags: [],
-			timestamp: Date.now(),
-		});
-
-<<<<<<< HEAD
-		currentChatPage.set(1);
-		await chats.set(await getChatList(localStorage.token, $currentChatPage));
-		await chatId.set(chat.id);
-
-		window.history.replaceState(history.state, "", `/c/${chat.id}`);
-	} else {
-		await chatId.set("local");
-	}
-	await tick();
-};
-
-const saveChatHandler = async (_chatId) => {
-	if ($chatId == _chatId) {
-		if (!$temporaryChatEnabled) {
-			chat = await updateChatById(localStorage.token, _chatId, {
-=======
+		} catch (e) {
+			console.error(e);
+		}
+	};
+
 	const initChatHandler = async (history) => {
 		let _chatId = $chatId;
 
@@ -2246,29 +1886,19 @@
 			chat = await createNewChat(localStorage.token, {
 				id: _chatId,
 				title: $i18n.t('New Chat'),
->>>>>>> ab94468f
 				models: selectedModels,
+				system: $settings.system ?? undefined,
+				params: params,
 				history: history,
-<<<<<<< HEAD
-				messages: createMessagesList(history.currentId),
-				params: params,
-				files: chatFiles,
-=======
 				messages: createMessagesList(history, history.currentId),
 				tags: [],
 				timestamp: Date.now()
->>>>>>> ab94468f
 			});
 
 			_chatId = chat.id;
 			await chatId.set(_chatId);
 
 			await chats.set(await getChatList(localStorage.token, $currentChatPage));
-<<<<<<< HEAD
-		}
-	}
-};
-=======
 			currentChatPage.set(1);
 
 			window.history.replaceState(history.state, '', `/c/${_chatId}`);
@@ -2296,7 +1926,6 @@
 			}
 		}
 	};
->>>>>>> ab94468f
 </script>
 
 <svelte:head>
