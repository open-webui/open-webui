--- conflicted
+++ resolved
@@ -1931,13 +1931,8 @@
 <svelte:head>
 	<title>
 		{$chatTitle
-<<<<<<< HEAD
 			? `${$chatTitle.length > 30 ? `${$chatTitle.slice(0, 30)}...` : $chatTitle} | {APP_TITLE}`
 			: APP_TITLE}
-=======
-			? `${$chatTitle.length > 30 ? `${$chatTitle.slice(0, 30)}...` : $chatTitle} • ${$WEBUI_NAME}`
-			: `${$WEBUI_NAME}`}
->>>>>>> a3bb7df6
 	</title>
 </svelte:head>
 
