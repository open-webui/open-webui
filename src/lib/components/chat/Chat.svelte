--- conflicted
+++ resolved
@@ -2077,8 +2077,6 @@
 >
 	{#if !loading}
 		<div in:fade={{ duration: 50 }} class="w-full h-full flex flex-col">
-<<<<<<< HEAD
-=======
 			{#if $settings?.backgroundImageUrl ?? $config?.license_metadata?.background_image_url ?? null}
 				<div
 					class="absolute {$showSidebar
@@ -2092,7 +2090,6 @@
 					class="absolute top-0 left-0 w-full h-full bg-linear-to-t from-white to-white/85 dark:from-gray-900 dark:to-gray-900/90 z-0"
 				/>
 			{/if}
->>>>>>> b249809d
 
 			<PaneGroup direction="horizontal" class="w-full h-full">
 				<Pane defaultSize={50} class="h-full flex relative max-w-full flex-col">
@@ -2219,11 +2216,7 @@
 								</div>
 							</div>
 						{:else}
-<<<<<<< HEAD
 							<div class="overflow-auto w-full h-full flex items-center {$settings?.backgroundPattern !== 'none' && $settings?.backgroundPattern ? `background-pattern-${$settings.backgroundPattern}` : ''}" style={$settings?.backgroundPattern !== 'none' && $settings?.backgroundOpacity !== undefined ? `--background-pattern-opacity: ${$settings.backgroundOpacity / 100};` : ''}>
-=======
-							<div class="flex items-center h-full">
->>>>>>> b249809d
 								<Placeholder
 									{history}
 									{selectedModels}
