<script lang="ts">
	import { getContext, onMount, tick } from 'svelte';
	import { toast } from 'svelte-sonner';
	import { config, models, settings, user } from '$lib/stores';
	import { updateUserSettings } from '$lib/apis/users';
	import { getModels as _getModels } from '$lib/apis';
	import { goto } from '$app/navigation';

	import Modal from '../common/Modal.svelte';
	import Account from './Settings/Account.svelte';
	import About from './Settings/About.svelte';
	import General from './Settings/General.svelte';
	import Interface from './Settings/Interface.svelte';
	import Audio from './Settings/Audio.svelte';
	import DataControls from './Settings/DataControls.svelte';
	import Personalization from './Settings/Personalization.svelte';
	import Search from '../icons/Search.svelte';
	import XMark from '../icons/XMark.svelte';
	import Connections from './Settings/Connections.svelte';
	import Tools from './Settings/Tools.svelte';
<<<<<<< HEAD
	import Themes from './Settings/Themes.svelte';
	import Photo from '../icons/Photo.svelte';
=======
	import DatabaseSettings from '../icons/DatabaseSettings.svelte';
	import SettingsAlt from '../icons/SettingsAlt.svelte';
	import Link from '../icons/Link.svelte';
	import UserCircle from '../icons/UserCircle.svelte';
	import SoundHigh from '../icons/SoundHigh.svelte';
	import InfoCircle from '../icons/InfoCircle.svelte';
	import WrenchAlt from '../icons/WrenchAlt.svelte';
	import Face from '../icons/Face.svelte';
	import AppNotification from '../icons/AppNotification.svelte';
	import UserBadgeCheck from '../icons/UserBadgeCheck.svelte';
>>>>>>> b55a38ee

	const i18n = getContext('i18n');

	export let show = false;

	$: if (show) {
		addScrollListener();
	} else {
		removeScrollListener();
	}

	interface SettingsTab {
		id: string;
		title: string;
		keywords: string[];
	}

	const allSettings: SettingsTab[] = [
		{
			id: 'general',
			title: 'General',
			keywords: [
				'advancedparams',
				'advancedparameters',
				'advanced params',
				'advanced parameters',
				'configuration',
				'defaultparameters',
				'default parameters',
				'defaultsettings',
				'default settings',
				'general',
				'keepalive',
				'keep alive',
				'languages',
				'notifications',
				'requestmode',
				'request mode',
				'systemparameters',
				'system parameters',
				'systemprompt',
				'system prompt',
				'systemsettings',
				'system settings',
				'theme',
				'translate',
				'webuisettings',
				'webui settings'
			]
		},
		{
			id: 'interface',
			title: 'Interface',
			keywords: [
				'allow user location',
				'allow voice interruption in call',
				'allowuserlocation',
				'allowvoiceinterruptionincall',
				'always collapse codeblocks',
				'always collapse code blocks',
				'always expand details',
				'always on web search',
				'always play notification sound',
				'alwayscollapsecodeblocks',
				'alwaysexpanddetails',
				'alwaysonwebsearch',
				'alwaysplaynotificationsound',
				'android',
				'auto chat tags',
				'auto copy response to clipboard',
				'auto title',
				'autochattags',
				'autocopyresponsetoclipboard',
				'autotitle',
				'beta',
				'call',
				'chat background image',
				'chat bubble ui',
				'chat direction',
				'chat tags autogen',
				'chat tags autogeneration',
				'chat ui',
				'chatbackgroundimage',
				'chatbubbleui',
				'chatdirection',
				'chat tags autogeneration',
				'chattagsautogeneration',
				'chatui',
				'copy formatted text',
				'copyformattedtext',
				'default model',
				'defaultmodel',
				'design',
				'detect artifacts automatically',
				'detectartifactsautomatically',
				'display emoji in call',
				'display username',
				'displayemojiincall',
				'displayusername',
				'enter key behavior',
				'enterkeybehavior',
				'expand mode',
				'expandmode',
				'file',
				'followup autogeneration',
				'followupautogeneration',
				'fullscreen',
				'fullwidthmode',
				'full width mode',
				'haptic feedback',
				'hapticfeedback',
				'high contrast mode',
				'highcontrastmode',
				'iframe sandbox allow forms',
				'iframe sandbox allow same origin',
				'iframesandboxallowforms',
				'iframesandboxallowsameorigin',
				'imagecompression',
				'image compression',
				'imagemaxcompressionsize',
				'image max compression size',
				'interface customization',
				'interface options',
				'interfacecustomization',
				'interfaceoptions',
				'landing page mode',
				'landingpagemode',
				'layout',
				'left to right',
				'left-to-right',
				'lefttoright',
				'ltr',
				'paste large text as file',
				'pastelargetextasfile',
				'reset background',
				'resetbackground',
				'response auto copy',
				'responseautocopy',
				'rich text input for chat',
				'richtextinputforchat',
				'right to left',
				'right-to-left',
				'righttoleft',
				'rtl',
				'scroll behavior',
				'scroll on branch change',
				'scrollbehavior',
				'scrollonbranchchange',
				'select model',
				'selectmodel',
				'settings',
				'show username',
				'showusername',
				'stream large chunks',
				'streamlargechunks',
				'stylized pdf export',
				'stylizedpdfexport',
				'title autogeneration',
				'titleautogeneration',
				'toast notifications for new updates',
				'toastnotificationsfornewupdates',
				'upload background',
				'uploadbackground',
				'user interface',
				'user location access',
				'userinterface',
				'userlocationaccess',
				'vibration',
				'voice control',
				'voicecontrol',
				'widescreen mode',
				'widescreenmode',
				'whatsnew',
				'whats new',
				'websearchinchat',
				'web search in chat'
			]
		},
		{
			id: 'themes',
			title: 'Themes',
			keywords: ['themes', 'appearance', 'dark mode', 'light mode', 'community themes', 'custom themes']
		},
		{
			id: 'connections',
			title: 'Connections',
			keywords: [
				'addconnection',
				'add connection',
				'manageconnections',
				'manage connections',
				'manage direct connections',
				'managedirectconnections',
				'settings'
			]
		},
		{
			id: 'tools',
			title: 'External Tools',
			keywords: [
				'addconnection',
				'add connection',
				'managetools',
				'manage tools',
				'manage tool servers',
				'managetoolservers',
				'settings'
			]
		},

		{
			id: 'personalization',
			title: 'Personalization',
			keywords: [
				'account preferences',
				'account settings',
				'accountpreferences',
				'accountsettings',
				'custom settings',
				'customsettings',
				'experimental',
				'memories',
				'memory',
				'personalization',
				'personalize',
				'personal settings',
				'personalsettings',
				'profile',
				'user preferences',
				'userpreferences'
			]
		},
		{
			id: 'audio',
			title: 'Audio',
			keywords: [
				'audio config',
				'audio control',
				'audio features',
				'audio input',
				'audio output',
				'audio playback',
				'audio voice',
				'audioconfig',
				'audiocontrol',
				'audiofeatures',
				'audioinput',
				'audiooutput',
				'audioplayback',
				'audiovoice',
				'auto playback response',
				'autoplaybackresponse',
				'auto transcribe',
				'autotranscribe',
				'instant auto send after voice transcription',
				'instantautosendaftervoicetranscription',
				'language',
				'non local voices',
				'nonlocalvoices',
				'save settings',
				'savesettings',
				'set voice',
				'setvoice',
				'sound settings',
				'soundsettings',
				'speech config',
				'speech mode',
				'speech playback speed',
				'speech rate',
				'speech recognition',
				'speech settings',
				'speech speed',
				'speech synthesis',
				'speech to text engine',
				'speechconfig',
				'speechmode',
				'speechplaybackspeed',
				'speechrate',
				'speechrecognition',
				'speechsettings',
				'speechspeed',
				'speechsynthesis',
				'speechtotextengine',
				'speedch playback rate',
				'speedchplaybackrate',
				'stt settings',
				'sttsettings',
				'text to speech engine',
				'text to speech',
				'textospeechengine',
				'texttospeech',
				'texttospeechvoice',
				'text to speech voice',
				'voice control',
				'voice modes',
				'voice options',
				'voice playback',
				'voice recognition',
				'voice speed',
				'voicecontrol',
				'voicemodes',
				'voiceoptions',
				'voiceplayback',
				'voicerecognition',
				'voicespeed',
				'volume'
			]
		},
		{
			id: 'data_controls',
			title: 'Data Controls',
			keywords: [
				'archive all chats',
				'archive chats',
				'archiveallchats',
				'archivechats',
				'archived chats',
				'archivedchats',
				'chat activity',
				'chat history',
				'chat settings',
				'chatactivity',
				'chathistory',
				'chatsettings',
				'conversation activity',
				'conversation history',
				'conversationactivity',
				'conversationhistory',
				'conversations',
				'convos',
				'delete all chats',
				'delete chats',
				'deleteallchats',
				'deletechats',
				'export chats',
				'exportchats',
				'import chats',
				'importchats',
				'message activity',
				'message archive',
				'message history',
				'messagearchive',
				'messagehistory'
			]
		},
		{
			id: 'account',
			title: 'Account',
			keywords: [
				'account preferences',
				'account settings',
				'accountpreferences',
				'accountsettings',
				'api keys',
				'apikeys',
				'change password',
				'changepassword',
				'jwt token',
				'jwttoken',
				'login',
				'new password',
				'newpassword',
				'notification webhook url',
				'notificationwebhookurl',
				'personal settings',
				'personalsettings',
				'privacy settings',
				'privacysettings',
				'profileavatar',
				'profile avatar',
				'profile details',
				'profile image',
				'profile picture',
				'profiledetails',
				'profileimage',
				'profilepicture',
				'security settings',
				'securitysettings',
				'update account',
				'update password',
				'updateaccount',
				'updatepassword',
				'user account',
				'user data',
				'user preferences',
				'user profile',
				'useraccount',
				'userdata',
				'username',
				'userpreferences',
				'userprofile',
				'webhook url',
				'webhookurl'
			]
		},
		{
			id: 'about',
			title: 'About',
			keywords: [
				'about app',
				'about me',
				'about open webui',
				'about page',
				'about us',
				'aboutapp',
				'aboutme',
				'aboutopenwebui',
				'aboutpage',
				'aboutus',
				'check for updates',
				'checkforupdates',
				'contact',
				'copyright',
				'details',
				'discord',
				'documentation',
				'github',
				'help',
				'information',
				'license',
				'redistributions',
				'release',
				'see whats new',
				'seewhatsnew',
				'settings',
				'software info',
				'softwareinfo',
				'support',
				'terms and conditions',
				'terms of use',
				'termsandconditions',
				'termsofuse',
				'timothy jae ryang baek',
				'timothy j baek',
				'timothyjaeryangbaek',
				'timothyjbaek',
				'twitter',
				'update info',
				'updateinfo',
				'version info',
				'versioninfo'
			]
		}
	];

	let availableSettings = [];
	let filteredSettings = [];

	let search = '';
	let searchDebounceTimeout;

	const getAvailableSettings = () => {
		return allSettings.filter((tab) => {
			if (tab.id === 'connections') {
				return $config?.features?.enable_direct_connections;
			}

			if (tab.id === 'tools') {
				return (
					$user?.role === 'admin' ||
					($user?.role === 'user' && $user?.permissions?.features?.direct_tool_servers)
				);
			}

			return true;
		});
	};

	const setFilteredSettings = () => {
		filteredSettings = availableSettings
			.filter((tab) => {
				return (
					search === '' ||
					tab.title.toLowerCase().includes(search.toLowerCase().trim()) ||
					tab.keywords.some((keyword) => keyword.includes(search.toLowerCase().trim()))
				);
			})
			.map((tab) => tab.id);

		if (filteredSettings.length > 0 && !filteredSettings.includes(selectedTab)) {
			selectedTab = filteredSettings[0];
		}
	};

	const searchDebounceHandler = () => {
		if (searchDebounceTimeout) {
			clearTimeout(searchDebounceTimeout);
		}

		searchDebounceTimeout = setTimeout(() => {
			setFilteredSettings();
		}, 100);
	};

	const saveSettings = async (updated) => {
		console.log(updated);
		await settings.set({ ...$settings, ...updated });
		await models.set(await getModels());
		await updateUserSettings(localStorage.token, { ui: $settings });
	};

	const getModels = async () => {
		return await _getModels(
			localStorage.token,
			$config?.features?.enable_direct_connections && ($settings?.directConnections ?? null)
		);
	};

	let selectedTab = 'general';

	// Function to handle sideways scrolling
	const scrollHandler = (event) => {
		const settingsTabsContainer = document.getElementById('settings-tabs-container');
		if (settingsTabsContainer) {
			event.preventDefault(); // Prevent default vertical scrolling
			settingsTabsContainer.scrollLeft += event.deltaY; // Scroll sideways
		}
	};

	const addScrollListener = async () => {
		await tick();
		const settingsTabsContainer = document.getElementById('settings-tabs-container');
		if (settingsTabsContainer) {
			settingsTabsContainer.addEventListener('wheel', scrollHandler);
		}
	};

	const removeScrollListener = async () => {
		await tick();
		const settingsTabsContainer = document.getElementById('settings-tabs-container');
		if (settingsTabsContainer) {
			settingsTabsContainer.removeEventListener('wheel', scrollHandler);
		}
	};

	onMount(() => {
		availableSettings = getAvailableSettings();
		setFilteredSettings();

		config.subscribe((configData) => {
			availableSettings = getAvailableSettings();
			setFilteredSettings();
		});
	});
</script>

<Modal size="lg" bind:show>
	<div class="text-gray-700 dark:text-gray-100 mx-1">
		<div class=" flex justify-between dark:text-gray-300 px-5 pt-4 pb-1">
			<div class=" text-lg font-medium self-center">{$i18n.t('Settings')}</div>
			<button
				aria-label={$i18n.t('Close settings modal')}
				class="self-center"
				on:click={() => {
					show = false;
				}}
			>
				<XMark className="w-5 h-5"></XMark>
			</button>
		</div>

		<div class="flex flex-col md:flex-row w-full px-4 pt-1 pb-4 md:space-x-4">
			<div
				role="tablist"
				id="settings-tabs-container"
				class="tabs flex flex-row overflow-x-auto gap-2.5 md:gap-1 md:flex-col flex-1 md:flex-none md:w-40 md:min-h-[32rem] md:max-h-[32rem] dark:text-gray-200 text-sm text-left mb-1 md:mb-0 -translate-y-1"
			>
				<div class="hidden md:flex w-full rounded-xl -mb-1 px-[0.5px] gap-2" id="settings-search">
					<div class="self-center rounded-l-xl bg-transparent">
						<Search
							className="size-3.5"
							strokeWidth={($settings?.highContrastMode ?? false) ? '3' : '1.5'}
						/>
					</div>
					<label class="sr-only" for="search-input-settings-modal">{$i18n.t('Search')}</label>
					<input
						class={`w-full py-1.5 text-sm bg-transparent dark:text-gray-300 outline-hidden
								${($settings?.highContrastMode ?? false) ? 'placeholder-gray-800' : ''}`}
						bind:value={search}
						id="search-input-settings-modal"
						on:input={searchDebounceHandler}
						placeholder={$i18n.t('Search')}
					/>
				</div>
				{#if filteredSettings.length > 0}
					{#each filteredSettings as tabId (tabId)}
						{#if tabId === 'general'}
							<button
								role="tab"
								aria-controls="tab-general"
								aria-selected={selectedTab === 'general'}
								class={`px-0.5 py-1 min-w-fit rounded-lg flex-1 md:flex-none flex text-left transition
								${
									selectedTab === 'general'
										? ($settings?.highContrastMode ?? false)
											? 'dark:bg-gray-800 bg-gray-200'
											: ''
										: ($settings?.highContrastMode ?? false)
											? 'hover:bg-gray-200 dark:hover:bg-gray-800'
											: 'text-gray-300 dark:text-gray-600 hover:text-gray-700 dark:hover:text-white'
								}`}
								on:click={() => {
									selectedTab = 'general';
								}}
							>
								<div class=" self-center mr-2">
									<SettingsAlt strokeWidth="2" />
								</div>
								<div class=" self-center">{$i18n.t('General')}</div>
							</button>
						{:else if tabId === 'interface'}
							<button
								role="tab"
								aria-controls="tab-interface"
								aria-selected={selectedTab === 'interface'}
								class={`px-0.5 py-1 min-w-fit rounded-lg flex-1 md:flex-none flex text-left transition
								${
									selectedTab === 'interface'
										? ($settings?.highContrastMode ?? false)
											? 'dark:bg-gray-800 bg-gray-200'
											: ''
										: ($settings?.highContrastMode ?? false)
											? 'hover:bg-gray-200 dark:hover:bg-gray-800'
											: 'text-gray-300 dark:text-gray-600 hover:text-gray-700 dark:hover:text-white'
								}`}
								on:click={() => {
									selectedTab = 'interface';
								}}
							>
								<div class=" self-center mr-2">
									<AppNotification strokeWidth="2" />
								</div>
								<div class=" self-center">{$i18n.t('Interface')}</div>
							</button>
						{:else if tabId === 'themes'}
							<button
								role="tab"
								aria-controls="tab-themes"
								aria-selected={selectedTab === 'themes'}
								class={`px-0.5 py-1 min-w-fit rounded-lg flex-1 md:flex-none flex text-left transition
								${
									selectedTab === 'themes'
										? ($settings?.highContrastMode ?? false)
											? 'dark:bg-gray-800 bg-gray-200'
											: ''
										: ($settings?.highContrastMode ?? false)
											? 'hover:bg-gray-200 dark:hover:bg-gray-800'
											: 'text-gray-300 dark:text-gray-600 hover:text-gray-700 dark:hover:text-white'
								}`}
								on:click={() => {
									selectedTab = 'themes';
								}}
							>
								<div class=" self-center mr-2">
									<Photo className="w-4 h-4" />
								</div>
								<div class=" self-center">{$i18n.t('Themes')}</div>
							</button>
						{:else if tabId === 'connections'}
							{#if $user?.role === 'admin' || ($user?.role === 'user' && $config?.features?.enable_direct_connections)}
								<button
									role="tab"
									aria-controls="tab-connections"
									aria-selected={selectedTab === 'connections'}
									class={`px-0.5 py-1 min-w-fit rounded-lg flex-1 md:flex-none flex text-left transition
								${
									selectedTab === 'connections'
										? ($settings?.highContrastMode ?? false)
											? 'dark:bg-gray-800 bg-gray-200'
											: ''
										: ($settings?.highContrastMode ?? false)
											? 'hover:bg-gray-200 dark:hover:bg-gray-800'
											: 'text-gray-300 dark:text-gray-600 hover:text-gray-700 dark:hover:text-white'
								}`}
									on:click={() => {
										selectedTab = 'connections';
									}}
								>
									<div class=" self-center mr-2">
										<Link strokeWidth="2" />
									</div>
									<div class=" self-center">{$i18n.t('Connections')}</div>
								</button>
							{/if}
						{:else if tabId === 'tools'}
							{#if $user?.role === 'admin' || ($user?.role === 'user' && $user?.permissions?.features?.direct_tool_servers)}
								<button
									role="tab"
									aria-controls="tab-tools"
									aria-selected={selectedTab === 'tools'}
									class={`px-0.5 py-1 min-w-fit rounded-lg flex-1 md:flex-none flex text-left transition
								${
									selectedTab === 'tools'
										? ($settings?.highContrastMode ?? false)
											? 'dark:bg-gray-800 bg-gray-200'
											: ''
										: ($settings?.highContrastMode ?? false)
											? 'hover:bg-gray-200 dark:hover:bg-gray-800'
											: 'text-gray-300 dark:text-gray-600 hover:text-gray-700 dark:hover:text-white'
								}`}
									on:click={() => {
										selectedTab = 'tools';
									}}
								>
									<div class=" self-center mr-2">
										<WrenchAlt strokeWidth="2" />
									</div>
									<div class=" self-center">{$i18n.t('External Tools')}</div>
								</button>
							{/if}
						{:else if tabId === 'personalization'}
							<button
								role="tab"
								aria-controls="tab-personalization"
								aria-selected={selectedTab === 'personalization'}
								class={`px-0.5 py-1 min-w-fit rounded-lg flex-1 md:flex-none flex text-left transition
								${
									selectedTab === 'personalization'
										? ($settings?.highContrastMode ?? false)
											? 'dark:bg-gray-800 bg-gray-200'
											: ''
										: ($settings?.highContrastMode ?? false)
											? 'hover:bg-gray-200 dark:hover:bg-gray-800'
											: 'text-gray-300 dark:text-gray-600 hover:text-gray-700 dark:hover:text-white'
								}`}
								on:click={() => {
									selectedTab = 'personalization';
								}}
							>
								<div class=" self-center mr-2">
									<Face strokeWidth="2" />
								</div>
								<div class=" self-center">{$i18n.t('Personalization')}</div>
							</button>
						{:else if tabId === 'audio'}
							<button
								role="tab"
								aria-controls="tab-audio"
								aria-selected={selectedTab === 'audio'}
								class={`px-0.5 py-1 min-w-fit rounded-lg flex-1 md:flex-none flex text-left transition
								${
									selectedTab === 'audio'
										? ($settings?.highContrastMode ?? false)
											? 'dark:bg-gray-800 bg-gray-200'
											: ''
										: ($settings?.highContrastMode ?? false)
											? 'hover:bg-gray-200 dark:hover:bg-gray-800'
											: 'text-gray-300 dark:text-gray-600 hover:text-gray-700 dark:hover:text-white'
								}`}
								on:click={() => {
									selectedTab = 'audio';
								}}
							>
								<div class=" self-center mr-2">
									<SoundHigh strokeWidth="2" />
								</div>
								<div class=" self-center">{$i18n.t('Audio')}</div>
							</button>
						{:else if tabId === 'data_controls'}
							<button
								role="tab"
								aria-controls="tab-data-controls"
								aria-selected={selectedTab === 'data_controls'}
								class={`px-0.5 py-1 min-w-fit rounded-lg flex-1 md:flex-none flex text-left transition
								${
									selectedTab === 'data_controls'
										? ($settings?.highContrastMode ?? false)
											? 'dark:bg-gray-800 bg-gray-200'
											: ''
										: ($settings?.highContrastMode ?? false)
											? 'hover:bg-gray-200 dark:hover:bg-gray-800'
											: 'text-gray-300 dark:text-gray-600 hover:text-gray-700 dark:hover:text-white'
								}`}
								on:click={() => {
									selectedTab = 'data_controls';
								}}
							>
								<div class=" self-center mr-2">
									<DatabaseSettings strokeWidth="2" />
								</div>
								<div class=" self-center">{$i18n.t('Data Controls')}</div>
							</button>
						{:else if tabId === 'account'}
							<button
								role="tab"
								aria-controls="tab-account"
								aria-selected={selectedTab === 'account'}
								class={`px-0.5 py-1 min-w-fit rounded-lg flex-1 md:flex-none flex text-left transition
								${
									selectedTab === 'account'
										? ($settings?.highContrastMode ?? false)
											? 'dark:bg-gray-800 bg-gray-200'
											: ''
										: ($settings?.highContrastMode ?? false)
											? 'hover:bg-gray-200 dark:hover:bg-gray-800'
											: 'text-gray-300 dark:text-gray-600 hover:text-gray-700 dark:hover:text-white'
								}`}
								on:click={() => {
									selectedTab = 'account';
								}}
							>
								<div class=" self-center mr-2">
									<UserCircle strokeWidth="2" />
								</div>
								<div class=" self-center">{$i18n.t('Account')}</div>
							</button>
						{:else if tabId === 'about'}
							<button
								role="tab"
								aria-controls="tab-about"
								aria-selected={selectedTab === 'about'}
								class={`px-0.5 py-1 min-w-fit rounded-lg flex-1 md:flex-none flex text-left transition
								${
									selectedTab === 'about'
										? ($settings?.highContrastMode ?? false)
											? 'dark:bg-gray-800 bg-gray-200'
											: ''
										: ($settings?.highContrastMode ?? false)
											? 'hover:bg-gray-200 dark:hover:bg-gray-800'
											: 'text-gray-300 dark:text-gray-600 hover:text-gray-700 dark:hover:text-white'
								}`}
								on:click={() => {
									selectedTab = 'about';
								}}
							>
								<div class=" self-center mr-2">
									<InfoCircle strokeWidth="2" />
								</div>
								<div class=" self-center">{$i18n.t('About')}</div>
							</button>
						{/if}
					{/each}
				{:else}
					<div class="text-center text-gray-500 mt-4">
						{$i18n.t('No results found')}
					</div>
				{/if}
				{#if $user?.role === 'admin'}
					<a
						href="/admin/settings"
						class="px-0.5 py-1 min-w-fit rounded-lg flex-1 md:flex-none md:mt-auto flex text-left transition {$settings?.highContrastMode
							? 'hover:bg-gray-200 dark:hover:bg-gray-800'
							: 'text-gray-300 dark:text-gray-600 hover:text-gray-700 dark:hover:text-white'}"
						on:click={async (e) => {
							e.preventDefault();
							await goto('/admin/settings');
							show = false;
						}}
					>
						<div class=" self-center mr-2">
							<UserBadgeCheck strokeWidth="2" />
						</div>
						<div class=" self-center">{$i18n.t('Admin Settings')}</div>
					</a>
				{/if}
			</div>
			<div class="flex-1 md:min-h-[32rem] max-h-[32rem]">
				{#if selectedTab === 'general'}
					<General
						{getModels}
						{saveSettings}
						on:save={() => {
							toast.success($i18n.t('Settings saved successfully!'));
						}}
					/>
				{:else if selectedTab === 'interface'}
					<Interface
						{saveSettings}
						on:save={() => {
							toast.success($i18n.t('Settings saved successfully!'));
						}}
					/>
				{:else if selectedTab === 'themes'}
					<Themes />
				{:else if selectedTab === 'connections'}
					<Connections
						saveSettings={async (updated) => {
							await saveSettings(updated);
							toast.success($i18n.t('Settings saved successfully!'));
						}}
					/>
				{:else if selectedTab === 'tools'}
					<Tools
						saveSettings={async (updated) => {
							await saveSettings(updated);
							toast.success($i18n.t('Settings saved successfully!'));
						}}
					/>
				{:else if selectedTab === 'personalization'}
					<Personalization
						{saveSettings}
						on:save={() => {
							toast.success($i18n.t('Settings saved successfully!'));
						}}
					/>
				{:else if selectedTab === 'audio'}
					<Audio
						{saveSettings}
						on:save={() => {
							toast.success($i18n.t('Settings saved successfully!'));
						}}
					/>
				{:else if selectedTab === 'data_controls'}
					<DataControls {saveSettings} />
				{:else if selectedTab === 'account'}
					<Account
						{saveSettings}
						saveHandler={() => {
							toast.success($i18n.t('Settings saved successfully!'));
						}}
					/>
				{:else if selectedTab === 'about'}
					<About />
				{/if}
			</div>
		</div>
	</div>
</Modal>

<style>
	input::-webkit-outer-spin-button,
	input::-webkit-inner-spin-button {
		/* display: none; <- Crashes Chrome on hover */
		-webkit-appearance: none;
		margin: 0; /* <-- Apparently some margin are still there even though it's hidden */
	}

	.tabs::-webkit-scrollbar {
		display: none; /* for Chrome, Safari and Opera */
	}

	.tabs {
		-ms-overflow-style: none; /* IE and Edge */
		scrollbar-width: none; /* Firefox */
	}

	input[type='number'] {
		appearance: textfield;
		-moz-appearance: textfield; /* Firefox */
	}
</style><|MERGE_RESOLUTION|>--- conflicted
+++ resolved
@@ -18,10 +18,8 @@
 	import XMark from '../icons/XMark.svelte';
 	import Connections from './Settings/Connections.svelte';
 	import Tools from './Settings/Tools.svelte';
-<<<<<<< HEAD
 	import Themes from './Settings/Themes.svelte';
 	import Photo from '../icons/Photo.svelte';
-=======
 	import DatabaseSettings from '../icons/DatabaseSettings.svelte';
 	import SettingsAlt from '../icons/SettingsAlt.svelte';
 	import Link from '../icons/Link.svelte';
@@ -32,7 +30,6 @@
 	import Face from '../icons/Face.svelte';
 	import AppNotification from '../icons/AppNotification.svelte';
 	import UserBadgeCheck from '../icons/UserBadgeCheck.svelte';
->>>>>>> b55a38ee
 
 	const i18n = getContext('i18n');
 
