<script lang="ts">
	import { getContext, tick, onMount } from 'svelte';
	import { toast } from 'svelte-sonner';
<<<<<<< HEAD
	import { models, settings, user, config } from '$lib/stores';
	import type { Settings, Config, AudioSettings } from '$lib/stores';
=======
	import { config, models, settings, user } from '$lib/stores';
>>>>>>> 3f3a5bb0
	import { updateUserSettings } from '$lib/apis/users';
	import { getModels as _getModels } from '$lib/apis';
	import { goto } from '$app/navigation';

	import Modal from '../common/Modal.svelte';
	import Account from './Settings/Account.svelte';
	import About from './Settings/About.svelte';
	import General from './Settings/General.svelte';
	import Interface from './Settings/Interface.svelte';
	import Audio from './Settings/Audio.svelte';
	import Chats from './Settings/Chats.svelte';
	import User from '../icons/User.svelte';
	import Personalization from './Settings/Personalization.svelte';
	import SearchInput from '../layout/Sidebar/SearchInput.svelte';
	import Search from '../icons/Search.svelte';
	import Connections from './Settings/Connections.svelte';

	interface AudioSettings {
		stt?: {
			engine?: string;
		};
		tts?: {
			playbackRate?: number;
			voice?: string;
			defaultVoice?: string;
			nonLocalVoices?: boolean;
		};
	}

	const i18n = getContext('i18n');

	export let show = false;

	// Audio settings variables
	let playbackRate = 1;
	let conversationMode = false;
	let speechAutoSend = false;
	let responseAutoPlayback = false;
	let STTEngine = '';
	let voice = '';
	let nonLocalVoices = false;
	let voices = [];

	interface SettingsTab {
		id: string;
		title: string;
		keywords: string[];
	}

	const searchData: SettingsTab[] = [
		{
			id: 'general',
			title: 'General',
			keywords: [
				'general',
				'theme',
				'language',
				'notifications',
				'system',
				'systemprompt',
				'prompt',
				'advanced',
				'settings',
				'defaultsettings',
				'configuration',
				'systemsettings',
				'notificationsettings',
				'systempromptconfig',
				'languageoptions',
				'defaultparameters',
				'systemparameters'
			]
		},
		{
			id: 'interface',
			title: 'Interface',
			keywords: [
				'defaultmodel',
				'selectmodel',
				'ui',
				'userinterface',
				'display',
				'layout',
				'design',
				'landingpage',
				'landingpagemode',
				'default',
				'chat',
				'chatbubble',
				'chatui',
				'username',
				'showusername',
				'displayusername',
				'widescreen',
				'widescreenmode',
				'fullscreen',
				'expandmode',
				'chatdirection',
				'lefttoright',
				'ltr',
				'righttoleft',
				'rtl',
				'notifications',
				'toast',
				'toastnotifications',
				'largechunks',
				'streamlargechunks',
				'scroll',
				'scrollonbranchchange',
				'scrollbehavior',
				'richtext',
				'richtextinput',
				'background',
				'chatbackground',
				'chatbackgroundimage',
				'backgroundimage',
				'uploadbackground',
				'resetbackground',
				'titleautogen',
				'titleautogeneration',
				'autotitle',
				'chattags',
				'autochattags',
				'responseautocopy',
				'clipboard',
				'location',
				'userlocation',
				'userlocationaccess',
				'haptic',
				'hapticfeedback',
				'vibration',
				'voice',
				'voicecontrol',
				'voiceinterruption',
				'call',
				'emojis',
				'displayemoji',
				'save',
				'interfaceoptions',
				'interfacecustomization',
				'alwaysonwebsearch'
			]
		},
		{
			id: 'connections',
			title: 'Connections',
			keywords: []
		},
		{
			id: 'personalization',
			title: 'Personalization',
			keywords: [
				'personalization',
				'memory',
				'personalize',
				'preferences',
				'profile',
				'personalsettings',
				'customsettings',
				'userpreferences',
				'accountpreferences'
			]
		},
		{
			id: 'audio',
			title: 'Audio',
			keywords: [
				'audio',
				'sound',
				'soundsettings',
				'audiocontrol',
				'volume',
				'speech',
				'speechrecognition',
				'stt',
				'speechtotext',
				'tts',
				'texttospeech',
				'playback',
				'playbackspeed',
				'voiceplayback',
				'speechplayback',
				'audiooutput',
				'speechengine',
				'voicecontrol',
				'audioplayback',
				'transcription',
				'autotranscribe',
				'autosend',
				'speechsettings',
				'audiovoice',
				'voiceoptions',
				'setvoice',
				'nonlocalvoices',
				'savesettings',
				'audioconfig',
				'speechconfig',
				'voicerecognition',
				'speechsynthesis',
				'speechmode',
				'voicespeed',
				'speechrate',
				'speechspeed',
				'audioinput',
				'audiofeatures',
				'voicemodes'
			]
		},
		{
			id: 'chats',
			title: 'Chats',
			keywords: [
				'chat',
				'messages',
				'conversations',
				'chatsettings',
				'history',
				'chathistory',
				'messagehistory',
				'messagearchive',
				'convo',
				'chats',
				'conversationhistory',
				'exportmessages',
				'chatactivity'
			]
		},
		{
			id: 'account',
			title: 'Account',
			keywords: [
				'account',
				'profile',
				'security',
				'privacy',
				'settings',
				'login',
				'useraccount',
				'userdata',
				'api',
				'apikey',
				'userprofile',
				'profiledetails',
				'accountsettings',
				'accountpreferences',
				'securitysettings',
				'privacysettings'
			]
		},
		{
			id: 'admin',
			title: 'Admin',
			keywords: [
				'admin',
				'administrator',
				'adminsettings',
				'adminpanel',
				'systemadmin',
				'administratoraccess',
				'systemcontrol',
				'manage',
				'management',
				'admincontrols',
				'adminfeatures',
				'usercontrol',
				'arenamodel',
				'evaluations',
				'websearch',
				'database',
				'pipelines',
				'images',
				'audio',
				'documents',
				'rag',
				'models',
				'ollama',
				'openai',
				'users'
			]
		},
		{
			id: 'about',
			title: 'About',
			keywords: [
				'about',
				'info',
				'information',
				'version',
				'documentation',
				'help',
				'support',
				'details',
				'aboutus',
				'softwareinfo',
				'timothyjaeryangbaek',
				'openwebui',
				'release',
				'updates',
				'updateinfo',
				'versioninfo',
				'aboutapp',
				'terms',
				'termsandconditions',
				'contact',
				'aboutpage'
			]
		}
	];

	let search = '';
	let visibleTabs = searchData.map((tab) => tab.id);
	let searchDebounceTimeout;

	const searchSettings = (query: string): string[] => {
		const lowerCaseQuery = query.toLowerCase().trim();
		return searchData
			.filter(
				(tab) =>
					tab.title.toLowerCase().includes(lowerCaseQuery) ||
					tab.keywords.some((keyword) => keyword.includes(lowerCaseQuery))
			)
			.map((tab) => tab.id);
	};

	const searchDebounceHandler = () => {
		clearTimeout(searchDebounceTimeout);
		searchDebounceTimeout = setTimeout(() => {
			visibleTabs = searchSettings(search);
			if (visibleTabs.length > 0 && !visibleTabs.includes(selectedTab)) {
				selectedTab = visibleTabs[0];
			}
		}, 100);
	};

	const saveSettings = async (updated) => {
		console.log(updated);
		await settings.set({ ...$settings, ...updated });
		await models.set(await getModels());
		await updateUserSettings(localStorage.token, { ui: $settings });
	};

	const getModels = async () => {
		return await _getModels(
			localStorage.token,
			$config?.features?.enable_direct_connections && ($settings?.directConnections ?? null)
		);
	};

	let selectedTab = 'general';

	// Function to handle sideways scrolling
	const scrollHandler = (event) => {
		const settingsTabsContainer = document.getElementById('settings-tabs-container');
		if (settingsTabsContainer) {
			event.preventDefault(); // Prevent default vertical scrolling
			settingsTabsContainer.scrollLeft += event.deltaY; // Scroll sideways
		}
	};

	const addScrollListener = async () => {
		await tick();
		const settingsTabsContainer = document.getElementById('settings-tabs-container');
		if (settingsTabsContainer) {
			settingsTabsContainer.addEventListener('wheel', scrollHandler);
		}
	};

	const removeScrollListener = async () => {
		await tick();
		const settingsTabsContainer = document.getElementById('settings-tabs-container');
		if (settingsTabsContainer) {
			settingsTabsContainer.removeEventListener('wheel', scrollHandler);
		}
	};

	$: if (show) {
		addScrollListener();
	} else {
		removeScrollListener();
	}

	const getVoices = async () => {
		if ($config?.audio?.tts?.engine === '') {
			const getVoicesLoop = setInterval(async () => {
				voices = await speechSynthesis.getVoices();

				// do your loop
				if (voices.length > 0) {
					clearInterval(getVoicesLoop);
				}
			}, 100);
		}
	};

	onMount(async () => {
		playbackRate = $settings.audio?.tts?.playbackRate ?? 1;
		conversationMode = $settings.conversationMode ?? false;
		speechAutoSend = $settings.speechAutoSend ?? false;
		responseAutoPlayback = $settings.responseAutoPlayback ?? false;

		STTEngine = $settings?.audio?.stt?.engine ?? '';

		// Initialize audio settings if they don't exist
		if (!$settings.audio) {
			await settings.set({
				...$settings,
				audio: {
					stt: {
						engine: STTEngine
					},
					tts: {
						playbackRate: playbackRate,
						voice: '',
						defaultVoice: $config?.audio?.tts?.voice ?? '',
						nonLocalVoices: false
					}
				}
			});
		}

		if ($settings?.audio?.tts?.defaultVoice === ($config?.audio?.tts?.voice ?? '')) {
			voice = $settings?.audio?.tts?.voice ?? $config?.audio?.tts?.voice ?? '';
		} else {
			voice = $config?.audio?.tts?.voice ?? '';
		}

		nonLocalVoices = $settings.audio?.tts?.nonLocalVoices ?? false;

		await getVoices();
	});
</script>

<Modal size="xl" bind:show>
	<div class="text-gray-700 dark:text-gray-100">
		<div class=" flex justify-between dark:text-gray-300 px-5 pt-4 pb-1">
			<div class=" text-lg font-medium self-center">{$i18n.t('Settings')}</div>
			<button
				class="self-center"
				on:click={() => {
					show = false;
				}}
			>
				<svg
					xmlns="http://www.w3.org/2000/svg"
					viewBox="0 0 20 20"
					fill="currentColor"
					class="w-5 h-5"
				>
					<path
						d="M6.28 5.22a.75.75 0 00-1.06 1.06L8.94 10l-3.72 3.72a.75.75 0 101.06 1.06L10 11.06l3.72 3.72a.75.75 0 101.06-1.06L11.06 10l3.72-3.72a.75.75 0 00-1.06-1.06L10 8.94 6.28 5.22z"
					/>
				</svg>
			</button>
		</div>

		<div class="flex flex-col md:flex-row w-full px-4 pt-1 pb-4 md:space-x-4">
			<div
				id="settings-tabs-container"
				class="tabs flex flex-row overflow-x-auto gap-2.5 md:gap-1 md:flex-col flex-1 md:flex-none md:w-40 dark:text-gray-200 text-sm font-medium text-left mb-1 md:mb-0 -translate-y-1"
			>
				<div class="hidden md:flex w-full rounded-xl -mb-1 px-0.5 gap-2" id="settings-search">
					<div class="self-center rounded-l-xl bg-transparent">
						<Search className="size-3.5" />
					</div>
					<input
						class="w-full py-1.5 text-sm bg-transparent dark:text-gray-300 outline-hidden"
						bind:value={search}
						on:input={searchDebounceHandler}
						placeholder={$i18n.t('Search')}
					/>
				</div>

				{#if visibleTabs.length > 0}
					{#each visibleTabs as tabId (tabId)}
						{#if tabId === 'general'}
							<button
								class="px-0.5 py-1 min-w-fit rounded-lg flex-1 md:flex-none flex text-left transition {selectedTab ===
								'general'
									? ''
									: ' text-gray-300 dark:text-gray-600 hover:text-gray-700 dark:hover:text-white'}"
								on:click={() => {
									selectedTab = 'general';
								}}
							>
								<div class=" self-center mr-2">
									<svg
										xmlns="http://www.w3.org/2000/svg"
										viewBox="0 0 20 20"
										fill="currentColor"
										class="w-4 h-4"
									>
										<path
											fill-rule="evenodd"
											d="M8.34 1.804A1 1 0 019.32 1h1.36a1 1 0 01.98.804l.295 1.473c.497.144.971.342 1.416.587l1.25-.834a1 1 0 011.262.125l.962.962a1 1 0 01.125 1.262l-.834 1.25c.245.445.443.919.587 1.416l1.473.294a1 1 0 01.804.98v1.361a1 1 0 01-.804.98l-1.473.295a6.95 6.95 0 01-.587 1.416l.834 1.25a1 1 0 01-.125 1.262l-.962.962a1 1 0 01-1.262.125l-1.25-.834a6.953 6.953 0 01-1.416.587l-.294 1.473a1 1 0 01-.98.804H9.32a1 1 0 01-.98-.804l-.295-1.473a6.957 6.957 0 01-1.416-.587l-1.25.834a1 1 0 01-1.262-.125l-.962-.962a1 1 0 01-.125-1.262l.834-1.25a6.957 6.957 0 01-.587-1.416l-1.473-.294A1 1 0 011 10.68V9.32a1 1 0 01.804-.98l1.473-.295c.144-.497.342-.971.587-1.416l-.834-1.25a1 1 0 01.125-1.262l.962-.962A1 1 0 015.38 3.03l1.25.834a6.957 6.957 0 011.416-.587l.294-1.473zM13 10a3 3 0 11-6 0 3 3 0 016 0z"
											clip-rule="evenodd"
										/>
									</svg>
								</div>
								<div class=" self-center">{$i18n.t('General')}</div>
							</button>
						{:else if tabId === 'interface'}
							<button
								class="px-0.5 py-1 min-w-fit rounded-lg flex-1 md:flex-none flex text-left transition {selectedTab ===
								'interface'
									? ''
									: ' text-gray-300 dark:text-gray-600 hover:text-gray-700 dark:hover:text-white'}"
								on:click={() => {
									selectedTab = 'interface';
								}}
							>
								<div class=" self-center mr-2">
									<svg
										xmlns="http://www.w3.org/2000/svg"
										viewBox="0 0 16 16"
										fill="currentColor"
										class="w-4 h-4"
									>
										<path
											fill-rule="evenodd"
											d="M2 4.25A2.25 2.25 0 0 1 4.25 2h7.5A2.25 2.25 0 0 1 14 4.25v5.5A2.25 2.25 0 0 1 11.75 12h-1.312c.1.128.21.248.328.36a.75.75 0 0 1 .234.545v.345a.75.75 0 0 1-.75.75h-4.5a.75.75 0 0 1-.75-.75v-.345a.75.75 0 0 1 .234-.545c.118-.111.228-.232.328-.36H4.25A2.25 2.25 0 0 1 2 9.75v-5.5Zm2.25-.75a.75.75 0 0 0-.75.75v4.5c0 .414.336.75.75.75h7.5a.75.75 0 0 0 .75-.75v-4.5a.75.75 0 0 0-.75-.75h-7.5Z"
											clip-rule="evenodd"
										/>
									</svg>
								</div>
								<div class=" self-center">{$i18n.t('Interface')}</div>
							</button>
						{:else if tabId === 'connections'}
							{#if $user.role === 'admin' || ($user.role === 'user' && $config?.features?.enable_direct_connections)}
								<button
									class="px-0.5 py-1 min-w-fit rounded-lg flex-1 md:flex-none flex text-right transition {selectedTab ===
									'connections'
										? ''
										: ' text-gray-300 dark:text-gray-600 hover:text-gray-700 dark:hover:text-white'}"
									on:click={() => {
										selectedTab = 'connections';
									}}
								>
									<div class=" self-center mr-2">
										<svg
											xmlns="http://www.w3.org/2000/svg"
											viewBox="0 0 16 16"
											fill="currentColor"
											class="w-4 h-4"
										>
											<path
												d="M1 9.5A3.5 3.5 0 0 0 4.5 13H12a3 3 0 0 0 .917-5.857 2.503 2.503 0 0 0-3.198-3.019 3.5 3.5 0 0 0-6.628 2.171A3.5 3.5 0 0 0 1 9.5Z"
											/>
										</svg>
									</div>
									<div class=" self-center">{$i18n.t('Connections')}</div>
								</button>
							{/if}
						{:else if tabId === 'personalization'}
							<button
								class="px-0.5 py-1 min-w-fit rounded-lg flex-1 md:flex-none flex text-left transition {selectedTab ===
								'personalization'
									? ''
									: ' text-gray-300 dark:text-gray-600 hover:text-gray-700 dark:hover:text-white'}"
								on:click={() => {
									selectedTab = 'personalization';
								}}
							>
								<div class=" self-center mr-2">
									<User />
								</div>
								<div class=" self-center">{$i18n.t('Personalization')}</div>
							</button>
						{:else if tabId === 'audio'}
							<button
								class="px-0.5 py-1 min-w-fit rounded-lg flex-1 md:flex-none flex text-left transition {selectedTab ===
								'audio'
									? ''
									: ' text-gray-300 dark:text-gray-600 hover:text-gray-700 dark:hover:text-white'}"
								on:click={() => {
									selectedTab = 'audio';
								}}
							>
								<div class=" self-center mr-2">
									<svg
										xmlns="http://www.w3.org/2000/svg"
										viewBox="0 0 16 16"
										fill="currentColor"
										class="w-4 h-4"
									>
										<path
											d="M7.557 2.066A.75.75 0 0 1 8 2.75v10.5a.75.75 0 0 1-1.248.56L3.59 11H2a1 1 0 0 1-1-1V6a1 1 0 0 1 1-1h1.59l3.162-2.81a.75.75 0 0 1 .805-.124ZM12.95 3.05a.75.75 0 1 0-1.06 1.06 5.5 5.5 0 0 1 0 7.78.75.75 0 1 0 1.06 1.06 7 7 0 0 0 0-9.9Z"
										/>
										<path
											d="M10.828 5.172a.75.75 0 1 0-1.06 1.06 2.5 2.5 0 0 1 0 3.536.75.75 0 1 0 1.06 1.06 4 4 0 0 0 0-5.656Z"
										/>
									</svg>
								</div>
								<div class=" self-center">{$i18n.t('Audio')}</div>
							</button>
						{:else if tabId === 'chats'}
							<button
								class="px-0.5 py-1 min-w-fit rounded-lg flex-1 md:flex-none flex text-left transition {selectedTab ===
								'chats'
									? ''
									: ' text-gray-300 dark:text-gray-600 hover:text-gray-700 dark:hover:text-white'}"
								on:click={() => {
									selectedTab = 'chats';
								}}
							>
								<div class=" self-center mr-2">
									<svg
										xmlns="http://www.w3.org/2000/svg"
										viewBox="0 0 16 16"
										fill="currentColor"
										class="w-4 h-4"
									>
										<path
											fill-rule="evenodd"
											d="M8 2C4.262 2 1 4.57 1 8c0 1.86.98 3.486 2.455 4.566a3.472 3.472 0 0 1-.469 1.26.75.75 0 0 0 .713 1.14 6.961 6.961 0 0 0 3.06-1.06c.403.062.818.094 1.241.094 3.738 0 7-2.57 7-6s-3.262-6-7-6ZM5 9a1 1 0 1 0 0-2 1 1 0 0 0 0 2Zm7-1a1 1 0 1 1-2 0 1 1 0 0 1 2 0ZM8 9a1 1 0 1 0 0-2 1 1 0 0 0 0 2Z"
											clip-rule="evenodd"
										/>
									</svg>
								</div>
								<div class=" self-center">{$i18n.t('Chats')}</div>
							</button>
						{:else if tabId === 'account'}
							<button
								class="px-0.5 py-1 min-w-fit rounded-lg flex-1 md:flex-none flex text-left transition {selectedTab ===
								'account'
									? ''
									: ' text-gray-300 dark:text-gray-600 hover:text-gray-700 dark:hover:text-white'}"
								on:click={() => {
									selectedTab = 'account';
								}}
							>
								<div class=" self-center mr-2">
									<svg
										xmlns="http://www.w3.org/2000/svg"
										viewBox="0 0 16 16"
										fill="currentColor"
										class="w-4 h-4"
									>
										<path
											fill-rule="evenodd"
											d="M15 8A7 7 0 1 1 1 8a7 7 0 0 1 14 0Zm-5-2a2 2 0 1 1-4 0 2 2 0 0 1 4 0ZM8 9c-1.825 0-3.422.977-4.295 2.437A5.49 5.49 0 0 0 8 13.5a5.49 5.49 0 0 0 4.294-2.063A4.997 4.997 0 0 0 8 9Z"
											clip-rule="evenodd"
										/>
									</svg>
								</div>
								<div class=" self-center">{$i18n.t('Account')}</div>
							</button>
						{:else if tabId === 'about'}
							<button
								class="px-0.5 py-1 min-w-fit rounded-lg flex-1 md:flex-none flex text-left transition {selectedTab ===
								'about'
									? ''
									: ' text-gray-300 dark:text-gray-600 hover:text-gray-700 dark:hover:text-white'}"
								on:click={() => {
									selectedTab = 'about';
								}}
							>
								<div class=" self-center mr-2">
									<svg
										xmlns="http://www.w3.org/2000/svg"
										viewBox="0 0 20 20"
										fill="currentColor"
										class="w-4 h-4"
									>
										<path
											fill-rule="evenodd"
											d="M18 10a8 8 0 11-16 0 8 8 0 0116 0zm-7-4a1 1 0 11-2 0 1 1 0 012 0zM9 9a.75.75 0 000 1.5h.253a.25.25 0 01.244.304l-.459 2.066A1.75 1.75 0 0010.747 15H11a.75.75 0 000-1.5h-.253a.25.25 0 01-.244-.304l.459-2.066A1.75 1.75 0 009.253 9H9z"
											clip-rule="evenodd"
										/>
									</svg>
								</div>
								<div class=" self-center">{$i18n.t('About')}</div>
							</button>
						{:else if tabId === 'admin'}
							{#if $user.role === 'admin'}
								<button
									class="px-0.5 py-1 min-w-fit rounded-lg flex-1 md:flex-none flex text-left transition {selectedTab ===
									'admin'
										? ''
										: ' text-gray-300 dark:text-gray-600 hover:text-gray-700 dark:hover:text-white'}"
									on:click={async () => {
										await goto('/admin/settings');
										show = false;
									}}
								>
									<div class=" self-center mr-2">
										<svg
											xmlns="http://www.w3.org/2000/svg"
											viewBox="0 0 24 24"
											fill="currentColor"
											class="size-4"
										>
											<path
												fill-rule="evenodd"
												d="M4.5 3.75a3 3 0 0 0-3 3v10.5a3 3 0 0 0 3 3h15a3 3 0 0 0 3-3V6.75a3 3 0 0 0-3-3h-15Zm4.125 3a2.25 2.25 0 1 0 0 4.5 2.25 2.25 0 0 0 0-4.5Zm-3.873 8.703a4.126 4.126 0 0 1 7.746 0 .75.75 0 0 1-.351.92 7.47 7.47 0 0 1-3.522.877 7.47 7.47 0 0 1-3.522-.877.75.75 0 0 1-.351-.92ZM15 8.25a.75.75 0 0 0 0 1.5h3.75a.75.75 0 0 0 0-1.5H15ZM14.25 12a.75.75 0 0 1 .75-.75h3.75a.75.75 0 0 1 0 1.5H15a.75.75 0 0 1-.75-.75Zm.75 2.25a.75.75 0 0 0 0 1.5h3.75a.75.75 0 0 0 0-1.5H15Z"
												clip-rule="evenodd"
											/>
										</svg>
									</div>
									<div class=" self-center">{$i18n.t('Admin Settings')}</div>
								</button>
							{/if}
						{/if}
					{/each}
				{:else}
					<div class="text-center text-gray-500 mt-4">
						{$i18n.t('No results found')}
					</div>
				{/if}
			</div>
			<div class="flex-1 md:min-h-[32rem] max-h-[32rem]">
				{#if selectedTab === 'general'}
					<General
						{getModels}
						{saveSettings}
						on:save={() => {
							toast.success($i18n.t('Settings saved successfully!'));
						}}
					/>
				{:else if selectedTab === 'interface'}
					<Interface
						{saveSettings}
						on:save={() => {
							toast.success($i18n.t('Settings saved successfully!'));
						}}
					/>
				{:else if selectedTab === 'connections'}
					<Connections
						saveSettings={async (updated) => {
							await saveSettings(updated);
							toast.success($i18n.t('Settings saved successfully!'));
						}}
					/>
				{:else if selectedTab === 'personalization'}
					<Personalization
						{saveSettings}
						on:save={() => {
							toast.success($i18n.t('Settings saved successfully!'));
						}}
					/>
				{:else if selectedTab === 'audio'}
					<Audio
						{saveSettings}
						on:save={() => {
							toast.success($i18n.t('Settings saved successfully!'));
						}}
					/>
				{:else if selectedTab === 'chats'}
					<Chats {saveSettings} />
				{:else if selectedTab === 'account'}
					<Account
						{saveSettings}
						saveHandler={() => {
							toast.success($i18n.t('Settings saved successfully!'));
						}}
					/>
				{:else if selectedTab === 'about'}
					<About />
				{/if}
			</div>
		</div>
	</div>
</Modal>

<style>
	input::-webkit-outer-spin-button,
	input::-webkit-inner-spin-button {
		/* display: none; <- Crashes Chrome on hover */
		-webkit-appearance: none;
		margin: 0; /* <-- Apparently some margin are still there even though it's hidden */
	}

	.tabs::-webkit-scrollbar {
		display: none; /* for Chrome, Safari and Opera */
	}

	.tabs {
		-ms-overflow-style: none; /* IE and Edge */
		scrollbar-width: none; /* Firefox */
	}

	input[type='number'] {
		-moz-appearance: textfield; /* Firefox */
	}
</style><|MERGE_RESOLUTION|>--- conflicted
+++ resolved
@@ -1,12 +1,8 @@
 <script lang="ts">
 	import { getContext, tick, onMount } from 'svelte';
 	import { toast } from 'svelte-sonner';
-<<<<<<< HEAD
-	import { models, settings, user, config } from '$lib/stores';
+	import { config, models, settings, user } from '$lib/stores';
 	import type { Settings, Config, AudioSettings } from '$lib/stores';
-=======
-	import { config, models, settings, user } from '$lib/stores';
->>>>>>> 3f3a5bb0
 	import { updateUserSettings } from '$lib/apis/users';
 	import { getModels as _getModels } from '$lib/apis';
 	import { goto } from '$app/navigation';
