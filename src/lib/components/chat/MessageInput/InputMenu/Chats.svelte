<script lang="ts">
	import dayjs from 'dayjs';
	import { onMount, tick, getContext } from 'svelte';

	import { decodeString } from '$lib/utils';
	import { getChatList } from '$lib/apis/chats';

	import Tooltip from '$lib/components/common/Tooltip.svelte';
	import Spinner from '$lib/components/common/Spinner.svelte';
	import Loader from '$lib/components/common/Loader.svelte';
	import { chatId } from '$lib/stores';

	const i18n = getContext('i18n');

	export let onSelect = (e) => {};

	let loaded = false;

	let items = [];
	let selectedIdx = 0;

	let page = 1;
	let itemsLoading = false;
	let allItemsLoaded = false;

	const loadMoreItems = async () => {
		if (allItemsLoaded) return;
		page += 1;
		await getItemsPage();
	};

	const getItemsPage = async () => {
		itemsLoading = true;
<<<<<<< HEAD
		let res = await getChatList(localStorage.token, page, true).catch(() => {
=======
		let res = await getChatList(localStorage.token, page, true, true).catch(() => {
>>>>>>> 3fe2640f
			return [];
		});

		if ((res ?? []).length === 0) {
			allItemsLoaded = true;
		} else {
			allItemsLoaded = false;
		}

		items = [
			...items,
			...res
				.filter((item) => item?.id !== $chatId)
				.map((item) => {
					return {
						...item,
						type: 'chat',
						name: item.title,
						description: dayjs(item.updated_at * 1000).fromNow()
					};
				})
		];

		itemsLoading = false;
		return res;
	};

	onMount(async () => {
		await getItemsPage();
		await tick();

		loaded = true;
	});
</script>

{#if loaded}
	{#if items.length === 0}
		<div class="text-center text-xs text-gray-500 py-3">{$i18n.t('No chats found')}</div>
	{:else}
		<div class="flex flex-col gap-0.5">
			{#each items as item, idx}
				<button
					class=" px-2.5 py-1 rounded-xl w-full text-left flex justify-between items-center text-sm {idx ===
					selectedIdx
						? ' bg-gray-50 dark:bg-gray-800 dark:text-gray-100 selected-command-option-button'
						: ''}"
					type="button"
					on:click={() => {
						onSelect(item);
					}}
					on:mousemove={() => {
						selectedIdx = idx;
					}}
					on:mouseleave={() => {
						if (idx === 0) {
							selectedIdx = -1;
						}
					}}
					data-selected={idx === selectedIdx}
				>
					<div class="text-black dark:text-gray-100 flex items-center gap-1.5">
						<Tooltip content={item.description || decodeString(item?.name)} placement="top-start">
							<div class="line-clamp-1 flex-1">
								{decodeString(item?.name)}
							</div>
						</Tooltip>
					</div>
				</button>
			{/each}

			{#if !allItemsLoaded}
				<Loader
					on:visible={(e) => {
						if (!itemsLoading) {
							loadMoreItems();
						}
					}}
				>
					<div class="w-full flex justify-center py-4 text-xs animate-pulse items-center gap-2">
						<Spinner className=" size-4" />
						<div class=" ">{$i18n.t('Loading...')}</div>
					</div>
				</Loader>
			{/if}
		</div>
	{/if}
{:else}
	<div class="py-4.5">
		<Spinner />
	</div>
{/if}<|MERGE_RESOLUTION|>--- conflicted
+++ resolved
@@ -31,11 +31,7 @@
 
 	const getItemsPage = async () => {
 		itemsLoading = true;
-<<<<<<< HEAD
-		let res = await getChatList(localStorage.token, page, true).catch(() => {
-=======
 		let res = await getChatList(localStorage.token, page, true, true).catch(() => {
->>>>>>> 3fe2640f
 			return [];
 		});
 
