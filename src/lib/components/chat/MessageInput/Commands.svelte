--- conflicted
+++ resolved
@@ -30,7 +30,6 @@
 
 {#if ['/', '#', '@'].includes(command?.charAt(0)) || '\\#' === command.slice(0, 2)}
 	{#if command?.charAt(0) === '/'}
-<<<<<<< HEAD
 		<Prompts
 			bind:this={commandElement}
 			bind:prompt
@@ -40,11 +39,7 @@
 				dispatch('select', { type: 'prompt', prompt: e.detail });
 			}}
 		/>
-	{:else if command?.charAt(0) === '#'}
-=======
-		<Prompts bind:this={commandElement} bind:prompt bind:files {command} />
 	{:else if (command?.charAt(0) === '#' && command.startsWith('#') && !command.includes('# ')) || ('\\#' === command.slice(0, 2) && command.startsWith('#') && !command.includes('# '))}
->>>>>>> 953a8285
 		<Knowledge
 			bind:this={commandElement}
 			bind:prompt
