--- conflicted
+++ resolved
@@ -144,10 +144,6 @@
 			Emoji graphics provided by
 			<a href="https://github.com/jdecked/twemoji" target="_blank">Twemoji</a>, licensed under
 			<a href="https://creativecommons.org/licenses/by/4.0/" target="_blank">CC-BY 4.0</a>.
-<<<<<<< HEAD
-=======
-		</div>
->>>>>>> 4770285c
 
 		<div>
 			
