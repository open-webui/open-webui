<script lang="ts">
	import { getVersionUpdates } from '$lib/apis';
	import { getOllamaVersion } from '$lib/apis/ollama';
	import { WEBUI_BUILD_HASH, WEBUI_VERSION } from '$lib/constants';
	import { WEBUI_NAME, config, showChangelog } from '$lib/stores';
	import { compareVersion } from '$lib/utils';
	import { onMount, getContext } from 'svelte';

	import Tooltip from '$lib/components/common/Tooltip.svelte';

	const i18n = getContext('i18n');

	let ollamaVersion = '';

	let updateAvailable = null;
	let version = {
		current: '',
		latest: ''
	};

	const checkForVersionUpdates = async () => {
		updateAvailable = null;
		version = await getVersionUpdates(localStorage.token).catch((error) => {
			return {
				current: WEBUI_VERSION,
				latest: WEBUI_VERSION
			};
		});

		console.log(version);

		updateAvailable = compareVersion(version.latest, version.current);
		console.log(updateAvailable);
	};

	onMount(async () => {
		ollamaVersion = await getOllamaVersion(localStorage.token).catch((error) => {
			return '';
		});

		checkForVersionUpdates();
	});
</script>

<div class="flex flex-col h-full justify-between space-y-3 text-sm mb-6">
	<div class=" space-y-3 overflow-y-scroll max-h-[28rem] lg:max-h-full">
		<div>
			<div class=" mb-2.5 text-sm font-medium flex space-x-2 items-center">
				<div>
					{$WEBUI_NAME}
					{$i18n.t('Version')}
				</div>
			</div>
			<div class="flex w-full justify-between items-center">
				<div class="flex flex-col text-xs text-gray-700 dark:text-gray-200">
					<div class="flex gap-1">
						<Tooltip content={WEBUI_BUILD_HASH}>
							v{WEBUI_VERSION}
						</Tooltip>

						<a
							href="https://github.com/open-webui/open-webui/releases/tag/v{version.latest}"
							target="_blank"
						>
							{updateAvailable === null
								? $i18n.t('Checking for updates...')
								: updateAvailable
									? `(v${version.latest} ${$i18n.t('available!')})`
									: $i18n.t('(latest)')}
						</a>
					</div>

					<button
						class=" underline flex items-center space-x-1 text-xs text-gray-500 dark:text-gray-500"
						on:click={() => {
							showChangelog.set(true);
						}}
					>
						<div>{$i18n.t("See what's new")}</div>
					</button>
				</div>

				<button
					class=" text-xs px-3 py-1.5 bg-gray-100 hover:bg-gray-200 dark:bg-gray-850 dark:hover:bg-gray-800 transition rounded-lg font-medium"
					on:click={() => {
						checkForVersionUpdates();
					}}
				>
					{$i18n.t('Check for updates')}
				</button>
			</div>
		</div>

		{#if ollamaVersion}
			<hr class=" border-gray-100 dark:border-gray-850" />

			<div>
				<div class=" mb-2.5 text-sm font-medium">{$i18n.t('Ollama Version')}</div>
				<div class="flex w-full">
					<div class="flex-1 text-xs text-gray-700 dark:text-gray-200">
						{ollamaVersion ?? 'N/A'}
					</div>
				</div>
			</div>
		{/if}

		<hr class=" border-gray-100 dark:border-gray-850" />

		{#if $config?.license_metadata}
			<div class="mb-2 text-xs">
				{#if !$WEBUI_NAME.includes('Open WebUI')}
					<span class=" text-gray-500 dark:text-gray-300 font-medium">{$WEBUI_NAME}</span> -
				{/if}

				<span class=" capitalize">{$config?.license_metadata?.type}</span> license purchased by
				<span class=" capitalize">{$config?.license_metadata?.organization_name}</span>
			</div>
		{:else}
			<div class="flex space-x-1">
				<a href="https://discord.gg/5rJgQTnV4s" target="_blank">
					<img
						alt="Discord"
						src="https://img.shields.io/badge/Discord-Open_WebUI-blue?logo=discord&logoColor=white"
					/>
				</a>

				<a href="https://twitter.com/OpenWebUI" target="_blank">
					<img
						alt="X (formerly Twitter) Follow"
						src="https://img.shields.io/twitter/follow/OpenWebUI"
					/>
				</a>

				<a href="https://github.com/open-webui/open-webui" target="_blank">
					<img
						alt="Github Repo"
						src="https://img.shields.io/github/stars/open-webui/open-webui?style=social&label=Star us on Github"
					/>
				</a>
			</div>
		{/if}

		<div class="mt-2 text-xs text-gray-400 dark:text-gray-500">
			Emoji graphics provided by
			<a href="https://github.com/jdecked/twemoji" target="_blank">Twemoji</a>, licensed under
			<a href="https://creativecommons.org/licenses/by/4.0/" target="_blank">CC-BY 4.0</a>.
		</div>

		<div>
			<pre
				class="text-xs text-gray-400 dark:text-gray-500">Copyright (c) {new Date().getFullYear()} <a
					href="https://openwebui.com"
					target="_blank"
					class="underline">Open WebUI (Timothy Jaeryang Baek)</a
				>
All rights reserved.

Redistribution and use in source and binary forms, with or without
modification, are permitted provided that the following conditions are met:

1. Redistributions of source code must retain the above copyright notice, this
   list of conditions and the following disclaimer.

2. Redistributions in binary form must reproduce the above copyright notice,
   this list of conditions and the following disclaimer in the documentation
   and/or other materials provided with the distribution.

3. Neither the name of the copyright holder nor the names of its
   contributors may be used to endorse or promote products derived from
   this software without specific prior written permission.

THIS SOFTWARE IS PROVIDED BY THE COPYRIGHT HOLDERS AND CONTRIBUTORS "AS IS"
AND ANY EXPRESS OR IMPLIED WARRANTIES, INCLUDING, BUT NOT LIMITED TO, THE
IMPLIED WARRANTIES OF MERCHANTABILITY AND FITNESS FOR A PARTICULAR PURPOSE ARE
DISCLAIMED. IN NO EVENT SHALL THE COPYRIGHT HOLDER OR CONTRIBUTORS BE LIABLE
FOR ANY DIRECT, INDIRECT, INCIDENTAL, SPECIAL, EXEMPLARY, OR CONSEQUENTIAL
DAMAGES (INCLUDING, BUT NOT LIMITED TO, PROCUREMENT OF SUBSTITUTE GOODS OR
SERVICES; LOSS OF USE, DATA, OR PROFITS; OR BUSINESS INTERRUPTION) HOWEVER
CAUSED AND ON ANY THEORY OF LIABILITY, WHETHER IN CONTRACT, STRICT LIABILITY,
OR TORT (INCLUDING NEGLIGENCE OR OTHERWISE) ARISING IN ANY WAY OUT OF THE USE
OF THIS SOFTWARE, EVEN IF ADVISED OF THE POSSIBILITY OF SUCH DAMAGE.
</pre>
		</div>

		<div class="mt-2 text-xs text-gray-400 dark:text-gray-500">
<<<<<<< HEAD
			{#if !$WEBUI_NAME.includes('Cerebrum LLM UI')}
				<span class=" text-gray-500 dark:text-gray-300 font-medium">{$WEBUI_NAME}</span> -
			{/if}
=======
>>>>>>> b03fc97e
			{$i18n.t('Created by')}
			<a
				class=" text-gray-500 dark:text-gray-300 font-medium"
				href="https://github.com/tjbck"
				target="_blank">Timothy J. Baek</a
			>
		</div>
	</div>
</div><|MERGE_RESOLUTION|>--- conflicted
+++ resolved
@@ -183,12 +183,6 @@
 		</div>
 
 		<div class="mt-2 text-xs text-gray-400 dark:text-gray-500">
-<<<<<<< HEAD
-			{#if !$WEBUI_NAME.includes('Cerebrum LLM UI')}
-				<span class=" text-gray-500 dark:text-gray-300 font-medium">{$WEBUI_NAME}</span> -
-			{/if}
-=======
->>>>>>> b03fc97e
 			{$i18n.t('Created by')}
 			<a
 				class=" text-gray-500 dark:text-gray-300 font-medium"
