<script lang="ts">
	import { getVersionUpdates } from '$lib/apis';
	import { getOllamaVersion } from '$lib/apis/ollama';
	import { WEBUI_BUILD_HASH, WEBUI_VERSION } from '$lib/constants';
	import { WEBUI_NAME, config, showChangelog } from '$lib/stores';
	import { compareVersion } from '$lib/utils';
	import { onMount, getContext } from 'svelte';

	import Tooltip from '$lib/components/common/Tooltip.svelte';

	const i18n = getContext('i18n');

	let ollamaVersion = '';

	let updateAvailable = null;
	let version = {
		current: '',
		latest: ''
	};

	const checkForVersionUpdates = async () => {
		updateAvailable = null;
		version = await getVersionUpdates(localStorage.token).catch((error) => {
			return {
				current: WEBUI_VERSION,
				latest: WEBUI_VERSION
			};
		});

		console.log(version);

		updateAvailable = compareVersion(version.latest, version.current);
		console.log(updateAvailable);
	};

	onMount(async () => {
		ollamaVersion = await getOllamaVersion(localStorage.token).catch((error) => {
			return '';
		});

		checkForVersionUpdates();
	});
</script>

<div class="flex flex-col h-full justify-between space-y-3 text-sm mb-6">
	<div class=" space-y-3 overflow-y-scroll max-h-[28rem] lg:max-h-full">
		<div>
			<div class=" mb-2.5 text-sm font-medium flex space-x-2 items-center">
				<div>
					{$WEBUI_NAME}
					{$i18n.t('Version')}
				</div>
			</div>
			<div class="flex w-full justify-between items-center">
				<div class="flex flex-col text-xs text-gray-700 dark:text-gray-200">
					<div class="flex gap-1">
						<Tooltip content={WEBUI_BUILD_HASH}>
							v{WEBUI_VERSION}
						</Tooltip>

					
					</div>

				
				</div>

		
			</div>
		</div>

		{#if ollamaVersion}
			<hr class=" border-gray-100 dark:border-gray-850" />

			<div>
				<div class=" mb-2.5 text-sm font-medium">{$i18n.t('Ollama Version')}</div>
				<div class="flex w-full">
					<div class="flex-1 text-xs text-gray-700 dark:text-gray-200">
						{ollamaVersion ?? 'N/A'}
					</div>
				</div>
			</div>
		{/if}

		<hr class=" border-gray-100 dark:border-gray-850" />

<<<<<<< HEAD


		<div class="flex space-x-1">
			<a href="https://discord.gg/5rJgQTnV4s" target="_blank">
				<img
					alt="Telegram"
					src="https://img.shields.io/badge/Discord-Open_WebUI-blue?logo=discord&logoColor=white"
				/>
			</a>

			<a href="https://twitter.com/OpenWebUI" target="_blank">
				<img
					alt="X (formerly Twitter) Follow"
					src="https://img.shields.io/twitter/follow/OpenWebUI"
				/>
			</a>
		</div>

=======
		{#if $config?.license_metadata}
			<div class="mb-2 text-xs">
				{#if !$WEBUI_NAME.includes('Open WebUI')}
					<span class=" text-gray-500 dark:text-gray-300 font-medium">{$WEBUI_NAME}</span> -
				{/if}

				<span class=" capitalize">{$config?.license_metadata?.type}</span> license purchased by
				<span class=" capitalize">{$config?.license_metadata?.organization_name}</span>
			</div>
		{:else}
			<div class="flex space-x-1">
				<a href="https://discord.gg/5rJgQTnV4s" target="_blank">
					<img
						alt="Discord"
						src="https://img.shields.io/badge/Discord-Open_WebUI-blue?logo=discord&logoColor=white"
					/>
				</a>

				<a href="https://twitter.com/OpenWebUI" target="_blank">
					<img
						alt="X (formerly Twitter) Follow"
						src="https://img.shields.io/twitter/follow/OpenWebUI"
					/>
				</a>

				<a href="https://github.com/open-webui/open-webui" target="_blank">
					<img
						alt="Github Repo"
						src="https://img.shields.io/github/stars/open-webui/open-webui?style=social&label=Star us on Github"
					/>
				</a>
			</div>
		{/if}

		<div class="mt-2 text-xs text-gray-400 dark:text-gray-500">
			Emoji graphics provided by
			<a href="https://github.com/jdecked/twemoji" target="_blank">Twemoji</a>, licensed under
			<a href="https://creativecommons.org/licenses/by/4.0/" target="_blank">CC-BY 4.0</a>.
		</div>

>>>>>>> 3b70cd64
		<div>
			<pre
				class="text-xs text-gray-400 dark:text-gray-500">Copyright (c) {new Date().getFullYear()} <a
					href="https://ai-da.chat"
					target="_blank"
					class="underline">AiDa Chat</a
				>
Все права защищены.

ДАННОЕ ПРОГРАММНОЕ ОБЕСПЕЧЕНИЕ ПРЕДОСТАВЛЯЕТСЯ «КАК ЕСТЬ», 
БЕЗ КАКИХ-ЛИБО ГАРАНТИЙ, ЯВНЫХ ИЛИ ПОДРАЗУМЕВАЕМЫХ, ВКЛЮЧАЯ, НО НЕ ОГРАНИЧИВАЯСЬ, 
ГАРАНТИИ ТОВАРНОЙ ПРИГОДНОСТИ И ПРИГОДНОСТИ ДЛЯ ОПРЕДЕЛЕННОЙ ЦЕЛИ. 
НИ В КОЕМ СЛУЧАЕ ВЛАДЕЛЕЦ АВТОРСКИХ ПРАВ ИЛИ УЧАСТНИКИ НЕ НЕСУТ ОТВЕТСТВЕННОСТИ 
ЗА ЛЮБЫЕ ПРЯМЫЕ, КОСВЕННЫЕ, СЛУЧАЙНЫЕ, ОСОБЫЕ, ПРИМЕРНЫЕ ИЛИ КОСВЕННЫЕ УБЫТКИ 
(ВКЛЮЧАЯ, НО НЕ ОГРАНИЧИВАЯСЬ, ПРИОБРЕТЕНИЕ ЗАМЕНЯЮЩИХ ТОВАРОВ ИЛИ УСЛУГ; 
ПОТЕРЮ ИСПОЛЬЗОВАНИЯ, ДАННЫХ ИЛИ ПРИБЫЛИ; ИЛИ ПРЕРЫВАНИЕ БИЗНЕСА), 
КАКИМ-ЛИБО ОБРАЗОМ ВЫЗВАННЫЕ И НА ОСНОВАНИИ ЛЮБОЙ ТЕОРИИ ОТВЕТСТВЕННОСТИ, 
БУДЬ ТО В ДОГОВОРЕ, СТРОГОЙ ОТВЕТСТВЕННОСТИ ИЛИ ДЕЛИКТЕ (ВКЛЮЧАЯ ХАЛАТНОСТЬ ИЛИ ИНОЕ), 
ВОЗНИКАЮЩИЕ ЛЮБЫМ ОБРАЗОМ В РЕЗУЛЬТАТЕ ИСПОЛЬЗОВАНИЯ ДАННОГО ПРОГРАММНОГО ОБЕСПЕЧЕНИЯ, 
ДАЖЕ ЕСЛИ БЫЛО ПРЕДУПРЕЖДЕНИЕ О ВОЗМОЖНОСТИ ТАКОГО УЩЕРБА.

ПРИМЕЧАНИЕ: Все рекомендации, предоставляемые искусственным интеллектом (ИИ, АйдаЧатом, AidaChat), 
носят исключительно рекомендательный характер и требуют обязательной перепроверки и подтверждения 
со стороны квалифицированных специалистов. Разработчики и владельцы программного обеспечения 
не несут ответственности за последствия, вызванные использованием рекомендаций, предоставленных ИИ.
</pre>
		</div>

		<div class="mt-2 text-xs text-gray-400 dark:text-gray-500">
			{$i18n.t('Created by')}
			<a
				class=" text-gray-500 dark:text-gray-300 font-medium"
				href="https://ai-da.chat"
				target="_blank">AiDa chat</a
			>
		</div>
	</div>
</div><|MERGE_RESOLUTION|>--- conflicted
+++ resolved
@@ -83,7 +83,7 @@
 
 		<hr class=" border-gray-100 dark:border-gray-850" />
 
-<<<<<<< HEAD
+
 
 
 		<div class="flex space-x-1">
@@ -102,48 +102,7 @@
 			</a>
 		</div>
 
-=======
-		{#if $config?.license_metadata}
-			<div class="mb-2 text-xs">
-				{#if !$WEBUI_NAME.includes('Open WebUI')}
-					<span class=" text-gray-500 dark:text-gray-300 font-medium">{$WEBUI_NAME}</span> -
-				{/if}
 
-				<span class=" capitalize">{$config?.license_metadata?.type}</span> license purchased by
-				<span class=" capitalize">{$config?.license_metadata?.organization_name}</span>
-			</div>
-		{:else}
-			<div class="flex space-x-1">
-				<a href="https://discord.gg/5rJgQTnV4s" target="_blank">
-					<img
-						alt="Discord"
-						src="https://img.shields.io/badge/Discord-Open_WebUI-blue?logo=discord&logoColor=white"
-					/>
-				</a>
-
-				<a href="https://twitter.com/OpenWebUI" target="_blank">
-					<img
-						alt="X (formerly Twitter) Follow"
-						src="https://img.shields.io/twitter/follow/OpenWebUI"
-					/>
-				</a>
-
-				<a href="https://github.com/open-webui/open-webui" target="_blank">
-					<img
-						alt="Github Repo"
-						src="https://img.shields.io/github/stars/open-webui/open-webui?style=social&label=Star us on Github"
-					/>
-				</a>
-			</div>
-		{/if}
-
-		<div class="mt-2 text-xs text-gray-400 dark:text-gray-500">
-			Emoji graphics provided by
-			<a href="https://github.com/jdecked/twemoji" target="_blank">Twemoji</a>, licensed under
-			<a href="https://creativecommons.org/licenses/by/4.0/" target="_blank">CC-BY 4.0</a>.
-		</div>
-
->>>>>>> 3b70cd64
 		<div>
 			<pre
 				class="text-xs text-gray-400 dark:text-gray-500">Copyright (c) {new Date().getFullYear()} <a
