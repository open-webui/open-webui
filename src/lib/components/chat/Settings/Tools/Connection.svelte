<script lang="ts">
	import { getContext, tick } from 'svelte';
	const i18n = getContext('i18n');

	import Tooltip from '$lib/components/common/Tooltip.svelte';
	import SensitiveInput from '$lib/components/common/SensitiveInput.svelte';
	import Cog6 from '$lib/components/icons/Cog6.svelte';
	import ConfirmDialog from '$lib/components/common/ConfirmDialog.svelte';
	import AddToolServerModal from '$lib/components/AddToolServerModal.svelte';
	import WrenchAlt from '$lib/components/icons/WrenchAlt.svelte';

	export let onDelete = () => {};
	export let onSubmit = () => {};

	export let connection = null;
	export let direct = false;

	let showConfigModal = false;
	let showDeleteConfirmDialog = false;
</script>

<AddToolServerModal
	edit
	{direct}
	bind:show={showConfigModal}
	{connection}
	onDelete={() => {
		showDeleteConfirmDialog = true;
	}}
	onSubmit={(c) => {
		connection = c;
		onSubmit(c);
	}}
/>

<ConfirmDialog
	bind:show={showDeleteConfirmDialog}
	on:confirm={() => {
		onDelete();
		showConfigModal = false;
	}}
/>

<div class="flex w-full gap-2 items-center">
	<Tooltip className="w-full relative" content={''} placement="top-start">
		<div class="flex w-full">
			<div
				class="flex-1 relative flex gap-1.5 items-center {!(connection?.config?.enable ?? true)
					? 'opacity-50'
					: ''}"
			>
				<Tooltip content={connection?.type === 'mcp' ? $i18n.t('MCP') : $i18n.t('OpenAPI')}>
					<WrenchAlt />
				</Tooltip>
<<<<<<< HEAD
				<div class=" capitalize outline-hidden w-full bg-transparent">
					{connection?.info?.name ?? connection?.url}
					<span class="text-gray-500">{connection?.info?.id}</span>
				</div>
=======

				{#if connection?.info?.name}
					<div class=" capitalize outline-hidden w-full bg-transparent">
						{connection?.info?.name ?? connection?.url}
						<span class="text-gray-500">{connection?.info?.id ?? ''}</span>
					</div>
				{:else}
					<div>
						{connection?.url}
					</div>
				{/if}
>>>>>>> 3fe2640f
			</div>
		</div>
	</Tooltip>

	<div class="flex gap-1">
		<Tooltip content={$i18n.t('Configure')} className="self-start">
			<button
				class="self-center p-1 bg-transparent hover:bg-gray-100 dark:bg-gray-900 dark:hover:bg-gray-850 rounded-lg transition"
				on:click={() => {
					showConfigModal = true;
				}}
				type="button"
			>
				<Cog6 />
			</button>
		</Tooltip>
	</div>
</div><|MERGE_RESOLUTION|>--- conflicted
+++ resolved
@@ -52,12 +52,6 @@
 				<Tooltip content={connection?.type === 'mcp' ? $i18n.t('MCP') : $i18n.t('OpenAPI')}>
 					<WrenchAlt />
 				</Tooltip>
-<<<<<<< HEAD
-				<div class=" capitalize outline-hidden w-full bg-transparent">
-					{connection?.info?.name ?? connection?.url}
-					<span class="text-gray-500">{connection?.info?.id}</span>
-				</div>
-=======
 
 				{#if connection?.info?.name}
 					<div class=" capitalize outline-hidden w-full bg-transparent">
@@ -69,7 +63,6 @@
 						{connection?.url}
 					</div>
 				{/if}
->>>>>>> 3fe2640f
 			</div>
 		</div>
 	</Tooltip>
