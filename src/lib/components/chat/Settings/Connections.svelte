<script lang="ts">
    import { models, user } from '$lib/stores';
    import { createEventDispatcher, onMount, getContext } from 'svelte';
    const dispatch = createEventDispatcher();

    import { getOllamaUrls, getOllamaVersion, updateOllamaUrls } from '$lib/apis/ollama';
    import {
        getOpenAIKeys,
        getOpenAIUrls,
        updateOpenAIKeys,
        updateOpenAIUrls
    } from '$lib/apis/openai';

    import {
        getAzureOpenAIKeys,
        getAzureOpenAIUrls,
        getAzureOpenAIAPIVersions,
        getAzureOpenAIDeploymentModelNames,

        updateAzureOpenAIKeys,
        updateAzureOpenAIUrls,
        updateAzureOpenAIAPIVersions,
        updateAzureOpenAIDeploymentModelNames
    } from '$lib/apis/azureopenai';

    import { toast } from 'svelte-sonner';

    const i18n = getContext('i18n');

    export let getModels: Function;

    // External
    let OLLAMA_BASE_URL = '';
    let OLLAMA_BASE_URLS = [''];

    let OPENAI_API_KEY = '';
    let OPENAI_API_BASE_URL = '';

    let OPENAI_API_KEYS = [''];
    let OPENAI_API_BASE_URLS = [''];

    let showOpenAI = false;

    let AZURE_OPENAI_API_KEY = '';
    let AZURE_OPENAI_API_VERSION = '';
    let AZURE_OPENAI_API_BASE_URL = '';

    let AZURE_OPENAI_API_KEYS = [''];
    let AZURE_OPENAI_API_VERSIONS = [''];
    let AZURE_OPENAI_API_BASE_URLS = [''];
    let AZURE_OPENAI_API_DEPLOYMENT_MODEL_NAMES = [['']];

    let showAzureOpenAI = false;

    const updateOpenAIHandler = async () => {
        OPENAI_API_BASE_URLS = await updateOpenAIUrls(localStorage.token, OPENAI_API_BASE_URLS);
        OPENAI_API_KEYS = await updateOpenAIKeys(localStorage.token, OPENAI_API_KEYS);

        await models.set(await getModels());
    };

    const updateAzureOpenAIHandler = async () => {
        AZURE_OPENAI_API_BASE_URLS = await updateAzureOpenAIUrls(localStorage.token, AZURE_OPENAI_API_BASE_URLS);
        AZURE_OPENAI_API_KEYS = await updateAzureOpenAIKeys(localStorage.token, AZURE_OPENAI_API_KEYS);
        AZURE_OPENAI_API_VERSIONS = await updateAzureOpenAIAPIVersions(localStorage.token, AZURE_OPENAI_API_VERSIONS);
        AZURE_OPENAI_API_DEPLOYMENT_MODEL_NAMES = await updateAzureOpenAIDeploymentModelNames(localStorage.token, AZURE_OPENAI_API_DEPLOYMENT_MODEL_NAMES);

        await models.set(await getModels());
    };

    const updateOllamaUrlsHandler = async () => {
        OLLAMA_BASE_URLS = await updateOllamaUrls(localStorage.token, OLLAMA_BASE_URLS);

        const ollamaVersion = await getOllamaVersion(localStorage.token).catch((error) => {
            toast.error(error);
            return null;
        });

        if (ollamaVersion) {
            toast.success($i18n.t('Server connection verified'));
            await models.set(await getModels());
        }
    };

    onMount(async () => {
        if ($user.role === 'admin') {
            OLLAMA_BASE_URLS = await getOllamaUrls(localStorage.token);
            OPENAI_API_BASE_URLS = await getOpenAIUrls(localStorage.token);
            OPENAI_API_KEYS = await getOpenAIKeys(localStorage.token);

            AZURE_OPENAI_API_BASE_URLS = await getAzureOpenAIUrls(localStorage.token);
            AZURE_OPENAI_API_KEYS = await getAzureOpenAIKeys(localStorage.token);
            AZURE_OPENAI_API_VERSIONS = await getAzureOpenAIAPIVersions(localStorage.token);
            AZURE_OPENAI_API_DEPLOYMENT_MODEL_NAMES = await getAzureOpenAIDeploymentModelNames(localStorage.token);
        }
    });
</script>

<form
    class="flex flex-col h-full justify-between text-sm"
    on:submit|preventDefault={() => {
        updateOpenAIHandler();
        updateAzureOpenAIHandler();
        dispatch('save');
    }}
>
<<<<<<< HEAD
    <div class="  pr-1.5 overflow-y-scroll max-h-[22rem] space-y-3">
        <div class=" space-y-3">
            <div class="mt-2 space-y-2 pr-1.5">
                <div class="flex justify-between items-center text-sm">
                    <div class="  font-medium">{$i18n.t('OpenAI API')}</div>
                    <button
                        class=" text-xs font-medium text-gray-500"
                        type="button"
                        on:click={() => {
                            showOpenAI = !showOpenAI;
                        }}>{showOpenAI ? $i18n.t('Hide') : $i18n.t('Show')}</button
                    >
                </div>

                {#if showOpenAI}
                    <div class="flex flex-col gap-1">
                        {#each OPENAI_API_BASE_URLS as url, idx}
                            <div class="flex w-full gap-2">
                                <div class="flex-1">
                                    <input
                                        class="w-full rounded-lg py-2 px-4 text-sm dark:text-gray-300 dark:bg-gray-850 outline-none"
                                        placeholder={$i18n.t('API Base URL')}
                                        bind:value={url}
                                        autocomplete="off"
                                    />
                                </div>

                                <div class="flex-1">
                                    <input
                                        class="w-full rounded-lg py-2 px-4 text-sm dark:text-gray-300 dark:bg-gray-850 outline-none"
                                        placeholder={$i18n.t('API Key')}
                                        bind:value={OPENAI_API_KEYS[idx]}
                                        autocomplete="off"
                                    />
                                </div>
                                <div class="self-center flex items-center">
                                    {#if idx === 0}
                                        <button
                                            class="px-1"
                                            on:click={() => {
                                                OPENAI_API_BASE_URLS = [...OPENAI_API_BASE_URLS, ''];
                                                OPENAI_API_KEYS = [...OPENAI_API_KEYS, ''];
                                            }}
                                            type="button"
                                        >
                                            <svg
                                                xmlns="http://www.w3.org/2000/svg"
                                                viewBox="0 0 16 16"
                                                fill="currentColor"
                                                class="w-4 h-4"
                                            >
                                                <path
                                                    d="M8.75 3.75a.75.75 0 0 0-1.5 0v3.5h-3.5a.75.75 0 0 0 0 1.5h3.5v3.5a.75.75 0 0 0 1.5 0v-3.5h3.5a.75.75 0 0 0 0-1.5h-3.5v-3.5Z"
                                                />
                                            </svg>
                                        </button>
                                    {:else}
                                        <button
                                            class="px-1"
                                            on:click={() => {
                                                OPENAI_API_BASE_URLS = OPENAI_API_BASE_URLS.filter(
                                                    (url, urlIdx) => idx !== urlIdx
                                                );
                                                OPENAI_API_KEYS = OPENAI_API_KEYS.filter((key, keyIdx) => idx !== keyIdx);
                                            }}
                                            type="button"
                                        >
                                            <svg
                                                xmlns="http://www.w3.org/2000/svg"
                                                viewBox="0 0 16 16"
                                                fill="currentColor"
                                                class="w-4 h-4"
                                            >
                                                <path d="M3.75 7.25a.75.75 0 0 0 0 1.5h8.5a.75.75 0 0 0 0-1.5h-8.5Z" />
                                            </svg>
                                        </button>
                                    {/if}
                                </div>
                            </div>
                            <div class=" mb-1 text-xs text-gray-400 dark:text-gray-500">
                                {$i18n.t('WebUI will make requests to')}
                                <span class=" text-gray-200">'{url}/models'</span>
                            </div>
                        {/each}
                    </div>
                {/if}
            </div>
        </div>

        <hr class=" dark:border-gray-700" />

        <div class=" space-y-3">
            <div class="mt-2 space-y-2 pr-1.5">
                <div class="flex justify-between items-center text-sm">
                    <div class="  font-medium">{$i18n.t('AzureOpenAI API')}</div>
                    <button
                        class=" text-xs font-medium text-gray-500"
                        type="button"
                        on:click={() => {
                            showAzureOpenAI = !showAzureOpenAI;
                        }}>{showAzureOpenAI ? $i18n.t('Hide') : $i18n.t('Show')}</button
                    >
                </div>

                {#if showAzureOpenAI}
                    <div class="flex flex-col gap-1">
                        {#each AZURE_OPENAI_API_BASE_URLS as url, idx}
                            <div class="flex w-full gap-2">
                                <div class="flex-1">
                                    <input
                                        class="w-full rounded-lg py-2 px-4 text-sm dark:text-gray-300 dark:bg-gray-850 outline-none"
                                        placeholder={$i18n.t('Endpoint URL')}
                                        bind:value={url}
                                        on:input={(event) => {
                                            if (event.target.value.trim() === '') {
                                                AZURE_OPENAI_API_BASE_URLS[idx] = 'https://your_account_name.openai.azure.com/';
                                            }
                                        }}
                                        autocomplete="off"
                                    />
                                </div>

                                <div class="flex-1">
                                    <input
                                        class="w-full rounded-lg py-2 px-4 text-sm dark:text-gray-300 dark:bg-gray-850 outline-none"
                                        placeholder={$i18n.t('Key')}
                                        bind:value={AZURE_OPENAI_API_KEYS[idx]}
                                        autocomplete="off"
                                    />
                                </div>
                                <div class="flex-1">
                                    <input
                                        class="w-full rounded-lg py-2 px-4 text-sm dark:text-gray-300 dark:bg-gray-850 outline-none"
                                        placeholder={$i18n.t('API Version')}
                                        bind:value={AZURE_OPENAI_API_VERSIONS[idx]}
                                        on:input={(event) => {
                                            if (event.target.value.trim() === '') {
                                                AZURE_OPENAI_API_VERSIONS[idx] = '2024-02-01';
                                            }
                                        }}
                                        autocomplete="off"
                                    />
                                </div>
                                <div class="flex-1">
                                    <!-- Add input for deployment models -->
                                    {#each AZURE_OPENAI_API_DEPLOYMENT_MODEL_NAMES[idx] as modelName, modelIdx}
                                    <div class="relative">
                                        <input
                                            class="w-full rounded-lg py-2 px-4 text-sm dark:text-gray-300 dark:bg-gray-850 outline-none"
                                            placeholder={$i18n.t('Deploy Name')}
                                            bind:value={modelName}
                                            autocomplete="off" />
                                        {#if modelIdx > 0}
                                        <button
                                            class="absolute right-0 top-0 -mt-1 mr-1"
                                            on:click={() => {
                                                AZURE_OPENAI_API_DEPLOYMENT_MODEL_NAMES[idx] = AZURE_OPENAI_API_DEPLOYMENT_MODEL_NAMES[idx].filter((_, index) => index !== modelIdx);
                                            }}
                                            type="button">
                                            <svg
                                                xmlns="http://www.w3.org/2000/svg"
                                                viewBox="0 0 16 16"
                                                fill="currentColor"
                                                class="w-4 h-4">
                                                <path d="M3.75 7.25a.75.75 0 0 0 0 1.5h8.5a.75.75 0 0 0 0-1.5h-8.5Z" />
                                            </svg>
                                        </button>
                                        {/if}
                                    </div>
                                    {/each}
                                </div>
                                <div class="self-center flex items-center">
                                    {#if idx === 0}
                                        <button
                                            class="px-1"
                                            on:click={() => {
                                                AZURE_OPENAI_API_BASE_URLS = [...AZURE_OPENAI_API_BASE_URLS, ''];
                                                AZURE_OPENAI_API_KEYS = [...AZURE_OPENAI_API_KEYS, ''];
                                                AZURE_OPENAI_API_VERSIONS = [...AZURE_OPENAI_API_VERSIONS, ''];
                                                AZURE_OPENAI_API_DEPLOYMENT_MODEL_NAMES = [...AZURE_OPENAI_API_DEPLOYMENT_MODEL_NAMES, ['']];
                                            }}
                                            type="button"
                                        >
                                            <svg
                                                xmlns="http://www.w3.org/2000/svg"
                                                viewBox="0 0 16 16"
                                                fill="currentColor"
                                                class="w-4 h-4"
                                            >
                                                <path
                                                    d="M8.75 3.75a.75.75 0 0 0-1.5 0v3.5h-3.5a.75.75 0 0 0 0 1.5h3.5v3.5a.75.75 0 0 0 1.5 0v-3.5h3.5a.75.75 0 0 0 0-1.5h-3.5v-3.5Z"
                                                />
                                            </svg>
                                        </button>
                                    {:else}
                                        <button
                                            class="px-1"
                                            on:click={() => {
                                                AZURE_OPENAI_API_BASE_URLS = AZURE_OPENAI_API_BASE_URLS.filter(
                                                    (url, urlIdx) => idx !== urlIdx
                                                );
                                                AZURE_OPENAI_API_KEYS = AZURE_OPENAI_API_KEYS.filter((key, keyIdx) => idx !== keyIdx);
                                                AZURE_OPENAI_API_VERSIONS = AZURE_OPENAI_API_VERSIONS.filter((key, versionIdx) => idx !== versionIdx);
                                                AZURE_OPENAI_API_DEPLOYMENT_MODEL_NAMES = AZURE_OPENAI_API_DEPLOYMENT_MODEL_NAMES.filter((model, modelIdx) => idx !== modelIdx);
                                            }}
                                            type="button"
                                        >
                                            <svg
                                                xmlns="http://www.w3.org/2000/svg"
                                                viewBox="0 0 16 16"
                                                fill="currentColor"
                                                class="w-4 h-4"
                                            >
                                                <path d="M3.75 7.25a.75.75 0 0 0 0 1.5h8.5a.75.75 0 0 0 0-1.5h-8.5Z" />
                                            </svg>
                                        </button>
                                    {/if}
                                </div>
                            </div>
                            <div class=" mb-1 text-xs text-gray-400 dark:text-gray-500">
                                {$i18n.t('WebUI will make requests to')}
                                <span class=" text-gray-200">'{url}/models'</span>
                            </div>
                        {/each}
                    </div>
                {/if}
            </div>
        </div>

        <hr class=" dark:border-gray-700" />

        <div>
            <div class=" mb-2.5 text-sm font-medium">{$i18n.t('Ollama Base URL')}</div>
            <div class="flex w-full gap-1.5">
                <div class="flex-1 flex flex-col gap-2">
                    {#each OLLAMA_BASE_URLS as url, idx}
                        <div class="flex gap-1.5">
                            <input
                                class="w-full rounded-lg py-2 px-4 text-sm dark:text-gray-300 dark:bg-gray-850 outline-none"
                                placeholder="Enter URL (e.g. http://localhost:11434)"
                                bind:value={url}
                            />

                            <div class="self-center flex items-center">
                                {#if idx === 0}
                                    <button
                                        class="px-1"
                                        on:click={() => {
                                            OLLAMA_BASE_URLS = [...OLLAMA_BASE_URLS, ''];
                                        }}
                                        type="button"
                                    >
                                        <svg
                                            xmlns="http://www.w3.org/2000/svg"
                                            viewBox="0 0 16 16"
                                            fill="currentColor"
                                            class="w-4 h-4"
                                        >
                                            <path
                                                d="M8.75 3.75a.75.75 0 0 0-1.5 0v3.5h-3.5a.75.75 0 0 0 0 1.5h3.5v3.5a.75.75 0 0 0 1.5 0v-3.5h3.5a.75.75 0 0 0 0-1.5h-3.5v-3.5Z"
                                            />
                                        </svg>
                                    </button>
                                {:else}
                                    <button
                                        class="px-1"
                                        on:click={() => {
                                            OLLAMA_BASE_URLS = OLLAMA_BASE_URLS.filter((url, urlIdx) => idx !== urlIdx);
                                        }}
                                        type="button"
                                    >
                                        <svg
                                            xmlns="http://www.w3.org/2000/svg"
                                            viewBox="0 0 16 16"
                                            fill="currentColor"
                                            class="w-4 h-4"
                                        >
                                            <path d="M3.75 7.25a.75.75 0 0 0 0 1.5h8.5a.75.75 0 0 0 0-1.5h-8.5Z" />
                                        </svg>
                                    </button>
                                {/if}
                            </div>
                        </div>
                    {/each}
                </div>

                <div class="">
                    <button
                        class="p-2.5 bg-gray-200 hover:bg-gray-300 dark:bg-gray-850 dark:hover:bg-gray-800 rounded-lg transition"
                        on:click={() => {
                            updateOllamaUrlsHandler();
                        }}
                        type="button"
                    >
                        <svg
                            xmlns="http://www.w3.org/2000/svg"
                            viewBox="0 0 20 20"
                            fill="currentColor"
                            class="w-4 h-4"
                        >
                            <path
                                fill-rule="evenodd"
                                d="M15.312 11.424a5.5 5.5 0 01-9.201 2.466l-.312-.311h2.433a.75.75 0 000-1.5H3.989a.75.75 0 00-.75.75v4.242a.75.75 0 001.5 0v-2.43l.31.31a7 7 0 0011.712-3.138.75.75 0 00-1.449-.39zm1.23-3.723a.75.75 0 00.219-.53V2.929a.75.75 0 00-1.5 0V5.36l-.31-.31A7 7 0 003.239 8.188a.75.75 0 101.448.389A5.5 5.5 0 0113.89 6.11l.311.31h-2.432a.75.75 0 000 1.5h4.243a.75.75 0 00.53-.219z"
                                clip-rule="evenodd"
                            />
                        </svg>
                    </button>
                </div>
            </div>

            <div class="mt-2 text-xs text-gray-400 dark:text-gray-500">
                {$i18n.t('Trouble accessing Ollama?')}
                <a
                    class=" text-gray-300 font-medium underline"
                    href="https://github.com/open-webui/open-webui#troubleshooting"
                    target="_blank"
                >
                    {$i18n.t('Click here for help.')}
                </a>
            </div>
        </div>
    </div>

    <div class="flex justify-end pt-3 text-sm font-medium">
        <button
            class="  px-4 py-2 bg-emerald-700 hover:bg-emerald-800 text-gray-100 transition rounded-lg"
            type="submit"
        >
            {$i18n.t('Save')}
        </button>
    </div>
=======
	<div class="  pr-1.5 overflow-y-scroll max-h-[22rem] space-y-3">
		<div class=" space-y-3">
			<div class="mt-2 space-y-2 pr-1.5">
				<div class="flex justify-between items-center text-sm">
					<div class="  font-medium">{$i18n.t('OpenAI API')}</div>
					<button
						class=" text-xs font-medium text-gray-500"
						type="button"
						on:click={() => {
							showOpenAI = !showOpenAI;
						}}>{showOpenAI ? $i18n.t('Hide') : $i18n.t('Show')}</button
					>
				</div>

				{#if showOpenAI}
					<div class="flex flex-col gap-1">
						{#each OPENAI_API_BASE_URLS as url, idx}
							<div class="flex w-full gap-2">
								<div class="flex-1">
									<input
										class="w-full rounded-lg py-2 px-4 text-sm dark:text-gray-300 dark:bg-gray-850 outline-none"
										placeholder={$i18n.t('API Base URL')}
										bind:value={url}
										autocomplete="off"
									/>
								</div>

								<div class="flex-1">
									<input
										class="w-full rounded-lg py-2 px-4 text-sm dark:text-gray-300 dark:bg-gray-850 outline-none"
										placeholder={$i18n.t('API Key')}
										bind:value={OPENAI_API_KEYS[idx]}
										autocomplete="off"
									/>
								</div>
								<div class="self-center flex items-center">
									{#if idx === 0}
										<button
											class="px-1"
											on:click={() => {
												OPENAI_API_BASE_URLS = [...OPENAI_API_BASE_URLS, ''];
												OPENAI_API_KEYS = [...OPENAI_API_KEYS, ''];
											}}
											type="button"
										>
											<svg
												xmlns="http://www.w3.org/2000/svg"
												viewBox="0 0 16 16"
												fill="currentColor"
												class="w-4 h-4"
											>
												<path
													d="M8.75 3.75a.75.75 0 0 0-1.5 0v3.5h-3.5a.75.75 0 0 0 0 1.5h3.5v3.5a.75.75 0 0 0 1.5 0v-3.5h3.5a.75.75 0 0 0 0-1.5h-3.5v-3.5Z"
												/>
											</svg>
										</button>
									{:else}
										<button
											class="px-1"
											on:click={() => {
												OPENAI_API_BASE_URLS = OPENAI_API_BASE_URLS.filter(
													(url, urlIdx) => idx !== urlIdx
												);
												OPENAI_API_KEYS = OPENAI_API_KEYS.filter((key, keyIdx) => idx !== keyIdx);
											}}
											type="button"
										>
											<svg
												xmlns="http://www.w3.org/2000/svg"
												viewBox="0 0 16 16"
												fill="currentColor"
												class="w-4 h-4"
											>
												<path d="M3.75 7.25a.75.75 0 0 0 0 1.5h8.5a.75.75 0 0 0 0-1.5h-8.5Z" />
											</svg>
										</button>
									{/if}
								</div>
							</div>
							<div class=" mb-1 text-xs text-gray-400 dark:text-gray-500">
								{$i18n.t('WebUI will make requests to')}
								<span class=" text-gray-200">'{url}/models'</span>
							</div>
						{/each}
					</div>
				{/if}
			</div>
		</div>

		<hr class=" dark:border-gray-700" />

		<div>
			<div class=" mb-2.5 text-sm font-medium">{$i18n.t('Ollama Base URL')}</div>
			<div class="flex w-full gap-1.5">
				<div class="flex-1 flex flex-col gap-2">
					{#each OLLAMA_BASE_URLS as url, idx}
						<div class="flex gap-1.5">
							<input
								class="w-full rounded-lg py-2 px-4 text-sm dark:text-gray-300 dark:bg-gray-850 outline-none"
								placeholder={$i18n.t('Enter URL (e.g. http://localhost:11434)')}
								bind:value={url}
							/>

							<div class="self-center flex items-center">
								{#if idx === 0}
									<button
										class="px-1"
										on:click={() => {
											OLLAMA_BASE_URLS = [...OLLAMA_BASE_URLS, ''];
										}}
										type="button"
									>
										<svg
											xmlns="http://www.w3.org/2000/svg"
											viewBox="0 0 16 16"
											fill="currentColor"
											class="w-4 h-4"
										>
											<path
												d="M8.75 3.75a.75.75 0 0 0-1.5 0v3.5h-3.5a.75.75 0 0 0 0 1.5h3.5v3.5a.75.75 0 0 0 1.5 0v-3.5h3.5a.75.75 0 0 0 0-1.5h-3.5v-3.5Z"
											/>
										</svg>
									</button>
								{:else}
									<button
										class="px-1"
										on:click={() => {
											OLLAMA_BASE_URLS = OLLAMA_BASE_URLS.filter((url, urlIdx) => idx !== urlIdx);
										}}
										type="button"
									>
										<svg
											xmlns="http://www.w3.org/2000/svg"
											viewBox="0 0 16 16"
											fill="currentColor"
											class="w-4 h-4"
										>
											<path d="M3.75 7.25a.75.75 0 0 0 0 1.5h8.5a.75.75 0 0 0 0-1.5h-8.5Z" />
										</svg>
									</button>
								{/if}
							</div>
						</div>
					{/each}
				</div>

				<div class="">
					<button
						class="p-2.5 bg-gray-200 hover:bg-gray-300 dark:bg-gray-850 dark:hover:bg-gray-800 rounded-lg transition"
						on:click={() => {
							updateOllamaUrlsHandler();
						}}
						type="button"
					>
						<svg
							xmlns="http://www.w3.org/2000/svg"
							viewBox="0 0 20 20"
							fill="currentColor"
							class="w-4 h-4"
						>
							<path
								fill-rule="evenodd"
								d="M15.312 11.424a5.5 5.5 0 01-9.201 2.466l-.312-.311h2.433a.75.75 0 000-1.5H3.989a.75.75 0 00-.75.75v4.242a.75.75 0 001.5 0v-2.43l.31.31a7 7 0 0011.712-3.138.75.75 0 00-1.449-.39zm1.23-3.723a.75.75 0 00.219-.53V2.929a.75.75 0 00-1.5 0V5.36l-.31-.31A7 7 0 003.239 8.188a.75.75 0 101.448.389A5.5 5.5 0 0113.89 6.11l.311.31h-2.432a.75.75 0 000 1.5h4.243a.75.75 0 00.53-.219z"
								clip-rule="evenodd"
							/>
						</svg>
					</button>
				</div>
			</div>

			<div class="mt-2 text-xs text-gray-400 dark:text-gray-500">
				{$i18n.t('Trouble accessing Ollama?')}
				<a
					class=" text-gray-300 font-medium underline"
					href="https://github.com/open-webui/open-webui#troubleshooting"
					target="_blank"
				>
					{$i18n.t('Click here for help.')}
				</a>
			</div>
		</div>
	</div>

	<div class="flex justify-end pt-3 text-sm font-medium">
		<button
			class="  px-4 py-2 bg-emerald-700 hover:bg-emerald-800 text-gray-100 transition rounded-lg"
			type="submit"
		>
			{$i18n.t('Save')}
		</button>
	</div>
>>>>>>> 90503be2
</form><|MERGE_RESOLUTION|>--- conflicted
+++ resolved
@@ -104,7 +104,6 @@
         dispatch('save');
     }}
 >
-<<<<<<< HEAD
     <div class="  pr-1.5 overflow-y-scroll max-h-[22rem] space-y-3">
         <div class=" space-y-3">
             <div class="mt-2 space-y-2 pr-1.5">
@@ -344,7 +343,7 @@
                         <div class="flex gap-1.5">
                             <input
                                 class="w-full rounded-lg py-2 px-4 text-sm dark:text-gray-300 dark:bg-gray-850 outline-none"
-                                placeholder="Enter URL (e.g. http://localhost:11434)"
+                                placeholder={$i18n.t('Enter URL (e.g. http://localhost:11434)')}
                                 bind:value={url}
                             />
 
@@ -436,197 +435,4 @@
             {$i18n.t('Save')}
         </button>
     </div>
-=======
-	<div class="  pr-1.5 overflow-y-scroll max-h-[22rem] space-y-3">
-		<div class=" space-y-3">
-			<div class="mt-2 space-y-2 pr-1.5">
-				<div class="flex justify-between items-center text-sm">
-					<div class="  font-medium">{$i18n.t('OpenAI API')}</div>
-					<button
-						class=" text-xs font-medium text-gray-500"
-						type="button"
-						on:click={() => {
-							showOpenAI = !showOpenAI;
-						}}>{showOpenAI ? $i18n.t('Hide') : $i18n.t('Show')}</button
-					>
-				</div>
-
-				{#if showOpenAI}
-					<div class="flex flex-col gap-1">
-						{#each OPENAI_API_BASE_URLS as url, idx}
-							<div class="flex w-full gap-2">
-								<div class="flex-1">
-									<input
-										class="w-full rounded-lg py-2 px-4 text-sm dark:text-gray-300 dark:bg-gray-850 outline-none"
-										placeholder={$i18n.t('API Base URL')}
-										bind:value={url}
-										autocomplete="off"
-									/>
-								</div>
-
-								<div class="flex-1">
-									<input
-										class="w-full rounded-lg py-2 px-4 text-sm dark:text-gray-300 dark:bg-gray-850 outline-none"
-										placeholder={$i18n.t('API Key')}
-										bind:value={OPENAI_API_KEYS[idx]}
-										autocomplete="off"
-									/>
-								</div>
-								<div class="self-center flex items-center">
-									{#if idx === 0}
-										<button
-											class="px-1"
-											on:click={() => {
-												OPENAI_API_BASE_URLS = [...OPENAI_API_BASE_URLS, ''];
-												OPENAI_API_KEYS = [...OPENAI_API_KEYS, ''];
-											}}
-											type="button"
-										>
-											<svg
-												xmlns="http://www.w3.org/2000/svg"
-												viewBox="0 0 16 16"
-												fill="currentColor"
-												class="w-4 h-4"
-											>
-												<path
-													d="M8.75 3.75a.75.75 0 0 0-1.5 0v3.5h-3.5a.75.75 0 0 0 0 1.5h3.5v3.5a.75.75 0 0 0 1.5 0v-3.5h3.5a.75.75 0 0 0 0-1.5h-3.5v-3.5Z"
-												/>
-											</svg>
-										</button>
-									{:else}
-										<button
-											class="px-1"
-											on:click={() => {
-												OPENAI_API_BASE_URLS = OPENAI_API_BASE_URLS.filter(
-													(url, urlIdx) => idx !== urlIdx
-												);
-												OPENAI_API_KEYS = OPENAI_API_KEYS.filter((key, keyIdx) => idx !== keyIdx);
-											}}
-											type="button"
-										>
-											<svg
-												xmlns="http://www.w3.org/2000/svg"
-												viewBox="0 0 16 16"
-												fill="currentColor"
-												class="w-4 h-4"
-											>
-												<path d="M3.75 7.25a.75.75 0 0 0 0 1.5h8.5a.75.75 0 0 0 0-1.5h-8.5Z" />
-											</svg>
-										</button>
-									{/if}
-								</div>
-							</div>
-							<div class=" mb-1 text-xs text-gray-400 dark:text-gray-500">
-								{$i18n.t('WebUI will make requests to')}
-								<span class=" text-gray-200">'{url}/models'</span>
-							</div>
-						{/each}
-					</div>
-				{/if}
-			</div>
-		</div>
-
-		<hr class=" dark:border-gray-700" />
-
-		<div>
-			<div class=" mb-2.5 text-sm font-medium">{$i18n.t('Ollama Base URL')}</div>
-			<div class="flex w-full gap-1.5">
-				<div class="flex-1 flex flex-col gap-2">
-					{#each OLLAMA_BASE_URLS as url, idx}
-						<div class="flex gap-1.5">
-							<input
-								class="w-full rounded-lg py-2 px-4 text-sm dark:text-gray-300 dark:bg-gray-850 outline-none"
-								placeholder={$i18n.t('Enter URL (e.g. http://localhost:11434)')}
-								bind:value={url}
-							/>
-
-							<div class="self-center flex items-center">
-								{#if idx === 0}
-									<button
-										class="px-1"
-										on:click={() => {
-											OLLAMA_BASE_URLS = [...OLLAMA_BASE_URLS, ''];
-										}}
-										type="button"
-									>
-										<svg
-											xmlns="http://www.w3.org/2000/svg"
-											viewBox="0 0 16 16"
-											fill="currentColor"
-											class="w-4 h-4"
-										>
-											<path
-												d="M8.75 3.75a.75.75 0 0 0-1.5 0v3.5h-3.5a.75.75 0 0 0 0 1.5h3.5v3.5a.75.75 0 0 0 1.5 0v-3.5h3.5a.75.75 0 0 0 0-1.5h-3.5v-3.5Z"
-											/>
-										</svg>
-									</button>
-								{:else}
-									<button
-										class="px-1"
-										on:click={() => {
-											OLLAMA_BASE_URLS = OLLAMA_BASE_URLS.filter((url, urlIdx) => idx !== urlIdx);
-										}}
-										type="button"
-									>
-										<svg
-											xmlns="http://www.w3.org/2000/svg"
-											viewBox="0 0 16 16"
-											fill="currentColor"
-											class="w-4 h-4"
-										>
-											<path d="M3.75 7.25a.75.75 0 0 0 0 1.5h8.5a.75.75 0 0 0 0-1.5h-8.5Z" />
-										</svg>
-									</button>
-								{/if}
-							</div>
-						</div>
-					{/each}
-				</div>
-
-				<div class="">
-					<button
-						class="p-2.5 bg-gray-200 hover:bg-gray-300 dark:bg-gray-850 dark:hover:bg-gray-800 rounded-lg transition"
-						on:click={() => {
-							updateOllamaUrlsHandler();
-						}}
-						type="button"
-					>
-						<svg
-							xmlns="http://www.w3.org/2000/svg"
-							viewBox="0 0 20 20"
-							fill="currentColor"
-							class="w-4 h-4"
-						>
-							<path
-								fill-rule="evenodd"
-								d="M15.312 11.424a5.5 5.5 0 01-9.201 2.466l-.312-.311h2.433a.75.75 0 000-1.5H3.989a.75.75 0 00-.75.75v4.242a.75.75 0 001.5 0v-2.43l.31.31a7 7 0 0011.712-3.138.75.75 0 00-1.449-.39zm1.23-3.723a.75.75 0 00.219-.53V2.929a.75.75 0 00-1.5 0V5.36l-.31-.31A7 7 0 003.239 8.188a.75.75 0 101.448.389A5.5 5.5 0 0113.89 6.11l.311.31h-2.432a.75.75 0 000 1.5h4.243a.75.75 0 00.53-.219z"
-								clip-rule="evenodd"
-							/>
-						</svg>
-					</button>
-				</div>
-			</div>
-
-			<div class="mt-2 text-xs text-gray-400 dark:text-gray-500">
-				{$i18n.t('Trouble accessing Ollama?')}
-				<a
-					class=" text-gray-300 font-medium underline"
-					href="https://github.com/open-webui/open-webui#troubleshooting"
-					target="_blank"
-				>
-					{$i18n.t('Click here for help.')}
-				</a>
-			</div>
-		</div>
-	</div>
-
-	<div class="flex justify-end pt-3 text-sm font-medium">
-		<button
-			class="  px-4 py-2 bg-emerald-700 hover:bg-emerald-800 text-gray-100 transition rounded-lg"
-			type="submit"
-		>
-			{$i18n.t('Save')}
-		</button>
-	</div>
->>>>>>> 90503be2
 </form>