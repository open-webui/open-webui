<script lang="ts">
	import { toast } from 'svelte-sonner';
	import { createEventDispatcher, onMount, getContext } from 'svelte';
	import { getLanguages } from '$lib/i18n';
	const dispatch = createEventDispatcher();

	import { models, settings, theme, user } from '$lib/stores';

	const i18n = getContext('i18n');

	import AdvancedParams from './Advanced/AdvancedParams.svelte';

	export let saveSettings: Function;
	export let getModels: Function;

	// General
	let themes = ['dark', 'light'];
	let selectedTheme = 'system';

	let languages: Awaited<ReturnType<typeof getLanguages>> = [];
	let lang = $i18n.language;
	let notificationEnabled = false;
	let system = '';

	let showAdvanced = false;

	const toggleNotification = async () => {
		const permission = await Notification.requestPermission();

		if (permission === 'granted') {
			notificationEnabled = !notificationEnabled;
			saveSettings({ notificationEnabled: notificationEnabled });
		} else {
			toast.error(
				$i18n.t(
					'Response notifications cannot be activated as the website permissions have been denied. Please visit your browser settings to grant the necessary access.'
				)
			);
		}
	};

	// Advanced
	let requestFormat = '';
	let keepAlive: string | null = null;

	let params = {
		// Advanced
		stream_response: null,
		function_calling: null,
		seed: null,
		temperature: null,
		reasoning_effort: null,
		frequency_penalty: null,
		presence_penalty: null,
		repeat_penalty: null,
		repeat_last_n: null,
		mirostat: null,
		mirostat_eta: null,
		mirostat_tau: null,
		top_k: null,
		top_p: null,
		min_p: null,
		stop: null,
		tfs_z: null,
		num_ctx: null,
		num_batch: null,
		num_keep: null,
		max_tokens: null,
		num_gpu: null
	};

	const toggleRequestFormat = async () => {
		if (requestFormat === '') {
			requestFormat = 'json';
		} else {
			requestFormat = '';
		}

		saveSettings({
			requestFormat: requestFormat !== '' ? requestFormat : undefined
		});
	};

	onMount(async () => {
		selectedTheme = localStorage.theme ?? 'system';
		themeChangeHandler(selectedTheme);

		languages = await getLanguages();

		notificationEnabled = $settings.notificationEnabled ?? false;
		system = $settings.system ?? '';

		requestFormat = $settings.requestFormat ?? '';
		keepAlive = $settings.keepAlive ?? null;

		params = { ...params, ...$settings.params };
		params.stop = $settings?.params?.stop ? ($settings?.params?.stop ?? []).join(',') : null;
	});

	const applyTheme = (_theme: string) => {
		let themeToApply = _theme === 'oled-dark' ? 'dark' : _theme;

		if (_theme === 'system') {
			themeToApply = window.matchMedia('(prefers-color-scheme: dark)').matches ? 'dark' : 'light';
		}

		if (themeToApply === 'dark' && !_theme.includes('oled')) {
			document.documentElement.style.setProperty('--color-gray-800', '#333');
			document.documentElement.style.setProperty('--color-gray-850', '#262626');
			document.documentElement.style.setProperty('--color-gray-900', '#161616');
			document.documentElement.style.setProperty('--color-gray-950', '#0d0d0d');
		}

		document.documentElement.setAttribute('theme', themeToApply);

		const metaThemeColor = document.querySelector('meta[name="theme-color"]');
		if (metaThemeColor) {
			metaThemeColor.setAttribute(
				'content',
				_theme === 'dark'
					? '#161616'
					: _theme === 'oled-dark'
						? '#000000'
						: _theme === 'her'
							? '#983724'
							: '#ffffff'
			);
		}
<<<<<<< HEAD
	};

=======

		if (typeof window !== 'undefined' && window.applyTheme) {
			window.applyTheme();
		}

		if (_theme.includes('oled')) {
			document.documentElement.style.setProperty('--color-gray-800', '#101010');
			document.documentElement.style.setProperty('--color-gray-850', '#050505');
			document.documentElement.style.setProperty('--color-gray-900', '#000000');
			document.documentElement.style.setProperty('--color-gray-950', '#000000');
			document.documentElement.classList.add('dark');
		}

		console.log(_theme);
	};

>>>>>>> 3f3a5bb0
	const themeChangeHandler = (_theme: string) => {
		theme.set(_theme);
		localStorage.setItem('theme', _theme);
		applyTheme(_theme);
	};
</script>

<div class="flex flex-col h-full justify-between text-sm">
	<div class="  overflow-y-scroll max-h-[28rem] lg:max-h-full">
		<div class="">
			<div class=" mb-1 text-sm font-medium">{$i18n.t('WebUI Settings')}</div>

			<div class="flex w-full justify-between">
				<div class=" self-center text-xs font-medium">{$i18n.t('Theme')}</div>
				<div class="flex items-center relative">
					<select
						class=" dark:bg-gray-900 w-fit pr-8 rounded-sm py-2 px-2 text-xs bg-transparent outline-hidden text-right"
						bind:value={selectedTheme}
						placeholder="Select a theme"
						on:change={() => themeChangeHandler(selectedTheme)}
					>
						<option value="system">⚙️ {$i18n.t('System')}</option>
						<option value="dark">🌑 {$i18n.t('Dark')}</option>
						<option value="light">☀️ {$i18n.t('Light')}</option>
					</select>
				</div>
			</div>

			<div class=" flex w-full justify-between">
				<div class=" self-center text-xs font-medium">{$i18n.t('Language')}</div>
				<div class="flex items-center relative">
					<select
						class=" dark:bg-gray-900 w-fit pr-8 rounded-sm py-2 px-2 text-xs bg-transparent outline-hidden text-right"
						bind:value={lang}
						placeholder="Select a language"
						on:change={(e) => {
							$i18n.changeLanguage(lang);
						}}
					>
						{#each languages as language}
							<option value={language['code']}>{language['title']}</option>
						{/each}
					</select>
				</div>
			</div>
			{#if $i18n.language === 'en-US'}
				<div class="mb-2 text-xs text-gray-400 dark:text-gray-500">
					Couldn't find your language?
					<a
						class=" text-gray-300 font-medium underline"
						href="https://github.com/open-webui/open-webui/blob/main/docs/CONTRIBUTING.md#-translations-and-internationalization"
						target="_blank"
					>
						Help us translate Open WebUI!
					</a>
				</div>
			{/if}

			<div>
				<div class=" py-0.5 flex w-full justify-between">
					<div class=" self-center text-xs font-medium">{$i18n.t('Notifications')}</div>

					<button
						class="p-1 px-3 text-xs flex rounded-sm transition"
						on:click={() => {
							toggleNotification();
						}}
						type="button"
					>
						{#if notificationEnabled === true}
							<span class="ml-2 self-center">{$i18n.t('On')}</span>
						{:else}
							<span class="ml-2 self-center">{$i18n.t('Off')}</span>
						{/if}
					</button>
				</div>
			</div>
		</div>

<<<<<<< HEAD
		{#if $user.role === 'admin'}
			<hr class=" dark:border-gray-850 my-3" />
=======
		{#if $user.role === 'admin' || $user?.permissions.chat?.controls}
			<hr class="border-gray-100 dark:border-gray-850 my-3" />
>>>>>>> 3f3a5bb0

			<div>
				<div class=" my-2.5 text-sm font-medium">{$i18n.t('System Prompt')}</div>
				<textarea
					bind:value={system}
					class="w-full rounded-lg p-4 text-sm bg-white dark:text-gray-300 dark:bg-gray-850 outline-hidden resize-none"
					rows="4"
				/>
			</div>

			<div class="mt-2 space-y-3 pr-1.5">
				<div class="flex justify-between items-center text-sm">
					<div class="  font-medium">{$i18n.t('Advanced Parameters')}</div>
					<button
						class=" text-xs font-medium text-gray-500"
						type="button"
						on:click={() => {
							showAdvanced = !showAdvanced;
						}}>{showAdvanced ? $i18n.t('Hide') : $i18n.t('Show')}</button
					>
				</div>

				{#if showAdvanced}
					<AdvancedParams admin={$user?.role === 'admin'} bind:params />
					<hr class=" border-gray-100 dark:border-gray-850" />

					<div class=" py-1 w-full justify-between">
						<div class="flex w-full justify-between">
							<div class=" self-center text-xs font-medium">{$i18n.t('Keep Alive')}</div>

							<button
								class="p-1 px-3 text-xs flex rounded-sm transition"
								type="button"
								on:click={() => {
									keepAlive = keepAlive === null ? '5m' : null;
								}}
							>
								{#if keepAlive === null}
									<span class="ml-2 self-center"> {$i18n.t('Default')} </span>
								{:else}
									<span class="ml-2 self-center"> {$i18n.t('Custom')} </span>
								{/if}
							</button>
						</div>

						{#if keepAlive !== null}
							<div class="flex mt-1 space-x-2">
								<input
									class="w-full rounded-lg py-2 px-4 text-sm dark:text-gray-300 dark:bg-gray-850 outline-hidden"
									type="text"
									placeholder={$i18n.t("e.g. '30s','10m'. Valid time units are 's', 'm', 'h'.")}
									bind:value={keepAlive}
								/>
							</div>
						{/if}
					</div>

					<div>
						<div class=" py-1 flex w-full justify-between">
							<div class=" self-center text-sm font-medium">{$i18n.t('Request Mode')}</div>

							<button
								class="p-1 px-3 text-xs flex rounded-sm transition"
								on:click={() => {
									toggleRequestFormat();
								}}
							>
								{#if requestFormat === ''}
									<span class="ml-2 self-center"> {$i18n.t('Default')} </span>
								{:else if requestFormat === 'json'}
									<!-- <svg
                            xmlns="http://www.w3.org/2000/svg"
                            viewBox="0 0 20 20"
                            fill="currentColor"
                            class="w-4 h-4 self-center"
                        >
                            <path
                                d="M10 2a.75.75 0 01.75.75v1.5a.75.75 0 01-1.5 0v-1.5A.75.75 0 0110 2zM10 15a.75.75 0 01.75.75v1.5a.75.75 0 01-1.5 0v-1.5A.75.75 0 0110 15zM10 7a3 3 0 100 6 3 3 0 000-6zM15.657 5.404a.75.75 0 10-1.06-1.06l-1.061 1.06a.75.75 0 001.06 1.06l1.06-1.06zM6.464 14.596a.75.75 0 10-1.06-1.06l-1.06 1.06a.75.75 0 001.06 1.06l1.06-1.06zM18 10a.75.75 0 01-.75.75h-1.5a.75.75 0 010-1.5h1.5A.75.75 0 0118 10zM5 10a.75.75 0 01-.75.75h-1.5a.75.75 0 010-1.5h1.5A.75.75 0 015 10zM14.596 15.657a.75.75 0 001.06-1.06l-1.06-1.061a.75.75 0 10-1.06 1.06l1.06 1.06zM5.404 6.464a.75.75 0 001.06-1.06l-1.06-1.06a.75.75 0 10-1.061 1.06l1.06 1.06z"
                            />
                        </svg> -->
									<span class="ml-2 self-center"> {$i18n.t('JSON')} </span>
								{/if}
							</button>
						</div>
					</div>
				{/if}
			</div>
		{/if}
	</div>

	<div class="flex justify-end pt-3 text-sm font-medium">
		<button
			class="px-3.5 py-1.5 text-sm font-medium bg-black hover:bg-gray-900 text-white dark:bg-white dark:text-black dark:hover:bg-gray-100 transition rounded-full"
			on:click={() => {
				saveSettings({
					system: system !== '' ? system : undefined,
					params: {
						stream_response: params.stream_response !== null ? params.stream_response : undefined,
						function_calling:
							params.function_calling !== null ? params.function_calling : undefined,
						seed: (params.seed !== null ? params.seed : undefined) ?? undefined,
						stop: params.stop ? params.stop.split(',').filter((e) => e) : undefined,
						temperature: params.temperature !== null ? params.temperature : undefined,
						reasoning_effort:
							params.reasoning_effort !== null ? params.reasoning_effort : undefined,
						frequency_penalty:
							params.frequency_penalty !== null ? params.frequency_penalty : undefined,
						presence_penalty:
							params.frequency_penalty !== null ? params.frequency_penalty : undefined,
						repeat_penalty:
							params.frequency_penalty !== null ? params.frequency_penalty : undefined,
						repeat_last_n: params.repeat_last_n !== null ? params.repeat_last_n : undefined,
						mirostat: params.mirostat !== null ? params.mirostat : undefined,
						mirostat_eta: params.mirostat_eta !== null ? params.mirostat_eta : undefined,
						mirostat_tau: params.mirostat_tau !== null ? params.mirostat_tau : undefined,
						top_k: params.top_k !== null ? params.top_k : undefined,
						top_p: params.top_p !== null ? params.top_p : undefined,
						min_p: params.min_p !== null ? params.min_p : undefined,
						tfs_z: params.tfs_z !== null ? params.tfs_z : undefined,
						num_ctx: params.num_ctx !== null ? params.num_ctx : undefined,
						num_batch: params.num_batch !== null ? params.num_batch : undefined,
						num_keep: params.num_keep !== null ? params.num_keep : undefined,
						max_tokens: params.max_tokens !== null ? params.max_tokens : undefined,
						use_mmap: params.use_mmap !== null ? params.use_mmap : undefined,
						use_mlock: params.use_mlock !== null ? params.use_mlock : undefined,
						num_thread: params.num_thread !== null ? params.num_thread : undefined,
						num_gpu: params.num_gpu !== null ? params.num_gpu : undefined
					},
					keepAlive: keepAlive ? (isNaN(keepAlive) ? keepAlive : parseInt(keepAlive)) : undefined
				});
				dispatch('save');
			}}
		>
			{$i18n.t('Save')}
		</button>
	</div>
</div><|MERGE_RESOLUTION|>--- conflicted
+++ resolved
@@ -115,21 +115,26 @@
 
 		const metaThemeColor = document.querySelector('meta[name="theme-color"]');
 		if (metaThemeColor) {
-			metaThemeColor.setAttribute(
-				'content',
-				_theme === 'dark'
-					? '#161616'
-					: _theme === 'oled-dark'
-						? '#000000'
-						: _theme === 'her'
-							? '#983724'
-							: '#ffffff'
-			);
-		}
-<<<<<<< HEAD
-	};
-
-=======
+			if (_theme.includes('system')) {
+				const systemTheme = window.matchMedia('(prefers-color-scheme: dark)').matches
+					? 'dark'
+					: 'light';
+				console.log('Setting system meta theme color: ' + systemTheme);
+				metaThemeColor.setAttribute('content', systemTheme === 'light' ? '#ffffff' : '#171717');
+			} else {
+				console.log('Setting meta theme color: ' + _theme);
+				metaThemeColor.setAttribute(
+					'content',
+					_theme === 'dark'
+						? '#171717'
+						: _theme === 'oled-dark'
+							? '#000000'
+							: _theme === 'her'
+								? '#983724'
+								: '#ffffff'
+				);
+			}
+		}
 
 		if (typeof window !== 'undefined' && window.applyTheme) {
 			window.applyTheme();
@@ -146,7 +151,6 @@
 		console.log(_theme);
 	};
 
->>>>>>> 3f3a5bb0
 	const themeChangeHandler = (_theme: string) => {
 		theme.set(_theme);
 		localStorage.setItem('theme', _theme);
@@ -226,13 +230,8 @@
 			</div>
 		</div>
 
-<<<<<<< HEAD
-		{#if $user.role === 'admin'}
-			<hr class=" dark:border-gray-850 my-3" />
-=======
 		{#if $user.role === 'admin' || $user?.permissions.chat?.controls}
 			<hr class="border-gray-100 dark:border-gray-850 my-3" />
->>>>>>> 3f3a5bb0
 
 			<div>
 				<div class=" my-2.5 text-sm font-medium">{$i18n.t('System Prompt')}</div>
