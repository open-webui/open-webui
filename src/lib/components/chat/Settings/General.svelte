--- conflicted
+++ resolved
@@ -233,13 +233,8 @@
 					</select>
 				</div>
 			</div>
-<<<<<<< HEAD
-			{#if $i18n.language === 'en-US'}
+			{#if $i18n.language === 'en-US' && !($config?.license_metadata ?? false)}
 				<div class="mb-2 text-xs text-gray-400 dark:text-gray-500 hc-text">
-=======
-			{#if $i18n.language === 'en-US' && !($config?.license_metadata ?? false)}
-				<div class="mb-2 text-xs text-gray-400 dark:text-gray-500">
->>>>>>> 4cccb097
 					Couldn't find your language?
 					<a
 						class=" text-gray-300 font-medium underline hc-text"
