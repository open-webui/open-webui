--- conflicted
+++ resolved
@@ -449,11 +449,8 @@
 								{addMessages}
 								{triggerScroll}
 								{readOnly}
-<<<<<<< HEAD
 								{displayUsername}
-=======
 								{editCodeBlock}
->>>>>>> 58cc57e8
 								{topPadding}
 							/>
 						{/each}
