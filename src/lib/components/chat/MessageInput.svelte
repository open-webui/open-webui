<script lang="ts">
	import DOMPurify from 'dompurify';
	import { marked } from 'marked';

	import { toast } from 'svelte-sonner';

	import { v4 as uuidv4 } from 'uuid';
	import { createPicker, getAuthToken } from '$lib/utils/google-drive-picker';
	import { pickAndDownloadFile } from '$lib/utils/onedrive-file-picker';

	import { onMount, tick, getContext, createEventDispatcher, onDestroy } from 'svelte';
	const dispatch = createEventDispatcher();

	import {
		type Model,
		mobile,
		settings,
		showSidebar,
		models,
		config,
		showCallOverlay,
		tools,
		user as _user,
		showControls,
		TTSWorker
	} from '$lib/stores';

	import {
		blobToFile,
		compressImage,
		createMessagesList,
		extractCurlyBraceWords
	} from '$lib/utils';
	import { uploadFile } from '$lib/apis/files';
	import { generateAutoCompletion } from '$lib/apis';
	import { deleteFileById } from '$lib/apis/files';

	import { WEBUI_BASE_URL, WEBUI_API_BASE_URL, PASTED_TEXT_CHARACTER_LIMIT } from '$lib/constants';

	import InputMenu from './MessageInput/InputMenu.svelte';
	import VoiceRecording from './MessageInput/VoiceRecording.svelte';
	import FilesOverlay from './MessageInput/FilesOverlay.svelte';
	import Commands from './MessageInput/Commands.svelte';
	import ToolServersModal from './ToolServersModal.svelte';

	import RichTextInput from '../common/RichTextInput.svelte';
	import Tooltip from '../common/Tooltip.svelte';
	import FileItem from '../common/FileItem.svelte';
	import Image from '../common/Image.svelte';

	import XMark from '../icons/XMark.svelte';
	import Headphone from '../icons/Headphone.svelte';
	import GlobeAlt from '../icons/GlobeAlt.svelte';
	import Photo from '../icons/Photo.svelte';
	import Wrench from '../icons/Wrench.svelte';
	import CommandLine from '../icons/CommandLine.svelte';
	import Sparkles from '../icons/Sparkles.svelte';
	import ArrowDown from '../icons/ArrowDown.svelte';
	import MenuBook from '../icons/MenuBook.svelte';
	import EditNotes from '../icons/EditNotes.svelte';
	import CheckNew from '../icons/CheckNew.svelte';
	import Language from '../icons/Language.svelte';
	import Attach from '../icons/Attach.svelte';
	import Save from '../icons/Save.svelte';
	import GovKno from '../icons/GovKno.svelte';
	import Filter from '../icons/Filter.svelte';
	import CheckFilter from '../icons/CheckFilter.svelte';
	import { updateUserSettings } from '$lib/apis/users';

	import { KokoroWorker } from '$lib/workers/KokoroWorker';

	const i18n = getContext('i18n');

	export let transparentBackground = false;

	export let onChange: Function = () => {};
	export let createMessagePair: Function;
	export let stopResponse: Function;

	export let autoScroll = false;

	export let atSelectedModel: Model | undefined = undefined;
	export let selectedModels: [''];

	let selectedModelIds = [];
	$: selectedModelIds = atSelectedModel !== undefined ? [atSelectedModel.id] : selectedModels;
	export let history;
	export let taskIds = null;

	export let prompt = '';
	export let files = [];

	export let toolServers = [];

	export let selectedToolIds = [];
	export let selectedFilterIds = [];

	export let imageGenerationEnabled = false;
	export let webSearchEnabled = false;
	export let attachFileEnabled = false;
	export let codeInterpreterEnabled = false;
	let isOpen = false;

	const Modeloptions = [
		{ label: 'Gov knowledge', icon: MenuBook },
		{ label: 'Procurement', icon: EditNotes }
	];
	let selected = Modeloptions[0];

	function selectOption(option) {
		selected = option;
		isOpen = false;
	}

	$: onChange({
		prompt,
		files: files
			.filter((file) => file.type !== 'image')
			.map((file) => {
				return {
					...file,
					user: undefined,
					access_control: undefined
				};
			}),
		selectedToolIds,
		selectedFilterIds,
		imageGenerationEnabled,
		webSearchEnabled,
		codeInterpreterEnabled
	});

	let showTools = false;

	let loaded = false;
	let recording = false;

	let isComposing = false;

	let chatInputContainerElement;
	let chatInputElement;

	let filesInputElement;
	let commandsElement;

	let inputFiles;

	let dragged = false;
	let shiftKey = false;

	let user = null;
	export let placeholder = '';

	let visionCapableModels = [];
	$: visionCapableModels = (atSelectedModel?.id ? [atSelectedModel.id] : selectedModels).filter(
		(model) => $models.find((m) => m.id === model)?.info?.meta?.capabilities?.vision ?? true
	);

	let fileUploadCapableModels = [];
	$: fileUploadCapableModels = (atSelectedModel?.id ? [atSelectedModel.id] : selectedModels).filter(
		(model) => $models.find((m) => m.id === model)?.info?.meta?.capabilities?.file_upload ?? true
	);

	let webSearchCapableModels = [];
	$: webSearchCapableModels = (atSelectedModel?.id ? [atSelectedModel.id] : selectedModels).filter(
		(model) => $models.find((m) => m.id === model)?.info?.meta?.capabilities?.web_search ?? true
	);

	let imageGenerationCapableModels = [];
	$: imageGenerationCapableModels = (
		atSelectedModel?.id ? [atSelectedModel.id] : selectedModels
	).filter(
		(model) =>
			$models.find((m) => m.id === model)?.info?.meta?.capabilities?.image_generation ?? true
	);

	let codeInterpreterCapableModels = [];
	$: codeInterpreterCapableModels = (
		atSelectedModel?.id ? [atSelectedModel.id] : selectedModels
	).filter(
		(model) =>
			$models.find((m) => m.id === model)?.info?.meta?.capabilities?.code_interpreter ?? true
	);

	let toggleFilters = [];
	$: toggleFilters = (atSelectedModel?.id ? [atSelectedModel.id] : selectedModels)
		.map((id) => ($models.find((model) => model.id === id) || {})?.filters ?? [])
		.reduce((acc, filters) => acc.filter((f1) => filters.some((f2) => f2.id === f1.id)));

	let showToolsButton = false;
	$: showToolsButton = toolServers.length + selectedToolIds.length > 0;

<<<<<<< HEAD
	let showGovKnoWebSearchToggle = false;
	let govBtnEnable = false;
	let showGovKnoButton = false;
	$: showGovKnoButton = $models.find((model) => !model.id.includes('rag'));

	const handleFilterToggle = () => {
		showGovKnoWebSearchToggle = !showGovKnoWebSearchToggle;
	};

	const saveGovKnoModel = async () => {
		const modelName = govBtnEnable ? 'govgpt_contextual_rag_pipeline' : 'gpt-4.1';
=======
	let govBtnEnable = false;
	let showGovKnoButton = false;
	$: showGovKnoButton = $models.find((model) => model.id.includes('rag'));

	const saveGovKnoModel = async () => {
		const modelName = govBtnEnable ? 'contextual-rag' : 'gpt-4.1';
>>>>>>> 0e2af3a7
		//settings.set({ ...$settings, models: [modelName] });
		//await updateUserSettings(localStorage.token, { ui: $settings });
		toast.success($i18n.t('Gov Knowledge model updated'));
		govBtnEnable = !govBtnEnable;
<<<<<<< HEAD
		showGovKnoWebSearchToggle = false;
        webSearchEnabled=false;
        attachFileEnabled=false;
=======
>>>>>>> 0e2af3a7
	};

	let showWebSearchButton = true;
	// $: showWebSearchButton =
	// 	(atSelectedModel?.id ? [atSelectedModel.id] : selectedModels).length ===
	// 	webSearchCapableModels.length &&
	// 	$config?.features?.enable_web_search &&
	// 	($_user.role === 'admin' || $_user?.permissions?.features?.web_search);

	let showImageGenerationButton = false;
	$: showImageGenerationButton =
		(atSelectedModel?.id ? [atSelectedModel.id] : selectedModels).length ===
			imageGenerationCapableModels.length &&
		$config?.features?.enable_image_generation &&
		($_user.role === 'admin' || $_user?.permissions?.features?.image_generation);

	let showCodeInterpreterButton = false;
	// $: showCodeInterpreterButton =
	// 	(atSelectedModel?.id ? [atSelectedModel.id] : selectedModels).length ===
	// 		codeInterpreterCapableModels.length &&
	// 	$config?.features?.enable_code_interpreter &&
	// 	($_user.role === 'admin' || $_user?.permissions?.features?.code_interpreter);

	let showFileUploadButton = true;

	const scrollToBottom = () => {
		const element = document.getElementById('messages-container');
		element.scrollTo({
			top: element.scrollHeight,
			behavior: 'smooth'
		});
	};

	const screenCaptureHandler = async () => {
		try {
			// Request screen media
			const mediaStream = await navigator.mediaDevices.getDisplayMedia({
				video: { cursor: 'never' },
				audio: false
			});
			// Once the user selects a screen, temporarily create a video element
			const video = document.createElement('video');
			video.srcObject = mediaStream;
			// Ensure the video loads without affecting user experience or tab switching
			await video.play();
			// Set up the canvas to match the video dimensions
			const canvas = document.createElement('canvas');
			canvas.width = video.videoWidth;
			canvas.height = video.videoHeight;
			// Grab a single frame from the video stream using the canvas
			const context = canvas.getContext('2d');
			context.drawImage(video, 0, 0, canvas.width, canvas.height);
			// Stop all video tracks (stop screen sharing) after capturing the image
			mediaStream.getTracks().forEach((track) => track.stop());

			// bring back focus to this current tab, so that the user can see the screen capture
			window.focus();

			// Convert the canvas to a Base64 image URL
			const imageUrl = canvas.toDataURL('image/png');
			// Add the captured image to the files array to render it
			files = [...files, { type: 'image', url: imageUrl }];
			// Clean memory: Clear video srcObject
			video.srcObject = null;
		} catch (error) {
			// Handle any errors (e.g., user cancels screen sharing)
			console.error('Error capturing screen:', error);
		}
	};

	const uploadFileHandler = async (file, fullContext: boolean = false) => {
		if ($_user?.role !== 'admin' && !($_user?.permissions?.chat?.file_upload ?? true)) {
			toast.error($i18n.t('You do not have permission to upload files.'));
			return null;
		}

		const tempItemId = uuidv4();
		const fileItem = {
			type: 'file',
			file: '',
			id: null,
			url: '',
			name: file.name,
			collection_name: '',
			status: 'uploading',
			size: file.size,
			error: '',
			itemId: tempItemId,
			...(fullContext ? { context: 'full' } : {})
		};

		if (fileItem.size == 0) {
			toast.error($i18n.t('You cannot upload an empty file.'));
			return null;
		}

		files = [...files, fileItem];

		try {
			// If the file is an audio file, provide the language for STT.
			let metadata = null;
			if (
				(file.type.startsWith('audio/') || file.type.startsWith('video/')) &&
				$settings?.audio?.stt?.language
			) {
				metadata = {
					language: $settings?.audio?.stt?.language
				};
			}

			// During the file upload, file content is automatically extracted.
			const uploadedFile = await uploadFile(localStorage.token, file, metadata);

			if (uploadedFile) {
				console.log('File upload completed:', {
					id: uploadedFile.id,
					name: fileItem.name,
					collection: uploadedFile?.meta?.collection_name
				});

				if (uploadedFile.error) {
					console.warn('File upload warning:', uploadedFile.error);
					toast.warning(uploadedFile.error);
				}

				fileItem.status = 'uploaded';
				fileItem.file = uploadedFile;
				fileItem.id = uploadedFile.id;
				fileItem.collection_name =
					uploadedFile?.meta?.collection_name || uploadedFile?.collection_name;
				fileItem.url = `${WEBUI_API_BASE_URL}/files/${uploadedFile.id}`;

				files = files;
			} else {
				files = files.filter((item) => item?.itemId !== tempItemId);
			}
		} catch (e) {
			toast.error(`${e}`);
			files = files.filter((item) => item?.itemId !== tempItemId);
		}
	};

	const inputFilesHandler = async (inputFiles) => {
		console.log('Input files handler called with:', inputFiles);

		if (
			($config?.file?.max_count ?? null) !== null &&
			files.length + inputFiles.length > $config?.file?.max_count
		) {
			toast.error(
				$i18n.t(`You can only chat with a maximum of {{maxCount}} file(s) at a time.`, {
					maxCount: $config?.file?.max_count
				})
			);
			return;
		}

		inputFiles.forEach((file) => {
			console.log('Processing file:', {
				name: file.name,
				type: file.type,
				size: file.size,
				extension: file.name.split('.').at(-1)
			});

			if (
				($config?.file?.max_size ?? null) !== null &&
				file.size > ($config?.file?.max_size ?? 0) * 1024 * 1024
			) {
				console.log('File exceeds max size limit:', {
					fileSize: file.size,
					maxSize: ($config?.file?.max_size ?? 0) * 1024 * 1024
				});
				toast.error(
					$i18n.t(`File size should not exceed {{maxSize}} MB.`, {
						maxSize: $config?.file?.max_size
					})
				);
				return;
			}

			if (
				['image/gif', 'image/webp', 'image/jpeg', 'image/png', 'image/avif'].includes(file['type'])
			) {
				if (visionCapableModels.length === 0) {
					toast.error($i18n.t('Selected model(s) do not support image inputs'));
					return;
				}
				let reader = new FileReader();
				reader.onload = async (event) => {
					let imageUrl = event.target.result;

					if (
						($settings?.imageCompression ?? false) ||
						($config?.file?.image_compression?.width ?? null) ||
						($config?.file?.image_compression?.height ?? null)
					) {
						let width = null;
						let height = null;

						if ($settings?.imageCompression ?? false) {
							width = $settings?.imageCompressionSize?.width ?? null;
							height = $settings?.imageCompressionSize?.height ?? null;
						}

						if (
							($config?.file?.image_compression?.width ?? null) ||
							($config?.file?.image_compression?.height ?? null)
						) {
							if (width > ($config?.file?.image_compression?.width ?? null)) {
								width = $config?.file?.image_compression?.width ?? null;
							}
							if (height > ($config?.file?.image_compression?.height ?? null)) {
								height = $config?.file?.image_compression?.height ?? null;
							}
						}

						if (width || height) {
							imageUrl = await compressImage(imageUrl, width, height);
						}
					}

					files = [
						...files,
						{
							type: 'image',
							url: `${imageUrl}`
						}
					];
				};
				reader.readAsDataURL(file);
			} else {
				uploadFileHandler(file);
			}
		});
	};

	const onDragOver = (e) => {
		e.preventDefault();

		// Check if a file is being dragged.
		if (e.dataTransfer?.types?.includes('Files')) {
			dragged = true;
		} else {
			dragged = false;
		}
	};

	const onDragLeave = () => {
		dragged = false;
	};

	const onDrop = async (e) => {
		e.preventDefault();
		console.log(e);

		if (e.dataTransfer?.files) {
			const inputFiles = Array.from(e.dataTransfer?.files);
			if (inputFiles && inputFiles.length > 0) {
				console.log(inputFiles);
				inputFilesHandler(inputFiles);
			}
		}

		dragged = false;
	};

	const onKeyDown = (e) => {
		if (e.key === 'Shift') {
			shiftKey = true;
		}

		if (e.key === 'Escape') {
			console.log('Escape');
			dragged = false;
		}
	};

	const onKeyUp = (e) => {
		if (e.key === 'Shift') {
			shiftKey = false;
		}
	};

	const onFocus = () => {};

	const onBlur = () => {
		shiftKey = false;
	};

	onMount(async () => {
		loaded = true;

		window.setTimeout(() => {
			const chatInput = document.getElementById('chat-input');
			chatInput?.focus();
		}, 0);

		window.addEventListener('keydown', onKeyDown);
		window.addEventListener('keyup', onKeyUp);

		window.addEventListener('focus', onFocus);
		window.addEventListener('blur', onBlur);

		await tick();

		const dropzoneElement = document.getElementById('chat-container');

		dropzoneElement?.addEventListener('dragover', onDragOver);
		dropzoneElement?.addEventListener('drop', onDrop);
		dropzoneElement?.addEventListener('dragleave', onDragLeave);
	});

	onDestroy(() => {
		console.log('destroy');
		window.removeEventListener('keydown', onKeyDown);
		window.removeEventListener('keyup', onKeyUp);

		window.removeEventListener('focus', onFocus);
		window.removeEventListener('blur', onBlur);

		const dropzoneElement = document.getElementById('chat-container');

		if (dropzoneElement) {
			dropzoneElement?.removeEventListener('dragover', onDragOver);
			dropzoneElement?.removeEventListener('drop', onDrop);
			dropzoneElement?.removeEventListener('dragleave', onDragLeave);
		}
	});
</script>

<FilesOverlay show={dragged} />
<ToolServersModal bind:show={showTools} {selectedToolIds} />

{#if loaded}
	<div class="w-full font-primary">
		<div class=" mx-auto inset-x-0 bg-transparent flex justify-center">
			<div
				class=" p-[20px] flex flex-col px-3 {($settings?.widescreenMode ?? null)
					? 'max-w-full'
					: 'max-w-6xl'} w-full"
			>
				<div class="relative">
					{#if autoScroll === false && history?.currentId}
						<div
							class=" absolute -top-12 left-0 right-0 flex justify-center z-30 pointer-events-none"
						>
							<button
								class=" bg-white border border-gray-100 dark:border-none dark:bg-white/20 p-1.5 rounded-full pointer-events-auto"
								on:click={() => {
									autoScroll = true;
									scrollToBottom();
								}}
							>
								<svg
									xmlns="http://www.w3.org/2000/svg"
									viewBox="0 0 20 20"
									fill="currentColor"
									class="w-5 h-5"
								>
									<path
										fill-rule="evenodd"
										d="M10 3a.75.75 0 01.75.75v10.638l3.96-4.158a.75.75 0 111.08 1.04l-5.25 5.5a.75.75 0 01-1.08 0l-5.25-5.5a.75.75 0 111.08-1.04l3.96 4.158V3.75A.75.75 0 0110 3z"
										clip-rule="evenodd"
									/>
								</svg>
							</button>
						</div>
					{/if}
				</div>

				<div class="w-full relative">
					{#if atSelectedModel !== undefined}
						<div
							class="px-3 pb-0.5 pt-1.5 text-left w-full flex flex-col absolute bottom-0 left-0 right-0 bg-linear-to-t from-white dark:from-gray-900 z-10"
						>
							<div class="flex items-center justify-between w-full">
								<div class="pl-[1px] flex items-center gap-2 text-sm dark:text-gray-500">
									<img
										crossorigin="anonymous"
										alt="model profile"
										class="size-3.5 max-w-[28px] object-cover rounded-full"
										src={$models.find((model) => model.id === atSelectedModel.id)?.info?.meta
											?.profile_image_url ??
											($i18n.language === 'dg-DG'
												? `/doge.png`
												: `${WEBUI_BASE_URL}/static/favicon.png`)}
									/>
									<div class="translate-y-[0.5px]">
										Talking to <span class=" font-medium">{atSelectedModel.name}</span>
									</div>
								</div>
								<div>
									<button
										class="flex items-center dark:text-gray-500"
										on:click={() => {
											atSelectedModel = undefined;
										}}
									>
										<XMark />
									</button>
								</div>
							</div>
						</div>
					{/if}

					<Commands
						bind:this={commandsElement}
						bind:prompt
						bind:files
						on:upload={(e) => {
							dispatch('upload', e.detail);
						}}
						on:select={(e) => {
							const data = e.detail;

							if (data?.type === 'model') {
								atSelectedModel = data.data;
							}

							const chatInputElement = document.getElementById('chat-input');
							chatInputElement?.focus();
						}}
					/>
				</div>
			</div>
		</div>

		<div class="{transparentBackground ? 'bg-transparent' : 'bg-transparent dark:bg-gray-900'} ">
			<div
				class="{($settings?.widescreenMode ?? null) ? 'max-w-full' : 'max-w-6xl'} mx-auto inset-x-0"
			>
				<div class="">
					<input
						bind:this={filesInputElement}
						bind:files={inputFiles}
						type="file"
						hidden
						multiple
						on:change={async () => {
							if (inputFiles && inputFiles.length > 0) {
								const _inputFiles = Array.from(inputFiles);
								inputFilesHandler(_inputFiles);
							} else {
								toast.error($i18n.t(`File not found.`));
							}

							filesInputElement.value = '';
						}}
					/>

					{#if recording}
						<VoiceRecording
							bind:recording
							onCancel={async () => {
								recording = false;

								await tick();
								document.getElementById('chat-input')?.focus();
							}}
							onConfirm={async (data) => {
								const { text, filename } = data;
								prompt = `${prompt}${text} `;

								recording = false;

								await tick();
								document.getElementById('chat-input')?.focus();

								if ($settings?.speechAutoSend ?? false) {
									dispatch('submit', prompt);
								}
							}}
						/>
					{:else}
						<form
							class="w-full flex flex-col gap-1.5"
							on:submit|preventDefault={() => {
								// check if selectedModels support image input
								dispatch('submit', prompt);
							}}
						>
							<div
								class="p-[24px] flex-1 flex flex-col bounded-[12px] shadow-custom3 relative w-full sm:rounded-3xl transition bg-light-bg dark:text-gray-100"
								dir={$settings?.chatDirection ?? 'auto'}
							>
								{#if files.length > 0}
									<div class="mb-[24px] flex items-center flex-wrap gap-[8px]">
										{#each files as file, fileIdx}
											{#if file.type === 'image'}
												<div class=" relative group">
													<div class="relative flex items-center">
														<Image
															src={file.url}
															alt="input"
															imageClassName=" size-14 rounded-xl object-cover"
														/>
														{#if atSelectedModel ? visionCapableModels.length === 0 : selectedModels.length !== visionCapableModels.length}
															<Tooltip
																className=" absolute top-1 left-1"
																content={$i18n.t('{{ models }}', {
																	models: [
																		...(atSelectedModel ? [atSelectedModel] : selectedModels)
																	]
																		.filter((id) => !visionCapableModels.includes(id))
																		.join(', ')
																})}
															>
																<svg
																	xmlns="http://www.w3.org/2000/svg"
																	viewBox="0 0 24 24"
																	fill="currentColor"
																	class="size-4 fill-yellow-300"
																>
																	<path
																		fill-rule="evenodd"
																		d="M9.401 3.003c1.155-2 4.043-2 5.197 0l7.355 12.748c1.154 2-.29 4.5-2.599 4.5H4.645c-2.309 0-3.752-2.5-2.598-4.5L9.4 3.003ZM12 8.25a.75.75 0 0 1 .75.75v3.75a.75.75 0 0 1-1.5 0V9a.75.75 0 0 1 .75-.75Zm0 8.25a.75.75 0 1 0 0-1.5.75.75 0 0 0 0 1.5Z"
																		clip-rule="evenodd"
																	/>
																</svg>
															</Tooltip>
														{/if}
													</div>
													<div class=" absolute -top-1 -right-1">
														<button
															class=" bg-white text-black border border-white rounded-full group-hover:visible invisible transition"
															type="button"
															on:click={() => {
																files.splice(fileIdx, 1);
																files = files;
															}}
														>
															<svg
																xmlns="http://www.w3.org/2000/svg"
																viewBox="0 0 20 20"
																fill="currentColor"
																class="size-4"
															>
																<path
																	d="M6.28 5.22a.75.75 0 00-1.06 1.06L8.94 10l-3.72 3.72a.75.75 0 101.06 1.06L10 11.06l3.72 3.72a.75.75 0 101.06-1.06L11.06 10l3.72-3.72a.75.75 0 00-1.06-1.06L10 8.94 6.28 5.22z"
																/>
															</svg>
														</button>
													</div>
												</div>
											{:else}
												<FileItem
													item={file}
													name={file.name}
													type={file.type}
													size={file?.size}
													loading={file.status === 'uploading'}
													dismissible={true}
													edit={true}
													on:dismiss={async () => {
														try {
															if (file.type !== 'collection' && !file?.collection) {
																if (file.id) {
																	// This will handle both file deletion and Chroma cleanup
																	await deleteFileById(localStorage.token, file.id);
																}
															}
														} catch (error) {
															console.error('Error deleting file:', error);
														}

														// Remove from UI state
														files.splice(fileIdx, 1);
														files = files;
													}}
													on:click={() => {
														console.log(file);
													}}
												/>
											{/if}
										{/each}
									</div>
								{/if}

								<div class="">
									{#if $settings?.richTextInput ?? true}
										<div
											class="scrollbar-hidden rtl:text-right ltr:text-left bg-transparent dark:text-gray-100 outline-hidden w-full text-[16px] leading-[24px] text-disabled resize-none h-fit max-h-80 overflow-auto"
											id="chat-input-container"
										>
											<RichTextInput
												bind:this={chatInputElement}
												bind:value={prompt}
												id="chat-input"
												messageInput={true}
												shiftEnter={!($settings?.ctrlEnterToSend ?? false) &&
													(!$mobile ||
														!(
															'ontouchstart' in window ||
															navigator.maxTouchPoints > 0 ||
															navigator.msMaxTouchPoints > 0
														))}
												placeholder={placeholder ? placeholder : $i18n.t('Send a Message')}
												largeTextAsFile={($settings?.largeTextAsFile ?? false) && !shiftKey}
												autocomplete={$config?.features?.enable_autocomplete_generation &&
													($settings?.promptAutocomplete ?? false)}
												generateAutoCompletion={async (text) => {
													if (selectedModelIds.length === 0 || !selectedModelIds.at(0)) {
														toast.error($i18n.t('Please select a model first.'));
													}

													const res = await generateAutoCompletion(
														localStorage.token,
														selectedModelIds.at(0),
														text,
														history?.currentId
															? createMessagesList(history, history.currentId)
															: null
													).catch((error) => {
														console.log(error);

														return null;
													});

													console.log(res);
													return res;
												}}
												oncompositionstart={() => (isComposing = true)}
												oncompositionend={() => (isComposing = false)}
												on:keydown={async (e) => {
													e = e.detail.event;

													const isCtrlPressed = e.ctrlKey || e.metaKey; // metaKey is for Cmd key on Mac
													const commandsContainerElement =
														document.getElementById('commands-container');

													if (e.key === 'Escape') {
														stopResponse();
													}

													// Command/Ctrl + Shift + Enter to submit a message pair
													if (isCtrlPressed && e.key === 'Enter' && e.shiftKey) {
														e.preventDefault();
														createMessagePair(prompt);
													}

													// Check if Ctrl + R is pressed
													if (prompt === '' && isCtrlPressed && e.key.toLowerCase() === 'r') {
														e.preventDefault();
														console.log('regenerate');

														const regenerateButton = [
															...document.getElementsByClassName('regenerate-response-button')
														]?.at(-1);

														regenerateButton?.click();
													}

													if (prompt === '' && e.key == 'ArrowUp') {
														e.preventDefault();

														const userMessageElement = [
															...document.getElementsByClassName('user-message')
														]?.at(-1);

														if (userMessageElement) {
															userMessageElement.scrollIntoView({ block: 'center' });
															const editButton = [
																...document.getElementsByClassName('edit-user-message-button')
															]?.at(-1);

															editButton?.click();
														}
													}

													if (commandsContainerElement) {
														if (commandsContainerElement && e.key === 'ArrowUp') {
															e.preventDefault();
															commandsElement.selectUp();

															const commandOptionButton = [
																...document.getElementsByClassName('selected-command-option-button')
															]?.at(-1);
															commandOptionButton.scrollIntoView({ block: 'center' });
														}

														if (commandsContainerElement && e.key === 'ArrowDown') {
															e.preventDefault();
															commandsElement.selectDown();

															const commandOptionButton = [
																...document.getElementsByClassName('selected-command-option-button')
															]?.at(-1);
															commandOptionButton.scrollIntoView({ block: 'center' });
														}

														if (commandsContainerElement && e.key === 'Tab') {
															e.preventDefault();

															const commandOptionButton = [
																...document.getElementsByClassName('selected-command-option-button')
															]?.at(-1);

															commandOptionButton?.click();
														}

														if (commandsContainerElement && e.key === 'Enter') {
															e.preventDefault();

															const commandOptionButton = [
																...document.getElementsByClassName('selected-command-option-button')
															]?.at(-1);

															if (commandOptionButton) {
																commandOptionButton?.click();
															} else {
																document.getElementById('send-message-button')?.click();
															}
														}
													} else {
														if (
															!$mobile ||
															!(
																'ontouchstart' in window ||
																navigator.maxTouchPoints > 0 ||
																navigator.msMaxTouchPoints > 0
															)
														) {
															if (isComposing) {
																return;
															}

															// Uses keyCode '13' for Enter key for chinese/japanese keyboards.
															//
															// Depending on the user's settings, it will send the message
															// either when Enter is pressed or when Ctrl+Enter is pressed.
															const enterPressed =
																($settings?.ctrlEnterToSend ?? false)
																	? (e.key === 'Enter' || e.keyCode === 13) && isCtrlPressed
																	: (e.key === 'Enter' || e.keyCode === 13) && !e.shiftKey;

															if (enterPressed) {
																e.preventDefault();
																if (prompt !== '' || files.length > 0) {
																	dispatch('submit', prompt);
																}
															}
														}
													}

													if (e.key === 'Escape') {
														console.log('Escape');
														atSelectedModel = undefined;
														selectedToolIds = [];
														selectedFilterIds = [];

														webSearchEnabled = false;
														imageGenerationEnabled = false;
														codeInterpreterEnabled = false;
													}
												}}
												on:paste={async (e) => {
													e = e.detail.event;
													console.log(e);

													const clipboardData = e.clipboardData || window.clipboardData;

													if (clipboardData && clipboardData.items) {
														for (const item of clipboardData.items) {
															if (item.type.indexOf('image') !== -1) {
																const blob = item.getAsFile();
																const reader = new FileReader();

																reader.onload = function (e) {
																	files = [
																		...files,
																		{
																			type: 'image',
																			url: `${e.target.result}`
																		}
																	];
																};

																reader.readAsDataURL(blob);
															} else if (item.type === 'text/plain') {
																if (($settings?.largeTextAsFile ?? false) && !shiftKey) {
																	const text = clipboardData.getData('text/plain');

																	if (text.length > PASTED_TEXT_CHARACTER_LIMIT) {
																		e.preventDefault();
																		const blob = new Blob([text], { type: 'text/plain' });
																		const file = new File([blob], `Pasted_Text_${Date.now()}.txt`, {
																			type: 'text/plain'
																		});

																		await uploadFileHandler(file, true);
																	}
																}
															}
														}
													}
												}}
											/>
										</div>
									{:else}
										<textarea
											id="chat-input"
											dir={$settings?.chatDirection ?? 'auto'}
											bind:this={chatInputElement}
											class="scrollbar-hidden bg-transparent dark:text-gray-200 outline-hidden w-full pt-3 px-1 resize-none"
											placeholder={placeholder ? placeholder : $i18n.t('Send a Message')}
											bind:value={prompt}
											on:compositionstart={() => (isComposing = true)}
											on:compositionend={() => (isComposing = false)}
											on:keydown={async (e) => {
												const isCtrlPressed = e.ctrlKey || e.metaKey; // metaKey is for Cmd key on Mac

												const commandsContainerElement =
													document.getElementById('commands-container');

												if (e.key === 'Escape') {
													stopResponse();
												}

												// Command/Ctrl + Shift + Enter to submit a message pair
												if (isCtrlPressed && e.key === 'Enter' && e.shiftKey) {
													e.preventDefault();
													createMessagePair(prompt);
												}

												// Check if Ctrl + R is pressed
												if (prompt === '' && isCtrlPressed && e.key.toLowerCase() === 'r') {
													e.preventDefault();
													console.log('regenerate');

													const regenerateButton = [
														...document.getElementsByClassName('regenerate-response-button')
													]?.at(-1);

													regenerateButton?.click();
												}

												if (prompt === '' && e.key == 'ArrowUp') {
													e.preventDefault();

													const userMessageElement = [
														...document.getElementsByClassName('user-message')
													]?.at(-1);

													const editButton = [
														...document.getElementsByClassName('edit-user-message-button')
													]?.at(-1);

													console.log(userMessageElement);

													userMessageElement?.scrollIntoView({ block: 'center' });
													editButton?.click();
												}

												if (commandsContainerElement) {
													if (commandsContainerElement && e.key === 'ArrowUp') {
														e.preventDefault();
														commandsElement.selectUp();

														const container = document.getElementById('command-options-container');
														const commandOptionButton = [
															...document.getElementsByClassName('selected-command-option-button')
														]?.at(-1);

														if (commandOptionButton && container) {
															const elTop = commandOptionButton.offsetTop;
															const elHeight = commandOptionButton.offsetHeight;
															const containerHeight = container.clientHeight;

															// Center the selected button in the container
															container.scrollTop = elTop - containerHeight / 2 + elHeight / 2;
														}
													}

													if (commandsContainerElement && e.key === 'ArrowDown') {
														e.preventDefault();
														commandsElement.selectDown();

														const container = document.getElementById('command-options-container');
														const commandOptionButton = [
															...document.getElementsByClassName('selected-command-option-button')
														]?.at(-1);

														if (commandOptionButton && container) {
															const elTop = commandOptionButton.offsetTop;
															const elHeight = commandOptionButton.offsetHeight;
															const containerHeight = container.clientHeight;

															// Center the selected button in the container
															container.scrollTop = elTop - containerHeight / 2 + elHeight / 2;
														}
													}

													if (commandsContainerElement && e.key === 'Enter') {
														e.preventDefault();

														const commandOptionButton = [
															...document.getElementsByClassName('selected-command-option-button')
														]?.at(-1);

														if (e.shiftKey) {
															prompt = `${prompt}\n`;
														} else if (commandOptionButton) {
															commandOptionButton?.click();
														} else {
															document.getElementById('send-message-button')?.click();
														}
													}

													if (commandsContainerElement && e.key === 'Tab') {
														e.preventDefault();

														const commandOptionButton = [
															...document.getElementsByClassName('selected-command-option-button')
														]?.at(-1);

														commandOptionButton?.click();
													}
												} else {
													if (
														!$mobile ||
														!(
															'ontouchstart' in window ||
															navigator.maxTouchPoints > 0 ||
															navigator.msMaxTouchPoints > 0
														)
													) {
														if (isComposing) {
															return;
														}

														// Prevent Enter key from creating a new line
														const isCtrlPressed = e.ctrlKey || e.metaKey;
														const enterPressed =
															($settings?.ctrlEnterToSend ?? false)
																? (e.key === 'Enter' || e.keyCode === 13) && isCtrlPressed
																: (e.key === 'Enter' || e.keyCode === 13) && !e.shiftKey;

														if (enterPressed) {
															e.preventDefault();
														}

														// Submit the prompt when Enter key is pressed
														if ((prompt !== '' || files.length > 0) && enterPressed) {
															dispatch('submit', prompt);
														}
													}
												}

												if (e.key === 'Tab') {
													const words = extractCurlyBraceWords(prompt);

													if (words.length > 0) {
														const word = words.at(0);
														const fullPrompt = prompt;

														prompt = prompt.substring(0, word?.endIndex + 1);
														await tick();

														e.target.scrollTop = e.target.scrollHeight;
														prompt = fullPrompt;
														await tick();

														e.preventDefault();
														e.target.setSelectionRange(word?.startIndex, word.endIndex + 1);
													}

													e.target.style.height = '';
													e.target.style.height = Math.min(e.target.scrollHeight, 320) + 'px';
												}

												if (e.key === 'Escape') {
													console.log('Escape');
													atSelectedModel = undefined;
													selectedToolIds = [];
													selectedFilterIds = [];
													webSearchEnabled = false;
													imageGenerationEnabled = false;
													codeInterpreterEnabled = false;
												}
											}}
											rows="1"
											on:input={async (e) => {
												e.target.style.height = '';
												e.target.style.height = Math.min(e.target.scrollHeight, 320) + 'px';
											}}
											on:focus={async (e) => {
												e.target.style.height = '';
												e.target.style.height = Math.min(e.target.scrollHeight, 320) + 'px';
											}}
											on:paste={async (e) => {
												const clipboardData = e.clipboardData || window.clipboardData;

												if (clipboardData && clipboardData.items) {
													for (const item of clipboardData.items) {
														if (item.type.indexOf('image') !== -1) {
															const blob = item.getAsFile();
															const reader = new FileReader();

															reader.onload = function (e) {
																files = [
																	...files,
																	{
																		type: 'image',
																		url: `${e.target.result}`
																	}
																];
															};

															reader.readAsDataURL(blob);
														} else if (item.type === 'text/plain') {
															if (($settings?.largeTextAsFile ?? false) && !shiftKey) {
																const text = clipboardData.getData('text/plain');

																if (text.length > PASTED_TEXT_CHARACTER_LIMIT) {
																	e.preventDefault();
																	const blob = new Blob([text], { type: 'text/plain' });
																	const file = new File([blob], `Pasted_Text_${Date.now()}.txt`, {
																		type: 'text/plain'
																	});

																	await uploadFileHandler(file, true);
																}
															}
														}
													}
												}
											}}
										/>
									{/if}
								</div>

								<div class=" flex justify-between mt-[48px] max-w-full" dir="ltr">
									<div class="ml-1 self-end flex items-center flex-1 max-w-[80%]">
										<!--<InputMenu
											bind:selectedToolIds
											selectedModels={atSelectedModel ? [atSelectedModel.id] : selectedModels}
											{fileUploadCapableModels}
											{screenCaptureHandler}
											{inputFilesHandler}
											uploadFilesHandler={() => {
												filesInputElement.click();
											}}
											uploadGoogleDriveHandler={async () => {
												try {
													const fileData = await createPicker();
													if (fileData) {
														const file = new File([fileData.blob], fileData.name, {
															type: fileData.blob.type
														});
														await uploadFileHandler(file);
													} else {
														console.log('No file was selected from Google Drive');
													}
												} catch (error) {
													console.error('Google Drive Error:', error);
													toast.error(
														$i18n.t('Error accessing Google Drive: {{error}}', {
															error: error.message
														})
													);
												}
											}}
											uploadOneDriveHandler={async (authorityType) => {
												try {
													const fileData = await pickAndDownloadFile(authorityType);
													if (fileData) {
														const file = new File([fileData.blob], fileData.name, {
															type: fileData.blob.type || 'application/octet-stream'
														});
														await uploadFileHandler(file);
													} else {
														console.log('No file was selected from OneDrive');
													}
												} catch (error) {
													console.error('OneDrive Error:', error);
												}
											}}
											onClose={async () => {
												await tick();

												const chatInput = document.getElementById('chat-input');
												chatInput?.focus();
											}}
										>
											<button
												class="bg-transparent hover:bg-gray-100 text-gray-800 dark:text-white dark:hover:bg-gray-800 transition rounded-full p-1.5 outline-hidden focus:outline-hidden"
												type="button"
												aria-label="More"
											>
												<svg
													xmlns="http://www.w3.org/2000/svg"
													viewBox="0 0 20 20"
													fill="currentColor"
													class="size-5"
												>
													<path
														d="M10.75 4.75a.75.75 0 0 0-1.5 0v4.5h-4.5a.75.75 0 0 0 0 1.5h4.5v4.5a.75.75 0 0 0 1.5 0v-4.5h4.5a.75.75 0 0 0 0-1.5h-4.5v-4.5Z"
													/>
												</svg>
											</button>
										</InputMenu>-->

										{#if $_user && (showToolsButton || (toggleFilters && toggleFilters.length > 0) || showWebSearchButton || showImageGenerationButton || showCodeInterpreterButton)}
											<!--<div
												class="flex self-center w-[1px] h-4 mx-1.5 bg-gray-50 dark:bg-gray-800"
											/>-->
											<div class="flex gap-[8px] items-center flex-1">
												{#if showToolsButton}
													<Tooltip
														content={$i18n.t('{{COUNT}} Available Tools', {
															COUNT: toolServers.length + selectedToolIds.length
														})}
													>
														<button
															class="translate-y-[0.5px] flex gap-1 items-center text-gray-600 dark:text-gray-300 hover:text-gray-700 dark:hover:text-gray-200 rounded-lg p-1 self-center transition"
															aria-label="Available Tools"
															type="button"
															on:click={() => {
																showTools = !showTools;
															}}
														>
															<Wrench className="size-4" strokeWidth="1.75" />

															<span class="text-sm font-medium text-gray-600 dark:text-gray-300">
																{toolServers.length + selectedToolIds.length}
															</span>
														</button>
													</Tooltip>
												{/if}

												{#each toggleFilters as filter, filterIdx (filter.id)}
													<Tooltip content={filter?.description} placement="top">
														<button
															on:click|preventDefault={() => {
																if (selectedFilterIds.includes(filter.id)) {
																	selectedFilterIds = selectedFilterIds.filter(
																		(id) => id !== filter.id
																	);
																} else {
																	selectedFilterIds = [...selectedFilterIds, filter.id];
																}
															}}
															type="button"
															class="px-2 @xl:px-2.5 py-2 flex gap-1.5 items-center text-sm rounded-full transition-colors duration-300 focus:outline-hidden max-w-full overflow-hidden hover:bg-gray-50 dark:hover:bg-gray-800 {selectedFilterIds.includes(
																filter.id
															)
																? 'text-sky-500 dark:text-sky-300 bg-sky-50 dark:bg-sky-200/5'
																: 'bg-transparent text-gray-600 dark:text-gray-300  '} capitalize"
														>
															{#if filter?.icon}
																<div class="size-4 items-center flex justify-center">
																	<img
																		src={filter.icon}
																		class="size-3.5 {filter.icon.includes('svg')
																			? 'dark:invert-[80%]'
																			: ''}"
																		style="fill: currentColor;"
																		alt={filter.name}
																	/>
																</div>
															{:else}
																<Sparkles className="size-4" strokeWidth="1.75" />
															{/if}
															<span
																class="whitespace-nowrap overflow-hidden text-ellipsis leading-none pr-0.5"
																>{filter?.name}</span
															>
														</button>
													</Tooltip>
												{/each}
<<<<<<< HEAD
												{#if $mobile}
													<button
														on:click={handleFilterToggle}
														class="flex items-center px-[12px] gap-[4px] py-[8px] shadow-custom3 border border-[#E5EBF3] bg-[#FBFCFC] text-typography-titles text-[14px] leading-[22px] rounded-full"
														><Filter /></button
													>
=======

												{#if showGovKnoButton}
													<Tooltip content={$i18n.t('Gov Knowledge')} placement="top">
														<button
															on:click|preventDefault={() => saveGovKnoModel()}
															type="button"
															class="govkno-btn flex items-center px-[12px] gap-[4px] py-[8px] shadow-custom3 border border-[#E5EBF3] bg-[#FBFCFC] text-typography-titles text-[14px] leading-[22px] rounded-full rounded-full transition-colors duration-300 focus:outline-hidden max-w-full overflow-hidden hover:bg-[#CCDDFC] dark:hover:bg-gray-800 {govBtnEnable
																? ' text-sky-500 dark:text-sky-300 bg-sky-50 dark:bg-sky-200/5'
																: 'bg-transparent text-gray-600 dark:text-gray-300 '}"
														>
															<GovKno />
															<span
																class="hidden @xl:block whitespace-nowrap overflow-hidden text-ellipsis leading-none pr-0.5"
																>{$i18n.t('Gov Knowledge')}</span
															>
														</button>
													</Tooltip>
>>>>>>> 0e2af3a7
												{/if}

												{#if $mobile && showGovKnoWebSearchToggle}
													<div
														class="fixed w-full bottom-[0] left-0 z-[40] p-[24px] pb-[40px] bg-white border border-[#E5EBF3] bg-[#FBFCFC] rounded-[24px]"
													>
														{#if showGovKnoButton}
															<Tooltip content={$i18n.t('Gov Knowledge')} placement="top">
																<button
																	on:click|preventDefault={() => saveGovKnoModel()}
																	type="button"
																	class="govkno-btn flex items-center bg-white justify-between w-full p-[16px] rounded-[12px] hover:bg-gradient-bg-2 gap-[4px] text-typography-titles text-[14px] leading-[22px] transition-colors duration-300 focus:outline-hidden max-w-full overflow-hidden dark:hover:bg-gray-800 {govBtnEnable
																		? ' bg-gradient-bg-2 sm:bg-[#CCDDFC]  dark:text-sky-300 bg-sky-50 dark:bg-sky-200/5'
																		: ' bg-[#FBFCFC] text-gray-600 dark:text-gray-300 '}"
																>
																	<div class="flex items-center justify-center gap-[8px]">
																		<GovKno />
																		<span
																			class="whitespace-nowrap overflow-hidden text-ellipsis leading-none pr-0.5"
																			>{$i18n.t('Gov Knowledge')}</span
																		>
																	</div>
																	{#if govBtnEnable}<CheckFilter />{/if}
																</button>
															</Tooltip>
														{/if}

														{#if showWebSearchButton}
															<Tooltip content={$i18n.t('Search the internet')} placement="top">
																<button
																	on:click|preventDefault={() => {
																		webSearchEnabled = !webSearchEnabled;
																		showGovKnoWebSearchToggle = false;
																		govBtnEnable=false;
																		attachFileEnabled=false;
																	}}
																	type="button"
																	class="flex items-center flex items-center bg-white justify-between w-full p-[16px] rounded-[12px] hover:bg-gradient-bg-2 transition-colors duration-300 focus:outline-hidden max-w-full overflow-hidden dark:hover:bg-gray-800 {webSearchEnabled ||
																	($settings?.webSearch ?? false) === 'always'
																		? 'bg-gradient-bg-2 sm:bg-[#CCDDFC] dark:text-sky-300  dark:bg-sky-200/5'
																		: 'bg-[#FBFCFC] text-gray-600 dark:text-gray-300 '}"
																>
																	<div class="flex items-center justify-center gap-[8px]">
																		<GlobeAlt className="size-5" strokeWidth="1.75" />
																		<span
																			class="whitespace-nowrap overflow-hidden text-ellipsis leading-none pr-0.5"
																			>{$i18n.t('Web Search')}</span
																		>
																	</div>
																	{#if webSearchEnabled}<CheckFilter />{/if}
																</button>
															</Tooltip>
														{/if}

														{#if showImageGenerationButton}
															<Tooltip content={$i18n.t('Generate an image')} placement="top">
																<button
																	on:click|preventDefault={() =>
																		(imageGenerationEnabled = !imageGenerationEnabled)}
																	type="button"
																	class="flex items-center flex items-center bg-white justify-between w-full p-[16px] rounded-[12px] hover:bg-gradient-bg-2 transition-colors duration-300 focus:outline-hidden max-w-full overflow-hidden dark:hover:bg-gray-800 {imageGenerationEnabled
																		? 'bg-gradient-bg-2 sm:bg-[#CCDDFC] dark:text-sky-300 bg-sky-50 dark:bg-sky-200/5'
																		: 'bg-transparent text-gray-600 dark:text-gray-300 '}"
																>
																	<div class="flex items-center justify-center gap-[8px]">
																		<Photo className="size-4" strokeWidth="1.75" />
																		<span
																			class="whitespace-nowrap overflow-hidden text-ellipsis leading-none pr-0.5"
																			>{$i18n.t('Image')}</span
																		>
																	</div>
																	{#if $mobile}<CheckFilter />{/if}
																</button>
															</Tooltip>
														{/if}

														{#if showCodeInterpreterButton}
															<Tooltip
																content={$i18n.t('Execute code for analysis')}
																placement="top"
															>
																<button
																	on:click|preventDefault={() =>
																		(codeInterpreterEnabled = !codeInterpreterEnabled)}
																	type="button"
																	class="flex items-center flex items-center bg-white justify-between w-full p-[16px] rounded-[12px] hover:bg-gradient-bg-2 dark:hover:bg-gray-800 {codeInterpreterEnabled
																		? 'bg-gradient-bg-2 sm:bg-[#CCDDFC] dark:text-sky-300 bg-sky-50 dark:bg-sky-200/5'
																		: 'bg-transparent text-gray-600 dark:text-gray-300 '}"
																>
																	<div class="flex items-center justify-center gap-[8px]">
																		<CommandLine className="size-4" strokeWidth="1.75" />
																		<span
																			class="whitespace-nowrap overflow-hidden text-ellipsis leading-none pr-0.5"
																			>{$i18n.t('Code Interpreter')}</span
																		>
																	</div>
																	<CheckFilter />
																</button>
															</Tooltip>
														{/if}

														{#if showFileUploadButton}
															<Tooltip content={$i18n.t('Upload File')} placement="top">
																<button
																	on:click={() => {
																		attachFileEnabled = !attachFileEnabled;
																		showGovKnoWebSearchToggle = false;
																		filesInputElement.click();
																		govBtnEnable=false;
																		webSearchEnabled=false;
																	}}
																	type="button"
																	class="flex items-center flex bg-white justify-between w-full p-[16px] rounded-[12px] hover:bg-gradient-bg-2 transition-colors duration-300 focus:outline-hidden max-w-full overflow-hidden dark:hover:bg-gray-800 {attachFileEnabled
																		? 'bg-gradient-bg-2 sm:bg-[#CCDDFC] dark:text-sky-300  dark:bg-sky-200/5'
																		: 'bg-[#FBFCFC] text-gray-600 dark:text-gray-300 '}"
																>
																	<div class="flex items-center justify-center gap-[8px]">
																		<Attach />
																		<span
																			class="font-heading font-medium text-[14px] leading-[22px] text-[#36383b] text-left whitespace-nowrap"
																		>
																			Attach files
																		</span>
																	</div>
																	{#if attachFileEnabled}<CheckFilter />{/if}
																</button>
															</Tooltip>
														{/if}
													</div>
												{/if}
												{#if !$mobile}
													<div class="flex items-center justify-center gap-[8px]">
														{#if showGovKnoButton}
															<Tooltip content={$i18n.t('Gov Knowledge')} placement="top">
																<button
																	on:click|preventDefault={() => saveGovKnoModel()}
																	type="button"
																	class="govkno-btn flex items-center justify-center gap-[4px] px-[12px] py-[8px] shadow-custom3 border border-[#E5EBF3] rounded-full hover:bg-[#CCDDFC] text-typography-titles text-[14px] leading-[22px] transition-colors duration-300 focus:outline-hidden max-w-full overflow-hidden dark:hover:bg-gray-800 {govBtnEnable
																		? ' bg-[#CCDDFC]  dark:text-sky-300 dark:bg-sky-200/5'
																		: ' bg-[#FBFCFC] text-gray-600 dark:text-gray-300 '}"
																>
																	<GovKno />
																	<span
																		class="whitespace-nowrap overflow-hidden text-ellipsis leading-none pr-0.5"
																		>{$i18n.t('Gov Knowledge')}</span
																	>
																</button>
															</Tooltip>
														{/if}

														{#if showWebSearchButton}
															<Tooltip content={$i18n.t('Search the internet')} placement="top">
																<button
																	on:click|preventDefault={() => {
																		webSearchEnabled = !webSearchEnabled;
																		showGovKnoWebSearchToggle = false;
																		govBtnEnable=false;
																		attachFileEnabled=false;
																	}}
																	type="button"
																	class="flex items-center flex justify-center gap-[4px] px-[12px] py-[8px] shadow-custom3 border border-[#E5EBF3] rounded-full hover:bg-[#CCDDFC] transition-colors duration-300 focus:outline-hidden max-w-full overflow-hidden dark:hover:bg-gray-800 {webSearchEnabled ||
																	($settings?.webSearch ?? false) === 'always'
																		? 'bg-gradient-bg-2 sm:bg-[#CCDDFC] dark:text-sky-300  dark:bg-sky-200/5'
																		: 'bg-[#FBFCFC] text-gray-600 dark:text-gray-300 '}"
																>
																	<GlobeAlt className="size-4" strokeWidth="1.75" />
																	<span
																		class="whitespace-nowrap overflow-hidden text-ellipsis leading-none pr-0.5"
																		>{$i18n.t('Web Search')}</span
																	>
																</button>
															</Tooltip>
														{/if}

														{#if showImageGenerationButton}
															<Tooltip content={$i18n.t('Generate an image')} placement="top">
																<button
																	on:click|preventDefault={() =>
																		(imageGenerationEnabled = !imageGenerationEnabled)}
																	type="button"
																	class="flex items-center flex items-center px-[12px] py-[8px] shadow-custom3 border border-[#E5EBF3] bg-[#FBFCFC] rounded-full hover:bg-[#CCDDFC] transition-colors duration-300 focus:outline-hidden max-w-full overflow-hidden dark:hover:bg-gray-800 {imageGenerationEnabled
																		? 'bg-gradient-bg-2 sm:bg-[#CCDDFC] dark:text-sky-300 bg-sky-50 dark:bg-sky-200/5'
																		: 'bg-transparent text-gray-600 dark:text-gray-300 '}"
																>
																	<Photo className="size-4" strokeWidth="1.75" />
																	<span
																		class="whitespace-nowrap overflow-hidden text-ellipsis leading-none pr-0.5"
																		>{$i18n.t('Image')}</span
																	>
																</button>
															</Tooltip>
														{/if}

														{#if showCodeInterpreterButton}
															<Tooltip
																content={$i18n.t('Execute code for analysis')}
																placement="top"
															>
																<button
																	on:click|preventDefault={() =>
																		(codeInterpreterEnabled = !codeInterpreterEnabled)}
																	type="button"
																	class="flex items-center flex items-center px-[12px] py-[8px] shadow-custom3 border border-[#E5EBF3] bg-[#FBFCFC] rounded-full hover:bg-[#CCDDFC] dark:hover:bg-gray-800 {codeInterpreterEnabled
																		? 'bg-gradient-bg-2 sm:bg-[#CCDDFC] dark:text-sky-300 bg-sky-50 dark:bg-sky-200/5'
																		: 'bg-transparent text-gray-600 dark:text-gray-300 '}"
																>
																	<CommandLine className="size-4" strokeWidth="1.75" />
																	<span
																		class="whitespace-nowrap overflow-hidden text-ellipsis leading-none pr-0.5"
																		>{$i18n.t('Code Interpreter')}</span
																	>
																</button>
															</Tooltip>
														{/if}

														{#if showFileUploadButton}
															<Tooltip content={$i18n.t('Upload File')} placement="top">
																<button
																	on:click={() => {
																		attachFileEnabled = !attachFileEnabled;
																		showGovKnoWebSearchToggle = false;
																		filesInputElement.click();
																		govBtnEnable=false;
																		webSearchEnabled=false;
																	}}
																	type="button"
																	class="flex items-center flex px-[12px] py-[8px] shadow-custom3 border border-[#E5EBF3] bg-[#FBFCFC] rounded-full hover:bg-[#CCDDFC] transition-colors duration-300 focus:outline-hidden max-w-full overflow-hidden dark:hover:bg-gray-800 {attachFileEnabled
																		? 'bg-gradient-bg-2 sm:bg-[#CCDDFC] dark:text-sky-300  dark:bg-sky-200/5'
																		: 'bg-[#FBFCFC] text-gray-600 dark:text-gray-300 '}"
																>
																	<Attach />
																	<span
																		class="font-heading font-medium text-[14px] leading-[22px] text-[#36383b] text-left whitespace-nowrap"
																	>
																		Attach files
																	</span>
																</button>
															</Tooltip>
														{/if}
													</div>
												{/if}
											</div>
											<div class="flex gap-[12px] items-center">
												{#if false}
													<div class="model-box relative inline-block">
														<!-- Dropdown Button -->
														<button
															type="button"
<<<<<<< HEAD
															on:click={() => (isOpen = !isOpen)}
															class="inline-flex gap-2 text-[14px] leading-[22px] font-medium font-NotoKufi-Regular justify-between items-center px-2 py-1 border border-gray-1300 bg-gray-1150 rounded-[40px]"
														>
															<svelte:component this={selected.icon} class="w-6 h-6" />
															{selected.label}
															<ArrowDown strokeWidth="2" className="size-[1.1rem]" />
														</button>

														<!-- Dropdown Menu -->
														{#if isOpen}
															<div
																class="absolute z-10 bottom-[40px] w-[211px] bg-white border border-gray-200 rounded-md shadow-lg"
															>
																{#each Modeloptions as option}
																	<div
																		on:click={() => selectOption(option)}
																		class="flex px-[14px] py-[15px] justify-between items-center text-gray-1200 font-medium cursor-pointer leading-[22px] font-NotoKufi-Regular"
																	>
																		<div class="flex gap-2 items-center">
																			<svelte:component this={option.icon} class="w-6 h-6" />
																			{option.label}
																		</div>
																		{#if option.label == selected.label}
																			<CheckNew strokeWidth="2" className="size-[1.1rem]" />
																		{/if}
																	</div>
																{/each}
															</div>
														{/if}
													</div>
=======
															class="flex items-center px-[12px] gap-[4px] py-[8px] shadow-custom3 border border-[#E5EBF3] bg-[#FBFCFC] text-typography-titles text-[14px] leading-[22px] rounded-full rounded-full transition-colors duration-300 focus:outline-hidden max-w-full overflow-hidden hover:bg-[#CCDDFC] dark:hover:bg-gray-800 {webSearchEnabled ||
															($settings?.webSearch ?? false) === 'always'
																? ' text-sky-500 dark:text-sky-300 bg-sky-50 dark:bg-sky-200/5'
																: 'bg-transparent text-gray-600 dark:text-gray-300 '}"
														>
															<Attach />
															<span
																class="font-heading font-medium text-[14px] leading-[22px] text-[#36383b] text-left whitespace-nowrap"
															>
																Attach files
															</span>
														</button>
													</Tooltip>
>>>>>>> 0e2af3a7
												{/if}
											</div>
											<div class="flex gap-[12px] items-center">
												{#if false}
													<div class="model-box relative inline-block">
														<!-- Dropdown Button -->
														<button
															type="button"
															on:click={() => (isOpen = !isOpen)}
															class="inline-flex gap-2 text-[14px] leading-[22px] font-medium font-NotoKufi-Regular justify-between items-center px-2 py-1 border border-gray-1300 bg-gray-1150 rounded-[40px]"
														>
															<svelte:component this={selected.icon} class="w-6 h-6" />
															{selected.label}
															<ArrowDown strokeWidth="2" className="size-[1.1rem]" />
														</button>

														<!-- Dropdown Menu -->
														{#if isOpen}
															<div
																class="absolute z-10 bottom-[40px] w-[211px] bg-white border border-gray-200 rounded-md shadow-lg"
															>
																{#each Modeloptions as option}
																	<div
																		on:click={() => selectOption(option)}
																		class="flex px-[14px] py-[15px] justify-between items-center text-gray-1200 font-medium cursor-pointer leading-[22px] font-NotoKufi-Regular"
																	>
																		<div class="flex gap-2 items-center">
																			<svelte:component this={option.icon} class="w-6 h-6" />
																			{option.label}
																		</div>
																		{#if option.label == selected.label}
																			<CheckNew strokeWidth="2" className="size-[1.1rem]" />
																		{/if}
																	</div>
																{/each}
															</div>
														{/if}
													</div>
												{/if}
											</div>
<<<<<<< HEAD
=======
											<div class="flex gap-[12px] items-center">
												{#if false}
													<div class="model-box relative inline-block">
														<!-- Dropdown Button -->
														<button
															type="button"
															on:click={() => (isOpen = !isOpen)}
															class="inline-flex gap-2 text-[14px] leading-[22px] font-medium font-NotoKufi-Regular justify-between items-center px-2 py-1 border border-gray-1300 bg-gray-1150 rounded-[40px]"
														>
															<svelte:component this={selected.icon} class="w-6 h-6" />
															{selected.label}
															<ArrowDown strokeWidth="2" className="size-[1.1rem]" />
														</button>

														<!-- Dropdown Menu -->
														{#if isOpen}
															<div
																class="absolute z-10 bottom-[40px] w-[211px] bg-white border border-gray-200 rounded-md shadow-lg"
															>
																{#each Modeloptions as option}
																	<div
																		on:click={() => selectOption(option)}
																		class="flex px-[14px] py-[15px] justify-between items-center text-gray-1200 font-medium cursor-pointer leading-[22px] font-NotoKufi-Regular"
																	>
																		<div class="flex gap-2 items-center">
																			<svelte:component this={option.icon} class="w-6 h-6" />
																			{option.label}
																		</div>
																		{#if option.label == selected.label}
																			<CheckNew strokeWidth="2" className="size-[1.1rem]" />
																		{/if}
																	</div>
																{/each}
															</div>
														{/if}
													</div>
												{/if}
											</div>
>>>>>>> 0e2af3a7
										{/if}
									</div>

									<div class="self-end flex space-x-1 mr-1 shrink-0">
										{#if (!history?.currentId || history.messages[history.currentId]?.done == true) && ($_user?.role === 'admin' || ($_user?.permissions?.chat?.stt ?? true))}
											<!-- {$i18n.t('Record voice')} -->
											<Tooltip content={$i18n.t('Dictate')}>
												<button
													id="voice-input-button"
													class=" text-gray-600 dark:text-gray-300 hover:text-gray-700 dark:hover:text-gray-200 transition rounded-full p-1.5 mr-0.5 self-center"
													type="button"
													on:click={async () => {
														try {
															let stream = await navigator.mediaDevices
																.getUserMedia({ audio: true })
																.catch(function (err) {
																	toast.error(
																		$i18n.t(
																			`Permission denied when accessing microphone: {{error}}`,
																			{
																				error: err
																			}
																		)
																	);
																	return null;
																});

															if (stream) {
																recording = true;
																const tracks = stream.getTracks();
																tracks.forEach((track) => track.stop());
															}
															stream = null;
														} catch {
															toast.error($i18n.t('Permission denied when accessing microphone'));
														}
													}}
													aria-label="Voice Input"
												>
													<svg
														xmlns="http://www.w3.org/2000/svg"
														viewBox="0 0 20 20"
														fill="currentColor"
														class="w-5 h-5 translate-y-[0.5px]"
													>
														<path d="M7 4a3 3 0 016 0v6a3 3 0 11-6 0V4z" />
														<path
															d="M5.5 9.643a.75.75 0 00-1.5 0V10c0 3.06 2.29 5.585 5.25 5.954V17.5h-1.5a.75.75 0 000 1.5h4.5a.75.75 0 000-1.5h-1.5v-1.546A6.001 6.001 0 0016 10v-.357a.75.75 0 00-1.5 0V10a4.5 4.5 0 01-9 0v-.357z"
														/>
													</svg>
												</button>
											</Tooltip>
										{/if}

										{#if (taskIds && taskIds.length > 0) || (history.currentId && history.messages[history.currentId]?.done != true)}
											<div class=" flex items-center">
												<Tooltip content={$i18n.t('Stop')}>
													<button
														class="bg-white hover:bg-gray-100 text-gray-800 dark:bg-gray-700 dark:text-white dark:hover:bg-gray-800 transition rounded-full p-1.5"
														on:click={() => {
															stopResponse();
														}}
													>
														<svg
															xmlns="http://www.w3.org/2000/svg"
															viewBox="0 0 24 24"
															fill="currentColor"
															class="size-5"
														>
															<path
																fill-rule="evenodd"
																d="M2.25 12c0-5.385 4.365-9.75 9.75-9.75s9.75 4.365 9.75 9.75-4.365 9.75-9.75 9.75S2.25 17.385 2.25 12zm6-2.438c0-.724.588-1.312 1.313-1.312h4.874c.725 0 1.313.588 1.313 1.313v4.874c0 .725-.588 1.313-1.313 1.313H9.564a1.312 1.312 0 01-1.313-1.313V9.564z"
																clip-rule="evenodd"
															/>
														</svg>
													</button>
												</Tooltip>
											</div>
										{:else if prompt === '' && files.length === 0 && ($_user?.role === 'admin' || ($_user?.permissions?.chat?.call ?? true))}
											<div class=" flex items-center">
												<!-- {$i18n.t('Call')} -->
												<Tooltip content={$i18n.t('Voice mode')}>
													<button
														class=" bg-black text-white hover:bg-gray-900 dark:bg-white dark:text-black dark:hover:bg-gray-100 transition rounded-full p-1.5 self-center"
														type="button"
														on:click={async () => {
															if (selectedModels.length > 1) {
																toast.error($i18n.t('Select only one model to call'));

																return;
															}

															if ($config.audio.stt.engine === 'web') {
																toast.error(
																	$i18n.t('Call feature is not supported when using Web STT engine')
																);

																return;
															}
															// check if user has access to getUserMedia
															try {
																let stream = await navigator.mediaDevices.getUserMedia({
																	audio: true
																});
																// If the user grants the permission, proceed to show the call overlay

																if (stream) {
																	const tracks = stream.getTracks();
																	tracks.forEach((track) => track.stop());
																}

																stream = null;

																if ($settings.audio?.tts?.engine === 'browser-kokoro') {
																	// If the user has not initialized the TTS worker, initialize it
																	if (!$TTSWorker) {
																		await TTSWorker.set(
																			new KokoroWorker({
																				dtype: $settings.audio?.tts?.engineConfig?.dtype ?? 'fp32'
																			})
																		);

																		await $TTSWorker.init();
																	}
																}

																showCallOverlay.set(true);
																showControls.set(true);
															} catch (err) {
																// If the user denies the permission or an error occurs, show an error message
																toast.error(
																	$i18n.t('Permission denied when accessing media devices')
																);
															}
														}}
														aria-label="Call"
													>
														<Headphone className="size-5" />
													</button>
												</Tooltip>
											</div>
										{:else}
											<div class=" flex items-center">
												<Tooltip content={$i18n.t('Send message')}>
													<button
														id="send-message-button"
														class="{!(prompt === '' && files.length === 0)
															? 'bg-black text-white hover:bg-gray-900 dark:bg-white dark:text-black dark:hover:bg-gray-100 '
															: 'text-white bg-gray-200 dark:text-gray-900 dark:bg-gray-700 disabled'} transition rounded-full p-1.5 self-center"
														type="submit"
														disabled={prompt === '' && files.length === 0}
													>
														<svg
															xmlns="http://www.w3.org/2000/svg"
															viewBox="0 0 16 16"
															fill="currentColor"
															class="size-5"
														>
															<path
																fill-rule="evenodd"
																d="M8 14a.75.75 0 0 1-.75-.75V4.56L4.03 7.78a.75.75 0 0 1-1.06-1.06l4.5-4.5a.75.75 0 0 1 1.06 0l4.5 4.5a.75.75 0 0 1-1.06 1.06L8.75 4.56v8.69A.75.75 0 0 1 8 14Z"
																clip-rule="evenodd"
															/>
														</svg>
													</button>
												</Tooltip>
											</div>
										{/if}
									</div>
								</div>
							</div>

							{#if $config?.license_metadata?.input_footer}
								<div class=" text-xs text-gray-500 text-center line-clamp-1 marked">
									{@html DOMPurify.sanitize(marked($config?.license_metadata?.input_footer))}
								</div>
							{:else}
								<div class="mb-1" />
							{/if}
						</form>
					{/if}
				</div>
			</div>
		</div>
	</div>
{/if}<|MERGE_RESOLUTION|>--- conflicted
+++ resolved
@@ -190,7 +190,6 @@
 	let showToolsButton = false;
 	$: showToolsButton = toolServers.length + selectedToolIds.length > 0;
 
-<<<<<<< HEAD
 	let showGovKnoWebSearchToggle = false;
 	let govBtnEnable = false;
 	let showGovKnoButton = false;
@@ -202,24 +201,13 @@
 
 	const saveGovKnoModel = async () => {
 		const modelName = govBtnEnable ? 'govgpt_contextual_rag_pipeline' : 'gpt-4.1';
-=======
-	let govBtnEnable = false;
-	let showGovKnoButton = false;
-	$: showGovKnoButton = $models.find((model) => model.id.includes('rag'));
-
-	const saveGovKnoModel = async () => {
-		const modelName = govBtnEnable ? 'contextual-rag' : 'gpt-4.1';
->>>>>>> 0e2af3a7
-		//settings.set({ ...$settings, models: [modelName] });
-		//await updateUserSettings(localStorage.token, { ui: $settings });
+		settings.set({ ...$settings, models: [modelName] });
+		await updateUserSettings(localStorage.token, { ui: $settings });
 		toast.success($i18n.t('Gov Knowledge model updated'));
 		govBtnEnable = !govBtnEnable;
-<<<<<<< HEAD
 		showGovKnoWebSearchToggle = false;
         webSearchEnabled=false;
         attachFileEnabled=false;
-=======
->>>>>>> 0e2af3a7
 	};
 
 	let showWebSearchButton = true;
@@ -1391,32 +1379,12 @@
 														</button>
 													</Tooltip>
 												{/each}
-<<<<<<< HEAD
 												{#if $mobile}
 													<button
 														on:click={handleFilterToggle}
 														class="flex items-center px-[12px] gap-[4px] py-[8px] shadow-custom3 border border-[#E5EBF3] bg-[#FBFCFC] text-typography-titles text-[14px] leading-[22px] rounded-full"
 														><Filter /></button
 													>
-=======
-
-												{#if showGovKnoButton}
-													<Tooltip content={$i18n.t('Gov Knowledge')} placement="top">
-														<button
-															on:click|preventDefault={() => saveGovKnoModel()}
-															type="button"
-															class="govkno-btn flex items-center px-[12px] gap-[4px] py-[8px] shadow-custom3 border border-[#E5EBF3] bg-[#FBFCFC] text-typography-titles text-[14px] leading-[22px] rounded-full rounded-full transition-colors duration-300 focus:outline-hidden max-w-full overflow-hidden hover:bg-[#CCDDFC] dark:hover:bg-gray-800 {govBtnEnable
-																? ' text-sky-500 dark:text-sky-300 bg-sky-50 dark:bg-sky-200/5'
-																: 'bg-transparent text-gray-600 dark:text-gray-300 '}"
-														>
-															<GovKno />
-															<span
-																class="hidden @xl:block whitespace-nowrap overflow-hidden text-ellipsis leading-none pr-0.5"
-																>{$i18n.t('Gov Knowledge')}</span
-															>
-														</button>
-													</Tooltip>
->>>>>>> 0e2af3a7
 												{/if}
 
 												{#if $mobile && showGovKnoWebSearchToggle}
@@ -1665,60 +1633,6 @@
 														<!-- Dropdown Button -->
 														<button
 															type="button"
-<<<<<<< HEAD
-															on:click={() => (isOpen = !isOpen)}
-															class="inline-flex gap-2 text-[14px] leading-[22px] font-medium font-NotoKufi-Regular justify-between items-center px-2 py-1 border border-gray-1300 bg-gray-1150 rounded-[40px]"
-														>
-															<svelte:component this={selected.icon} class="w-6 h-6" />
-															{selected.label}
-															<ArrowDown strokeWidth="2" className="size-[1.1rem]" />
-														</button>
-
-														<!-- Dropdown Menu -->
-														{#if isOpen}
-															<div
-																class="absolute z-10 bottom-[40px] w-[211px] bg-white border border-gray-200 rounded-md shadow-lg"
-															>
-																{#each Modeloptions as option}
-																	<div
-																		on:click={() => selectOption(option)}
-																		class="flex px-[14px] py-[15px] justify-between items-center text-gray-1200 font-medium cursor-pointer leading-[22px] font-NotoKufi-Regular"
-																	>
-																		<div class="flex gap-2 items-center">
-																			<svelte:component this={option.icon} class="w-6 h-6" />
-																			{option.label}
-																		</div>
-																		{#if option.label == selected.label}
-																			<CheckNew strokeWidth="2" className="size-[1.1rem]" />
-																		{/if}
-																	</div>
-																{/each}
-															</div>
-														{/if}
-													</div>
-=======
-															class="flex items-center px-[12px] gap-[4px] py-[8px] shadow-custom3 border border-[#E5EBF3] bg-[#FBFCFC] text-typography-titles text-[14px] leading-[22px] rounded-full rounded-full transition-colors duration-300 focus:outline-hidden max-w-full overflow-hidden hover:bg-[#CCDDFC] dark:hover:bg-gray-800 {webSearchEnabled ||
-															($settings?.webSearch ?? false) === 'always'
-																? ' text-sky-500 dark:text-sky-300 bg-sky-50 dark:bg-sky-200/5'
-																: 'bg-transparent text-gray-600 dark:text-gray-300 '}"
-														>
-															<Attach />
-															<span
-																class="font-heading font-medium text-[14px] leading-[22px] text-[#36383b] text-left whitespace-nowrap"
-															>
-																Attach files
-															</span>
-														</button>
-													</Tooltip>
->>>>>>> 0e2af3a7
-												{/if}
-											</div>
-											<div class="flex gap-[12px] items-center">
-												{#if false}
-													<div class="model-box relative inline-block">
-														<!-- Dropdown Button -->
-														<button
-															type="button"
 															on:click={() => (isOpen = !isOpen)}
 															class="inline-flex gap-2 text-[14px] leading-[22px] font-medium font-NotoKufi-Regular justify-between items-center px-2 py-1 border border-gray-1300 bg-gray-1150 rounded-[40px]"
 														>
@@ -1751,8 +1665,6 @@
 													</div>
 												{/if}
 											</div>
-<<<<<<< HEAD
-=======
 											<div class="flex gap-[12px] items-center">
 												{#if false}
 													<div class="model-box relative inline-block">
@@ -1791,7 +1703,6 @@
 													</div>
 												{/if}
 											</div>
->>>>>>> 0e2af3a7
 										{/if}
 									</div>
 
