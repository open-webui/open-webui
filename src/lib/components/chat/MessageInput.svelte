--- conflicted
+++ resolved
@@ -510,11 +510,7 @@
 							}}
 						>
 							<div
-<<<<<<< HEAD
 								class="flex-1 flex flex-col relative w-full rounded-3xl px-1 fr-background-contrast--grey dark:text-gray-100"
-=======
-								class="flex-1 flex flex-col relative w-full shadow-lg rounded-3xl border border-gray-50 dark:border-gray-850 hover:border-gray-100 focus-within:border-gray-100 hover:dark:border-gray-800 focus-within:dark:border-gray-800 transition px-1 bg-white/90 dark:bg-gray-400/5 dark:text-gray-100"
->>>>>>> 07d84601
 								dir={$settings?.chatDirection ?? 'auto'}
 							>
 								{#if files.length > 0}
@@ -1242,21 +1238,6 @@
 											</Tooltip>
 										{/if}
 
-<<<<<<< HEAD
-										{#if !history.currentId || history.messages[history.currentId]?.done == true}
-											{#if prompt === ''}
-												<div class=" flex items-center">
-													<!-- <Tooltip content={$i18n.t('Call')}>
-														<button
-															class=" {webSearchEnabled ||
-															($settings?.webSearch ?? false) === 'always'
-																? 'bg-blue-500 text-white hover:bg-blue-400 '
-																: 'bg-black text-white hover:bg-gray-900 dark:bg-white dark:text-black dark:hover:bg-gray-100'} transition rounded-full p-1.5 self-center"
-															type="button"
-															on:click={async () => {
-																if (selectedModels.length > 1) {
-																	toast.error($i18n.t('Select only one model to call'));
-=======
 										{#if (taskIds && taskIds.length > 0) || (history.currentId && history.messages[history.currentId]?.done != true)}
 											<div class=" flex items-center">
 												<Tooltip content={$i18n.t('Stop')}>
@@ -1281,7 +1262,7 @@
 													</button>
 												</Tooltip>
 											</div>
-										{:else if prompt === '' && files.length === 0 && ($_user?.role === 'admin' || ($_user?.permissions?.chat?.call ?? true))}
+										<!-- {:else if prompt === '' && files.length === 0 && ($_user?.role === 'admin' || ($_user?.permissions?.chat?.call ?? true))}
 											<div class=" flex items-center">
 												<Tooltip content={$i18n.t('Call')}>
 													<button
@@ -1290,7 +1271,6 @@
 														on:click={async () => {
 															if (selectedModels.length > 1) {
 																toast.error($i18n.t('Select only one model to call'));
->>>>>>> 07d84601
 
 																return;
 															}
@@ -1328,44 +1308,6 @@
 																		await $TTSWorker.init();
 																	}
 																}
-<<<<<<< HEAD
-															}}
-															aria-label="Call"
-														>
-															<Headphone className="size-5" />
-														</button>
-													</Tooltip> -->
-												</div>
-											{:else}
-												<div class=" flex items-center">
-													<Tooltip content={$i18n.t('Send message')}>
-														<button
-															id="send-message-button"
-															class="{!(prompt === '' && files.length === 0)
-																? webSearchEnabled || ($settings?.webSearch ?? false) === 'always'
-																	? 'bg-blue-500 text-white hover:bg-blue-400 '
-																	: 'bg-black text-white hover:bg-gray-900 dark:bg-white dark:text-black dark:hover:bg-gray-100 '
-																: 'text-white bg-gray-200 dark:text-gray-900 dark:bg-gray-700 disabled'} transition rounded-full p-1.5 self-center fr-background-action-high--blue-france"
-															type="submit"
-															disabled={prompt === '' && files.length === 0}
-														>
-															<svg
-																xmlns="http://www.w3.org/2000/svg"
-																viewBox="0 0 16 16"
-																fill="currentColor"
-																class="size-5"
-															>
-																<path
-																	fill-rule="evenodd"
-																	d="M8 14a.75.75 0 0 1-.75-.75V4.56L4.03 7.78a.75.75 0 0 1-1.06-1.06l4.5-4.5a.75.75 0 0 1 1.06 0l4.5 4.5a.75.75 0 0 1-1.06 1.06L8.75 4.56v8.69A.75.75 0 0 1 8 14Z"
-																	clip-rule="evenodd"
-																/>
-															</svg>
-														</button>
-													</Tooltip>
-												</div>
-											{/if}
-=======
 
 																showCallOverlay.set(true);
 																showControls.set(true);
@@ -1380,9 +1322,8 @@
 													>
 														<Headphone className="size-5" />
 													</button>
-												</Tooltip>
-											</div>
->>>>>>> 07d84601
+												</Tooltip> 
+											</div> -->
 										{:else}
 											<div class=" flex items-center">
 												<Tooltip content={$i18n.t('Send message')}>
@@ -1390,7 +1331,7 @@
 														id="send-message-button"
 														class="{!(prompt === '' && files.length === 0)
 															? 'bg-black text-white hover:bg-gray-900 dark:bg-white dark:text-black dark:hover:bg-gray-100 '
-															: 'text-white bg-gray-200 dark:text-gray-900 dark:bg-gray-700 disabled'} transition rounded-full p-1.5 self-center"
+															: 'text-white bg-gray-200 dark:text-gray-900 dark:bg-gray-700 disabled'} transition rounded-full p-1.5 self-center fr-background-action-high--blue-france"
 														type="submit"
 														disabled={prompt === '' && files.length === 0}
 													>
