--- conflicted
+++ resolved
@@ -233,14 +233,9 @@
 	};
 
 	const saveGovKnoModel = async () => {
-<<<<<<< HEAD
-
+        govBtnEnable = !govBtnEnable;
 		const modelId = $models.find((model) => model.id.includes('govgpt_contextual_rag_pipeline'))?.id || '';
 		const modelName = govBtnEnable ? modelId : 'gpt-4.1';
-=======
-		govBtnEnable = !govBtnEnable;
-		const modelName = govBtnEnable ? 'govgpt_contextual_rag_pipeline' : 'gpt-4.1';
->>>>>>> 3069306d
 		settings.set({ ...$settings, models: [modelName] });
 		await updateUserSettings(localStorage.token, { ui: $settings });
 		toast.success($i18n.t('Gov Knowledge model updated'));
