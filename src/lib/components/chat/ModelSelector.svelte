--- conflicted
+++ resolved
@@ -59,11 +59,7 @@
 
 			{#if selectedModelIdx === 0}
 				<div class="  self-center mr-2 disabled:text-gray-600 disabled:hover:text-gray-600">
-<<<<<<< HEAD
 					<Tooltip content={$i18n.t('Add a model')}>
-=======
-					<Tooltip content={$i18n.t('Add Model')}>
->>>>>>> 90503be2
 						<button
 							class=" "
 							{disabled}
