--- conflicted
+++ resolved
@@ -90,80 +90,45 @@
 			{$showSidebar ? 'ml-1' : ''}
 			"
 			>
-<<<<<<< HEAD
-				{#if $mobile}
-					<div class="flex flex-col font-primary">
-						{#if $user !== undefined}
-							<UserMenu
-								role={$user.role}
-								on:show={(e) => {
-									if (e.detail === 'archived-chat') {
-										showArchivedChats.set(true);
-									}
+      {#if ($mobile)}
+				<div class="flex flex-col font-primary">
+					{#if $user !== undefined}
+						<UserMenu
+							role={$user.role}
+							on:show={(e) => {
+								if (e.detail === 'archived-chat') {
+									showArchivedChats.set(true);
+								}
+							}}
+						>
+							<button
+								class=" flex items-center rounded-xl px-2.5 w-full transition"
+								on:click={() => {
+									showDropdown = !showDropdown;
 								}}
 							>
-								<button
-									class=" flex items-center rounded-xl px-2.5 w-full transition"
-									on:click={() => {
-										showDropdown = !showDropdown;
-									}}
-								>
-									<div class=" self-center mr-3">
+								<div class=" self-center mr-3">
+									{#if !$company?.profile_image_url || $company?.profile_image_url === '/user.png'}
+										<div
+											class="rounded-lg flex justify-center w-[30px] h-[30px] shrink-0 bg-lightGray-400 dark:bg-customGray-900 text-white dark:text-customGray-600"
+										>
+											<CompanyIcon className="self-center size-6" />
+										</div>
+									{:else}
 										<img
 											src={$company?.profile_image_url}
 											class=" max-w-[28px] object-cover rounded-md"
 											alt="User profile"
 										/>
-									</div>
-									<div
-										class=" self-center font-medium text-sm mr-1 text-lightGray-1300 dark:text-customGray-100"
-									>
-										{$company?.name}
-									</div>
-									<ChevronDown className=" size-3" strokeWidth="2.5" />
-								</button>
-							</UserMenu>
-						{/if}
-					</div>
-=======
-			{#if ($mobile)}
-			<div class="flex flex-col font-primary">
-				{#if $user !== undefined}
-					<UserMenu
-						role={$user.role}
-						on:show={(e) => {
-							if (e.detail === 'archived-chat') {
-								showArchivedChats.set(true);
-							}
-						}}
-					>
-						<button
-							class=" flex items-center rounded-xl px-2.5 w-full transition"
-							on:click={() => {
-								showDropdown = !showDropdown;
-							}}
-						>
-							<div class=" self-center mr-3">
-								{#if !$company?.profile_image_url || $company?.profile_image_url === '/user.png'}
-									<div
-										class="rounded-lg flex justify-center w-[30px] h-[30px] shrink-0 bg-lightGray-400 dark:bg-customGray-900 text-white dark:text-customGray-600"
-									>
-										<CompanyIcon className="self-center size-6" />
-									</div>
-								{:else}
-									<img
-										src={$company?.profile_image_url}
-										class=" max-w-[28px] object-cover rounded-md"
-										alt="User profile"
-									/>
-								{/if}
-							</div>
-							<div class=" self-center font-medium text-sm mr-1 text-lightGray-1300 dark:text-customGray-100">{$company?.name}</div>
-							<ChevronDown className=" size-3" strokeWidth="2.5" />
-						</button>
-					</UserMenu>
->>>>>>> 591b16a2
-				{/if}
+									{/if}
+								</div>
+								<div class=" self-center font-medium text-sm mr-1 text-lightGray-1300 dark:text-customGray-100">{$company?.name}</div>
+								<ChevronDown className=" size-3" strokeWidth="2.5" />
+							</button>
+						</UserMenu>
+					{/if}
+				</div>
+			{/if}
 
 				<!-- {#if showModelSelector}
 				<ModelSelector bind:selectedModels showSetDefault={!shareEnabled} />
@@ -236,7 +201,7 @@
 					</Tooltip>
 				{/if} -->
 
-<<<<<<< HEAD
+
 				<button
 					id="new-chat-button"
 					class="md:hidden cursor-pointer font-medium flex justify-center items-center flex-1 rounded-lg text-xs px-3 py-1 border border-lightGray-400 dark:border-customGray-700 h-[35px] text-right text-lightGray-100 dark:text-customGray-200 dark:hover:text-white bg-lightGray-300 dark:bg-customGray-900 hover:bg-gray-100 dark:hover:bg-customGray-950 transition"
@@ -250,23 +215,7 @@
 					</div>
 					{$i18n.t('New Chat')}
 				</button>
-=======
-				<!-- {#if ($mobile)} -->
-					<button
-						id="new-chat-button"
-						class="md:hidden cursor-pointer font-medium flex justify-center items-center flex-1 rounded-lg text-xs px-3 py-1 border border-lightGray-400 dark:border-customGray-700 h-[35px] text-right text-lightGray-100 dark:text-customGray-200 dark:hover:text-white bg-lightGray-300 dark:bg-customGray-900 hover:bg-gray-100 dark:hover:bg-customGray-950 transition"
-						on:click={() => {
-							initNewChat();
-						}}
-						aria-label="New Chat"
-					>
-					<div class="relative bottom-[0.5px] mr-[6px]">
-						<Plus className="w-[12px] h-[12px]" />
-					</div>
-						{$i18n.t('New Chat')}	
-					</button>
-				<!-- {/if} -->
->>>>>>> 591b16a2
+
 
 				<!-- {#if $user !== undefined}
 					<UserMenu
