<script lang="ts">
	import { toast } from 'svelte-sonner';
	import dayjs from 'dayjs';

	import { createEventDispatcher } from 'svelte';
	import { onMount, tick, getContext } from 'svelte';

	const i18n = getContext<Writable<i18nType>>('i18n');

	const dispatch = createEventDispatcher();

	import { config, models, settings, user } from '$lib/stores';
	import { synthesizeOpenAISpeech } from '$lib/apis/audio';
	import { imageGenerations } from '$lib/apis/images';
	import {
		copyToClipboard as _copyToClipboard,
		approximateToHumanReadable,
		getMessageContentParts,
		sanitizeResponseContent,
		createMessagesList,
		formatDate
	} from '$lib/utils';
	import { WEBUI_BASE_URL } from '$lib/constants';

	import Name from './Name.svelte';
	import ProfileImage from './ProfileImage.svelte';
	import Skeleton from './Skeleton.svelte';
	import Image from '$lib/components/common/Image.svelte';
	import Tooltip from '$lib/components/common/Tooltip.svelte';
	import RateComment from './RateComment.svelte';
	import Spinner from '$lib/components/common/Spinner.svelte';
	import WebSearchResults from './ResponseMessage/WebSearchResults.svelte';
	import Sparkles from '$lib/components/icons/Sparkles.svelte';
	import Error from './Error.svelte';
	import Citations from './Citations.svelte';
	import CodeExecutions from './CodeExecutions.svelte';

	import type { Writable } from 'svelte/store';
	import type { i18n as i18nType } from 'i18next';
	import ContentRenderer from './ContentRenderer.svelte';
	import { createNewFeedback, getFeedbackById, updateFeedbackById } from '$lib/apis/evaluations';
	import { getChatById } from '$lib/apis/chats';
	import { generateTags } from '$lib/apis';

	interface MessageType {
		id: string;
		model: string;
		content: string;
		files?: { type: string; url: string }[];
		timestamp: number;
		role: string;
		statusHistory?: {
			done: boolean;
			action: string;
			description: string;
			urls?: string[];
			query?: string;
		}[];
		status?: {
			done: boolean;
			action: string;
			description: string;
			urls?: string[];
			query?: string;
		};
		done: boolean;
		error?: boolean | { content: string };
		sources?: string[];
		code_executions?: {
			uuid: string;
			name: string;
			code: string;
			language?: string;
			result?: {
				error?: string;
				output?: string;
				files?: { name: string; url: string }[];
			};
		}[];
		info?: {
			openai?: boolean;
			prompt_tokens?: number;
			completion_tokens?: number;
			total_tokens?: number;
			eval_count?: number;
			eval_duration?: number;
			prompt_eval_count?: number;
			prompt_eval_duration?: number;
			total_duration?: number;
			load_duration?: number;
			usage?: unknown;
		};
		annotation?: { type: string; rating: number };
	}

	export let chatId = '';
	export let history;
	export let messageId;

	let message: MessageType = JSON.parse(JSON.stringify(history.messages[messageId]));
	$: if (history.messages) {
		if (JSON.stringify(message) !== JSON.stringify(history.messages[messageId])) {
			message = JSON.parse(JSON.stringify(history.messages[messageId]));
		}
	}

	export let siblings;

	export let showPreviousMessage: Function;
	export let showNextMessage: Function;

	export let updateChat: Function;
	export let editMessage: Function;
	export let saveMessage: Function;
	export let rateMessage: Function;
	export let actionMessage: Function;
	export let deleteMessage: Function;

	export let submitMessage: Function;
	export let continueResponse: Function;
	export let regenerateResponse: Function;

	export let addMessages: Function;

	export let isLastMessage = true;
	export let readOnly = false;

	let model = null;
	$: model = $models.find((m) => m.id === message.model);

	let edit = false;
	let editedContent = '';
	let editTextAreaElement: HTMLTextAreaElement;

	let audioParts: Record<number, HTMLAudioElement | null> = {};
	let speaking = false;
	let speakingIdx: number | undefined;

	let loadingSpeech = false;
	let generatingImage = false;

	let showRateComment = false;

	const copyToClipboard = async (text) => {
		const res = await _copyToClipboard(text);
		if (res) {
			toast.success($i18n.t('Copying to clipboard was successful!'));
		}
	};

	const playAudio = (idx: number) => {
		return new Promise<void>((res) => {
			speakingIdx = idx;
			const audio = audioParts[idx];

			if (!audio) {
				return res();
			}

			audio.play();
			audio.onended = async () => {
				await new Promise((r) => setTimeout(r, 300));

				if (Object.keys(audioParts).length - 1 === idx) {
					speaking = false;
				}

				res();
			};
		});
	};

	const toggleSpeakMessage = async () => {
		if (speaking) {
			try {
				speechSynthesis.cancel();

				if (speakingIdx !== undefined && audioParts[speakingIdx]) {
					audioParts[speakingIdx]!.pause();
					audioParts[speakingIdx]!.currentTime = 0;
				}
			} catch {}

			speaking = false;
			speakingIdx = undefined;
			return;
		}

		if (!(message?.content ?? '').trim().length) {
			toast.info($i18n.t('No content to speak'));
			return;
		}

		speaking = true;

		if ($config.audio.tts.engine !== '') {
			loadingSpeech = true;

			const messageContentParts: string[] = getMessageContentParts(
				message.content,
				$config?.audio?.tts?.split_on ?? 'punctuation'
			);

			if (!messageContentParts.length) {
				console.log('No content to speak');
				toast.info($i18n.t('No content to speak'));

				speaking = false;
				loadingSpeech = false;
				return;
			}

			console.debug('Prepared message content for TTS', messageContentParts);

			audioParts = messageContentParts.reduce(
				(acc, _sentence, idx) => {
					acc[idx] = null;
					return acc;
				},
				{} as typeof audioParts
			);

			let lastPlayedAudioPromise = Promise.resolve(); // Initialize a promise that resolves immediately

			for (const [idx, sentence] of messageContentParts.entries()) {
				const res = await synthesizeOpenAISpeech(
					localStorage.token,
					$settings?.audio?.tts?.defaultVoice === $config.audio.tts.voice
						? ($settings?.audio?.tts?.voice ?? $config?.audio?.tts?.voice)
						: $config?.audio?.tts?.voice,
					sentence
				).catch((error) => {
					console.error(error);
					toast.error(`${error}`);

					speaking = false;
					loadingSpeech = false;
				});

				if (res) {
					const blob = await res.blob();
					const blobUrl = URL.createObjectURL(blob);
					const audio = new Audio(blobUrl);
					audio.playbackRate = $settings.audio?.tts?.playbackRate ?? 1;

					audioParts[idx] = audio;
					loadingSpeech = false;
					lastPlayedAudioPromise = lastPlayedAudioPromise.then(() => playAudio(idx));
				}
			}
		} else {
			let voices = [];
			const getVoicesLoop = setInterval(() => {
				voices = speechSynthesis.getVoices();
				if (voices.length > 0) {
					clearInterval(getVoicesLoop);

					const voice =
						voices
							?.filter(
								(v) => v.voiceURI === ($settings?.audio?.tts?.voice ?? $config?.audio?.tts?.voice)
							)
							?.at(0) ?? undefined;

					console.log(voice);

					const speak = new SpeechSynthesisUtterance(message.content);
					speak.rate = $settings.audio?.tts?.playbackRate ?? 1;

					console.log(speak);

					speak.onend = () => {
						speaking = false;
						if ($settings.conversationMode) {
							document.getElementById('voice-input-button')?.click();
						}
					};

					if (voice) {
						speak.voice = voice;
					}

					speechSynthesis.speak(speak);
				}
			}, 100);
		}
	};

	const editMessageHandler = async () => {
		edit = true;
		editedContent = message.content;

		await tick();

		editTextAreaElement.style.height = '';
		editTextAreaElement.style.height = `${editTextAreaElement.scrollHeight}px`;
	};

	const editMessageConfirmHandler = async () => {
		editMessage(message.id, editedContent ? editedContent : '', false);

		edit = false;
		editedContent = '';

		await tick();
	};

	const saveAsCopyHandler = async () => {
		editMessage(message.id, editedContent ? editedContent : '');

		edit = false;
		editedContent = '';

		await tick();
	};

	const cancelEditMessage = async () => {
		edit = false;
		editedContent = '';
		await tick();
	};

	const generateImage = async (message: MessageType) => {
		generatingImage = true;
		const res = await imageGenerations(localStorage.token, message.content).catch((error) => {
			toast.error(`${error}`);
		});
		console.log(res);

		if (res) {
			const files = res.map((image) => ({
				type: 'image',
				url: `${image.url}`
			}));

			saveMessage(message.id, {
				...message,
				files: files
			});
		}

		generatingImage = false;
	};

	let feedbackLoading = false;

	const feedbackHandler = async (rating: number | null = null, details: object | null = null) => {
		feedbackLoading = true;
		console.log('Feedback', rating, details);

		const updatedMessage = {
			...message,
			annotation: {
				...(message?.annotation ?? {}),
				...(rating !== null ? { rating: rating } : {}),
				...(details ? details : {})
			}
		};

		const chat = await getChatById(localStorage.token, chatId).catch((error) => {
			toast.error(`${error}`);
		});
		if (!chat) {
			return;
		}

		const messages = createMessagesList(history, message.id);

		let feedbackItem = {
			type: 'rating',
			data: {
				...(updatedMessage?.annotation ? updatedMessage.annotation : {}),
				model_id: message?.selectedModelId ?? message.model,
				...(history.messages[message.parentId].childrenIds.length > 1
					? {
							sibling_model_ids: history.messages[message.parentId].childrenIds
								.filter((id) => id !== message.id)
								.map((id) => history.messages[id]?.selectedModelId ?? history.messages[id].model)
						}
					: {})
			},
			meta: {
				arena: message ? message.arena : false,
				model_id: message.model,
				message_id: message.id,
				message_index: messages.length,
				chat_id: chatId
			},
			snapshot: {
				chat: chat
			}
		};

		const baseModels = [
			feedbackItem.data.model_id,
			...(feedbackItem.data.sibling_model_ids ?? [])
		].reduce((acc, modelId) => {
			const model = $models.find((m) => m.id === modelId);
			if (model) {
				acc[model.id] = model?.info?.base_model_id ?? null;
			} else {
				// Log or handle cases where corresponding model is not found
				console.warn(`Model with ID ${modelId} not found`);
			}
			return acc;
		}, {});
		feedbackItem.meta.base_models = baseModels;

		let feedback = null;
		if (message?.feedbackId) {
			feedback = await updateFeedbackById(
				localStorage.token,
				message.feedbackId,
				feedbackItem
			).catch((error) => {
				toast.error(`${error}`);
			});
		} else {
			feedback = await createNewFeedback(localStorage.token, feedbackItem).catch((error) => {
				toast.error(`${error}`);
			});

			if (feedback) {
				updatedMessage.feedbackId = feedback.id;
			}
		}

		console.log(updatedMessage);
		saveMessage(message.id, updatedMessage);

		await tick();

		if (!details) {
			showRateComment = true;

			if (!updatedMessage.annotation?.tags) {
				// attempt to generate tags
				const tags = await generateTags(localStorage.token, message.model, messages, chatId).catch(
					(error) => {
						console.error(error);
						return [];
					}
				);
				console.log(tags);

				if (tags) {
					updatedMessage.annotation.tags = tags;
					feedbackItem.data.tags = tags;

					saveMessage(message.id, updatedMessage);
					await updateFeedbackById(
						localStorage.token,
						updatedMessage.feedbackId,
						feedbackItem
					).catch((error) => {
						toast.error(`${error}`);
					});
				}
			}
		}

		feedbackLoading = false;
	};

	const deleteMessageHandler = async () => {
		deleteMessage(message.id);
	};

	$: if (!edit) {
		(async () => {
			await tick();
		})();
	}

	onMount(async () => {
		// console.log('ResponseMessage mounted');

		await tick();
	});
</script>

{#key message.id}
	<div
		class=" flex w-full message-{message.id}"
		id="message-{message.id}"
		dir={$settings.chatDirection}
	>
		<div class={`flex-shrink-0 ${($settings?.chatDirection ?? 'LTR') === 'LTR' ? 'mr-3' : 'ml-3'}`}>
			<ProfileImage
				src={model?.info?.meta?.profile_image_url ??
					($i18n.language === 'dg-DG' ? `/doge.png` : `${WEBUI_BASE_URL}/static/favicon.png`)}
				className={'size-8'}
			/>
		</div>

		<div class="flex-auto w-0 pl-1">
			<Name>
				<Tooltip content={model?.name ?? message.model} placement="top-start">
					<span class="line-clamp-1">
						{model?.name ?? message.model}
					</span>
				</Tooltip>

				{#if message.timestamp}
					<div
						class=" self-center text-xs invisible group-hover:visible text-gray-400 font-medium first-letter:capitalize ml-0.5 translate-y-[1px]"
					>
<<<<<<< HEAD
						<Tooltip content={dayjs(message.timestamp * 1000).format('dddd, DD MMMM YYYY HH:mm')}>
=======
						<Tooltip content={dayjs(message.timestamp * 1000).format('LLLL')}>
>>>>>>> ab94468f
							<span class="line-clamp-1">{formatDate(message.timestamp * 1000)}</span>
						</Tooltip>
					</div>
				{/if}
			</Name>

			<div>
				{#if message?.files && message.files?.filter((f) => f.type === 'image').length > 0}
					<div class="my-2.5 w-full flex overflow-x-auto gap-2 flex-wrap">
						{#each message.files as file}
							<div>
								{#if file.type === 'image'}
									<Image src={file.url} alt={message.content} />
								{/if}
							</div>
						{/each}
					</div>
				{/if}

				<div class="chat-{message.role} w-full min-w-full markdown-prose">
					<div>
						{#if (message?.statusHistory ?? [...(message?.status ? [message?.status] : [])]).length > 0}
							{@const status = (
								message?.statusHistory ?? [...(message?.status ? [message?.status] : [])]
							).at(-1)}
							{#if !status?.hidden}
								<div class="status-description flex items-center gap-2 py-0.5">
									{#if status?.done === false}
										<div class="">
											<Spinner className="size-4" />
										</div>
									{/if}

									{#if status?.action === 'web_search' && status?.urls}
										<WebSearchResults {status}>
											<div class="flex flex-col justify-center -space-y-0.5">
												<div
													class="{status?.done === false
														? 'shimmer'
														: ''} text-base line-clamp-1 text-wrap"
												>
													<!-- $i18n.t("Generating search query") -->
													<!-- $i18n.t("No search query generated") -->

													<!-- $i18n.t('Searched {{count}} sites') -->
													{#if status?.description.includes('{{count}}')}
														{$i18n.t(status?.description, {
															count: status?.urls.length
														})}
													{:else if status?.description === 'No search query generated'}
														{$i18n.t('No search query generated')}
													{:else if status?.description === 'Generating search query'}
														{$i18n.t('Generating search query')}
													{:else}
														{status?.description}
													{/if}
												</div>
											</div>
										</WebSearchResults>
									{:else if status?.action === 'knowledge_search'}
										<div class="flex flex-col justify-center -space-y-0.5">
											<div
												class="{status?.done === false
													? 'shimmer'
													: ''} text-gray-500 dark:text-gray-500 text-base line-clamp-1 text-wrap"
											>
												{$i18n.t(`Searching Knowledge for "{{searchQuery}}"`, {
													searchQuery: status.query
												})}
											</div>
										</div>
									{:else}
										<div class="flex flex-col justify-center -space-y-0.5">
											<div
												class="{status?.done === false
													? 'shimmer'
													: ''} text-gray-500 dark:text-gray-500 text-base line-clamp-1 text-wrap"
											>
												<!-- $i18n.t(`Searching "{{searchQuery}}"`) -->
												{#if status?.description.includes('{{searchQuery}}')}
													{$i18n.t(status?.description, {
														searchQuery: status?.query
													})}
												{:else if status?.description === 'No search query generated'}
													{$i18n.t('No search query generated')}
												{:else if status?.description === 'Generating search query'}
													{$i18n.t('Generating search query')}
												{:else}
													{status?.description}
												{/if}
											</div>
										</div>
									{/if}
								</div>
							{/if}
						{/if}

						{#if edit === true}
							<div class="w-full bg-gray-50 dark:bg-gray-800 rounded-3xl px-5 py-3 my-2">
								<textarea
									id="message-edit-{message.id}"
									bind:this={editTextAreaElement}
									class=" bg-transparent outline-none w-full resize-none"
									bind:value={editedContent}
									on:input={(e) => {
										e.target.style.height = '';
										e.target.style.height = `${e.target.scrollHeight}px`;
									}}
									on:keydown={(e) => {
										if (e.key === 'Escape') {
											document.getElementById('close-edit-message-button')?.click();
										}

										const isCmdOrCtrlPressed = e.metaKey || e.ctrlKey;
										const isEnterPressed = e.key === 'Enter';

										if (isCmdOrCtrlPressed && isEnterPressed) {
											document.getElementById('confirm-edit-message-button')?.click();
										}
									}}
								/>

								<div class=" mt-2 mb-1 flex justify-between text-sm font-medium">
									<div>
										<button
											id="save-new-message-button"
											class=" px-4 py-2 bg-gray-50 hover:bg-gray-100 dark:bg-gray-800 dark:hover:bg-gray-700 border dark:border-gray-700 text-gray-700 dark:text-gray-200 transition rounded-3xl"
											on:click={() => {
												saveAsCopyHandler();
											}}
										>
											{$i18n.t('Save As Copy')}
										</button>
									</div>

									<div class="flex space-x-1.5">
										<button
											id="close-edit-message-button"
											class="px-4 py-2 bg-white dark:bg-gray-900 hover:bg-gray-100 text-gray-800 dark:text-gray-100 transition rounded-3xl"
											on:click={() => {
												cancelEditMessage();
											}}
										>
											{$i18n.t('Cancel')}
										</button>

										<button
											id="confirm-edit-message-button"
											class=" px-4 py-2 bg-gray-900 dark:bg-white hover:bg-gray-850 text-gray-100 dark:text-gray-800 transition rounded-3xl"
											on:click={() => {
												editMessageConfirmHandler();
											}}
										>
											{$i18n.t('Save')}
										</button>
									</div>
								</div>
							</div>
						{:else}
							<div class="w-full flex flex-col relative" id="response-content-container">
								{#if message.content === '' && !message.error}
									<Skeleton />
								{:else if message.content && message.error !== true}
									<!-- always show message contents even if there's an error -->
									<!-- unless message.error === true which is legacy error handling, where the error message is stored in message.content -->
									<ContentRenderer
										id={message.id}
										{history}
										content={message.content}
										sources={message.sources}
										floatingButtons={message?.done}
										save={!readOnly}
										{model}
										onSourceClick={(e) => {
											console.log(e);
											const sourceButton = document.getElementById(`source-${e}`);

											if (sourceButton) {
												sourceButton.click();
											}
										}}
										onAddMessages={({ modelId, parentId, messages }) => {
											addMessages({ modelId, parentId, messages });
										}}
										on:update={(e) => {
											const { raw, oldContent, newContent } = e.detail;

											history.messages[message.id].content = history.messages[
												message.id
											].content.replace(raw, raw.replace(oldContent, newContent));

											updateChat();
										}}
										on:select={(e) => {
											const { type, content } = e.detail;

											if (type === 'explain') {
												submitMessage(
													message.id,
													`Explain this section to me in more detail\n\n\`\`\`\n${content}\n\`\`\``
												);
											} else if (type === 'ask') {
												const input = e.detail?.input ?? '';
												submitMessage(message.id, `\`\`\`\n${content}\n\`\`\`\n${input}`);
											}
										}}
									/>
								{/if}

								{#if message?.error}
									<Error content={message?.error?.content ?? message.content} />
								{/if}

								{#if (message?.sources || message?.citations) && (model?.info?.meta?.capabilities?.citations ?? true)}
									<Citations sources={message?.sources ?? message?.citations} />
								{/if}

								{#if message.code_executions}
									<CodeExecutions codeExecutions={message.code_executions} />
								{/if}
							</div>
						{/if}
					</div>
				</div>

				{#if !edit}
					{#if message.done || siblings.length > 1}
						<div
							class=" flex justify-start overflow-x-auto buttons text-gray-600 dark:text-gray-500 mt-0.5"
						>
							{#if siblings.length > 1}
								<div class="flex self-center min-w-fit" dir="ltr">
									<button
										class="self-center p-1 hover:bg-black/5 dark:hover:bg-white/5 dark:hover:text-white hover:text-black rounded-md transition"
										on:click={() => {
											showPreviousMessage(message);
										}}
									>
										<svg
											xmlns="http://www.w3.org/2000/svg"
											fill="none"
											viewBox="0 0 24 24"
											stroke="currentColor"
											stroke-width="2.5"
											class="size-3.5"
										>
											<path
												stroke-linecap="round"
												stroke-linejoin="round"
												d="M15.75 19.5 8.25 12l7.5-7.5"
											/>
										</svg>
									</button>

									<div
										class="text-sm tracking-widest font-semibold self-center dark:text-gray-100 min-w-fit"
									>
										{siblings.indexOf(message.id) + 1}/{siblings.length}
									</div>

									<button
										class="self-center p-1 hover:bg-black/5 dark:hover:bg-white/5 dark:hover:text-white hover:text-black rounded-md transition"
										on:click={() => {
											showNextMessage(message);
										}}
									>
										<svg
											xmlns="http://www.w3.org/2000/svg"
											fill="none"
											viewBox="0 0 24 24"
											stroke="currentColor"
											stroke-width="2.5"
											class="size-3.5"
										>
											<path
												stroke-linecap="round"
												stroke-linejoin="round"
												d="m8.25 4.5 7.5 7.5-7.5 7.5"
											/>
										</svg>
									</button>
								</div>
							{/if}

							{#if message.done}
								{#if !readOnly}
									{#if $user.role === 'user' ? ($user?.permissions?.chat?.edit ?? true) : true}
										<Tooltip content={$i18n.t('Edit')} placement="bottom">
											<button
												class="{isLastMessage
													? 'visible'
													: 'invisible group-hover:visible'} p-1.5 hover:bg-black/5 dark:hover:bg-white/5 rounded-lg dark:hover:text-white hover:text-black transition"
												on:click={() => {
													editMessageHandler();
												}}
											>
												<svg
													xmlns="http://www.w3.org/2000/svg"
													fill="none"
													viewBox="0 0 24 24"
													stroke-width="2.3"
													stroke="currentColor"
													class="w-4 h-4"
												>
													<path
														stroke-linecap="round"
														stroke-linejoin="round"
														d="M16.862 4.487l1.687-1.688a1.875 1.875 0 112.652 2.652L6.832 19.82a4.5 4.5 0 01-1.897 1.13l-2.685.8.8-2.685a4.5 4.5 0 011.13-1.897L16.863 4.487zm0 0L19.5 7.125"
													/>
												</svg>
											</button>
										</Tooltip>
									{/if}
								{/if}

								<Tooltip content={$i18n.t('Copy')} placement="bottom">
									<button
										class="{isLastMessage
											? 'visible'
											: 'invisible group-hover:visible'} p-1.5 hover:bg-black/5 dark:hover:bg-white/5 rounded-lg dark:hover:text-white hover:text-black transition copy-response-button"
										on:click={() => {
											copyToClipboard(message.content);
										}}
									>
										<svg
											xmlns="http://www.w3.org/2000/svg"
											fill="none"
											viewBox="0 0 24 24"
											stroke-width="2.3"
											stroke="currentColor"
											class="w-4 h-4"
										>
											<path
												stroke-linecap="round"
												stroke-linejoin="round"
												d="M15.666 3.888A2.25 2.25 0 0013.5 2.25h-3c-1.03 0-1.9.693-2.166 1.638m7.332 0c.055.194.084.4.084.612v0a.75.75 0 01-.75.75H9a.75.75 0 01-.75-.75v0c0-.212.03-.418.084-.612m7.332 0c.646.049 1.288.11 1.927.184 1.1.128 1.907 1.077 1.907 2.185V19.5a2.25 2.25 0 01-2.25 2.25H6.75A2.25 2.25 0 014.5 19.5V6.257c0-1.108.806-2.057 1.907-2.185a48.208 48.208 0 011.927-.184"
											/>
										</svg>
									</button>
								</Tooltip>

								<Tooltip content={$i18n.t('Read Aloud')} placement="bottom">
									<button
										id="speak-button-{message.id}"
										class="{isLastMessage
											? 'visible'
											: 'invisible group-hover:visible'} p-1.5 hover:bg-black/5 dark:hover:bg-white/5 rounded-lg dark:hover:text-white hover:text-black transition"
										on:click={() => {
											if (!loadingSpeech) {
												toggleSpeakMessage();
											}
										}}
									>
										{#if loadingSpeech}
											<svg
												class=" w-4 h-4"
												fill="currentColor"
												viewBox="0 0 24 24"
												xmlns="http://www.w3.org/2000/svg"
											>
												<style>
													.spinner_S1WN {
														animation: spinner_MGfb 0.8s linear infinite;
														animation-delay: -0.8s;
													}

													.spinner_Km9P {
														animation-delay: -0.65s;
													}

													.spinner_JApP {
														animation-delay: -0.5s;
													}

													@keyframes spinner_MGfb {
														93.75%,
														100% {
															opacity: 0.2;
														}
													}
												</style>
												<circle class="spinner_S1WN" cx="4" cy="12" r="3" />
												<circle class="spinner_S1WN spinner_Km9P" cx="12" cy="12" r="3" />
												<circle class="spinner_S1WN spinner_JApP" cx="20" cy="12" r="3" />
											</svg>
										{:else if speaking}
											<svg
												xmlns="http://www.w3.org/2000/svg"
												fill="none"
												viewBox="0 0 24 24"
												stroke-width="2.3"
												stroke="currentColor"
												class="w-4 h-4"
											>
												<path
													stroke-linecap="round"
													stroke-linejoin="round"
													d="M17.25 9.75 19.5 12m0 0 2.25 2.25M19.5 12l2.25-2.25M19.5 12l-2.25 2.25m-10.5-6 4.72-4.72a.75.75 0 0 1 1.28.53v15.88a.75.75 0 0 1-1.28.53l-4.72-4.72H4.51c-.88 0-1.704-.507-1.938-1.354A9.009 9.009 0 0 1 2.25 12c0-.83.112-1.633.322-2.396C2.806 8.756 3.63 8.25 4.51 8.25H6.75Z"
												/>
											</svg>
										{:else}
											<svg
												xmlns="http://www.w3.org/2000/svg"
												fill="none"
												viewBox="0 0 24 24"
												stroke-width="2.3"
												stroke="currentColor"
												class="w-4 h-4"
											>
												<path
													stroke-linecap="round"
													stroke-linejoin="round"
													d="M19.114 5.636a9 9 0 010 12.728M16.463 8.288a5.25 5.25 0 010 7.424M6.75 8.25l4.72-4.72a.75.75 0 011.28.53v15.88a.75.75 0 01-1.28.53l-4.72-4.72H4.51c-.88 0-1.704-.507-1.938-1.354A9.01 9.01 0 012.25 12c0-.83.112-1.633.322-2.396C2.806 8.756 3.63 8.25 4.51 8.25H6.75z"
												/>
											</svg>
										{/if}
									</button>
								</Tooltip>

								{#if $config?.features.enable_image_generation && ($user.role === 'admin' || $user?.permissions?.features?.image_generation) && !readOnly}
									<Tooltip content={$i18n.t('Generate Image')} placement="bottom">
										<button
											class="{isLastMessage
												? 'visible'
												: 'invisible group-hover:visible'}  p-1.5 hover:bg-black/5 dark:hover:bg-white/5 rounded-lg dark:hover:text-white hover:text-black transition"
											on:click={() => {
												if (!generatingImage) {
													generateImage(message);
												}
											}}
										>
											{#if generatingImage}
												<svg
													class=" w-4 h-4"
													fill="currentColor"
													viewBox="0 0 24 24"
													xmlns="http://www.w3.org/2000/svg"
												>
													<style>
														.spinner_S1WN {
															animation: spinner_MGfb 0.8s linear infinite;
															animation-delay: -0.8s;
														}

														.spinner_Km9P {
															animation-delay: -0.65s;
														}

														.spinner_JApP {
															animation-delay: -0.5s;
														}

														@keyframes spinner_MGfb {
															93.75%,
															100% {
																opacity: 0.2;
															}
														}
													</style>
													<circle class="spinner_S1WN" cx="4" cy="12" r="3" />
													<circle class="spinner_S1WN spinner_Km9P" cx="12" cy="12" r="3" />
													<circle class="spinner_S1WN spinner_JApP" cx="20" cy="12" r="3" />
												</svg>
											{:else}
												<svg
													xmlns="http://www.w3.org/2000/svg"
													fill="none"
													viewBox="0 0 24 24"
													stroke-width="2.3"
													stroke="currentColor"
													class="w-4 h-4"
												>
													<path
														stroke-linecap="round"
														stroke-linejoin="round"
														d="m2.25 15.75 5.159-5.159a2.25 2.25 0 0 1 3.182 0l5.159 5.159m-1.5-1.5 1.409-1.409a2.25 2.25 0 0 1 3.182 0l2.909 2.909m-18 3.75h16.5a1.5 1.5 0 0 0 1.5-1.5V6a1.5 1.5 0 0 0-1.5-1.5H3.75A1.5 1.5 0 0 0 2.25 6v12a1.5 1.5 0 0 0 1.5 1.5Zm10.5-11.25h.008v.008h-.008V8.25Zm.375 0a.375.375 0 1 1-.75 0 .375.375 0 0 1 .75 0Z"
													/>
												</svg>
											{/if}
										</button>
									</Tooltip>
								{/if}

								{#if message.usage}
									<Tooltip
										content={message.usage
											? `<pre>${sanitizeResponseContent(
													JSON.stringify(message.usage, null, 2)
														.replace(/"([^(")"]+)":/g, '$1:')
														.slice(1, -1)
														.split('\n')
														.map((line) => line.slice(2))
														.map((line) => (line.endsWith(',') ? line.slice(0, -1) : line))
														.join('\n')
												)}</pre>`
											: ''}
										placement="bottom"
									>
										<button
											class=" {isLastMessage
												? 'visible'
												: 'invisible group-hover:visible'} p-1.5 hover:bg-black/5 dark:hover:bg-white/5 rounded-lg dark:hover:text-white hover:text-black transition whitespace-pre-wrap"
											on:click={() => {
												console.log(message);
											}}
											id="info-{message.id}"
										>
											<svg
												xmlns="http://www.w3.org/2000/svg"
												fill="none"
												viewBox="0 0 24 24"
												stroke-width="2.3"
												stroke="currentColor"
												class="w-4 h-4"
											>
												<path
													stroke-linecap="round"
													stroke-linejoin="round"
													d="M11.25 11.25l.041-.02a.75.75 0 011.063.852l-.708 2.836a.75.75 0 001.063.853l.041-.021M21 12a9 9 0 11-18 0 9 9 0 0118 0zm-9-3.75h.008v.008H12V8.25z"
												/>
											</svg>
										</button>
									</Tooltip>
								{/if}

								{#if !readOnly}
									{#if $config?.features.enable_message_rating ?? true}
										<Tooltip content={$i18n.t('Good Response')} placement="bottom">
											<button
												class="{isLastMessage
													? 'visible'
													: 'invisible group-hover:visible'} p-1.5 hover:bg-black/5 dark:hover:bg-white/5 rounded-lg {(
													message?.annotation?.rating ?? ''
												).toString() === '1'
													? 'bg-gray-100 dark:bg-gray-800'
													: ''} dark:hover:text-white hover:text-black transition disabled:cursor-progress disabled:hover:bg-transparent"
												disabled={feedbackLoading}
												on:click={async () => {
													await feedbackHandler(1);
													window.setTimeout(() => {
														document
															.getElementById(`message-feedback-${message.id}`)
															?.scrollIntoView();
													}, 0);
												}}
											>
												<svg
													stroke="currentColor"
													fill="none"
													stroke-width="2.3"
													viewBox="0 0 24 24"
													stroke-linecap="round"
													stroke-linejoin="round"
													class="w-4 h-4"
													xmlns="http://www.w3.org/2000/svg"
												>
													<path
														d="M14 9V5a3 3 0 0 0-3-3l-4 9v11h11.28a2 2 0 0 0 2-1.7l1.38-9a2 2 0 0 0-2-2.3zM7 22H4a2 2 0 0 1-2-2v-7a2 2 0 0 1 2-2h3"
													/>
												</svg>
											</button>
										</Tooltip>

										<Tooltip content={$i18n.t('Bad Response')} placement="bottom">
											<button
												class="{isLastMessage
													? 'visible'
													: 'invisible group-hover:visible'} p-1.5 hover:bg-black/5 dark:hover:bg-white/5 rounded-lg {(
													message?.annotation?.rating ?? ''
												).toString() === '-1'
													? 'bg-gray-100 dark:bg-gray-800'
													: ''} dark:hover:text-white hover:text-black transition disabled:cursor-progress disabled:hover:bg-transparent"
												disabled={feedbackLoading}
												on:click={async () => {
													await feedbackHandler(-1);
													window.setTimeout(() => {
														document
															.getElementById(`message-feedback-${message.id}`)
															?.scrollIntoView();
													}, 0);
												}}
											>
												<svg
													stroke="currentColor"
													fill="none"
													stroke-width="2.3"
													viewBox="0 0 24 24"
													stroke-linecap="round"
													stroke-linejoin="round"
													class="w-4 h-4"
													xmlns="http://www.w3.org/2000/svg"
												>
													<path
														d="M10 15v4a3 3 0 0 0 3 3l4-9V2H5.72a2 2 0 0 0-2 1.7l-1.38 9a2 2 0 0 0 2 2.3zm7-13h2.67A2.31 2.31 0 0 1 22 4v7a2.31 2.31 0 0 1-2.33 2H17"
													/>
												</svg>
											</button>
										</Tooltip>
									{/if}

									{#if isLastMessage}
										<Tooltip content={$i18n.t('Continue Response')} placement="bottom">
											<button
												type="button"
												id="continue-response-button"
												class="{isLastMessage
													? 'visible'
													: 'invisible group-hover:visible'} p-1.5 hover:bg-black/5 dark:hover:bg-white/5 rounded-lg dark:hover:text-white hover:text-black transition regenerate-response-button"
												on:click={() => {
													continueResponse();
												}}
											>
												<svg
													xmlns="http://www.w3.org/2000/svg"
													fill="none"
													viewBox="0 0 24 24"
													stroke-width="2.3"
													stroke="currentColor"
													class="w-4 h-4"
												>
													<path
														stroke-linecap="round"
														stroke-linejoin="round"
														d="M21 12a9 9 0 1 1-18 0 9 9 0 0 1 18 0Z"
													/>
													<path
														stroke-linecap="round"
														stroke-linejoin="round"
														d="M15.91 11.672a.375.375 0 0 1 0 .656l-5.603 3.113a.375.375 0 0 1-.557-.328V8.887c0-.286.307-.466.557-.327l5.603 3.112Z"
													/>
												</svg>
											</button>
										</Tooltip>
									{/if}

									<Tooltip content={$i18n.t('Regenerate')} placement="bottom">
										<button
											type="button"
											class="{isLastMessage
												? 'visible'
												: 'invisible group-hover:visible'} p-1.5 hover:bg-black/5 dark:hover:bg-white/5 rounded-lg dark:hover:text-white hover:text-black transition regenerate-response-button"
											on:click={() => {
												showRateComment = false;
												regenerateResponse(message);

												(model?.actions ?? []).forEach((action) => {
													dispatch('action', {
														id: action.id,
														event: {
															id: 'regenerate-response',
															data: {
																messageId: message.id
															}
														}
													});
												});
											}}
										>
											<svg
												xmlns="http://www.w3.org/2000/svg"
												fill="none"
												viewBox="0 0 24 24"
												stroke-width="2.3"
												stroke="currentColor"
												class="w-4 h-4"
											>
												<path
													stroke-linecap="round"
													stroke-linejoin="round"
													d="M16.023 9.348h4.992v-.001M2.985 19.644v-4.992m0 0h4.992m-4.993 0l3.181 3.183a8.25 8.25 0 0013.803-3.7M4.031 9.865a8.25 8.25 0 0113.803-3.7l3.181 3.182m0-4.991v4.99"
												/>
											</svg>
										</button>
									</Tooltip>

									{#if siblings.length > 1}
										<Tooltip content={$i18n.t('Delete')} placement="bottom">
											<button
												type="button"
												id="continue-response-button"
												class="{isLastMessage
													? 'visible'
													: 'invisible group-hover:visible'} p-1.5 hover:bg-black/5 dark:hover:bg-white/5 rounded-lg dark:hover:text-white hover:text-black transition regenerate-response-button"
												on:click={() => {
													deleteMessageHandler();
												}}
											>
												<svg
													xmlns="http://www.w3.org/2000/svg"
													fill="none"
													viewBox="0 0 24 24"
													stroke-width="2"
													stroke="currentColor"
													class="w-4 h-4"
												>
													<path
														stroke-linecap="round"
														stroke-linejoin="round"
														d="m14.74 9-.346 9m-4.788 0L9.26 9m9.968-3.21c.342.052.682.107 1.022.166m-1.022-.165L18.16 19.673a2.25 2.25 0 0 1-2.244 2.077H8.084a2.25 2.25 0 0 1-2.244-2.077L4.772 5.79m14.456 0a48.108 48.108 0 0 0-3.478-.397m-12 .562c.34-.059.68-.114 1.022-.165m0 0a48.11 48.11 0 0 1 3.478-.397m7.5 0v-.916c0-1.18-.91-2.164-2.09-2.201a51.964 51.964 0 0 0-3.32 0c-1.18.037-2.09 1.022-2.09 2.201v.916m7.5 0a48.667 48.667 0 0 0-7.5 0"
													/>
												</svg>
											</button>
										</Tooltip>
									{/if}

									{#if isLastMessage}
										{#each model?.actions ?? [] as action}
											<Tooltip content={action.name} placement="bottom">
												<button
													type="button"
													class="{isLastMessage
														? 'visible'
														: 'invisible group-hover:visible'} p-1.5 hover:bg-black/5 dark:hover:bg-white/5 rounded-lg dark:hover:text-white hover:text-black transition"
													on:click={() => {
														actionMessage(action.id, message);
													}}
												>
													{#if action.icon_url}
														<div class="size-4">
															<img
																src={action.icon_url}
																class="w-4 h-4 {action.icon_url.includes('svg')
																	? 'dark:invert-[80%]'
																	: ''}"
																style="fill: currentColor;"
																alt={action.name}
															/>
														</div>
													{:else}
														<Sparkles strokeWidth="2.1" className="size-4" />
													{/if}
												</button>
											</Tooltip>
										{/each}
									{/if}
								{/if}
							{/if}
						</div>
					{/if}

					{#if message.done && showRateComment}
						<RateComment
							bind:message
							bind:show={showRateComment}
							on:save={async (e) => {
								await feedbackHandler(null, {
									...e.detail
								});
							}}
						/>
					{/if}
				{/if}
			</div>
		</div>
	</div>
{/key}

<style>
	.buttons::-webkit-scrollbar {
		display: none; /* for Chrome, Safari and Opera */
	}

	.buttons {
		-ms-overflow-style: none; /* IE and Edge */
		scrollbar-width: none; /* Firefox */
	}
</style><|MERGE_RESOLUTION|>--- conflicted
+++ resolved
@@ -505,11 +505,7 @@
 					<div
 						class=" self-center text-xs invisible group-hover:visible text-gray-400 font-medium first-letter:capitalize ml-0.5 translate-y-[1px]"
 					>
-<<<<<<< HEAD
-						<Tooltip content={dayjs(message.timestamp * 1000).format('dddd, DD MMMM YYYY HH:mm')}>
-=======
 						<Tooltip content={dayjs(message.timestamp * 1000).format('LLLL')}>
->>>>>>> ab94468f
 							<span class="line-clamp-1">{formatDate(message.timestamp * 1000)}</span>
 						</Tooltip>
 					</div>
