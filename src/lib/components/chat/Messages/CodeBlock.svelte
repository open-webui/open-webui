<script lang="ts">
	import mermaid from 'mermaid';

	import { v4 as uuidv4 } from 'uuid';

	import { getContext, onMount, tick, onDestroy } from 'svelte';
	import { copyToClipboard } from '$lib/utils';

	import 'highlight.js/styles/github-dark.min.css';

	import PyodideWorker from '$lib/workers/pyodide.worker?worker';
	import CodeEditor from '$lib/components/common/CodeEditor.svelte';
	import SvgPanZoom from '$lib/components/common/SVGPanZoom.svelte';
	import { getCodeExecutionConfig } from '$lib/apis/configs';
	import { config } from '$lib/stores';
	import { executeCode } from '$lib/apis/utils';
	import { toast } from 'svelte-sonner';
	import ChevronUp from '$lib/components/icons/ChevronUp.svelte';
	import ChevronUpDown from '$lib/components/icons/ChevronUpDown.svelte';
	import CommandLine from '$lib/components/icons/CommandLine.svelte';

	const i18n = getContext('i18n');

	export let id = '';

	export let onSave = (e) => {};
	export let onCode = (e) => {};

	export let save = false;
	export let run = true;

	export let token;
	export let lang = '';
	export let code = '';
	export let attributes = {};

	export let className = 'my-2';
	export let editorClassName = '';
	export let stickyButtonsClassName = 'top-8';

	let pyodideWorker = null;

	let _code = '';
	$: if (code) {
		updateCode();
	}

	const updateCode = () => {
		_code = code;
	};

	let _token = null;

	let mermaidHtml = null;

	let highlightedCode = null;
	let executing = false;

	let stdout = null;
	let stderr = null;
	let result = null;
	let files = null;

	let collapsed = false;
	let copied = false;
	let saved = false;

<<<<<<< HEAD
    let code_ex = {};
=======
	const collapseCodeBlock = () => {
		collapsed = !collapsed;
	};
>>>>>>> 1639fbb5

	const saveCode = () => {
		saved = true;

		code = _code;
		onSave(code);

		setTimeout(() => {
			saved = false;
		}, 1000);
	};

	const copyCode = async () => {
		copied = true;
		await copyToClipboard(code);

		setTimeout(() => {
			copied = false;
		}, 1000);
	};

	const checkPythonCode = (str) => {
		// Check if the string contains typical Python syntax characters
		const pythonSyntax = [
			'def ',
			'else:',
			'elif ',
			'try:',
			'except:',
			'finally:',
			'yield ',
			'lambda ',
			'assert ',
			'nonlocal ',
			'del ',
			'True',
			'False',
			'None',
			' and ',
			' or ',
			' not ',
			' in ',
			' is ',
			' with '
		];

		for (let syntax of pythonSyntax) {
			if (str.includes(syntax)) {
				return true;
			}
		}

		// If none of the above conditions met, it's probably not Python code
		return false;
	};

	const executePython = async (code) => {
		result = null;
		stdout = null;
		stderr = null;

		executing = true;

		if ($config?.code?.engine === 'jupyter') {
			const output = await executeCode(localStorage.token, code).catch((error) => {
				toast.error(`${error}`);
				return null;
			});

			if (output) {
				if (output['stdout']) {
					stdout = output['stdout'];
					const stdoutLines = stdout.split('\n');

					for (const [idx, line] of stdoutLines.entries()) {
						if (line.startsWith('data:image/png;base64')) {
							if (files) {
								files.push({
									type: 'image/png',
									data: line
								});
							} else {
								files = [
									{
										type: 'image/png',
										data: line
									}
								];
							}

							if (stdout.startsWith(`${line}\n`)) {
								stdout = stdout.replace(`${line}\n`, ``);
							} else if (stdout.startsWith(`${line}`)) {
								stdout = stdout.replace(`${line}`, ``);
							}
						}
					}
				}

				if (output['result']) {
					result = output['result'];
					const resultLines = result.split('\n');

					for (const [idx, line] of resultLines.entries()) {
						if (line.startsWith('data:image/png;base64')) {
							if (files) {
								files.push({
									type: 'image/png',
									data: line
								});
							} else {
								files = [
									{
										type: 'image/png',
										data: line
									}
								];
							}

							if (result.startsWith(`${line}\n`)) {
								result = result.replace(`${line}\n`, ``);
							} else if (result.startsWith(`${line}`)) {
								result = result.replace(`${line}`, ``);
							}
						}
					}
				}

				output['stderr'] && (stderr = output['stderr']);
			}

			executing = false;
		} else {
			executePythonAsWorker(code);
		}
	};

	const executePythonAsWorker = async (code) => {
		let packages = [
			code.includes('requests') ? 'requests' : null,
			code.includes('bs4') ? 'beautifulsoup4' : null,
			code.includes('numpy') ? 'numpy' : null,
			code.includes('pandas') ? 'pandas' : null,
			code.includes('sklearn') ? 'scikit-learn' : null,
			code.includes('scipy') ? 'scipy' : null,
			code.includes('re') ? 'regex' : null,
			code.includes('seaborn') ? 'seaborn' : null,
			code.includes('sympy') ? 'sympy' : null,
			code.includes('tiktoken') ? 'tiktoken' : null,
			code.includes('matplotlib') ? 'matplotlib' : null,
			code.includes('pytz') ? 'pytz' : null
		].filter(Boolean);

		console.log(packages);

		pyodideWorker = new PyodideWorker();

		pyodideWorker.postMessage({
			id: id,
			code: code,
			packages: packages
		});

		setTimeout(() => {
			if (executing) {
				executing = false;
				stderr = 'Execution Time Limit Exceeded';
				pyodideWorker.terminate();
			}
		}, 60000);

		pyodideWorker.onmessage = (event) => {
			console.log('pyodideWorker.onmessage', event);
			const { id, ...data } = event.data;

			console.log(id, data);

			if (data['stdout']) {
				stdout = data['stdout'];
				const stdoutLines = stdout.split('\n');

				for (const [idx, line] of stdoutLines.entries()) {
					if (line.startsWith('data:image/png;base64')) {
						if (files) {
							files.push({
								type: 'image/png',
								data: line
							});
						} else {
							files = [
								{
									type: 'image/png',
									data: line
								}
							];
						}

						if (stdout.startsWith(`${line}\n`)) {
							stdout = stdout.replace(`${line}\n`, ``);
						} else if (stdout.startsWith(`${line}`)) {
							stdout = stdout.replace(`${line}`, ``);
						}
					}
				}
			}

			if (data['result']) {
				result = data['result'];
				const resultLines = result.split('\n');

				for (const [idx, line] of resultLines.entries()) {
					if (line.startsWith('data:image/png;base64')) {
						if (files) {
							files.push({
								type: 'image/png',
								data: line
							});
						} else {
							files = [
								{
									type: 'image/png',
									data: line
								}
							];
						}

						if (result.startsWith(`${line}\n`)) {
							result = result.replace(`${line}\n`, ``);
						} else if (result.startsWith(`${line}`)) {
							result = result.replace(`${line}`, ``);
						}
					}
				}
			}

			data['stderr'] && (stderr = data['stderr']);
			data['result'] && (result = data['result']);

			executing = false;
		};

		pyodideWorker.onerror = (event) => {
			console.log('pyodideWorker.onerror', event);
			executing = false;
		};
	};

	let debounceTimeout;

	const drawMermaidDiagram = async () => {
		try {
			if (await mermaid.parse(code)) {
				const { svg } = await mermaid.render(`mermaid-${uuidv4()}`, code);
				mermaidHtml = svg;
			}
		} catch (error) {
			console.log('Error:', error);
		}
	};

	const render = async () => {
		if (lang === 'mermaid' && (token?.raw ?? '').slice(-4).includes('```')) {
			(async () => {
				await drawMermaidDiagram();
			})();
		}
	};

	$: if (token) {
		if (JSON.stringify(token) !== JSON.stringify(_token)) {
			_token = token;
		}
	}

	$: if (_token) {
		render();
	}

	$: onCode({ lang, code });

	$: if (attributes) {
		onAttributesUpdate();
	}

	const onAttributesUpdate = () => {
		if (attributes?.output) {
			// Create a helper function to unescape HTML entities
			const unescapeHtml = (html) => {
				const textArea = document.createElement('textarea');
				textArea.innerHTML = html;
				return textArea.value;
			};

			try {
				// Unescape the HTML-encoded string
				const unescapedOutput = unescapeHtml(attributes.output);

				// Parse the unescaped string into JSON
				const output = JSON.parse(unescapedOutput);

				// Assign the parsed values to variables
				stdout = output.stdout;
				stderr = output.stderr;
				result = output.result;
			} catch (error) {
				console.error('Error:', error);
			}
		}
	};

	onMount(async () => {
		console.log('codeblock', lang, code);

		if (lang) {
			onCode({ lang, code });
		}
		if (document.documentElement.classList.contains('dark')) {
			mermaid.initialize({
				startOnLoad: true,
				theme: 'dark',
				securityLevel: 'loose'
			});
		} else {
			mermaid.initialize({
				startOnLoad: true,
				theme: 'default',
				securityLevel: 'loose'
			});
		}
		const res = await getCodeExecutionConfig(localStorage.token);

		if (res) {
			code_ex = res;
		}
	});

	onDestroy(() => {
		if (pyodideWorker) {
			pyodideWorker.terminate();
		}
	});
</script>

<div>
	<div class="relative {className} flex flex-col rounded-lg" dir="ltr">
		{#if lang === 'mermaid'}
			{#if mermaidHtml}
				<SvgPanZoom
					className=" border border-gray-100 dark:border-gray-850 rounded-lg max-h-fit overflow-hidden"
					svg={mermaidHtml}
					content={_token.text}
				/>
			{:else}
				<pre class="mermaid">{code}</pre>
			{/if}
		{:else}
			<div class="text-text-300 absolute pl-4 py-1.5 text-xs font-medium dark:text-white">
				{lang}
			</div>

			<div
				class="sticky {stickyButtonsClassName} mb-1 py-1 pr-2.5 flex items-center justify-end z-10 text-xs text-black dark:text-white"
			>
				<div class="flex items-center gap-0.5 translate-y-[1px]">
<<<<<<< HEAD
					{#if code_ex.ENABLE_CODE_EXECUTION}
						{#if lang.toLowerCase() === 'python' || lang.toLowerCase() === 'py' || (lang === '' && checkPythonCode(code))}
							{#if executing}
								<div class="run-code-button bg-none border-none p-1 cursor-not-allowed">Running</div>
							{:else if run}
								<button
									class="run-code-button bg-none border-none bg-gray-50 hover:bg-gray-100 dark:bg-gray-850 dark:hover:bg-gray-800 transition rounded-md px-1.5 py-0.5"
									on:click={async () => {
										code = _code;
										await tick();
										executePython(code);
									}}>{$i18n.t('Run')}</button
								>
							{/if}
=======
					<button
						class="flex gap-1 items-center bg-none border-none bg-gray-50 hover:bg-gray-100 dark:bg-gray-850 dark:hover:bg-gray-800 transition rounded-md px-1.5 py-0.5"
						on:click={collapseCodeBlock}
					>
						<div>
							<ChevronUpDown className="size-3" />
						</div>

						<div>
							{collapsed ? $i18n.t('Expand') : $i18n.t('Collapse')}
						</div>
					</button>

					{#if lang.toLowerCase() === 'python' || lang.toLowerCase() === 'py' || (lang === '' && checkPythonCode(code))}
						{#if executing}
							<div class="run-code-button bg-none border-none p-1 cursor-not-allowed">Running</div>
						{:else if run}
							<button
								class="flex gap-1 items-center run-code-button bg-none border-none bg-gray-50 hover:bg-gray-100 dark:bg-gray-850 dark:hover:bg-gray-800 transition rounded-md px-1.5 py-0.5"
								on:click={async () => {
									code = _code;
									await tick();
									executePython(code);
								}}
							>
								<div>
									<CommandLine className="size-3" />
								</div>

								<div>
									{$i18n.t('Run')}
								</div>
							</button>
>>>>>>> 1639fbb5
						{/if}
					{/if}
					{#if save}
						<button
							class="save-code-button bg-none border-none bg-gray-50 hover:bg-gray-100 dark:bg-gray-850 dark:hover:bg-gray-800 transition rounded-md px-1.5 py-0.5"
							on:click={saveCode}
						>
							{saved ? $i18n.t('Saved') : $i18n.t('Save')}
						</button>
					{/if}

					<button
						class="copy-code-button bg-none border-none bg-gray-50 hover:bg-gray-100 dark:bg-gray-850 dark:hover:bg-gray-800 transition rounded-md px-1.5 py-0.5"
						on:click={copyCode}>{copied ? $i18n.t('Copied') : $i18n.t('Copy')}</button
					>
				</div>
			</div>

			<div
				class="language-{lang} rounded-t-lg -mt-8 {editorClassName
					? editorClassName
					: executing || stdout || stderr || result
						? ''
						: 'rounded-b-lg'} overflow-hidden"
			>
				<div class=" pt-7 bg-gray-50 dark:bg-gray-850"></div>

				{#if !collapsed}
					<CodeEditor
						value={code}
						{id}
						{lang}
						onSave={() => {
							saveCode();
						}}
						onChange={(value) => {
							_code = value;
						}}
					/>
				{:else}
					<div
						class="bg-gray-50 dark:bg-black dark:text-white rounded-b-lg! pt-2 pb-2 px-4 flex flex-col gap-2 text-xs"
					>
						<span class="text-gray-500 italic">
							{$i18n.t('{{COUNT}} hidden lines', {
								COUNT: code.split('\n').length
							})}
						</span>
					</div>
				{/if}
			</div>

			{#if !collapsed}
				<div
					id="plt-canvas-{id}"
					class="bg-gray-50 dark:bg-[#202123] dark:text-white max-w-full overflow-x-auto scrollbar-hidden"
				/>

				{#if executing || stdout || stderr || result || files}
					<div
						class="bg-gray-50 dark:bg-[#202123] dark:text-white rounded-b-lg! py-4 px-4 flex flex-col gap-2"
					>
						{#if executing}
							<div class=" ">
								<div class=" text-gray-500 text-xs mb-1">STDOUT/STDERR</div>
								<div class="text-sm">Running...</div>
							</div>
						{:else}
							{#if stdout || stderr}
								<div class=" ">
									<div class=" text-gray-500 text-xs mb-1">STDOUT/STDERR</div>
									<div
										class="text-sm {stdout?.split('\n')?.length > 100
											? `max-h-96`
											: ''}  overflow-y-auto"
									>
										{stdout || stderr}
									</div>
								</div>
							{/if}
							{#if result || files}
								<div class=" ">
									<div class=" text-gray-500 text-xs mb-1">RESULT</div>
									{#if result}
										<div class="text-sm">{`${JSON.stringify(result)}`}</div>
									{/if}
									{#if files}
										<div class="flex flex-col gap-2">
											{#each files as file}
												{#if file.type.startsWith('image')}
													<img src={file.data} alt="Output" class=" w-full max-w-[36rem]" />
												{/if}
											{/each}
										</div>
									{/if}
								</div>
							{/if}
						{/if}
					</div>
				{/if}
			{/if}
		{/if}
	</div>
</div><|MERGE_RESOLUTION|>--- conflicted
+++ resolved
@@ -65,13 +65,10 @@
 	let copied = false;
 	let saved = false;
 
-<<<<<<< HEAD
     let code_ex = {};
-=======
 	const collapseCodeBlock = () => {
 		collapsed = !collapsed;
 	};
->>>>>>> 1639fbb5
 
 	const saveCode = () => {
 		saved = true;
@@ -436,7 +433,6 @@
 				class="sticky {stickyButtonsClassName} mb-1 py-1 pr-2.5 flex items-center justify-end z-10 text-xs text-black dark:text-white"
 			>
 				<div class="flex items-center gap-0.5 translate-y-[1px]">
-<<<<<<< HEAD
 					{#if code_ex.ENABLE_CODE_EXECUTION}
 						{#if lang.toLowerCase() === 'python' || lang.toLowerCase() === 'py' || (lang === '' && checkPythonCode(code))}
 							{#if executing}
@@ -451,7 +447,6 @@
 									}}>{$i18n.t('Run')}</button
 								>
 							{/if}
-=======
 					<button
 						class="flex gap-1 items-center bg-none border-none bg-gray-50 hover:bg-gray-100 dark:bg-gray-850 dark:hover:bg-gray-800 transition rounded-md px-1.5 py-0.5"
 						on:click={collapseCodeBlock}
@@ -485,7 +480,6 @@
 									{$i18n.t('Run')}
 								</div>
 							</button>
->>>>>>> 1639fbb5
 						{/if}
 					{/if}
 					{#if save}
