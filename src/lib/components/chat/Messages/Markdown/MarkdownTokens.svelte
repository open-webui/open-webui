<script lang="ts">
	import DOMPurify from 'dompurify';
	import { onMount, getContext } from 'svelte';
	const i18n = getContext('i18n');

	import fileSaver from 'file-saver';
	const { saveAs } = fileSaver;

	import { marked, type Token } from 'marked';
	import { unescapeHtml } from '$lib/utils';

	import PiiAwareText from './PiiAwareText.svelte';

	import { WEBUI_BASE_URL } from '$lib/constants';

	import CodeBlock from '$lib/components/chat/Messages/CodeBlock.svelte';
	import MarkdownInlineTokens from '$lib/components/chat/Messages/Markdown/MarkdownInlineTokens.svelte';
	import KatexRenderer from './KatexRenderer.svelte';
	import AlertRenderer, { alertComponent } from './AlertRenderer.svelte';
	import Collapsible from '$lib/components/common/Collapsible.svelte';
	import Tooltip from '$lib/components/common/Tooltip.svelte';
	import ArrowDownTray from '$lib/components/icons/ArrowDownTray.svelte';

	import Source from './Source.svelte';
	import { settings } from '$lib/stores';
	import HtmlToken from './HTMLToken.svelte';

	export let id: string;
	export let tokens: Token[];
	export let top = true;
	export let attributes = {};
	export let conversationId: string = '';

	export let done = true;

	export let save = false;
	export let preview = false;

	export let onSave: Function = () => {};
	export let onUpdate: Function = () => {};
	export let onPreview: Function = () => {};

	export let onTaskClick: Function = () => {};
	export let onSourceClick: Function = () => {};

	const headerComponent = (depth: number) => {
		return 'h' + depth;
	};

	const exportTableToCSVHandler = (token, tokenIdx = 0) => {
		console.log('Exporting table to CSV');

		// Extract header row text and escape for CSV.
		const header = token.header.map((headerCell) => `"${headerCell.text.replace(/"/g, '""')}"`);

		// Create an array for rows that will hold the mapped cell text.
		const rows = token.rows.map((row) =>
			row.map((cell) => {
				// Map tokens into a single text
				const cellContent = cell.tokens.map((token) => token.text).join('');
				// Escape double quotes and wrap the content in double quotes
				return `"${cellContent.replace(/"/g, '""')}"`;
			})
		);

		// Combine header and rows
		const csvData = [header, ...rows];

		// Join the rows using commas (,) as the separator and rows using newline (\n).
		const csvContent = csvData.map((row) => row.join(',')).join('\n');

		// Log rows and CSV content to ensure everything is correct.
		console.log(csvData);
		console.log(csvContent);

		// To handle Unicode characters, you need to prefix the data with a BOM:
		const bom = '\uFEFF'; // BOM for UTF-8

		// Create a new Blob prefixed with the BOM to ensure proper Unicode encoding.
		const blob = new Blob([bom + csvContent], { type: 'text/csv;charset=UTF-8' });

		// Use FileSaver.js's saveAs function to save the generated CSV file.
		saveAs(blob, `table-${id}-${tokenIdx}.csv`);
	};
</script>

<!-- {JSON.stringify(tokens)} -->
{#each tokens as token, tokenIdx (tokenIdx)}
	{#if token.type === 'hr'}
		<hr class=" border-gray-100 dark:border-gray-850" />
	{:else if token.type === 'heading'}
		<svelte:element this={headerComponent(token.depth)} dir="auto">
			<MarkdownInlineTokens
				id={`${id}-${tokenIdx}-h`}
				tokens={token.tokens}
<<<<<<< HEAD
				{onSourceClick}
				{conversationId}
=======
				{done}
				{onSourceClick}
>>>>>>> 5fbfe2bd
			/>
		</svelte:element>
	{:else if token.type === 'code'}
		{#if token.raw.includes('```')}
			<CodeBlock
				id={`${id}-${tokenIdx}`}
				collapsed={$settings?.collapseCodeBlocks ?? false}
				{token}
				lang={token?.lang ?? ''}
				code={token?.text ?? ''}
				{attributes}
				{save}
				{preview}
				onSave={(value) => {
					onSave({
						raw: token.raw,
						oldContent: token.text,
						newContent: value
					});
				}}
				{onUpdate}
				{onPreview}
			/>
		{:else}
			{token.text}
		{/if}
	{:else if token.type === 'table'}
		<div class="relative w-full group">
			<div class="scrollbar-hidden relative overflow-x-auto max-w-full rounded-lg">
				<table
					class=" w-full text-sm text-left text-gray-500 dark:text-gray-400 max-w-full rounded-xl"
				>
					<thead
						class="text-xs text-gray-700 uppercase bg-gray-50 dark:bg-gray-850 dark:text-gray-400 border-none"
					>
						<tr class="">
							{#each token.header as header, headerIdx}
								<th
									scope="col"
									class="px-3! py-1.5! cursor-pointer border border-gray-100 dark:border-gray-850"
									style={token.align[headerIdx] ? '' : `text-align: ${token.align[headerIdx]}`}
								>
									<div class="gap-1.5 text-left">
										<div class="shrink-0 break-normal">
											<MarkdownInlineTokens
												id={`${id}-${tokenIdx}-header-${headerIdx}`}
												tokens={header.tokens}
												{done}
												{onSourceClick}
												{conversationId}
											/>
										</div>
									</div>
								</th>
							{/each}
						</tr>
					</thead>
					<tbody>
						{#each token.rows as row, rowIdx}
							<tr class="bg-white dark:bg-gray-900 dark:border-gray-850 text-xs">
								{#each row ?? [] as cell, cellIdx}
									<td
										class="px-3! py-1.5! text-gray-900 dark:text-white w-max border border-gray-100 dark:border-gray-850"
										style={token.align[cellIdx] ? `text-align: ${token.align[cellIdx]}` : ''}
									>
										<div class="break-normal">
											<MarkdownInlineTokens
												id={`${id}-${tokenIdx}-row-${rowIdx}-${cellIdx}`}
												tokens={cell.tokens}
												{done}
												{onSourceClick}
												{conversationId}
											/>
										</div>
									</td>
								{/each}
							</tr>
						{/each}
					</tbody>
				</table>
			</div>

			<div class=" absolute top-1 right-1.5 z-20 invisible group-hover:visible">
				<Tooltip content={$i18n.t('Export to CSV')}>
					<button
						class="p-1 rounded-lg bg-transparent transition"
						on:click={(e) => {
							e.stopPropagation();
							exportTableToCSVHandler(token, tokenIdx);
						}}
					>
						<ArrowDownTray className=" size-3.5" strokeWidth="1.5" />
					</button>
				</Tooltip>
			</div>
		</div>
	{:else if token.type === 'blockquote'}
		{@const alert = alertComponent(token)}
		{#if alert}
			<AlertRenderer {token} {alert} />
		{:else}
			<blockquote dir="auto">
				<svelte:self
					id={`${id}-${tokenIdx}`}
					tokens={token.tokens}
					{done}
					{onTaskClick}
					{onSourceClick}
				/>
			</blockquote>
		{/if}
	{:else if token.type === 'list'}
		{#if token.ordered}
			<ol start={token.start || 1} dir="auto">
				{#each token.items as item, itemIdx}
					<li class="text-start">
						{#if item?.task}
							<input
								class=" translate-y-[1px] -translate-x-1"
								type="checkbox"
								checked={item.checked}
								on:change={(e) => {
									onTaskClick({
										id: id,
										token: token,
										tokenIdx: tokenIdx,
										item: item,
										itemIdx: itemIdx,
										checked: e.target.checked
									});
								}}
							/>
						{/if}

						<svelte:self
							id={`${id}-${tokenIdx}-${itemIdx}`}
							tokens={item.tokens}
							top={token.loose}
							{done}
							{onTaskClick}
							{onSourceClick}
						/>
					</li>
				{/each}
			</ol>
		{:else}
			<ul dir="auto" class="">
				{#each token.items as item, itemIdx}
					<li class="text-start {item?.task ? 'flex -translate-x-6.5 gap-3 ' : ''}">
						{#if item?.task}
							<input
								class=""
								type="checkbox"
								checked={item.checked}
								on:change={(e) => {
									onTaskClick({
										id: id,
										token: token,
										tokenIdx: tokenIdx,
										item: item,
										itemIdx: itemIdx,
										checked: e.target.checked
									});
								}}
							/>

							<div>
								<svelte:self
									id={`${id}-${tokenIdx}-${itemIdx}`}
									tokens={item.tokens}
									top={token.loose}
									{done}
									{onTaskClick}
									{onSourceClick}
								/>
							</div>
						{:else}
							<svelte:self
								id={`${id}-${tokenIdx}-${itemIdx}`}
								tokens={item.tokens}
								top={token.loose}
								{done}
								{onTaskClick}
								{onSourceClick}
							/>
						{/if}
					</li>
				{/each}
			</ul>
		{/if}
	{:else if token.type === 'details'}
		<Collapsible
			title={token.summary}
			open={$settings?.expandDetails ?? false}
			attributes={token?.attributes}
			className="w-full space-y-1"
			dir="auto"
		>
			<div class=" mb-1.5" slot="content">
				<svelte:self
					id={`${id}-${tokenIdx}-d`}
					tokens={marked.lexer(token.text)}
					attributes={token?.attributes}
					{done}
					{onTaskClick}
					{onSourceClick}
				/>
			</div>
		</Collapsible>
	{:else if token.type === 'html'}
		<HtmlToken {id} {token} {onSourceClick} />
	{:else if token.type === 'iframe'}
		<iframe
			src="{WEBUI_BASE_URL}/api/v1/files/{token.fileId}/content"
			title={token.fileId}
			width="100%"
			frameborder="0"
			onload="this.style.height=(this.contentWindow.document.body.scrollHeight+20)+'px';"
		></iframe>
	{:else if token.type === 'paragraph'}
		<p dir="auto">
			<MarkdownInlineTokens
				id={`${id}-${tokenIdx}-p`}
				tokens={token.tokens ?? []}
				{done}
				{onSourceClick}
				{conversationId}
			/>
		</p>
	{:else if token.type === 'text'}
		{#if top}
			<p>
				{#if token.tokens}
					<MarkdownInlineTokens
						id={`${id}-${tokenIdx}-t`}
						tokens={token.tokens}
<<<<<<< HEAD
						{onSourceClick}
						{conversationId}
=======
						{done}
						{onSourceClick}
>>>>>>> 5fbfe2bd
					/>
				{:else}
					<PiiAwareText
						text={unescapeHtml(token.text)}
						id={`${id}-${tokenIdx}-text`}
						{conversationId}
					/>
				{/if}
			</p>
		{:else if token.tokens}
			<MarkdownInlineTokens
				id={`${id}-${tokenIdx}-p`}
				tokens={token.tokens ?? []}
				{done}
				{onSourceClick}
				{conversationId}
			/>
		{:else}
			<PiiAwareText
				text={unescapeHtml(token.text)}
				id={`${id}-${tokenIdx}-text-inline`}
				{conversationId}
			/>
		{/if}
	{:else if token.type === 'inlineKatex'}
		{#if token.text}
			<KatexRenderer content={token.text} displayMode={token?.displayMode ?? false} />
		{/if}
	{:else if token.type === 'blockKatex'}
		{#if token.text}
			<KatexRenderer content={token.text} displayMode={token?.displayMode ?? false} />
		{/if}
	{:else if token.type === 'space'}
		<div class="my-2" />
	{:else}
		{console.log('Unknown token', token)}
	{/if}
{/each}<|MERGE_RESOLUTION|>--- conflicted
+++ resolved
@@ -93,13 +93,9 @@
 			<MarkdownInlineTokens
 				id={`${id}-${tokenIdx}-h`}
 				tokens={token.tokens}
-<<<<<<< HEAD
+				{done}
 				{onSourceClick}
 				{conversationId}
-=======
-				{done}
-				{onSourceClick}
->>>>>>> 5fbfe2bd
 			/>
 		</svelte:element>
 	{:else if token.type === 'code'}
@@ -336,13 +332,9 @@
 					<MarkdownInlineTokens
 						id={`${id}-${tokenIdx}-t`}
 						tokens={token.tokens}
-<<<<<<< HEAD
+						{done}
 						{onSourceClick}
 						{conversationId}
-=======
-						{done}
-						{onSourceClick}
->>>>>>> 5fbfe2bd
 					/>
 				{:else}
 					<PiiAwareText
