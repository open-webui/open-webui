<script lang="ts">
	import DOMPurify from 'dompurify';
	import { createEventDispatcher, onMount, getContext } from 'svelte';
	const i18n = getContext('i18n');

	import fileSaver from 'file-saver';
	const { saveAs } = fileSaver;

	import { marked, type Token } from 'marked';
	import { unescapeHtml } from '$lib/utils';

	import { WEBUI_BASE_URL } from '$lib/constants';

	import CodeBlock from '$lib/components/chat/Messages/CodeBlock.svelte';
	import MarkdownInlineTokens from '$lib/components/chat/Messages/Markdown/MarkdownInlineTokens.svelte';
	import KatexRenderer from './KatexRenderer.svelte';
	import Collapsible from '$lib/components/common/Collapsible.svelte';
	import Tooltip from '$lib/components/common/Tooltip.svelte';
	import ArrowDownTray from '$lib/components/icons/ArrowDownTray.svelte';

	const dispatch = createEventDispatcher();

	export let id: string;
	export let tokens: Token[];
	export let top = true;
	export let attributes = {};

	export let save = false;

	export let onTaskClick: Function = () => {};
	export let onSourceClick: Function = () => {};

	const headerComponent = (depth: number) => {
		return 'h' + depth;
	};

	const exportTableToCSVHandler = (token, tokenIdx = 0) => {
		console.log('Exporting table to CSV');

		// Extract header row text and escape for CSV.
		const header = token.header.map((headerCell) => `"${headerCell.text.replace(/"/g, '""')}"`);

		// Create an array for rows that will hold the mapped cell text.
		const rows = token.rows.map((row) =>
			row.map((cell) => {
				// Map tokens into a single text
				const cellContent = cell.tokens.map((token) => token.text).join('');
				// Escape double quotes and wrap the content in double quotes
				return `"${cellContent.replace(/"/g, '""')}"`;
			})
		);

		// Combine header and rows
		const csvData = [header, ...rows];

		// Join the rows using commas (,) as the separator and rows using newline (\n).
		const csvContent = csvData.map((row) => row.join(',')).join('\n');

		// Log rows and CSV content to ensure everything is correct.
		console.log(csvData);
		console.log(csvContent);

		// To handle Unicode characters, you need to prefix the data with a BOM:
		const bom = '\uFEFF'; // BOM for UTF-8

		// Create a new Blob prefixed with the BOM to ensure proper Unicode encoding.
		const blob = new Blob([bom + csvContent], { type: 'text/csv;charset=UTF-8' });

		// Use FileSaver.js's saveAs function to save the generated CSV file.
		saveAs(blob, `table-${id}-${tokenIdx}.csv`);
	};
</script>

<!-- {JSON.stringify(tokens)} -->
{#each tokens as token, tokenIdx (tokenIdx)}
	{#if token.type === 'hr'}
		<hr class=" border-gray-100 dark:border-gray-850" />
	{:else if token.type === 'heading'}
		<svelte:element this={headerComponent(token.depth)}>
			<MarkdownInlineTokens id={`${id}-${tokenIdx}-h`} tokens={token.tokens} {onSourceClick} />
		</svelte:element>
	{:else if token.type === 'code'}
		{#if token.raw.includes('```')}
			<CodeBlock
				id={`${id}-${tokenIdx}`}
				{token}
				lang={token?.lang ?? ''}
				code={token?.text ?? ''}
				{attributes}
				{save}
				on:code={(e) => {
					dispatch('code', e.detail);
				}}
				on:save={(e) => {
					dispatch('update', {
						raw: token.raw,
						oldContent: token.text,
						newContent: e.detail
					});
				}}
			/>
		{:else}
			{token.text}
		{/if}
	{:else if token.type === 'table'}
		<div class="relative w-full group">
			<div class="scrollbar-hidden relative overflow-x-auto max-w-full rounded-lg">
				<table
					class=" w-full text-sm text-left text-gray-500 dark:text-gray-400 max-w-full rounded-xl"
				>
					<thead
						class="text-xs text-gray-700 uppercase bg-gray-50 dark:bg-gray-850 dark:text-gray-400 border-none"
					>
						<tr class="">
							{#each token.header as header, headerIdx}
								<th
									scope="col"
									class="px-3! py-1.5! cursor-pointer border border-gray-100 dark:border-gray-850"
									style={token.align[headerIdx] ? '' : `text-align: ${token.align[headerIdx]}`}
								>
<<<<<<< HEAD
									<div class="flex flex-col gap-1.5 text-start">
										<div class="flex-shrink-0 break-normal">
=======
									<div class="flex flex-col gap-1.5 text-left">
										<div class="shrink-0 break-normal">
>>>>>>> 82189066
											<MarkdownInlineTokens
												id={`${id}-${tokenIdx}-header-${headerIdx}`}
												tokens={header.tokens}
												{onSourceClick}
											/>
										</div>
									</div>
								</th>
							{/each}
						</tr>
					</thead>
					<tbody>
						{#each token.rows as row, rowIdx}
							<tr class="bg-white dark:bg-gray-900 dark:border-gray-850 text-xs">
								{#each row ?? [] as cell, cellIdx}
									<td
										class="px-3! py-1.5! text-gray-900 dark:text-white w-max border border-gray-100 dark:border-gray-850"
										style={token.align[cellIdx] ? '' : `text-align: ${token.align[cellIdx]}`}
									>
										<div class="flex flex-col break-normal">
											<MarkdownInlineTokens
												id={`${id}-${tokenIdx}-row-${rowIdx}-${cellIdx}`}
												tokens={cell.tokens}
												{onSourceClick}
											/>
										</div>
									</td>
								{/each}
							</tr>
						{/each}
					</tbody>
				</table>
			</div>

			<div class=" absolute top-1 right-1.5 z-20 invisible group-hover:visible">
				<Tooltip content={$i18n.t('Export to CSV')}>
					<button
						class="p-1 rounded-lg bg-transparent transition"
						on:click={(e) => {
							e.stopPropagation();
							exportTableToCSVHandler(token, tokenIdx);
						}}
					>
						<ArrowDownTray className=" size-3.5" strokeWidth="1.5" />
					</button>
				</Tooltip>
			</div>
		</div>
	{:else if token.type === 'blockquote'}
		<blockquote dir="auto">
			<svelte:self id={`${id}-${tokenIdx}`} tokens={token.tokens} {onTaskClick} {onSourceClick} />
		</blockquote>
	{:else if token.type === 'list'}
		{#if token.ordered}
			<ol start={token.start || 1}>
				{#each token.items as item, itemIdx}
					<li dir="auto">
						{#if item?.task}
							<input
								class=" translate-y-[1px] -translate-x-1"
								type="checkbox"
								checked={item.checked}
								on:change={(e) => {
									onTaskClick({
										id: id,
										token: token,
										tokenIdx: tokenIdx,
										item: item,
										itemIdx: itemIdx,
										checked: e.target.checked
									});
								}}
							/>
						{/if}

						<svelte:self
							id={`${id}-${tokenIdx}-${itemIdx}`}
							tokens={item.tokens}
							top={token.loose}
							{onTaskClick}
							{onSourceClick}
						/>
					</li>
				{/each}
			</ol>
		{:else}
			<ul>
				{#each token.items as item, itemIdx}
					<li dir="auto">
						{#if item?.task}
							<input
								class=" translate-y-[1px] -translate-x-1"
								type="checkbox"
								checked={item.checked}
								on:change={(e) => {
									onTaskClick({
										id: id,
										token: token,
										tokenIdx: tokenIdx,
										item: item,
										itemIdx: itemIdx,
										checked: e.target.checked
									});
								}}
							/>
						{/if}

						<svelte:self
							id={`${id}-${tokenIdx}-${itemIdx}`}
							tokens={item.tokens}
							top={token.loose}
							{onTaskClick}
							{onSourceClick}
						/>
					</li>
				{/each}
			</ul>
		{/if}
	{:else if token.type === 'details'}
		<Collapsible title={token.summary} attributes={token?.attributes} className="w-full space-y-1">
			<div class=" mb-1.5" slot="content">
				<svelte:self
					id={`${id}-${tokenIdx}-d`}
					tokens={marked.lexer(token.text)}
					attributes={token?.attributes}
					{onTaskClick}
					{onSourceClick}
				/>
			</div>
		</Collapsible>
	{:else if token.type === 'html'}
		{@const html = DOMPurify.sanitize(token.text)}
		{#if html && html.includes('<video')}
			{@html html}
		{:else if token.text.includes(`<iframe src="${WEBUI_BASE_URL}/api/v1/files/`)}
			{@html `${token.text}`}
		{:else}
			{token.text}
		{/if}
	{:else if token.type === 'iframe'}
		<iframe
			src="{WEBUI_BASE_URL}/api/v1/files/{token.fileId}/content"
			title={token.fileId}
			width="100%"
			frameborder="0"
			onload="this.style.height=(this.contentWindow.document.body.scrollHeight+20)+'px';"
		></iframe>
	{:else if token.type === 'paragraph'}
		<p dir="auto">
			<MarkdownInlineTokens
				id={`${id}-${tokenIdx}-p`}
				tokens={token.tokens ?? []}
				{onSourceClick}
			/>
		</p>
	{:else if token.type === 'text'}
		{#if top}
			<p dir="auto">
				{#if token.tokens}
					<MarkdownInlineTokens id={`${id}-${tokenIdx}-t`} tokens={token.tokens} {onSourceClick} />
				{:else}
					{unescapeHtml(token.text)}
				{/if}
			</p>
		{:else if token.tokens}
			<MarkdownInlineTokens
				id={`${id}-${tokenIdx}-p`}
				tokens={token.tokens ?? []}
				{onSourceClick}
			/>
		{:else}
			{unescapeHtml(token.text)}
		{/if}
	{:else if token.type === 'inlineKatex'}
		{#if token.text}
			<KatexRenderer content={token.text} displayMode={token?.displayMode ?? false} />
		{/if}
	{:else if token.type === 'blockKatex'}
		{#if token.text}
			<KatexRenderer content={token.text} displayMode={token?.displayMode ?? false} />
		{/if}
	{:else if token.type === 'space'}
		<div class="my-2" />
	{:else}
		{console.log('Unknown token', token)}
	{/if}
{/each}<|MERGE_RESOLUTION|>--- conflicted
+++ resolved
@@ -118,13 +118,8 @@
 									class="px-3! py-1.5! cursor-pointer border border-gray-100 dark:border-gray-850"
 									style={token.align[headerIdx] ? '' : `text-align: ${token.align[headerIdx]}`}
 								>
-<<<<<<< HEAD
 									<div class="flex flex-col gap-1.5 text-start">
-										<div class="flex-shrink-0 break-normal">
-=======
-									<div class="flex flex-col gap-1.5 text-left">
 										<div class="shrink-0 break-normal">
->>>>>>> 82189066
 											<MarkdownInlineTokens
 												id={`${id}-${tokenIdx}-header-${headerIdx}`}
 												tokens={header.tokens}
