<script lang="ts">
	import DOMPurify from 'dompurify';
	import { toast } from 'svelte-sonner';

	import type { Token } from 'marked';
	import { getContext } from 'svelte';

	const i18n = getContext('i18n');

	import { WEBUI_BASE_URL } from '$lib/constants';
	import { copyToClipboard, unescapeHtml } from '$lib/utils';

	import Image from '$lib/components/common/Image.svelte';
	import KatexRenderer from './KatexRenderer.svelte';
	import Source from './Source.svelte';
	import HtmlToken from './HTMLToken.svelte';
	import TextToken from './MarkdownInlineTokens/TextToken.svelte';
	import CodespanToken from './MarkdownInlineTokens/CodespanToken.svelte';

	export let id: string;
	export let done = true;
	export let tokens: Token[];
	export let onSourceClick: Function = () => {};
</script>

{#each tokens as token}
	{#if token.type === 'escape'}
		{unescapeHtml(token.text)}
	{:else if token.type === 'html'}
		<HtmlToken {id} {token} {onSourceClick} />
	{:else if token.type === 'link'}
		{#if token.tokens}
<<<<<<< HEAD
			<a href={token.href} target="_blank" rel="follow" title={token.title}>
				<svelte:self id={`${id}-a`} tokens={token.tokens} {onSourceClick} />
=======
			<a href={token.href} target="_blank" rel="nofollow" title={token.title}>
				<svelte:self id={`${id}-a`} tokens={token.tokens} {onSourceClick} {done} />
>>>>>>> 5fbfe2bd
			</a>
		{:else}
			<a href={token.href} target="_blank" rel="follow" title={token.title}>{token.text}</a>
		{/if}
	{:else if token.type === 'image'}
		<Image src={token.href} alt={token.text} />
	{:else if token.type === 'strong'}
		<strong><svelte:self id={`${id}-strong`} tokens={token.tokens} {onSourceClick} /></strong>
	{:else if token.type === 'em'}
		<em><svelte:self id={`${id}-em`} tokens={token.tokens} {onSourceClick} /></em>
	{:else if token.type === 'codespan'}
		<CodespanToken {token} {done} />
	{:else if token.type === 'br'}
		<br />
	{:else if token.type === 'del'}
		<del><svelte:self id={`${id}-del`} tokens={token.tokens} {onSourceClick} /></del>
	{:else if token.type === 'inlineKatex'}
		{#if token.text}
			<KatexRenderer content={token.text} displayMode={false} />
		{/if}
	{:else if token.type === 'iframe'}
		<iframe
			src="{WEBUI_BASE_URL}/api/v1/files/{token.fileId}/content"
			title={token.fileId}
			width="100%"
			frameborder="0"
			onload="this.style.height=(this.contentWindow.document.body.scrollHeight+20)+'px';"
		></iframe>
	{:else if token.type === 'text'}
		<TextToken {token} {done} />
	{/if}
{/each}<|MERGE_RESOLUTION|>--- conflicted
+++ resolved
@@ -30,13 +30,8 @@
 		<HtmlToken {id} {token} {onSourceClick} />
 	{:else if token.type === 'link'}
 		{#if token.tokens}
-<<<<<<< HEAD
 			<a href={token.href} target="_blank" rel="follow" title={token.title}>
 				<svelte:self id={`${id}-a`} tokens={token.tokens} {onSourceClick} />
-=======
-			<a href={token.href} target="_blank" rel="nofollow" title={token.title}>
-				<svelte:self id={`${id}-a`} tokens={token.tokens} {onSourceClick} {done} />
->>>>>>> 5fbfe2bd
 			</a>
 		{:else}
 			<a href={token.href} target="_blank" rel="follow" title={token.title}>{token.text}</a>
