--- conflicted
+++ resolved
@@ -38,11 +38,8 @@
 
 	export let isFirstMessage: boolean;
 	export let readOnly: boolean;
-<<<<<<< HEAD
 	export let displayUsername = true;
-=======
 	export let editCodeBlock = true;
->>>>>>> 58cc57e8
 	export let topPadding = false;
 
 	let showDeleteConfirm = false;
@@ -408,7 +405,7 @@
 												}
 											}}
 											class="bg-transparent font-semibold self-center dark:text-gray-100 min-w-fit outline-hidden"
-										/>/{siblings.length}
+							Allow Rate Response			/>/{siblings.length}
 									</div>
 								{:else}
 									<!-- svelte-ignore a11y-no-static-element-interactions -->
