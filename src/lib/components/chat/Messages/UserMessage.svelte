<script lang="ts">
	import dayjs from 'dayjs';
	import { toast } from 'svelte-sonner';
	import { tick, getContext, onMount } from 'svelte';

	import { models, settings } from '$lib/stores';
	import { user as _user } from '$lib/stores';
	import { copyToClipboard as _copyToClipboard, formatDate } from '$lib/utils';
	import { WEBUI_BASE_URL } from '$lib/constants';

	import Name from './Name.svelte';
	import ProfileImage from './ProfileImage.svelte';
	import Tooltip from '$lib/components/common/Tooltip.svelte';
	import FileItem from '$lib/components/common/FileItem.svelte';
	import Markdown from './Markdown.svelte';
	import Image from '$lib/components/common/Image.svelte';
	import DeleteConfirmDialog from '$lib/components/common/ConfirmDialog.svelte';

	import localizedFormat from 'dayjs/plugin/localizedFormat';

	const i18n = getContext('i18n');
	dayjs.extend(localizedFormat);

	export let user;

	export let chatId;
	export let history;
	export let messageId;

	export let siblings;

	export let gotoMessage: Function;
	export let showPreviousMessage: Function;
	export let showNextMessage: Function;

	export let editMessage: Function;
	export let deleteMessage: Function;

	export let isFirstMessage: boolean;
	export let readOnly: boolean;
	export let editCodeBlock = true;
	export let topPadding = false;

	let showDeleteConfirm = false;

	let messageIndexEdit = false;

	let edit = false;
	let editedContent = '';
	let editedFiles = [];

	let messageEditTextAreaElement: HTMLTextAreaElement;

	let message = JSON.parse(JSON.stringify(history.messages[messageId]));
	$: if (history.messages) {
		if (JSON.stringify(message) !== JSON.stringify(history.messages[messageId])) {
			message = JSON.parse(JSON.stringify(history.messages[messageId]));
		}
	}

	const copyToClipboard = async (text) => {
		const res = await _copyToClipboard(text);
		if (res) {
			toast.success($i18n.t('Copying to clipboard was successful!'));
		}
	};

	const editMessageHandler = async () => {
		edit = true;
		editedContent = message?.content ?? '';
		editedFiles = message.files;

		await tick();

		if (messageEditTextAreaElement) {
			messageEditTextAreaElement.style.height = '';
			messageEditTextAreaElement.style.height = `${messageEditTextAreaElement.scrollHeight}px`;

			messageEditTextAreaElement?.focus();
		}
	};

	const editMessageConfirmHandler = async (submit = true) => {
		if (!editedContent && (editedFiles ?? []).length === 0) {
			toast.error($i18n.t('Please enter a message or attach a file.'));
			return;
		}

		editMessage(message.id, { content: editedContent, files: editedFiles }, submit);

		edit = false;
		editedContent = '';
		editedFiles = [];
	};

	const cancelEditMessage = () => {
		edit = false;
		editedContent = '';
		editedFiles = [];
	};

	const deleteMessageHandler = async () => {
		deleteMessage(message.id);
	};

	onMount(() => {
		// console.log('UserMessage mounted');
	});
</script>

<DeleteConfirmDialog
	bind:show={showDeleteConfirm}
	title={$i18n.t('Delete message?')}
	on:confirm={() => {
		deleteMessageHandler();
	}}
/>

<div
	class=" flex w-full user-message group"
	dir={$settings.chatDirection}
	id="message-{message.id}"
>

	{#if !($settings?.chatBubble ?? true)}
		<div class={`shrink-0 ltr:mr-3 rtl:ml-3 mt-1`}>
			<ProfileImage
				src={message.user
					? ($models.find((m) => m.id === message.user)?.info?.meta?.profile_image_url ??
						`${WEBUI_BASE_URL}/user.png`)
					: (user?.profile_image_url ?? `${WEBUI_BASE_URL}/user.png`)}
				className={'size-8 user-message-profile-image'}
			/>
		</div>
	{/if}
	<div class="flex-auto w-0 max-w-full pl-1">
		{#if !($settings?.chatBubble ?? true)}
			<div>
				<Name>
					{#if message.user}
						{$i18n.t('You')}
						<span class=" text-gray-500 text-sm font-medium">{message?.user ?? ''}</span>
					{:else if $settings.showUsername || $_user.name !== user.name}
						{user.name}
					{:else}
						{$i18n.t('You')}
					{/if}

					{#if message.timestamp}
						<div
							class="self-center text-xs font-medium first-letter:capitalize ml-0.5 translate-y-[1px] {($settings?.highContrastMode ??
							false)
								? 'dark:text-gray-900 text-gray-100'
								: 'invisible group-hover:visible transition'}"
						>
							<Tooltip content={dayjs(message.timestamp * 1000).format('LLLL')}>
								<!-- $i18n.t('Today at {{LOCALIZED_TIME}}') -->
								<!-- $i18n.t('Yesterday at {{LOCALIZED_TIME}}') -->
								<!-- $i18n.t('{{LOCALIZED_DATE}} at {{LOCALIZED_TIME}}') -->

								<span class="line-clamp-1"
									>{$i18n.t(formatDate(message.timestamp * 1000), {
										LOCALIZED_TIME: dayjs(message.timestamp * 1000).format('LT'),
										LOCALIZED_DATE: dayjs(message.timestamp * 1000).format('L')
									})}</span
								>
							</Tooltip>
						</div>
					{/if}
				</Name>
			</div>
		{:else if message.timestamp}
			<div class="flex justify-end pr-2 text-xs">
				<div
					class="text-[0.65rem] font-medium first-letter:capitalize mb-0.5 {($settings?.highContrastMode ??
					false)
						? 'dark:text-gray-100 text-gray-900'
						: 'invisible group-hover:visible transition text-gray-400'}"
				>
					<Tooltip content={dayjs(message.timestamp * 1000).format('LLLL')}>
						<span class="line-clamp-1"
							>{$i18n.t(formatDate(message.timestamp * 1000), {
								LOCALIZED_TIME: dayjs(message.timestamp * 1000).format('LT'),
								LOCALIZED_DATE: dayjs(message.timestamp * 1000).format('L')
							})}</span
						>
					</Tooltip>
				</div>
			</div>
		{/if}

		<div class="chat-{message.role} w-full min-w-full markdown-prose">
			{#if edit !== true}
				{#if message.files}
					<div class="mb-1 w-full flex flex-col justify-end overflow-x-auto gap-1 flex-wrap">
						{#each message.files as file}
							<div class={($settings?.chatBubble ?? true) ? 'self-end' : ''}>
								{#if file.type === 'image'}
									<Image src={file.url} imageClassName=" max-h-96 rounded-lg" />
								{:else}
									<FileItem
										item={file}
										url={file.url}
										name={file.name}
										type={file.type}
										size={file?.size}
										small={true}
									/>
								{/if}
							</div>
						{/each}
					</div>
				{/if}
			{/if}

			{#if edit === true}
				<div class=" w-full bg-gray-50 dark:bg-gray-800 rounded-3xl px-5 py-3 mb-2">
					{#if (editedFiles ?? []).length > 0}
						<div class="flex items-center flex-wrap gap-2 -mx-2 mb-1">
							{#each editedFiles as file, fileIdx}
								{#if file.type === 'image'}
									<div class=" relative group">
										<div class="relative flex items-center">
											<Image
												src={file.url}
												alt="input"
												imageClassName=" size-14 rounded-xl object-cover"
											/>
										</div>
										<div class=" absolute -top-1 -right-1">
											<button
												class=" bg-white text-black border border-white rounded-full {($settings?.highContrastMode ??
												false)
													? ''
													: 'group-hover:visible invisible transition'}"
												type="button"
												on:click={() => {
													editedFiles.splice(fileIdx, 1);

													editedFiles = editedFiles;
												}}
											>
												<svg
													xmlns="http://www.w3.org/2000/svg"
													viewBox="0 0 20 20"
													fill="currentColor"
													class="size-4"
												>
													<path
														d="M6.28 5.22a.75.75 0 00-1.06 1.06L8.94 10l-3.72 3.72a.75.75 0 101.06 1.06L10 11.06l3.72 3.72a.75.75 0 101.06-1.06L11.06 10l3.72-3.72a.75.75 0 00-1.06-1.06L10 8.94 6.28 5.22z"
													/>
												</svg>
											</button>
										</div>
									</div>
								{:else}
									<FileItem
										item={file}
										name={file.name}
										type={file.type}
										size={file?.size}
										loading={file.status === 'uploading'}
										dismissible={true}
										edit={true}
										on:dismiss={async () => {
											editedFiles.splice(fileIdx, 1);

											editedFiles = editedFiles;
										}}
										on:click={() => {
											console.log(file);
										}}
									/>
								{/if}
							{/each}
						</div>
					{/if}

					<div class="max-h-96 overflow-auto">
						<textarea
							id="message-edit-{message.id}"
							bind:this={messageEditTextAreaElement}
							class=" bg-transparent outline-hidden w-full resize-none"
							bind:value={editedContent}
							on:input={(e) => {
								e.target.style.height = '';
								e.target.style.height = `${e.target.scrollHeight}px`;
							}}
							on:keydown={(e) => {
								if (e.key === 'Escape') {
									document.getElementById('close-edit-message-button')?.click();
								}

								const isCmdOrCtrlPressed = e.metaKey || e.ctrlKey;
								const isEnterPressed = e.key === 'Enter';

								if (isCmdOrCtrlPressed && isEnterPressed) {
									document.getElementById('confirm-edit-message-button')?.click();
								}
							}}
						/>
					</div>

					<div class=" mt-2 mb-1 flex justify-between text-sm font-medium">
						<div>
							<button
								id="save-edit-message-button"
								class="px-3.5 py-1.5 bg-gray-50 hover:bg-gray-100 dark:bg-gray-800 dark:hover:bg-gray-700 border border-gray-100 dark:border-gray-700 text-gray-700 dark:text-gray-200 transition rounded-3xl"
								on:click={() => {
									editMessageConfirmHandler(false);
								}}
							>
								{$i18n.t('Save')}
							</button>
						</div>

						<div class="flex space-x-1.5">
							<button
								id="close-edit-message-button"
								class="px-3.5 py-1.5 bg-white dark:bg-gray-900 hover:bg-gray-100 text-gray-800 dark:text-gray-100 transition rounded-3xl"
								on:click={() => {
									cancelEditMessage();
								}}
							>
								{$i18n.t('Cancel')}
							</button>

							<button
								id="confirm-edit-message-button"
								class="px-3.5 py-1.5 bg-gray-900 dark:bg-white hover:bg-gray-850 text-gray-100 dark:text-gray-800 transition rounded-3xl"
								on:click={() => {
									editMessageConfirmHandler();
								}}
							>
								{$i18n.t('Send')}
							</button>
						</div>
					</div>
				</div>
			{:else if message.content !== ''}
				<div class="w-full">
					<div class="flex {($settings?.chatBubble ?? true) ? 'justify-end pb-1' : 'w-full'}">
					
						<div
						
							class="rounded-3xl text-[1.3em]  {($settings?.chatBubble ?? true)
								? `max-w-[90%] px-4 py-1.5  bg-gray-50 dark:bg-gray-850 ${
										message.files ? 'rounded-tr-lg' : ''
									}`
								: ' w-full'}"
						>
					
						
							{#if message.content}
								<Markdown
									id={`${chatId}-${message.id}`}
									content={message.content}
									{editCodeBlock}
									{topPadding}
								/>
							{/if}
						</div>
					</div>
				</div>
			{/if}

			{#if edit !== true}
				<div
					class=" flex {($settings?.chatBubble ?? true)
						? 'justify-end'
						: ''}  text-gray-600 dark:text-gray-500"
				>
					{#if !($settings?.chatBubble ?? true)}
						{#if siblings.length > 1}
							<div class="flex self-center" dir="ltr">
								<button
									class="self-center p-1 hover:bg-black/5 dark:hover:bg-white/5 dark:hover:text-white hover:text-black rounded-md transition"
									on:click={() => {
										showPreviousMessage(message);
									}}
								>
									<svg
										xmlns="http://www.w3.org/2000/svg"
										fill="none"
										viewBox="0 0 24 24"
										stroke="currentColor"
										stroke-width="2.5"
										class="size-3.5"
									>
										<path
											stroke-linecap="round"
											stroke-linejoin="round"
											d="M15.75 19.5 8.25 12l7.5-7.5"
										/>
									</svg>
								</button>

								{#if messageIndexEdit}
									<div
										class="text-sm flex justify-center font-semibold self-center dark:text-gray-100 min-w-fit"
									>
										<input
											id="message-index-input-{message.id}"
											type="number"
											value={siblings.indexOf(message.id) + 1}
											min="1"
											max={siblings.length}
											on:focus={(e) => {
												e.target.select();
											}}
											on:blur={(e) => {
												gotoMessage(message, e.target.value - 1);
												messageIndexEdit = false;
											}}
											on:keydown={(e) => {
												if (e.key === 'Enter') {
													gotoMessage(message, e.target.value - 1);
													messageIndexEdit = false;
												}
											}}
											class="bg-transparent font-semibold self-center dark:text-gray-100 min-w-fit outline-hidden"
										/>/{siblings.length}
									</div>
								{:else}
									<!-- svelte-ignore a11y-no-static-element-interactions -->
									<div
										class="text-sm tracking-widest font-semibold self-center dark:text-gray-100 min-w-fit"
										on:dblclick={async () => {
											messageIndexEdit = true;

											await tick();
											const input = document.getElementById(`message-index-input-${message.id}`);
											if (input) {
												input.focus();
												input.select();
											}
										}}
									>
										{siblings.indexOf(message.id) + 1}/{siblings.length}
									</div>
								{/if}

								<button
									class="self-center p-1 hover:bg-black/5 dark:hover:bg-white/5 dark:hover:text-white hover:text-black rounded-md transition"
									on:click={() => {
										showNextMessage(message);
									}}
								>
									<svg
										xmlns="http://www.w3.org/2000/svg"
										fill="none"
										viewBox="0 0 24 24"
										stroke="currentColor"
										stroke-width="2.5"
										class="size-3.5"
									>
										<path
											stroke-linecap="round"
											stroke-linejoin="round"
											d="m8.25 4.5 7.5 7.5-7.5 7.5"
										/>
									</svg>
								</button>
							</div>
						{/if}
					{/if}
					{#if !readOnly}
						<Tooltip content={$i18n.t('Edit')} placement="bottom">
							<button
								class="{($settings?.highContrastMode ?? false)
									? ''
									: 'invisible group-hover:visible'} p-1.5 hover:bg-black/5 dark:hover:bg-white/5 rounded-lg dark:hover:text-white hover:text-black transition edit-user-message-button"
								on:click={() => {
									editMessageHandler();
								}}
							>
								<svg
									xmlns="http://www.w3.org/2000/svg"
									fill="none"
									viewBox="0 0 24 24"
									stroke-width="2.3"
									stroke="currentColor"
									class="w-4 h-4"
								>
									<path
										stroke-linecap="round"
										stroke-linejoin="round"
										d="M16.862 4.487l1.687-1.688a1.875 1.875 0 112.652 2.652L6.832 19.82a4.5 4.5 0 01-1.897 1.13l-2.685.8.8-2.685a4.5 4.5 0 011.13-1.897L16.863 4.487zm0 0L19.5 7.125"
									/>
								</svg>
							</button>
						</Tooltip>
					{/if}

					{#if message?.content}
						<Tooltip content={$i18n.t('Copy')} placement="bottom">
							<button
								class="{($settings?.highContrastMode ?? false)
									? ''
									: 'invisible group-hover:visible'} p-1.5 hover:bg-black/5 dark:hover:bg-white/5 rounded-lg dark:hover:text-white hover:text-black transition"
								on:click={() => {
									copyToClipboard(message.content);
								}}
							>
<<<<<<< HEAD
								 <svg
								xmlns="http://www.w3.org/2000/svg"
								fill="none"
								viewBox="0 0 24 24"
								stroke-width="3.5"
								stroke="currentColor"
								class="w-4 h-4"
=======
								<svg
									xmlns="http://www.w3.org/2000/svg"
									fill="none"
									viewBox="0 0 24 24"
									stroke-width="2.3"
									stroke="currentColor"
									class="w-4 h-4"
>>>>>>> 5d0f5fe2
								>
									<path
										stroke-linecap="round"
										stroke-linejoin="round"
										d="M15.666 3.888A2.25 2.25 0 0013.5 2.25h-3c-1.03 0-1.9.693-2.166 1.638m7.332 0c.055.194.084.4.084.612v0a.75.75 0 01-.75.75H9a.75.75 0 01-.75-.75v0c0-.212.03-.418.084-.612m7.332 0c.646.049 1.288.11 1.927.184 1.1.128 1.907 1.077 1.907 2.185V19.5a2.25 2.25 0 01-2.25 2.25H6.75A2.25 2.25 0 014.5 19.5V6.257c0-1.108.806-2.057 1.907-2.185a48.208 48.208 0 011.927-.184"
									/>
								</svg>
							</button>
						</Tooltip>
					{/if}

					{#if $_user?.role === 'admin' || ($_user?.permissions?.chat?.delete_message ?? false)}
						{#if !readOnly && (!isFirstMessage || siblings.length > 1)}
							<Tooltip content={$i18n.t('Delete')} placement="bottom">
								<button
									class="{($settings?.highContrastMode ?? false)
										? ''
										: 'invisible group-hover:visible'} p-1 rounded-sm dark:hover:text-white hover:text-black transition"
									on:click={() => {
										showDeleteConfirm = true;
									}}
								>
									<svg
										xmlns="http://www.w3.org/2000/svg"
										fill="none"
										viewBox="0 0 24 24"
										stroke-width="2"
										stroke="currentColor"
										class="w-4 h-4"
									>
										<path
											stroke-linecap="round"
											stroke-linejoin="round"
											d="m14.74 9-.346 9m-4.788 0L9.26 9m9.968-3.21c.342.052.682.107 1.022.166m-1.022-.165L18.16 19.673a2.25 2.25 0 0 1-2.244 2.077H8.084a2.25 2.25 0 0 1-2.244-2.077L4.772 5.79m14.456 0a48.108 48.108 0 0 0-3.478-.397m-12 .562c.34-.059.68-.114 1.022-.165m0 0a48.11 48.11 0 0 1 3.478-.397m7.5 0v-.916c0-1.18-.91-2.164-2.09-2.201a51.964 51.964 0 0 0-3.32 0c-1.18.037-2.09 1.022-2.09 2.201v.916m7.5 0a48.667 48.667 0 0 0-7.5 0"
										/>
									</svg>
								</button>
							</Tooltip>
						{/if}
					{/if}

					{#if $settings?.chatBubble ?? true}
						{#if siblings.length > 1}
							<div class="flex self-center" dir="ltr">
								<button
									class="self-center p-1 hover:bg-black/5 dark:hover:bg-white/5 dark:hover:text-white hover:text-black rounded-md transition"
									on:click={() => {
										showPreviousMessage(message);
									}}
								>
									<svg
										xmlns="http://www.w3.org/2000/svg"
										fill="none"
										viewBox="0 0 24 24"
										stroke="currentColor"
										stroke-width="2.5"
										class="size-3.5"
									>
										<path
											stroke-linecap="round"
											stroke-linejoin="round"
											d="M15.75 19.5 8.25 12l7.5-7.5"
										/>
									</svg>
								</button>

								{#if messageIndexEdit}
									<div
										class="text-sm flex justify-center font-semibold self-center dark:text-gray-100 min-w-fit"
									>
										<input
											id="message-index-input-{message.id}"
											type="number"
											value={siblings.indexOf(message.id) + 1}
											min="1"
											max={siblings.length}
											on:focus={(e) => {
												e.target.select();
											}}
											on:blur={(e) => {
												gotoMessage(message, e.target.value - 1);
												messageIndexEdit = false;
											}}
											on:keydown={(e) => {
												if (e.key === 'Enter') {
													gotoMessage(message, e.target.value - 1);
													messageIndexEdit = false;
												}
											}}
											class="bg-transparent font-semibold self-center dark:text-gray-100 min-w-fit outline-hidden"
										/>/{siblings.length}
									</div>
								{:else}
									<!-- svelte-ignore a11y-no-static-element-interactions -->
									<div
										class="text-sm tracking-widest font-semibold self-center dark:text-gray-100 min-w-fit"
										on:dblclick={async () => {
											messageIndexEdit = true;

											await tick();
											const input = document.getElementById(`message-index-input-${message.id}`);
											if (input) {
												input.focus();
												input.select();
											}
										}}
									>
										{siblings.indexOf(message.id) + 1}/{siblings.length}
									</div>
								{/if}

								<button
									class="self-center p-1 hover:bg-black/5 dark:hover:bg-white/5 dark:hover:text-white hover:text-black rounded-md transition"
									on:click={() => {
										showNextMessage(message);
									}}
								>
									<svg
										xmlns="http://www.w3.org/2000/svg"
										fill="none"
										viewBox="0 0 24 24"
										stroke="currentColor"
										stroke-width="2.5"
										class="size-3.5"
									>
										<path
											stroke-linecap="round"
											stroke-linejoin="round"
											d="m8.25 4.5 7.5 7.5-7.5 7.5"
										/>
									</svg>
								</button>
							</div>
						{/if}
					{/if}
				</div>
			{/if}
		</div>
	</div>
</div><|MERGE_RESOLUTION|>--- conflicted
+++ resolved
@@ -493,16 +493,18 @@
 					{/if}
 
 					{#if message?.content}
-						<Tooltip content={$i18n.t('Copy')} placement="bottom">
+							<!-- ✅ Regenerate / Copy to Chatbox -->
+						<Tooltip content={$i18n.t('Regenerate')} placement="bottom">
 							<button
 								class="{($settings?.highContrastMode ?? false)
 									? ''
 									: 'invisible group-hover:visible'} p-1.5 hover:bg-black/5 dark:hover:bg-white/5 rounded-lg dark:hover:text-white hover:text-black transition"
 								on:click={() => {
-									copyToClipboard(message.content);
-								}}
+										window.dispatchEvent(new CustomEvent('refillPrompt', { detail: message.content }));
+										toast.success($i18n.t('Message copied to chatbox!'));
+									}}
+
 							>
-<<<<<<< HEAD
 								 <svg
 								xmlns="http://www.w3.org/2000/svg"
 								fill="none"
@@ -510,23 +512,15 @@
 								stroke-width="3.5"
 								stroke="currentColor"
 								class="w-4 h-4"
-=======
-								<svg
-									xmlns="http://www.w3.org/2000/svg"
-									fill="none"
-									viewBox="0 0 24 24"
-									stroke-width="2.3"
-									stroke="currentColor"
-									class="w-4 h-4"
->>>>>>> 5d0f5fe2
-								>
-									<path
-										stroke-linecap="round"
-										stroke-linejoin="round"
-										d="M15.666 3.888A2.25 2.25 0 0013.5 2.25h-3c-1.03 0-1.9.693-2.166 1.638m7.332 0c.055.194.084.4.084.612v0a.75.75 0 01-.75.75H9a.75.75 0 01-.75-.75v0c0-.212.03-.418.084-.612m7.332 0c.646.049 1.288.11 1.927.184 1.1.128 1.907 1.077 1.907 2.185V19.5a2.25 2.25 0 01-2.25 2.25H6.75A2.25 2.25 0 014.5 19.5V6.257c0-1.108.806-2.057 1.907-2.185a48.208 48.208 0 011.927-.184"
-									/>
+								>
+								<path
+									stroke-linecap="round"
+									stroke-linejoin="round"
+									d="M4.5 12a7.5 7.5 0 0113.5-5.625M19.5 12a7.5 7.5 0 01-13.5 5.625M4.5 12H2.25M19.5 12H21.75"
+								/>
 								</svg>
 							</button>
+							
 						</Tooltip>
 					{/if}
 
