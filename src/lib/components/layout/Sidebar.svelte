<script lang="ts">
	import { toast } from 'svelte-sonner';
	import { v4 as uuidv4 } from 'uuid';

	import { goto } from '$app/navigation';
	import {
		user,
		chats,
		settings,
		showSettings,
		chatId,
		tags,
		folders as _folders,
		showSidebar,
		showSearch,
		mobile,
		showArchivedChats,
		pinnedChats,
		scrollPaginationEnabled,
		currentChatPage,
		temporaryChatEnabled,
		channels,
		socket,
		config,
		isApp,
		models,
		selectedFolder,
		WEBUI_NAME
	} from '$lib/stores';
	import { onMount, getContext, tick, onDestroy } from 'svelte';

	const i18n = getContext('i18n');

	import {
		getChatList,
		getAllTags,
		getPinnedChatList,
		toggleChatPinnedStatusById,
		getChatById,
		updateChatFolderIdById,
		importChat
	} from '$lib/apis/chats';
	import { createNewFolder, getFolders, updateFolderParentIdById } from '$lib/apis/folders';
	import { WEBUI_BASE_URL } from '$lib/constants';

	import ArchivedChatsModal from './ArchivedChatsModal.svelte';
	import UserMenu from './Sidebar/UserMenu.svelte';
	import ChatItem from './Sidebar/ChatItem.svelte';
	import Spinner from '../common/Spinner.svelte';
	import Loader from '../common/Loader.svelte';
	import Folder from '../common/Folder.svelte';
	import Tooltip from '../common/Tooltip.svelte';
	import Folders from './Sidebar/Folders.svelte';
	import { getChannels, createNewChannel } from '$lib/apis/channels';
	import ChannelModal from './Sidebar/ChannelModal.svelte';
	import ChannelItem from './Sidebar/ChannelItem.svelte';
	import PencilSquare from '../icons/PencilSquare.svelte';
	import Search from '../icons/Search.svelte';
	import SearchModal from './SearchModal.svelte';
	import FolderModal from './Sidebar/Folders/FolderModal.svelte';
	import Sidebar from '../icons/Sidebar.svelte';
	import PinnedModelList from './Sidebar/PinnedModelList.svelte';
	import Note from '../icons/Note.svelte';
	import { slide } from 'svelte/transition';

	const BREAKPOINT = 768;

	let navElement;
	let shiftKey = false;

	let selectedChatId = null;
	let showPinnedChat = true;

	let showCreateChannel = false;

	// Pagination variables
	let chatListLoading = false;
	let allChatsLoaded = false;

	let showCreateFolderModal = false;
	let folders = {};
	let newFolderId = null;

	const initFolders = async () => {
		const folderList = await getFolders(localStorage.token).catch((error) => {
			toast.error(`${error}`);
			return [];
		});
		_folders.set(folderList);

		folders = {};

		// First pass: Initialize all folder entries
		for (const folder of folderList) {
			// Ensure folder is added to folders with its data
			folders[folder.id] = { ...(folders[folder.id] || {}), ...folder };

			if (newFolderId && folder.id === newFolderId) {
				folders[folder.id].new = true;
				newFolderId = null;
			}
		}

		// Second pass: Tie child folders to their parents
		for (const folder of folderList) {
			if (folder.parent_id) {
				// Ensure the parent folder is initialized if it doesn't exist
				if (!folders[folder.parent_id]) {
					folders[folder.parent_id] = {}; // Create a placeholder if not already present
				}

				// Initialize childrenIds array if it doesn't exist and add the current folder id
				folders[folder.parent_id].childrenIds = folders[folder.parent_id].childrenIds
					? [...folders[folder.parent_id].childrenIds, folder.id]
					: [folder.id];

				// Sort the children by updated_at field
				folders[folder.parent_id].childrenIds.sort((a, b) => {
					return folders[b].updated_at - folders[a].updated_at;
				});
			}
		}
	};

	const createFolder = async ({ name, data }) => {
		if (name === '') {
			toast.error($i18n.t('Folder name cannot be empty.'));
			return;
		}

		const rootFolders = Object.values(folders).filter((folder) => folder.parent_id === null);
		if (rootFolders.find((folder) => folder.name.toLowerCase() === name.toLowerCase())) {
			// If a folder with the same name already exists, append a number to the name
			let i = 1;
			while (
				rootFolders.find((folder) => folder.name.toLowerCase() === `${name} ${i}`.toLowerCase())
			) {
				i++;
			}

			name = `${name} ${i}`;
		}

		// Add a dummy folder to the list to show the user that the folder is being created
		const tempId = uuidv4();
		folders = {
			...folders,
			tempId: {
				id: tempId,
				name: name,
				created_at: Date.now(),
				updated_at: Date.now()
			}
		};

		const res = await createNewFolder(localStorage.token, {
			name,
			data
		}).catch((error) => {
			toast.error(`${error}`);
			return null;
		});

		if (res) {
			// newFolderId = res.id;
			await initFolders();
		}
	};

	const initChannels = async () => {
		await channels.set(await getChannels(localStorage.token));
	};

	const initChatList = async () => {
		// Reset pagination variables
		tags.set(await getAllTags(localStorage.token));
		pinnedChats.set(await getPinnedChatList(localStorage.token));
		initFolders();

		currentChatPage.set(1);
		allChatsLoaded = false;

		await chats.set(await getChatList(localStorage.token, $currentChatPage));

		// Enable pagination
		scrollPaginationEnabled.set(true);
	};

	const loadMoreChats = async () => {
		chatListLoading = true;

		currentChatPage.set($currentChatPage + 1);

		let newChatList = [];

		newChatList = await getChatList(localStorage.token, $currentChatPage);

		// once the bottom of the list has been reached (no results) there is no need to continue querying
		allChatsLoaded = newChatList.length === 0;
		await chats.set([...($chats ? $chats : []), ...newChatList]);

		chatListLoading = false;
	};

	const importChatHandler = async (items, pinned = false, folderId = null) => {
		console.log('importChatHandler', items, pinned, folderId);
		for (const item of items) {
			console.log(item);
			if (item.chat) {
				await importChat(
					localStorage.token,
					item.chat,
					item?.meta ?? {},
					pinned,
					folderId,
					item?.created_at ?? null,
					item?.updated_at ?? null
				);
			}
		}

		initChatList();
	};

	const inputFilesHandler = async (files) => {
		console.log(files);

		for (const file of files) {
			const reader = new FileReader();
			reader.onload = async (e) => {
				const content = e.target.result;

				try {
					const chatItems = JSON.parse(content);
					importChatHandler(chatItems);
				} catch {
					toast.error($i18n.t(`Invalid file format.`));
				}
			};

			reader.readAsText(file);
		}
	};

	const tagEventHandler = async (type, tagName, chatId) => {
		console.log(type, tagName, chatId);
		if (type === 'delete') {
			initChatList();
		} else if (type === 'add') {
			initChatList();
		}
	};

	let draggedOver = false;

	const onDragOver = (e) => {
		e.preventDefault();

		// Check if a file is being draggedOver.
		if (e.dataTransfer?.types?.includes('Files')) {
			draggedOver = true;
		} else {
			draggedOver = false;
		}
	};

	const onDragLeave = () => {
		draggedOver = false;
	};

	const onDrop = async (e) => {
		e.preventDefault();
		console.log(e); // Log the drop event

		// Perform file drop check and handle it accordingly
		if (e.dataTransfer?.files) {
			const inputFiles = Array.from(e.dataTransfer?.files);

			if (inputFiles && inputFiles.length > 0) {
				console.log(inputFiles); // Log the dropped files
				inputFilesHandler(inputFiles); // Handle the dropped files
			}
		}

		draggedOver = false; // Reset draggedOver status after drop
	};

	let touchstart;
	let touchend;

	function checkDirection() {
		const screenWidth = window.innerWidth;
		const swipeDistance = Math.abs(touchend.screenX - touchstart.screenX);
		if (touchstart.clientX < 40 && swipeDistance >= screenWidth / 8) {
			if (touchend.screenX < touchstart.screenX) {
				showSidebar.set(false);
			}
			if (touchend.screenX > touchstart.screenX) {
				showSidebar.set(true);
			}
		}
	}

	const onTouchStart = (e) => {
		touchstart = e.changedTouches[0];
		console.log(touchstart.clientX);
	};

	const onTouchEnd = (e) => {
		touchend = e.changedTouches[0];
		checkDirection();
	};

	const onKeyDown = (e) => {
		if (e.key === 'Shift') {
			shiftKey = true;
		}
	};

	const onKeyUp = (e) => {
		if (e.key === 'Shift') {
			shiftKey = false;
		}
	};

	const onFocus = () => {};

	const onBlur = () => {
		shiftKey = false;
		selectedChatId = null;
	};

	onMount(async () => {
		showPinnedChat = localStorage?.showPinnedChat ? localStorage.showPinnedChat === 'true' : true;

		mobile.subscribe((value) => {
			if ($showSidebar && value) {
				showSidebar.set(false);
			}

			if ($showSidebar && !value) {
				const navElement = document.getElementsByTagName('nav')[0];
				if (navElement) {
					navElement.style['-webkit-app-region'] = 'drag';
				}
			}

			if (!$showSidebar && !value) {
				showSidebar.set(true);
			}
		});

		showSidebar.set(!$mobile ? localStorage.sidebar === 'true' : false);
		showSidebar.subscribe(async (value) => {
			localStorage.sidebar = value;

			// nav element is not available on the first render
			const navElement = document.getElementsByTagName('nav')[0];

			if (navElement) {
				if ($mobile) {
					if (!value) {
						navElement.style['-webkit-app-region'] = 'drag';
					} else {
						navElement.style['-webkit-app-region'] = 'no-drag';
					}
				} else {
					navElement.style['-webkit-app-region'] = 'drag';
				}
			}

			if (!value) {
				await initChannels();
				await initChatList();
			}
		});

		chats.subscribe((value) => {
			initFolders();
		});

		await initChannels();
		await initChatList();

		window.addEventListener('keydown', onKeyDown);
		window.addEventListener('keyup', onKeyUp);

		window.addEventListener('touchstart', onTouchStart);
		window.addEventListener('touchend', onTouchEnd);

		window.addEventListener('focus', onFocus);
		window.addEventListener('blur', onBlur);

		const dropZone = document.getElementById('sidebar');

		dropZone?.addEventListener('dragover', onDragOver);
		dropZone?.addEventListener('drop', onDrop);
		dropZone?.addEventListener('dragleave', onDragLeave);
	});

	onDestroy(() => {
		window.removeEventListener('keydown', onKeyDown);
		window.removeEventListener('keyup', onKeyUp);

		window.removeEventListener('touchstart', onTouchStart);
		window.removeEventListener('touchend', onTouchEnd);

		window.removeEventListener('focus', onFocus);
		window.removeEventListener('blur', onBlur);

		const dropZone = document.getElementById('sidebar');

		dropZone?.removeEventListener('dragover', onDragOver);
		dropZone?.removeEventListener('drop', onDrop);
		dropZone?.removeEventListener('dragleave', onDragLeave);
	});

	const newChatHandler = async () => {
		selectedChatId = null;
		selectedFolder.set(null);

		if ($user?.role !== 'admin' && $user?.permissions?.chat?.temporary_enforced) {
			await temporaryChatEnabled.set(true);
		} else {
			await temporaryChatEnabled.set(false);
		}

		setTimeout(() => {
			if ($mobile) {
				showSidebar.set(false);
			}
		}, 0);
	};

	const itemClickHandler = async () => {
		selectedChatId = null;
		chatId.set('');

		if ($mobile) {
			showSidebar.set(false);
		}

		await tick();
	};
</script>

<ArchivedChatsModal
	bind:show={$showArchivedChats}
	onUpdate={async () => {
		await initChatList();
	}}
/>

<ChannelModal
	bind:show={showCreateChannel}
	onSubmit={async ({ name, access_control }) => {
		const res = await createNewChannel(localStorage.token, {
			name: name,
			access_control: access_control
		}).catch((error) => {
			toast.error(`${error}`);
			return null;
		});

		if (res) {
			$socket.emit('join-channels', { auth: { token: $user?.token } });
			await initChannels();
			showCreateChannel = false;
		}
	}}
/>

<FolderModal
	bind:show={showCreateFolderModal}
	onSubmit={async (folder) => {
		await createFolder(folder);
		showCreateFolderModal = false;
	}}
/>

<!-- svelte-ignore a11y-no-static-element-interactions -->

{#if $showSidebar}
	<div
		class=" {$isApp
			? ' ml-[4.5rem] md:ml-0'
			: ''} fixed md:hidden z-40 top-0 right-0 left-0 bottom-0 bg-black/60 w-full min-h-screen h-screen flex justify-center overflow-hidden overscroll-contain"
		on:mousedown={() => {
			showSidebar.set(!$showSidebar);
		}}
	/>
{/if}

<SearchModal
	bind:show={$showSearch}
	onClose={() => {
		if ($mobile) {
			showSidebar.set(false);
		}
	}}
/>

<button
	id="sidebar-new-chat-button"
	class="hidden"
	on:click={() => {
		goto('/');
		newChatHandler();
	}}
/>

{#if !$mobile && !$showSidebar}
	<div
		class=" py-2 px-1.5 flex flex-col justify-between text-black dark:text-white h-full border-e border-gray-50 dark:border-gray-850 z-10"
		id="sidebar"
	>
		<button
			class="flex flex-col flex-1 cursor-[e-resize]"
			on:click={async () => {
				showSidebar.set(!$showSidebar);
			}}
		>
			<div class="pb-1.5">
				<Tooltip
					content={$showSidebar ? $i18n.t('Close Sidebar') : $i18n.t('Open Sidebar')}
					placement="right"
				>
					<button
						class=" flex rounded-lg hover:bg-gray-100 dark:hover:bg-gray-850 transition group cursor-[e-resize]"
					>
						<div class=" self-center flex items-center justify-center size-9">
							<img
								crossorigin="anonymous"
								src="{WEBUI_BASE_URL}/static/favicon.png"
								class="sidebar-new-chat-icon size-6 rounded-full group-hover:hidden"
								alt=""
							/>

							<Sidebar className="size-5 hidden group-hover:flex" />
						</div>
					</button>
				</Tooltip>
			</div>

			<div>
				<div class="">
					<Tooltip content={$i18n.t('New Chat')} placement="right">
						<a
							class=" cursor-pointer flex rounded-lg hover:bg-gray-100 dark:hover:bg-gray-850 transition group"
							href="/"
							draggable="false"
							on:click={async (e) => {
								e.stopImmediatePropagation();
								e.preventDefault();

								goto('/');
								newChatHandler();
							}}
						>
							<div class=" self-center flex items-center justify-center size-9">
								<PencilSquare className="size-4.5" />
							</div>
						</a>
					</Tooltip>
				</div>

				<div class="">
					<Tooltip content={$i18n.t('Search')} placement="right">
						<button
							class=" cursor-pointer flex rounded-lg hover:bg-gray-100 dark:hover:bg-gray-850 transition group"
							on:click={(e) => {
								e.stopImmediatePropagation();
								e.preventDefault();

								showSearch.set(true);
							}}
							draggable="false"
						>
							<div class=" self-center flex items-center justify-center size-9">
								<Search className="size-4.5" />
							</div>
						</button>
					</Tooltip>
				</div>

				{#if ($config?.features?.enable_notes ?? false) && ($user?.role === 'admin' || ($user?.permissions?.features?.notes ?? true))}
					<div class="">
						<Tooltip content={$i18n.t('Notes')} placement="right">
							<a
								class=" cursor-pointer flex rounded-lg hover:bg-gray-100 dark:hover:bg-gray-850 transition group"
								href="/notes"
								on:click={async (e) => {
									e.stopImmediatePropagation();
									e.preventDefault();

									goto('/notes');
									itemClickHandler();
								}}
								draggable="false"
							>
								<div class=" self-center flex items-center justify-center size-9">
									<Note className="size-4.5" />
								</div>
							</a>
						</Tooltip>
					</div>
				{/if}

				{#if $user?.role === 'admin' || $user?.permissions?.workspace?.models || $user?.permissions?.workspace?.knowledge || $user?.permissions?.workspace?.prompts || $user?.permissions?.workspace?.tools}
					<div class="">
						<Tooltip content={$i18n.t('Workspace')} placement="right">
							<a
								class=" cursor-pointer flex rounded-lg hover:bg-gray-100 dark:hover:bg-gray-850 transition group"
								href="/workspace"
								on:click={async (e) => {
									e.stopImmediatePropagation();
									e.preventDefault();

									goto('/workspace');
									itemClickHandler();
								}}
								draggable="false"
							>
								<div class=" self-center flex items-center justify-center size-9">
									<svg
										xmlns="http://www.w3.org/2000/svg"
										fill="none"
										viewBox="0 0 24 24"
										stroke-width="1.5"
										stroke="currentColor"
										class="size-4.5"
									>
										<path
											stroke-linecap="round"
											stroke-linejoin="round"
											d="M13.5 16.875h3.375m0 0h3.375m-3.375 0V13.5m0 3.375v3.375M6 10.5h2.25a2.25 2.25 0 0 0 2.25-2.25V6a2.25 2.25 0 0 0-2.25-2.25H6A2.25 2.25 0 0 0 3.75 6v2.25A2.25 2.25 0 0 0 6 10.5Zm0 9.75h2.25A2.25 2.25 0 0 0 10.5 18v-2.25a2.25 2.25 0 0 0-2.25-2.25H6a2.25 2.25 0 0 0-2.25 2.25V18A2.25 2.25 0 0 0 6 20.25Zm9.75-9.75H18a2.25 2.25 0 0 0 2.25-2.25V6A2.25 2.25 0 0 0 18 3.75h-2.25A2.25 2.25 0 0 0 13.5 6v2.25a2.25 2.25 0 0 0 2.25 2.25Z"
										/>
									</svg>
								</div>
							</a>
						</Tooltip>
					</div>
				{/if}
			</div>
		</button>

		<div>
			<div>
				<div class=" py-0.5">
					{#if $user !== undefined && $user !== null}
						<UserMenu
							role={$user?.role}
							on:show={(e) => {
								if (e.detail === 'archived-chat') {
									showArchivedChats.set(true);
								}
							}}
						>
							<div
								class=" cursor-pointer flex rounded-lg hover:bg-gray-100 dark:hover:bg-gray-850 transition group"
							>
								<div class=" self-center flex items-center justify-center size-9">
									<img
										src={$user?.profile_image_url}
										class=" size-6 object-cover rounded-full"
										alt={$i18n.t('Open User Profile Menu')}
										aria-label={$i18n.t('Open User Profile Menu')}
									/>
								</div>
							</div>
						</UserMenu>
					{/if}
				</div>
			</div>
		</div>
	</div>
{/if}

{#if $showSidebar}
	<div
		bind:this={navElement}
		id="sidebar"
		class="h-screen max-h-[100dvh] min-h-screen select-none {$showSidebar
			? 'bg-gray-50 dark:bg-gray-950 z-50'
			: ' bg-transparent z-0 '} {$isApp
			? `ml-[4.5rem] md:ml-0 `
			: ' transition-all duration-300 '} shrink-0 text-gray-900 dark:text-gray-200 text-sm fixed top-0 left-0 overflow-x-hidden
        "
		transition:slide={{ duration: 200, axis: 'x' }}
		data-state={$showSidebar}
	>
		<div
			class=" my-auto flex flex-col justify-between h-screen max-h-[100dvh] w-[260px] overflow-x-hidden scrollbar-hidden z-50 {$showSidebar
				? ''
				: 'invisible'}"
		>
			<div
				class="sidebar px-1.5 pt-2 pb-1.5 flex justify-between space-x-1 text-gray-600 dark:text-gray-400 sticky top-0 z-10 bg-gray-50 dark:bg-gray-950"
			>
				<a
					class="flex items-center rounded-lg p-1.5 h-full justify-center hover:bg-gray-100 dark:hover:bg-gray-850 transition no-drag-region"
					href="/"
					draggable="false"
					on:click={newChatHandler}
				>
					<img
						crossorigin="anonymous"
						src="{WEBUI_BASE_URL}/static/favicon.png"
						class="sidebar-new-chat-icon size-6 rounded-full"
						alt=""
					/>
				</a>

				<a href="/" class="flex flex-1 px-1.5" on:click={newChatHandler}>
					<div class=" self-center font-medium text-gray-850 dark:text-white font-primary">
						{$WEBUI_NAME}
					</div>
				</a>
				<Tooltip
					content={$showSidebar ? $i18n.t('Close Sidebar') : $i18n.t('Open Sidebar')}
					placement="bottom"
				>
					<button
						class=" flex rounded-lg hover:bg-gray-100 dark:hover:bg-gray-850 transition cursor-[w-resize]"
						on:click={() => {
							showSidebar.set(!$showSidebar);
						}}
					>
						<div class=" self-center p-1.5">
							<Sidebar />
						</div>
					</button>
				</Tooltip>
			</div>

			<div class="pb-1.5">
				<div class="px-[7px] flex justify-center text-gray-800 dark:text-gray-200">
					<a
						id="sidebar-new-chat-button"
						class="grow flex items-center space-x-3 rounded-lg px-2 py-2 hover:bg-gray-100 dark:hover:bg-gray-900 transition outline-none"
						href="/"
						draggable="false"
						on:click={newChatHandler}
					>
						<div class="self-center">
							<PencilSquare className=" size-4.5" strokeWidth="2" />
						</div>

						<div class="flex self-center translate-y-[0.5px]">
							<div class=" self-center text-sm font-primary">{$i18n.t('New Chat')}</div>
						</div>
					</a>
				</div>

				<div class="px-[7px] flex justify-center text-gray-800 dark:text-gray-200">
					<button
						class="grow flex items-center space-x-3 rounded-lg px-2 py-2 hover:bg-gray-100 dark:hover:bg-gray-900 transition outline-none"
						on:click={() => {
							showSearch.set(true);
						}}
						draggable="false"
					>
						<div class="self-center">
							<Search strokeWidth="2" className="size-4.5" />
						</div>

						<div class="flex self-center translate-y-[0.5px]">
							<div class=" self-center text-sm font-primary">{$i18n.t('Search')}</div>
						</div>
					</button>
				</div>

				{#if ($config?.features?.enable_notes ?? false) && ($user?.role === 'admin' || ($user?.permissions?.features?.notes ?? true))}
					<div class="px-[7px] flex justify-center text-gray-800 dark:text-gray-200">
						<a
							class="grow flex items-center space-x-3 rounded-lg px-2 py-2 hover:bg-gray-100 dark:hover:bg-gray-900 transition"
							href="/notes"
							on:click={itemClickHandler}
							draggable="false"
						>
							<div class="self-center">
								<Note className="size-4.5" strokeWidth="2" />
							</div>

							<div class="flex self-center translate-y-[0.5px]">
								<div class=" self-center text-sm font-primary">{$i18n.t('Notes')}</div>
							</div>
						</a>
					</div>
				{/if}

				{#if $user?.role === 'admin' || $user?.permissions?.workspace?.models || $user?.permissions?.workspace?.knowledge || $user?.permissions?.workspace?.prompts || $user?.permissions?.workspace?.tools}
					<div class="px-[7px] flex justify-center text-gray-800 dark:text-gray-200">
						<a
							class="grow flex items-center space-x-3 rounded-lg px-2 py-2 hover:bg-gray-100 dark:hover:bg-gray-900 transition"
							href="/workspace"
							on:click={itemClickHandler}
							draggable="false"
						>
							<div class="self-center">
								<svg
									xmlns="http://www.w3.org/2000/svg"
									fill="none"
									viewBox="0 0 24 24"
									stroke-width="2"
									stroke="currentColor"
									class="size-4.5"
								>
									<path
										stroke-linecap="round"
										stroke-linejoin="round"
										d="M13.5 16.875h3.375m0 0h3.375m-3.375 0V13.5m0 3.375v3.375M6 10.5h2.25a2.25 2.25 0 0 0 2.25-2.25V6a2.25 2.25 0 0 0-2.25-2.25H6A2.25 2.25 0 0 0 3.75 6v2.25A2.25 2.25 0 0 0 6 10.5Zm0 9.75h2.25A2.25 2.25 0 0 0 10.5 18v-2.25a2.25 2.25 0 0 0-2.25-2.25H6a2.25 2.25 0 0 0-2.25 2.25V18A2.25 2.25 0 0 0 6 20.25Zm9.75-9.75H18a2.25 2.25 0 0 0 2.25-2.25V6A2.25 2.25 0 0 0 18 3.75h-2.25A2.25 2.25 0 0 0 13.5 6v2.25a2.25 2.25 0 0 0 2.25 2.25Z"
									/>
								</svg>
							</div>

							<div class="flex self-center translate-y-[0.5px]">
								<div class=" self-center text-sm font-primary">{$i18n.t('Workspace')}</div>
							</div>
						</a>
					</div>
				{/if}
			</div>

			<div class="relative flex flex-col flex-1">
				{#if ($models ?? []).length > 0 && ($settings?.pinnedModels ?? []).length > 0}
					<PinnedModelList bind:selectedChatId {shiftKey} />
				{/if}

				{#if $config?.features?.enable_channels && ($user?.role === 'admin' || $channels.length > 0)}
					<Folder
						className="px-2 mt-0.5"
						name={$i18n.t('Channels')}
						dragAndDrop={false}
						onAdd={async () => {
							if ($user?.role === 'admin') {
								await tick();

								setTimeout(() => {
									showCreateChannel = true;
								}, 0);
							}
						}}
						onAddLabel={$i18n.t('Create Channel')}
					>
						{#each $channels as channel}
							<ChannelItem
								{channel}
								onUpdate={async () => {
									await initChannels();
								}}
							/>
						{/each}
					</Folder>
				{/if}

				<Folder
					className="px-2 mt-0.5"
					name={$i18n.t('Chats')}
					onAdd={() => {
						showCreateFolderModal = true;
					}}
					onAddLabel={$i18n.t('New Folder')}
					on:change={async (e) => {
						selectedFolder.set(null);
						await goto('/');
					}}
					on:import={(e) => {
						importChatHandler(e.detail);
					}}
					on:drop={async (e) => {
						const { type, id, item } = e.detail;

						if (type === 'chat') {
							let chat = await getChatById(localStorage.token, id).catch((error) => {
								return null;
							});
							if (!chat && item) {
								chat = await importChat(
									localStorage.token,
									item.chat,
									item?.meta ?? {},
									false,
									null,
									item?.created_at ?? null,
									item?.updated_at ?? null
								);
							}

							if (chat) {
								console.log(chat);
								if (chat.folder_id) {
									const res = await updateChatFolderIdById(localStorage.token, chat.id, null).catch(
										(error) => {
											toast.error(`${error}`);
											return null;
										}
									);
								}

								if (chat.pinned) {
									const res = await toggleChatPinnedStatusById(localStorage.token, chat.id);
								}

								initChatList();
							}
						} else if (type === 'folder') {
							if (folders[id].parent_id === null) {
								return;
							}

							const res = await updateFolderParentIdById(localStorage.token, id, null).catch(
								(error) => {
									toast.error(`${error}`);
									return null;
								}
							);

							if (res) {
								await initFolders();
							}
						}
					}}
				>
					{#if $pinnedChats.length > 0}
						<div class="flex flex-col space-y-1 rounded-xl">
							<Folder
								className=""
								bind:open={showPinnedChat}
								on:change={(e) => {
									localStorage.setItem('showPinnedChat', e.detail);
									console.log(e.detail);
								}}
								on:import={(e) => {
									importChatHandler(e.detail, true);
								}}
								on:drop={async (e) => {
									const { type, id, item } = e.detail;

									if (type === 'chat') {
										let chat = await getChatById(localStorage.token, id).catch((error) => {
											return null;
										});
										if (!chat && item) {
											chat = await importChat(
												localStorage.token,
												item.chat,
												item?.meta ?? {},
												false,
												null,
												item?.created_at ?? null,
												item?.updated_at ?? null
											);
										}

										if (chat) {
											console.log(chat);
											if (chat.folder_id) {
												const res = await updateChatFolderIdById(
													localStorage.token,
													chat.id,
													null
												).catch((error) => {
													toast.error(`${error}`);
													return null;
												});
											}

											if (!chat.pinned) {
												const res = await toggleChatPinnedStatusById(localStorage.token, chat.id);
											}

											initChatList();
										}
									}
								}}
								name={$i18n.t('Pinned')}
							>
								<div
									class="ml-3 pl-1 mt-[1px] flex flex-col overflow-y-auto scrollbar-hidden border-s border-gray-100 dark:border-gray-900"
								>
									{#each $pinnedChats as chat, idx (`pinned-chat-${chat?.id ?? idx}`)}
										<ChatItem
											className=""
											id={chat.id}
											title={chat.title}
											{shiftKey}
											selected={selectedChatId === chat.id}
											on:select={() => {
												selectedChatId = chat.id;
											}}
											on:unselect={() => {
												selectedChatId = null;
											}}
											on:change={async () => {
												initChatList();
											}}
											on:tag={(e) => {
												const { type, name } = e.detail;
												tagEventHandler(type, name, chat.id);
											}}
										/>
									{/each}
								</div>
							</Folder>
						</div>
					{/if}

					{#if folders}
						<Folders
							{folders}
							{shiftKey}
							onDelete={(folderId) => {
								selectedFolder.set(null);
								initChatList();
							}}
							on:update={() => {
								initChatList();
							}}
							on:import={(e) => {
								const { folderId, items } = e.detail;
								importChatHandler(items, false, folderId);
							}}
							on:change={async () => {
								initChatList();
							}}
						/>
					{/if}

					<div class=" flex-1 flex flex-col overflow-y-auto scrollbar-hidden">
						<div class="pt-1.5">
							{#if $chats}
								{#each $chats as chat, idx (`chat-${chat?.id ?? idx}`)}
									{#if idx === 0 || (idx > 0 && chat.time_range !== $chats[idx - 1].time_range)}
										<div
											class="w-full pl-2.5 text-xs text-gray-500 dark:text-gray-500 font-medium {idx ===
											0
												? ''
												: 'pt-5'} pb-1.5"
										>
											{$i18n.t(chat.time_range)}
											<!-- localisation keys for time_range to be recognized from the i18next parser (so they don't get automatically removed):
							{$i18n.t('Today')}
							{$i18n.t('Yesterday')}
							{$i18n.t('Previous 7 days')}
							{$i18n.t('Previous 30 days')}
							{$i18n.t('January')}
							{$i18n.t('February')}
							{$i18n.t('March')}
							{$i18n.t('April')}
							{$i18n.t('May')}
							{$i18n.t('June')}
							{$i18n.t('July')}
							{$i18n.t('August')}
							{$i18n.t('September')}
							{$i18n.t('October')}
							{$i18n.t('November')}
							{$i18n.t('December')}
							-->
										</div>
									{/if}

									<ChatItem
										className=""
										id={chat.id}
										title={chat.title}
										{shiftKey}
										selected={selectedChatId === chat.id}
										on:select={() => {
											selectedChatId = chat.id;
										}}
										on:unselect={() => {
											selectedChatId = null;
										}}
										on:change={async () => {
											initChatList();
										}}
										on:tag={(e) => {
											const { type, name } = e.detail;
											tagEventHandler(type, name, chat.id);
										}}
									/>
								{/each}

								{#if $scrollPaginationEnabled && !allChatsLoaded}
									<Loader
										on:visible={(e) => {
											if (!chatListLoading) {
												loadMoreChats();
											}
										}}
									>
										<div
											class="w-full flex justify-center py-1 text-xs animate-pulse items-center gap-2"
										>
											<Spinner className=" size-4" />
											<div class=" ">Loading...</div>
										</div>
									</Loader>
								{/if}
							{:else}
								<div
									class="w-full flex justify-center py-1 text-xs animate-pulse items-center gap-2"
								>
									<Spinner className=" size-4" />
									<div class=" ">Loading...</div>
								</div>
							{/if}
						</div>
					</div>
				</Folder>
			</div>

			<div class="px-1.5 pt-1.5 pb-2 sticky bottom-0 z-10 bg-gray-50 dark:bg-gray-950 sidebar">
				<div class="flex flex-col font-primary">
					{#if $user !== undefined && $user !== null}
						<UserMenu
							role={$user?.role}
							on:show={(e) => {
								if (e.detail === 'archived-chat') {
									showArchivedChats.set(true);
								}
							}}
						>
							<div
								class=" flex items-center rounded-xl py-2 px-1.5 w-full hover:bg-gray-100 dark:hover:bg-gray-900 transition"
							>
								<div class=" self-center mr-3">
									<img
										src={$user?.profile_image_url}
										class=" size-6 object-cover rounded-full"
										alt={$i18n.t('Open User Profile Menu')}
										aria-label={$i18n.t('Open User Profile Menu')}
									/>
								</div>
								<div class=" self-center font-medium">{$user?.name}</div>
							</div>
<<<<<<< HEAD
							<div class=" self-center font-medium">{$user?.name}</div>
						</button>
					</UserMenu>
				{/if}

				<!-- Company Logo -->
				<div class="mt-2 mb-2 pl-2.5 flex j">
					<img
						src="{WEBUI_BASE_URL}/static/assets/W_logo_n_H.png"
						alt="Company Logo Light"
						class="block dark:hidden w-32"
					/>
					<img
						src="{WEBUI_BASE_URL}/static/assets/W_logo_b_H.png"
						alt="Company Logo Dark"
						class="hidden dark:block w-32"
					/>
=======
						</UserMenu>
					{/if}
>>>>>>> 438e5d96
				</div>
			</div>
		</div>
	</div>
{/if}

<style>
	.scrollbar-hidden:active::-webkit-scrollbar-thumb,
	.scrollbar-hidden:focus::-webkit-scrollbar-thumb,
	.scrollbar-hidden:hover::-webkit-scrollbar-thumb {
		visibility: visible;
	}
	.scrollbar-hidden::-webkit-scrollbar-thumb {
		visibility: hidden;
	}
</style><|MERGE_RESOLUTION|>--- conflicted
+++ resolved
@@ -1135,28 +1135,21 @@
 								</div>
 								<div class=" self-center font-medium">{$user?.name}</div>
 							</div>
-<<<<<<< HEAD
-							<div class=" self-center font-medium">{$user?.name}</div>
-						</button>
-					</UserMenu>
-				{/if}
-
-				<!-- Company Logo -->
-				<div class="mt-2 mb-2 pl-2.5 flex j">
-					<img
-						src="{WEBUI_BASE_URL}/static/assets/W_logo_n_H.png"
-						alt="Company Logo Light"
-						class="block dark:hidden w-32"
-					/>
-					<img
-						src="{WEBUI_BASE_URL}/static/assets/W_logo_b_H.png"
-						alt="Company Logo Dark"
-						class="hidden dark:block w-32"
-					/>
-=======
+											<!-- Company Logo -->
+							<div class="mt-2 mb-2 pl-2.5 flex j">
+								<img
+									src="{WEBUI_BASE_URL}/static/assets/W_logo_n_H.png"
+									alt="Company Logo Light"
+									class="block dark:hidden w-32"
+								/>
+								<img
+									src="{WEBUI_BASE_URL}/static/assets/W_logo_b_H.png"
+									alt="Company Logo Dark"
+									class="hidden dark:block w-32"
+								/>
+								</div>
 						</UserMenu>
 					{/if}
->>>>>>> 438e5d96
 				</div>
 			</div>
 		</div>
