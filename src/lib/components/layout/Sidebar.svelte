<script lang="ts">
	import { toast } from 'svelte-sonner';
	import { v4 as uuidv4 } from 'uuid';

	import { goto } from '$app/navigation';
	import {
		user,
		chats,
		settings,
		showSettings,
		chatId,
		tags,
		folders as _folders,
		showSidebar,
		showSearch,
		mobile,
		showArchivedChats,
		pinnedChats,
		scrollPaginationEnabled,
		currentChatPage,
		temporaryChatEnabled,
		channels,
		socket,
		config,
		isApp,
		models,
		selectedFolder,
		WEBUI_NAME
	} from '$lib/stores';
	import { onMount, getContext, tick, onDestroy } from 'svelte';

	const i18n = getContext('i18n');

	import {
		getChatList,
		getAllTags,
		getPinnedChatList,
		toggleChatPinnedStatusById,
		getChatById,
		updateChatFolderIdById,
		importChat
	} from '$lib/apis/chats';
	import { createNewFolder, getFolders, updateFolderParentIdById } from '$lib/apis/folders';
	import { WEBUI_BASE_URL } from '$lib/constants';

	import ArchivedChatsModal from './ArchivedChatsModal.svelte';
	import UserMenu from './Sidebar/UserMenu.svelte';
	import ChatItem from './Sidebar/ChatItem.svelte';
	import Spinner from '../common/Spinner.svelte';
	import Loader from '../common/Loader.svelte';
	import Folder from '../common/Folder.svelte';
	import Tooltip from '../common/Tooltip.svelte';
	import Folders from './Sidebar/Folders.svelte';
	import { getChannels, createNewChannel } from '$lib/apis/channels';
	import ChannelModal from './Sidebar/ChannelModal.svelte';
	import ChannelItem from './Sidebar/ChannelItem.svelte';
	import PencilSquare from '../icons/PencilSquare.svelte';
	import Search from '../icons/Search.svelte';
	import SearchModal from './SearchModal.svelte';
	import FolderModal from './Sidebar/Folders/FolderModal.svelte';
	import Sidebar from '../icons/Sidebar.svelte';
	import PinnedModelList from './Sidebar/PinnedModelList.svelte';
	import Note from '../icons/Note.svelte';
	import { slide } from 'svelte/transition';
	import HotkeyHint from '../common/HotkeyHint.svelte';

	const BREAKPOINT = 768;

	let scrollTop = 0;

	let navElement;
	let shiftKey = false;

	let selectedChatId = null;
	let showPinnedChat = true;

	let showCreateChannel = false;

	// Pagination variables
	let chatListLoading = false;
	let allChatsLoaded = false;

	let showCreateFolderModal = false;

	let folders = {};
	let folderRegistry = {};

	let newFolderId = null;

	const initFolders = async () => {
		const folderList = await getFolders(localStorage.token).catch((error) => {
			toast.error(`${error}`);
			return [];
		});
		_folders.set(folderList.sort((a, b) => b.updated_at - a.updated_at));

		folders = {};

		// First pass: Initialize all folder entries
		for (const folder of folderList) {
			// Ensure folder is added to folders with its data
			folders[folder.id] = { ...(folders[folder.id] || {}), ...folder };

			if (newFolderId && folder.id === newFolderId) {
				folders[folder.id].new = true;
				newFolderId = null;
			}
		}

		// Second pass: Tie child folders to their parents
		for (const folder of folderList) {
			if (folder.parent_id) {
				// Ensure the parent folder is initialized if it doesn't exist
				if (!folders[folder.parent_id]) {
					folders[folder.parent_id] = {}; // Create a placeholder if not already present
				}

				// Initialize childrenIds array if it doesn't exist and add the current folder id
				folders[folder.parent_id].childrenIds = folders[folder.parent_id].childrenIds
					? [...folders[folder.parent_id].childrenIds, folder.id]
					: [folder.id];

				// Sort the children by updated_at field
				folders[folder.parent_id].childrenIds.sort((a, b) => {
					return folders[b].updated_at - folders[a].updated_at;
				});
			}
		}
	};

	const createFolder = async ({ name, data }) => {
		name = name?.trim();
		if (!name) {
			toast.error($i18n.t('Folder name cannot be empty.'));
			return;
		}

		const rootFolders = Object.values(folders).filter((folder) => folder.parent_id === null);
		if (rootFolders.find((folder) => folder.name.toLowerCase() === name.toLowerCase())) {
			// If a folder with the same name already exists, append a number to the name
			let i = 1;
			while (
				rootFolders.find((folder) => folder.name.toLowerCase() === `${name} ${i}`.toLowerCase())
			) {
				i++;
			}

			name = `${name} ${i}`;
		}

		// Add a dummy folder to the list to show the user that the folder is being created
		const tempId = uuidv4();
		folders = {
			...folders,
			tempId: {
				id: tempId,
				name: name,
				created_at: Date.now(),
				updated_at: Date.now()
			}
		};

		const res = await createNewFolder(localStorage.token, {
			name,
			data
		}).catch((error) => {
			toast.error(`${error}`);
			return null;
		});

		if (res) {
			// newFolderId = res.id;
			await initFolders();
		}
	};

	const initChannels = async () => {
		await channels.set(await getChannels(localStorage.token));
	};

	const initChatList = async () => {
		// Reset pagination variables
		currentChatPage.set(1);
		allChatsLoaded = false;
		scrollPaginationEnabled.set(false);

		initFolders();
		await Promise.all([
			await (async () => {
				const _tags = await getAllTags(localStorage.token);
				tags.set(_tags);
			})(),
			await (async () => {
				const _pinnedChats = await getPinnedChatList(localStorage.token);
				pinnedChats.set(_pinnedChats);
			})(),
			await (async () => {
				const _chats = await getChatList(localStorage.token, $currentChatPage);
				await chats.set(_chats);
			})()
		]);

		// Enable pagination
		scrollPaginationEnabled.set(true);
	};

	const loadMoreChats = async () => {
		chatListLoading = true;

		currentChatPage.set($currentChatPage + 1);

		let newChatList = [];

		newChatList = await getChatList(localStorage.token, $currentChatPage);

		// once the bottom of the list has been reached (no results) there is no need to continue querying
		allChatsLoaded = newChatList.length === 0;
		await chats.set([...($chats ? $chats : []), ...newChatList]);

		chatListLoading = false;
	};

	const importChatHandler = async (items, pinned = false, folderId = null) => {
		console.log('importChatHandler', items, pinned, folderId);
		for (const item of items) {
			console.log(item);
			if (item.chat) {
				await importChat(
					localStorage.token,
					item.chat,
					item?.meta ?? {},
					pinned,
					folderId,
					item?.created_at ?? null,
					item?.updated_at ?? null
				);
			}
		}

		initChatList();
	};

	const inputFilesHandler = async (files) => {
		console.log(files);

		for (const file of files) {
			const reader = new FileReader();
			reader.onload = async (e) => {
				const content = e.target.result;

				try {
					const chatItems = JSON.parse(content);
					importChatHandler(chatItems);
				} catch {
					toast.error($i18n.t(`Invalid file format.`));
				}
			};

			reader.readAsText(file);
		}
	};

	const tagEventHandler = async (type, tagName, chatId) => {
		console.log(type, tagName, chatId);
		if (type === 'delete') {
			initChatList();
		} else if (type === 'add') {
			initChatList();
		}
	};

	let draggedOver = false;

	const onDragOver = (e) => {
		e.preventDefault();

		// Check if a file is being draggedOver.
		if (e.dataTransfer?.types?.includes('Files')) {
			draggedOver = true;
		} else {
			draggedOver = false;
		}
	};

	const onDragLeave = () => {
		draggedOver = false;
	};

	const onDrop = async (e) => {
		e.preventDefault();
		console.log(e); // Log the drop event

		// Perform file drop check and handle it accordingly
		if (e.dataTransfer?.files) {
			const inputFiles = Array.from(e.dataTransfer?.files);

			if (inputFiles && inputFiles.length > 0) {
				console.log(inputFiles); // Log the dropped files
				inputFilesHandler(inputFiles); // Handle the dropped files
			}
		}

		draggedOver = false; // Reset draggedOver status after drop
	};

	let touchstart;
	let touchend;

	function checkDirection() {
		const screenWidth = window.innerWidth;
		const swipeDistance = Math.abs(touchend.screenX - touchstart.screenX);
		if (touchstart.clientX < 40 && swipeDistance >= screenWidth / 8) {
			if (touchend.screenX < touchstart.screenX) {
				showSidebar.set(false);
			}
			if (touchend.screenX > touchstart.screenX) {
				showSidebar.set(true);
			}
		}
	}

	const onTouchStart = (e) => {
		touchstart = e.changedTouches[0];
		console.log(touchstart.clientX);
	};

	const onTouchEnd = (e) => {
		touchend = e.changedTouches[0];
		checkDirection();
	};

	const onKeyDown = (e) => {
		if (e.key === 'Shift') {
			shiftKey = true;
		}
	};

	const onKeyUp = (e) => {
		if (e.key === 'Shift') {
			shiftKey = false;
		}
	};

	const onFocus = () => {};

	const onBlur = () => {
		shiftKey = false;
		selectedChatId = null;
	};

	let unsubscribers = [];
	onMount(async () => {
		showPinnedChat = localStorage?.showPinnedChat ? localStorage.showPinnedChat === 'true' : true;
		await showSidebar.set(!$mobile ? localStorage.sidebar === 'true' : false);

		unsubscribers = [
			mobile.subscribe((value) => {
				if ($showSidebar && value) {
					showSidebar.set(false);
				}

				if ($showSidebar && !value) {
					const navElement = document.getElementsByTagName('nav')[0];
					if (navElement) {
						navElement.style['-webkit-app-region'] = 'drag';
					}
				}
			}),
			showSidebar.subscribe(async (value) => {
				localStorage.sidebar = value;

				// nav element is not available on the first render
				const navElement = document.getElementsByTagName('nav')[0];

				if (navElement) {
					if ($mobile) {
						if (!value) {
							navElement.style['-webkit-app-region'] = 'drag';
						} else {
							navElement.style['-webkit-app-region'] = 'no-drag';
						}
					} else {
						navElement.style['-webkit-app-region'] = 'drag';
					}
				}

				if (value) {
					await initChannels();
					await initChatList();
				}
			})
		];

		window.addEventListener('keydown', onKeyDown);
		window.addEventListener('keyup', onKeyUp);

		window.addEventListener('touchstart', onTouchStart);
		window.addEventListener('touchend', onTouchEnd);

		window.addEventListener('focus', onFocus);
		window.addEventListener('blur', onBlur);

		const dropZone = document.getElementById('sidebar');

		dropZone?.addEventListener('dragover', onDragOver);
		dropZone?.addEventListener('drop', onDrop);
		dropZone?.addEventListener('dragleave', onDragLeave);
	});

	onDestroy(() => {
		if (unsubscribers && unsubscribers.length > 0) {
			unsubscribers.forEach((unsubscriber) => {
				if (unsubscriber) {
					unsubscriber();
				}
			});
		}

		window.removeEventListener('keydown', onKeyDown);
		window.removeEventListener('keyup', onKeyUp);

		window.removeEventListener('touchstart', onTouchStart);
		window.removeEventListener('touchend', onTouchEnd);

		window.removeEventListener('focus', onFocus);
		window.removeEventListener('blur', onBlur);

		const dropZone = document.getElementById('sidebar');

		dropZone?.removeEventListener('dragover', onDragOver);
		dropZone?.removeEventListener('drop', onDrop);
		dropZone?.removeEventListener('dragleave', onDragLeave);
	});

	const newChatHandler = async () => {
		selectedChatId = null;
		selectedFolder.set(null);

		if ($user?.role !== 'admin' && $user?.permissions?.chat?.temporary_enforced) {
			await temporaryChatEnabled.set(true);
		} else {
			await temporaryChatEnabled.set(false);
		}

		setTimeout(() => {
			if ($mobile) {
				showSidebar.set(false);
			}
		}, 0);
	};

	const itemClickHandler = async () => {
		selectedChatId = null;
		chatId.set('');

		if ($mobile) {
			showSidebar.set(false);
		}

		await tick();
	};

	const isWindows = /Windows/i.test(navigator.userAgent);

$: {
		($models ?? []).length > 0 && 
		(($settings?.pinnedModels ?? []).length > 0 || $config?.default_pinned_models)
	);
}
</script>

<ArchivedChatsModal
	bind:show={$showArchivedChats}
	onUpdate={async () => {
		await initChatList();
	}}
/>

<ChannelModal
	bind:show={showCreateChannel}
	onSubmit={async ({ name, access_control }) => {
		name = name?.trim();
		if (!name) {
			toast.error($i18n.t('Channel name cannot be empty.'));
			return;
		}

		const res = await createNewChannel(localStorage.token, {
			name: name,
			access_control: access_control
		}).catch((error) => {
			toast.error(`${error}`);
			return null;
		});

		if (res) {
			$socket.emit('join-channels', { auth: { token: $user?.token } });
			await initChannels();
			showCreateChannel = false;
		}
	}}
/>

<FolderModal
	bind:show={showCreateFolderModal}
	onSubmit={async (folder) => {
		await createFolder(folder);
		showCreateFolderModal = false;
	}}
/>

<!-- svelte-ignore a11y-no-static-element-interactions -->

{#if $showSidebar}
	<div
		class=" {$isApp
			? ' ml-[4.5rem] md:ml-0'
			: ''} fixed md:hidden z-40 top-0 right-0 left-0 bottom-0 bg-black/60 w-full min-h-screen h-screen flex justify-center overflow-hidden overscroll-contain"
		on:mousedown={() => {
			showSidebar.set(!$showSidebar);
		}}
	/>
{/if}

<SearchModal
	bind:show={$showSearch}
	onClose={() => {
		if ($mobile) {
			showSidebar.set(false);
		}
	}}
/>

<button
	id="sidebar-new-chat-button"
	class="hidden"
	on:click={() => {
		goto('/');
		newChatHandler();
	}}
/>

{#if !$mobile && !$showSidebar}
	<div
		class=" py-2 px-1.5 flex flex-col justify-between text-black dark:text-white hover:bg-gray-50/50 dark:hover:bg-gray-950/50 h-full border-e border-gray-50 dark:border-gray-850 z-10 transition-all"
		id="sidebar"
	>
		<button
			class="flex flex-col flex-1 {isWindows ? 'cursor-pointer' : 'cursor-[e-resize]'}"
			on:click={async () => {
				showSidebar.set(!$showSidebar);
			}}
		>
			<div class="pb-1.5">
				<Tooltip
					content={$showSidebar ? $i18n.t('Close Sidebar') : $i18n.t('Open Sidebar')}
					placement="right"
				>
					<button
						class="flex rounded-xl hover:bg-gray-100 dark:hover:bg-gray-850 transition group {isWindows
							? 'cursor-pointer'
							: 'cursor-[e-resize]'}"
						aria-label={$showSidebar ? $i18n.t('Close Sidebar') : $i18n.t('Open Sidebar')}
					>
						<div class=" self-center flex items-center justify-center size-9">
							<img
								crossorigin="anonymous"
								src="{WEBUI_BASE_URL}/static/favicon.png"
								class="sidebar-new-chat-icon size-6 rounded-full group-hover:hidden"
								alt=""
							/>

							<Sidebar className="size-5 hidden group-hover:flex" />
						</div>
					</button>
				</Tooltip>
			</div>

			<div>
				<div class="">
					<Tooltip content={$i18n.t('New Chat')} placement="right">
						<a
							class=" cursor-pointer flex rounded-xl hover:bg-gray-100 dark:hover:bg-gray-850 transition group"
							href="/"
							draggable="false"
							on:click={async (e) => {
								e.stopImmediatePropagation();
								e.preventDefault();

								goto('/');
								newChatHandler();
							}}
							aria-label={$i18n.t('New Chat')}
						>
							<div class=" self-center flex items-center justify-center size-9">
								<PencilSquare className="size-4.5" />
							</div>
						</a>
					</Tooltip>
				</div>

				<div class="">
					<Tooltip content={$i18n.t('Search')} placement="right">
						<button
							class=" cursor-pointer flex rounded-xl hover:bg-gray-100 dark:hover:bg-gray-850 transition group"
							on:click={(e) => {
								e.stopImmediatePropagation();
								e.preventDefault();

								showSearch.set(true);
							}}
							draggable="false"
							aria-label={$i18n.t('Search')}
						>
							<div class=" self-center flex items-center justify-center size-9">
								<Search className="size-4.5" />
							</div>
						</button>
					</Tooltip>
				</div>

				{#if ($config?.features?.enable_notes ?? false) && ($user?.role === 'admin' || ($user?.permissions?.features?.notes ?? true))}
					<div class="">
						<Tooltip content={$i18n.t('Notes')} placement="right">
							<a
								class=" cursor-pointer flex rounded-xl hover:bg-gray-100 dark:hover:bg-gray-850 transition group"
								href="/notes"
								on:click={async (e) => {
									e.stopImmediatePropagation();
									e.preventDefault();

									goto('/notes');
									itemClickHandler();
								}}
								draggable="false"
								aria-label={$i18n.t('Notes')}
							>
								<div class=" self-center flex items-center justify-center size-9">
									<Note className="size-4.5" />
								</div>
							</a>
						</Tooltip>
					</div>
				{/if}

				{#if $user?.role === 'admin' || $user?.permissions?.workspace?.models || $user?.permissions?.workspace?.knowledge || $user?.permissions?.workspace?.prompts || $user?.permissions?.workspace?.tools}
					<div class="">
						<Tooltip content={$i18n.t('Workspace')} placement="right">
							<a
								class=" cursor-pointer flex rounded-xl hover:bg-gray-100 dark:hover:bg-gray-850 transition group"
								href="/workspace"
								on:click={async (e) => {
									e.stopImmediatePropagation();
									e.preventDefault();

									goto('/workspace');
									itemClickHandler();
								}}
								aria-label={$i18n.t('Workspace')}
								draggable="false"
							>
								<div class=" self-center flex items-center justify-center size-9">
									<svg
										xmlns="http://www.w3.org/2000/svg"
										fill="none"
										viewBox="0 0 24 24"
										stroke-width="1.5"
										stroke="currentColor"
										class="size-4.5"
									>
										<path
											stroke-linecap="round"
											stroke-linejoin="round"
											d="M13.5 16.875h3.375m0 0h3.375m-3.375 0V13.5m0 3.375v3.375M6 10.5h2.25a2.25 2.25 0 0 0 2.25-2.25V6a2.25 2.25 0 0 0-2.25-2.25H6A2.25 2.25 0 0 0 3.75 6v2.25A2.25 2.25 0 0 0 6 10.5Zm0 9.75h2.25A2.25 2.25 0 0 0 10.5 18v-2.25a2.25 2.25 0 0 0-2.25-2.25H6a2.25 2.25 0 0 0-2.25 2.25V18A2.25 2.25 0 0 0 6 20.25Zm9.75-9.75H18a2.25 2.25 0 0 0 2.25-2.25V6A2.25 2.25 0 0 0 18 3.75h-2.25A2.25 2.25 0 0 0 13.5 6v2.25a2.25 2.25 0 0 0 2.25 2.25Z"
										/>
									</svg>
								</div>
							</a>
						</Tooltip>
					</div>
				{/if}
			</div>
		</button>

		<div>
			<div>
				<div class=" py-0.5">
					{#if $user !== undefined && $user !== null}
						<UserMenu
							role={$user?.role}
							on:show={(e) => {
								if (e.detail === 'archived-chat') {
									showArchivedChats.set(true);
								}
							}}
						>
							<div
								class=" cursor-pointer flex rounded-xl hover:bg-gray-100 dark:hover:bg-gray-850 transition group"
							>
								<div class=" self-center flex items-center justify-center size-9">
									<img
										src={$user?.profile_image_url}
										class=" size-6 object-cover rounded-full"
										alt={$i18n.t('Open User Profile Menu')}
										aria-label={$i18n.t('Open User Profile Menu')}
									/>
								</div>
							</div>
						</UserMenu>
					{/if}
				</div>
			</div>
		</div>
	</div>
{/if}

{#if $showSidebar}
	<div
		bind:this={navElement}
		id="sidebar"
		class="h-screen max-h-[100dvh] min-h-screen select-none {$showSidebar
			? 'bg-gray-50 dark:bg-gray-950 z-50'
			: ' bg-transparent z-0 '} {$isApp
			? `ml-[4.5rem] md:ml-0 `
			: ' transition-all duration-300 '} shrink-0 text-gray-900 dark:text-gray-200 text-sm fixed top-0 left-0 overflow-x-hidden
        "
		transition:slide={{ duration: 250, axis: 'x' }}
		data-state={$showSidebar}
	>
		<div
			class=" my-auto flex flex-col justify-between h-screen max-h-[100dvh] w-[260px] overflow-x-hidden scrollbar-hidden z-50 {$showSidebar
				? ''
				: 'invisible'}"
		>
			<div
				class="sidebar px-2 pt-2 pb-1.5 flex justify-between space-x-1 text-gray-600 dark:text-gray-400 sticky top-0 z-10 -mb-3"
			>
				<a
					class="flex items-center rounded-xl size-8.5 h-full justify-center hover:bg-gray-100/50 dark:hover:bg-gray-850/50 transition no-drag-region"
					href="/"
					draggable="false"
					on:click={newChatHandler}
				>
					<img
						crossorigin="anonymous"
						src="{WEBUI_BASE_URL}/static/favicon.png"
						class="sidebar-new-chat-icon size-6 rounded-full"
						alt=""
					/>
				</a>

				<a href="/" class="flex flex-1 px-1.5" on:click={newChatHandler}>
					<div class=" self-center font-medium text-gray-850 dark:text-white font-primary">
						{$WEBUI_NAME}
					</div>
				</a>
				<Tooltip
					content={$showSidebar ? $i18n.t('Close Sidebar') : $i18n.t('Open Sidebar')}
					placement="bottom"
				>
					<button
						class="flex rounded-xl size-8.5 justify-center items-center hover:bg-gray-100/50 dark:hover:bg-gray-850/50 transition {isWindows
							? 'cursor-pointer'
							: 'cursor-[w-resize]'}"
						on:click={() => {
							showSidebar.set(!$showSidebar);
						}}
						aria-label={$showSidebar ? $i18n.t('Close Sidebar') : $i18n.t('Open Sidebar')}
					>
						<div class=" self-center p-1.5">
							<Sidebar />
						</div>
					</button>
				</Tooltip>

				<div
					class="{scrollTop > 0
						? 'visible'
						: 'invisible'} sidebar-bg-gradient-to-b bg-linear-to-b from-gray-50 dark:from-gray-950 to-transparent from-50% pointer-events-none absolute inset-0 -z-10 -mb-6"
				></div>
			</div>

			<div
				class="relative flex flex-col flex-1 overflow-y-auto scrollbar-hidden pt-3 pb-3"
				on:scroll={(e) => {
					if (e.target.scrollTop === 0) {
						scrollTop = 0;
					} else {
						scrollTop = e.target.scrollTop;
					}
				}}
			>
				<div class="pb-1.5">
					<div class="px-[7px] flex justify-center text-gray-800 dark:text-gray-200">
						<a
							id="sidebar-new-chat-button"
							class="group grow flex items-center space-x-3 rounded-2xl px-2.5 py-2 hover:bg-gray-100 dark:hover:bg-gray-900 transition outline-none"
							href="/"
							draggable="false"
							on:click={newChatHandler}
							aria-label={$i18n.t('New Chat')}
						>
							<div class="self-center">
								<PencilSquare className=" size-4.5" strokeWidth="2" />
							</div>

							<div class="flex flex-1 self-center translate-y-[0.5px]">
								<div class=" self-center text-sm font-primary">{$i18n.t('New Chat')}</div>
							</div>

							<HotkeyHint name="newChat" className=" group-hover:visible invisible" />
						</a>
					</div>

					<div class="px-[7px] flex justify-center text-gray-800 dark:text-gray-200">
						<button
							id="sidebar-search-button"
							class="group grow flex items-center space-x-3 rounded-2xl px-2.5 py-2 hover:bg-gray-100 dark:hover:bg-gray-900 transition outline-none"
							on:click={() => {
								showSearch.set(true);
							}}
							draggable="false"
							aria-label={$i18n.t('Search')}
						>
							<div class="self-center">
								<Search strokeWidth="2" className="size-4.5" />
							</div>

							<div class="flex flex-1 self-center translate-y-[0.5px]">
								<div class=" self-center text-sm font-primary">{$i18n.t('Search')}</div>
							</div>
							<HotkeyHint name="search" className=" group-hover:visible invisible" />
						</button>
					</div>

					{#if ($config?.features?.enable_notes ?? false) && ($user?.role === 'admin' || ($user?.permissions?.features?.notes ?? true))}
						<div class="px-[7px] flex justify-center text-gray-800 dark:text-gray-200">
							<a
								id="sidebar-notes-button"
								class="grow flex items-center space-x-3 rounded-2xl px-2.5 py-2 hover:bg-gray-100 dark:hover:bg-gray-900 transition"
								href="/notes"
								on:click={itemClickHandler}
								draggable="false"
								aria-label={$i18n.t('Notes')}
							>
								<div class="self-center">
									<Note className="size-4.5" strokeWidth="2" />
								</div>

								<div class="flex self-center translate-y-[0.5px]">
									<div class=" self-center text-sm font-primary">{$i18n.t('Notes')}</div>
								</div>
							</a>
						</div>
					{/if}

					{#if $user?.role === 'admin' || $user?.permissions?.workspace?.models || $user?.permissions?.workspace?.knowledge || $user?.permissions?.workspace?.prompts || $user?.permissions?.workspace?.tools}
						<div class="px-[7px] flex justify-center text-gray-800 dark:text-gray-200">
							<a
								id="sidebar-workspace-button"
								class="grow flex items-center space-x-3 rounded-2xl px-2.5 py-2 hover:bg-gray-100 dark:hover:bg-gray-900 transition"
								href="/workspace"
								on:click={itemClickHandler}
								draggable="false"
								aria-label={$i18n.t('Workspace')}
							>
								<div class="self-center">
									<svg
										xmlns="http://www.w3.org/2000/svg"
										fill="none"
										viewBox="0 0 24 24"
										stroke-width="2"
										stroke="currentColor"
										class="size-4.5"
									>
										<path
											stroke-linecap="round"
											stroke-linejoin="round"
											d="M13.5 16.875h3.375m0 0h3.375m-3.375 0V13.5m0 3.375v3.375M6 10.5h2.25a2.25 2.25 0 0 0 2.25-2.25V6a2.25 2.25 0 0 0-2.25-2.25H6A2.25 2.25 0 0 0 3.75 6v2.25A2.25 2.25 0 0 0 6 10.5Zm0 9.75h2.25A2.25 2.25 0 0 0 10.5 18v-2.25a2.25 2.25 0 0 0-2.25-2.25H6a2.25 2.25 0 0 0-2.25 2.25V18A2.25 2.25 0 0 0 6 20.25Zm9.75-9.75H18a2.25 2.25 0 0 0 2.25-2.25V6A2.25 2.25 0 0 0 18 3.75h-2.25A2.25 2.25 0 0 0 13.5 6v2.25a2.25 2.25 0 0 0 2.25 2.25Z"
										/>
									</svg>
								</div>

								<div class="flex self-center translate-y-[0.5px]">
									<div class=" self-center text-sm font-primary">{$i18n.t('Workspace')}</div>
								</div>
							</a>
						</div>
					{/if}
				</div>

<<<<<<< HEAD
				{#if ($models ?? []).length > 0 && (($settings?.pinnedModels ?? []).length > 0 || $config?.default_pinned_models)}
					<PinnedModelList bind:selectedChatId {shiftKey} />
=======
				{#if ($models ?? []).length > 0 && ($settings?.pinnedModels ?? []).length > 0}
					<Folder
						className="px-2 mt-0.5"
						name={$i18n.t('Models')}
						chevron={false}
						dragAndDrop={false}
					>
						<PinnedModelList bind:selectedChatId {shiftKey} />
					</Folder>
>>>>>>> f18f1db7
				{/if}

				{#if $config?.features?.enable_channels && ($user?.role === 'admin' || $channels.length > 0)}
					<Folder
						className="px-2 mt-0.5"
						name={$i18n.t('Channels')}
						chevron={false}
						dragAndDrop={false}
						onAdd={async () => {
							if ($user?.role === 'admin') {
								await tick();

								setTimeout(() => {
									showCreateChannel = true;
								}, 0);
							}
						}}
						onAddLabel={$i18n.t('Create Channel')}
					>
						{#each $channels as channel}
							<ChannelItem
								{channel}
								onUpdate={async () => {
									await initChannels();
								}}
							/>
						{/each}
					</Folder>
				{/if}

				{#if folders}
					<Folder
						className="px-2 mt-0.5"
						name={$i18n.t('Folders')}
						chevron={false}
						onAdd={() => {
							showCreateFolderModal = true;
						}}
						onAddLabel={$i18n.t('New Folder')}
						on:drop={async (e) => {
							const { type, id, item } = e.detail;

							if (type === 'folder') {
								if (folders[id].parent_id === null) {
									return;
								}

								const res = await updateFolderParentIdById(localStorage.token, id, null).catch(
									(error) => {
										toast.error(`${error}`);
										return null;
									}
								);

								if (res) {
									await initFolders();
								}
							}
						}}
					>
						<Folders
							bind:folderRegistry
							{folders}
							{shiftKey}
							onDelete={(folderId) => {
								selectedFolder.set(null);
								initChatList();
							}}
							on:update={() => {
								initChatList();
							}}
							on:import={(e) => {
								const { folderId, items } = e.detail;
								importChatHandler(items, false, folderId);
							}}
							on:change={async () => {
								initChatList();
							}}
						/>
					</Folder>
				{/if}

				<Folder
					className="px-2 mt-0.5"
					name={$i18n.t('Chats')}
					chevron={false}
					on:change={async (e) => {
						selectedFolder.set(null);
					}}
					on:import={(e) => {
						importChatHandler(e.detail);
					}}
					on:drop={async (e) => {
						const { type, id, item } = e.detail;

						if (type === 'chat') {
							let chat = await getChatById(localStorage.token, id).catch((error) => {
								return null;
							});
							if (!chat && item) {
								chat = await importChat(
									localStorage.token,
									item.chat,
									item?.meta ?? {},
									false,
									null,
									item?.created_at ?? null,
									item?.updated_at ?? null
								);
							}

							if (chat) {
								console.log(chat);
								if (chat.folder_id) {
									const res = await updateChatFolderIdById(localStorage.token, chat.id, null).catch(
										(error) => {
											toast.error(`${error}`);
											return null;
										}
									);

									folderRegistry[chat.folder_id]?.setFolderItems();
								}

								if (chat.pinned) {
									const res = await toggleChatPinnedStatusById(localStorage.token, chat.id);
								}

								initChatList();
							}
						} else if (type === 'folder') {
							if (folders[id].parent_id === null) {
								return;
							}

							const res = await updateFolderParentIdById(localStorage.token, id, null).catch(
								(error) => {
									toast.error(`${error}`);
									return null;
								}
							);

							if (res) {
								await initFolders();
							}
						}
					}}
				>
					{#if $pinnedChats.length > 0}
						<div class="mb-1">
							<div class="flex flex-col space-y-1 rounded-xl">
								<Folder
									buttonClassName=" text-gray-500"
									bind:open={showPinnedChat}
									on:change={(e) => {
										localStorage.setItem('showPinnedChat', e.detail);
										console.log(e.detail);
									}}
									on:import={(e) => {
										importChatHandler(e.detail, true);
									}}
									on:drop={async (e) => {
										const { type, id, item } = e.detail;

										if (type === 'chat') {
											let chat = await getChatById(localStorage.token, id).catch((error) => {
												return null;
											});
											if (!chat && item) {
												chat = await importChat(
													localStorage.token,
													item.chat,
													item?.meta ?? {},
													false,
													null,
													item?.created_at ?? null,
													item?.updated_at ?? null
												);
											}

											if (chat) {
												console.log(chat);
												if (chat.folder_id) {
													const res = await updateChatFolderIdById(
														localStorage.token,
														chat.id,
														null
													).catch((error) => {
														toast.error(`${error}`);
														return null;
													});
												}

												if (!chat.pinned) {
													const res = await toggleChatPinnedStatusById(localStorage.token, chat.id);
												}

												initChatList();
											}
										}
									}}
									name={$i18n.t('Pinned')}
								>
									<div
										class="ml-3 pl-1 mt-[1px] flex flex-col overflow-y-auto scrollbar-hidden border-s border-gray-100 dark:border-gray-900 text-gray-900 dark:text-gray-200"
									>
										{#each $pinnedChats as chat, idx (`pinned-chat-${chat?.id ?? idx}`)}
											<ChatItem
												className=""
												id={chat.id}
												title={chat.title}
												{shiftKey}
												selected={selectedChatId === chat.id}
												on:select={() => {
													selectedChatId = chat.id;
												}}
												on:unselect={() => {
													selectedChatId = null;
												}}
												on:change={async () => {
													initChatList();
												}}
												on:tag={(e) => {
													const { type, name } = e.detail;
													tagEventHandler(type, name, chat.id);
												}}
											/>
										{/each}
									</div>
								</Folder>
							</div>
						</div>
					{/if}

					<div class=" flex-1 flex flex-col overflow-y-auto scrollbar-hidden">
						<div class="pt-1.5">
							{#if $chats}
								{#each $chats as chat, idx (`chat-${chat?.id ?? idx}`)}
									{#if idx === 0 || (idx > 0 && chat.time_range !== $chats[idx - 1].time_range)}
										<div
											class="w-full pl-2.5 text-xs text-gray-500 dark:text-gray-500 font-medium {idx ===
											0
												? ''
												: 'pt-5'} pb-1.5"
										>
											{$i18n.t(chat.time_range)}
											<!-- localisation keys for time_range to be recognized from the i18next parser (so they don't get automatically removed):
							{$i18n.t('Today')}
							{$i18n.t('Yesterday')}
							{$i18n.t('Previous 7 days')}
							{$i18n.t('Previous 30 days')}
							{$i18n.t('January')}
							{$i18n.t('February')}
							{$i18n.t('March')}
							{$i18n.t('April')}
							{$i18n.t('May')}
							{$i18n.t('June')}
							{$i18n.t('July')}
							{$i18n.t('August')}
							{$i18n.t('September')}
							{$i18n.t('October')}
							{$i18n.t('November')}
							{$i18n.t('December')}
							-->
										</div>
									{/if}

									<ChatItem
										className=""
										id={chat.id}
										title={chat.title}
										{shiftKey}
										selected={selectedChatId === chat.id}
										on:select={() => {
											selectedChatId = chat.id;
										}}
										on:unselect={() => {
											selectedChatId = null;
										}}
										on:change={async () => {
											initChatList();
										}}
										on:tag={(e) => {
											const { type, name } = e.detail;
											tagEventHandler(type, name, chat.id);
										}}
									/>
								{/each}

								{#if $scrollPaginationEnabled && !allChatsLoaded}
									<Loader
										on:visible={(e) => {
											if (!chatListLoading) {
												loadMoreChats();
											}
										}}
									>
										<div
											class="w-full flex justify-center py-1 text-xs animate-pulse items-center gap-2"
										>
											<Spinner className=" size-4" />
											<div class=" ">{$i18n.t('Loading...')}</div>
										</div>
									</Loader>
								{/if}
							{:else}
								<div
									class="w-full flex justify-center py-1 text-xs animate-pulse items-center gap-2"
								>
									<Spinner className=" size-4" />
									<div class=" ">{$i18n.t('Loading...')}</div>
								</div>
							{/if}
						</div>
					</div>
				</Folder>
			</div>

			<div class="px-1.5 pt-1.5 pb-2 sticky bottom-0 z-10 -mt-3 sidebar">
				<div
					class=" sidebar-bg-gradient-to-t bg-linear-to-t from-gray-50 dark:from-gray-950 to-transparent from-50% pointer-events-none absolute inset-0 -z-10 -mt-6"
				></div>
				<div class="flex flex-col font-primary">
					{#if $user !== undefined && $user !== null}
						<UserMenu
							role={$user?.role}
							on:show={(e) => {
								if (e.detail === 'archived-chat') {
									showArchivedChats.set(true);
								}
							}}
						>
							<div
								class=" flex items-center rounded-2xl py-2 px-1.5 w-full hover:bg-gray-100/50 dark:hover:bg-gray-900/50 transition"
							>
								<div class=" self-center mr-3">
									<img
										src={$user?.profile_image_url}
										class=" size-6 object-cover rounded-full"
										alt={$i18n.t('Open User Profile Menu')}
										aria-label={$i18n.t('Open User Profile Menu')}
									/>
								</div>
								<div class=" self-center font-medium">{$user?.name}</div>
							</div>
						</UserMenu>
					{/if}
				</div>
			</div>
		</div>
	</div>
{/if}<|MERGE_RESOLUTION|>--- conflicted
+++ resolved
@@ -889,11 +889,7 @@
 					{/if}
 				</div>
 
-<<<<<<< HEAD
-				{#if ($models ?? []).length > 0 && (($settings?.pinnedModels ?? []).length > 0 || $config?.default_pinned_models)}
-					<PinnedModelList bind:selectedChatId {shiftKey} />
-=======
-				{#if ($models ?? []).length > 0 && ($settings?.pinnedModels ?? []).length > 0}
+        {#if ($models ?? []).length > 0 && (($settings?.pinnedModels ?? []).length > 0 || $config?.default_pinned_models)}
 					<Folder
 						className="px-2 mt-0.5"
 						name={$i18n.t('Models')}
@@ -902,7 +898,8 @@
 					>
 						<PinnedModelList bind:selectedChatId {shiftKey} />
 					</Folder>
->>>>>>> f18f1db7
+				{/if}
+        
 				{/if}
 
 				{#if $config?.features?.enable_channels && ($user?.role === 'admin' || $channels.length > 0)}
