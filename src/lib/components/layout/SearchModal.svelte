<script lang="ts">
	import { toast } from 'svelte-sonner';
	import { getContext, onDestroy, onMount, tick } from 'svelte';
	const i18n = getContext('i18n');

	import Modal from '$lib/components/common/Modal.svelte';
	import SearchInput from './Sidebar/SearchInput.svelte';
	import { getChatById, getChatList, getChatListBySearchText } from '$lib/apis/chats';
	import Spinner from '../common/Spinner.svelte';

	import dayjs from '$lib/dayjs';
	import calendar from 'dayjs/plugin/calendar';
	import Loader from '../common/Loader.svelte';
	import { createMessagesList } from '$lib/utils';
	import { config, user } from '$lib/stores';
	import Messages from '../chat/Messages.svelte';
	import { goto } from '$app/navigation';
	import PencilSquare from '../icons/PencilSquare.svelte';
	import PageEdit from '../icons/PageEdit.svelte';
	dayjs.extend(calendar);

	export let show = false;
	export let onClose = () => {};

	let actions = [
		{
<<<<<<< HEAD
			label: 'Start a new conversation',
=======
			label: $i18n.t('Start a new conversation'),
>>>>>>> 3fe2640f
			onClick: async () => {
				await goto(`/${query ? `?q=${query}` : ''}`);
				show = false;
				onClose();
			},
			icon: PencilSquare
		}
	];

	let query = '';
	let page = 1;

	let chatList = null;

	let chatListLoading = false;
	let allChatsLoaded = false;

	let searchDebounceTimeout;

	let selectedIdx = null;
	let selectedChat = null;

	let selectedModels = [''];
	let history = null;
	let messages = null;

	$: if (!chatListLoading && chatList) {
		loadChatPreview(selectedIdx);
	}

	const loadChatPreview = async (selectedIdx) => {
		if (
			!chatList ||
			chatList.length === 0 ||
			selectedIdx === null ||
			chatList[selectedIdx] === undefined
		) {
			selectedChat = null;
			messages = null;
			history = null;
			selectedModels = [''];
			return;
		}

		const selectedChatIdx = selectedIdx - actions.length;
		if (selectedChatIdx < 0) {
			selectedChat = null;
			return;
		}

		const chatId = chatList[selectedChatIdx].id;

		const chat = await getChatById(localStorage.token, chatId).catch(async (error) => {
			return null;
		});

		if (chat) {
			if (chat?.chat?.history) {
				selectedModels =
					(chat?.chat?.models ?? undefined) !== undefined
						? chat?.chat?.models
						: [chat?.chat?.models ?? ''];

				history = chat?.chat?.history;
				messages = createMessagesList(chat?.chat?.history, chat?.chat?.history?.currentId);

				// scroll to the bottom of the messages container
				await tick();
				const messagesContainerElement = document.getElementById('chat-preview');
				if (messagesContainerElement) {
					messagesContainerElement.scrollTop = messagesContainerElement.scrollHeight;
				}
			} else {
				messages = [];
			}
		} else {
			toast.error($i18n.t('Failed to load chat preview'));
			selectedChat = null;
			messages = null;
			history = null;
			selectedModels = [''];
			return;
		}
	};

	const searchHandler = async () => {
		if (!show) {
			return;
		}

		if (searchDebounceTimeout) {
			clearTimeout(searchDebounceTimeout);
		}

		page = 1;
		chatList = null;
		if (query === '') {
			chatList = await getChatList(localStorage.token, page);
		} else {
			searchDebounceTimeout = setTimeout(async () => {
				chatList = await getChatListBySearchText(localStorage.token, query, page);

				if ((chatList ?? []).length === 0) {
					allChatsLoaded = true;
				} else {
					allChatsLoaded = false;
				}
			}, 500);
		}

		selectedChat = null;
		messages = null;
		history = null;
		selectedModels = [''];

		if ((chatList ?? []).length === 0) {
			allChatsLoaded = true;
		} else {
			allChatsLoaded = false;
		}
	};

	const loadMoreChats = async () => {
		chatListLoading = true;
		page += 1;

		let newChatList = [];

		if (query) {
			newChatList = await getChatListBySearchText(localStorage.token, query, page);
		} else {
			newChatList = await getChatList(localStorage.token, page);
		}

		// once the bottom of the list has been reached (no results) there is no need to continue querying
		allChatsLoaded = newChatList.length === 0;

		if (newChatList.length > 0) {
			chatList = [...chatList, ...newChatList];
		}

		chatListLoading = false;
	};

	$: if (show) {
		searchHandler();
	}

	const onKeyDown = (e) => {
		const searchOptions = document.getElementById('search-options-container');
		if (searchOptions || !show) {
			return;
		}

		if (e.code === 'Escape') {
			show = false;
			onClose();
		} else if (e.code === 'Enter') {
			const item = document.querySelector(`[data-arrow-selected="true"]`);
			if (item) {
				item?.click();
				show = false;
			}

			return;
		} else if (e.code === 'ArrowDown') {
			const searchInput = document.getElementById('search-input');

			if (searchInput) {
				// check if focused on the search input
				if (document.activeElement === searchInput) {
					searchInput.blur();
					selectedIdx = 0;
					return;
				}
			}

			selectedIdx = Math.min(selectedIdx + 1, (chatList ?? []).length - 1 + actions.length);
		} else if (e.code === 'ArrowUp') {
			if (selectedIdx === 0) {
				const searchInput = document.getElementById('search-input');

				if (searchInput) {
					// check if focused on the search input
					if (document.activeElement !== searchInput) {
						searchInput.focus();
						selectedIdx = 0;
						return;
					}
				}
			}

			selectedIdx = Math.max(selectedIdx - 1, 0);
		}

		const item = document.querySelector(`[data-arrow-selected="true"]`);
		item?.scrollIntoView({ block: 'center', inline: 'nearest', behavior: 'instant' });
	};

	onMount(() => {
		actions = [
			...actions,
			...(($config?.features?.enable_notes ?? false) &&
			($user?.role === 'admin' || ($user?.permissions?.features?.notes ?? true))
				? [
						{
<<<<<<< HEAD
							label: 'Create a new note',
=======
							label: $i18n.t('Create a new note'),
>>>>>>> 3fe2640f
							onClick: async () => {
								await goto(`/notes${query ? `?content=${query}` : ''}`);
								show = false;
								onClose();
							},
							icon: PageEdit
						}
					]
				: [])
		];

		document.addEventListener('keydown', onKeyDown);
	});

	onDestroy(() => {
		if (searchDebounceTimeout) {
			clearTimeout(searchDebounceTimeout);
		}
		document.removeEventListener('keydown', onKeyDown);
	});
</script>

<Modal size="xl" bind:show>
	<div class="py-3 dark:text-gray-300 text-gray-700">
		<div class="px-4 pb-1.5">
			<SearchInput
				bind:value={query}
				on:input={searchHandler}
				placeholder={$i18n.t('Search')}
				showClearButton={true}
				onFocus={() => {
					selectedIdx = null;
					messages = null;
				}}
				onKeydown={(e) => {
					console.log('e', e);

					if (e.code === 'Enter' && (chatList ?? []).length > 0) {
						const item = document.querySelector(`[data-arrow-selected="true"]`);
						if (item) {
							item?.click();
						}

						show = false;
						return;
					} else if (e.code === 'ArrowDown') {
						selectedIdx = Math.min(selectedIdx + 1, (chatList ?? []).length - 1 + actions.length);
					} else if (e.code === 'ArrowUp') {
						selectedIdx = Math.max(selectedIdx - 1, 0);
					} else {
						selectedIdx = 0;
					}

					const item = document.querySelector(`[data-arrow-selected="true"]`);
					item?.scrollIntoView({ block: 'center', inline: 'nearest', behavior: 'instant' });
				}}
			/>
		</div>

		<!-- <hr class="border-gray-50 dark:border-gray-850 my-1" /> -->

		<div class="flex px-4 pb-1">
			<div
				class="flex flex-col overflow-y-auto h-96 md:h-[40rem] max-h-full scrollbar-hidden w-full flex-1 pr-2"
			>
				<div class="w-full text-xs text-gray-500 dark:text-gray-500 font-medium pb-2 px-2">
					{$i18n.t('Actions')}
				</div>

				{#each actions as action, idx (action.label)}
					<button
						class=" w-full flex items-center rounded-xl text-sm py-2 px-3 hover:bg-gray-50 dark:hover:bg-gray-850 {selectedIdx ===
						idx
							? 'bg-gray-50 dark:bg-gray-850'
							: ''}"
						data-arrow-selected={selectedIdx === idx ? 'true' : undefined}
						dragabble="false"
						on:mouseenter={() => {
							selectedIdx = idx;
						}}
						on:click={async () => {
							await action.onClick();
						}}
					>
						<div class="pr-2">
							<svelte:component this={action.icon} />
						</div>
						<div class=" flex-1 text-left">
							<div class="text-ellipsis line-clamp-1 w-full">
								{$i18n.t(action.label)}
							</div>
						</div>
					</button>
				{/each}

				{#if chatList}
					<hr class="border-gray-50 dark:border-gray-850 my-3" />

					{#if chatList.length === 0}
						<div class="text-xs text-gray-500 dark:text-gray-400 text-center px-5 py-4">
							{$i18n.t('No results found')}
						</div>
					{/if}

					{#each chatList as chat, idx (chat.id)}
						{#if idx === 0 || (idx > 0 && chat.time_range !== chatList[idx - 1].time_range)}
							<div
								class="w-full text-xs text-gray-500 dark:text-gray-500 font-medium {idx === 0
									? ''
									: 'pt-5'} pb-2 px-2"
							>
								{$i18n.t(chat.time_range)}
								<!-- localisation keys for time_range to be recognized from the i18next parser (so they don't get automatically removed):
							{$i18n.t('Today')}
							{$i18n.t('Yesterday')}
							{$i18n.t('Previous 7 days')}
							{$i18n.t('Previous 30 days')}
							{$i18n.t('January')}
							{$i18n.t('February')}
							{$i18n.t('March')}
							{$i18n.t('April')}
							{$i18n.t('May')}
							{$i18n.t('June')}
							{$i18n.t('July')}
							{$i18n.t('August')}
							{$i18n.t('September')}
							{$i18n.t('October')}
							{$i18n.t('November')}
							{$i18n.t('December')}
							-->
							</div>
						{/if}

						<a
							class=" w-full flex justify-between items-center rounded-xl text-sm py-2 px-3 hover:bg-gray-50 dark:hover:bg-gray-850 {selectedIdx ===
							idx + actions.length
								? 'bg-gray-50 dark:bg-gray-850'
								: ''}"
							href="/c/{chat.id}"
							draggable="false"
							data-arrow-selected={selectedIdx === idx + actions.length ? 'true' : undefined}
							on:mouseenter={() => {
								selectedIdx = idx + actions.length;
							}}
							on:click={async () => {
								await goto(`/c/${chat.id}`);
								show = false;
								onClose();
							}}
						>
							<div class=" flex-1">
								<div class="text-ellipsis line-clamp-1 w-full">
									{chat?.title}
								</div>
							</div>

							<div class=" pl-3 shrink-0 text-gray-500 dark:text-gray-400 text-xs">
								{dayjs(chat?.updated_at * 1000).calendar()}
							</div>
						</a>
					{/each}

					{#if !allChatsLoaded}
						<Loader
							on:visible={(e) => {
								if (!chatListLoading) {
									loadMoreChats();
								}
							}}
						>
							<div class="w-full flex justify-center py-4 text-xs animate-pulse items-center gap-2">
								<Spinner className=" size-4" />
								<div class=" ">{$i18n.t('Loading...')}</div>
							</div>
						</Loader>
					{/if}
				{:else}
					<div class="w-full h-full flex justify-center items-center">
						<Spinner className="size-5" />
					</div>
				{/if}
			</div>
			<div
				id="chat-preview"
				class="hidden md:flex md:flex-1 w-full overflow-y-auto h-96 md:h-[40rem] scrollbar-hidden"
			>
				{#if messages === null}
					<div
						class="w-full h-full flex justify-center items-center text-gray-500 dark:text-gray-400 text-sm"
					>
						{$i18n.t('Select a conversation to preview')}
					</div>
				{:else}
					<div class="w-full h-full flex flex-col">
						<Messages
							className="h-full flex pt-4 pb-8 w-full"
							chatId={`chat-preview-${selectedChat?.id ?? ''}`}
							user={$user}
							readOnly={true}
							{selectedModels}
							bind:history
							bind:messages
							autoScroll={true}
							sendMessage={() => {}}
							continueResponse={() => {}}
							regenerateResponse={() => {}}
						/>
					</div>
				{/if}
			</div>
		</div>
	</div>
</Modal><|MERGE_RESOLUTION|>--- conflicted
+++ resolved
@@ -24,11 +24,7 @@
 
 	let actions = [
 		{
-<<<<<<< HEAD
-			label: 'Start a new conversation',
-=======
 			label: $i18n.t('Start a new conversation'),
->>>>>>> 3fe2640f
 			onClick: async () => {
 				await goto(`/${query ? `?q=${query}` : ''}`);
 				show = false;
@@ -235,11 +231,7 @@
 			($user?.role === 'admin' || ($user?.permissions?.features?.notes ?? true))
 				? [
 						{
-<<<<<<< HEAD
-							label: 'Create a new note',
-=======
 							label: $i18n.t('Create a new note'),
->>>>>>> 3fe2640f
 							onClick: async () => {
 								await goto(`/notes${query ? `?content=${query}` : ''}`);
 								show = false;
