<script lang="ts">
	import { DropdownMenu } from 'bits-ui';
	import { flyAndScale } from '$lib/utils/transitions';
	import { getContext, createEventDispatcher } from 'svelte';

	import fileSaver from 'file-saver';
	const { saveAs } = fileSaver;

	import jsPDF from 'jspdf';
	import html2canvas from 'html2canvas-pro';

	const dispatch = createEventDispatcher();

	import Dropdown from '$lib/components/common/Dropdown.svelte';
	import GarbageBin from '$lib/components/icons/GarbageBin.svelte';
	import Pencil from '$lib/components/icons/Pencil.svelte';
	import Tooltip from '$lib/components/common/Tooltip.svelte';
	import Tags from '$lib/components/chat/Tags.svelte';
	import Share from '$lib/components/icons/Share.svelte';
	import ArchiveBox from '$lib/components/icons/ArchiveBox.svelte';
	import DocumentDuplicate from '$lib/components/icons/DocumentDuplicate.svelte';
	import Bookmark from '$lib/components/icons/Bookmark.svelte';
	import BookmarkSlash from '$lib/components/icons/BookmarkSlash.svelte';
	import {
		getChatById,
		getChatPinnedStatusById,
		toggleChatPinnedStatusById
	} from '$lib/apis/chats';
	import { chats, settings, theme, user, chatId as currentChatId } from '$lib/stores';
	import { createMessagesList } from '$lib/utils';
	import { downloadChatAsPDF } from '$lib/apis/utils';
<<<<<<< HEAD
	import Download from '$lib/components/icons/Download.svelte';
	import { PiiSessionManager, unmaskTextWithEntities } from '$lib/utils/pii';
=======
	import Download from '$lib/components/icons/ArrowDownTray.svelte';
>>>>>>> 438e5d96

	const i18n = getContext('i18n');

	export let shareHandler: Function;
	export let cloneChatHandler: Function;
	export let archiveChatHandler: Function;
	export let renameHandler: Function;
	export let deleteHandler: Function;
	export let onClose: Function;

	export let chatId = '';

	let show = false;
	let pinned = false;

	const pinHandler = async () => {
		await toggleChatPinnedStatusById(localStorage.token, chatId);
		dispatch('change');
	};

	const checkPinned = async () => {
		pinned = await getChatPinnedStatusById(localStorage.token, chatId);
	};

	const getChatAsText = async (chat: any, chatId: string) => {
		const history = chat.chat.history;
		const messages = createMessagesList(history, history.currentId);

		// Get PII entities for unmasking
		const piiSessionManager = PiiSessionManager.getInstance();

		// Load PII state from chat data if not already loaded
		if (chat.chat?.piiState && chatId) {
			piiSessionManager.loadConversationState(chatId, chat.chat.piiState);
		}

		const piiEntities = piiSessionManager.getEntitiesForDisplay(chatId);

		const chatText = messages.reduce((a: string, message: any, i: number, arr: any[]) => {
			// Apply PII unmasking to message content
			const unmaskedContent = unmaskTextWithEntities(message.content, piiEntities);
			return `${a}### ${message.role.toUpperCase()}\n${unmaskedContent}\n\n`;
		}, '');

		return chatText.trim();
	};

	const downloadTxt = async () => {
		const chat = await getChatById(localStorage.token, chatId);
		if (!chat) {
			return;
		}

		const chatText = await getChatAsText(chat, chatId);
		let blob = new Blob([chatText], {
			type: 'text/plain'
		});

		saveAs(blob, `chat-${chat.chat.title}.txt`);
	};

	const downloadPdf = async () => {
		const chat = await getChatById(localStorage.token, chatId);

		// Check if we're exporting the currently displayed chat
		// Only use stylized PDF export if we're exporting the current chat
		// Otherwise fall back to plain text PDF to avoid capturing wrong content
		const isCurrentChat = chatId === $currentChatId;

		if (($settings?.stylizedPdfExport ?? true) && isCurrentChat) {
			const containerElement = document.getElementById('messages-container');

			if (containerElement) {
				try {
					const isDarkMode = document.documentElement.classList.contains('dark');
					const virtualWidth = 800; // Fixed width in px
					const pagePixelHeight = 1200; // Each slice height (adjust to avoid canvas bugs; generally 2–4k is safe)

					// Clone & style once
					const clonedElement = containerElement.cloneNode(true) as HTMLElement;
					clonedElement.classList.add('text-black');
					clonedElement.classList.add('dark:text-white');
					clonedElement.style.width = `${virtualWidth}px`;
					clonedElement.style.position = 'absolute';
					clonedElement.style.left = '-9999px'; // Offscreen
					clonedElement.style.height = 'auto';
					document.body.appendChild(clonedElement);

					// Get total height after attached to DOM
					const totalHeight = clonedElement.scrollHeight;
					let offsetY = 0;
					let page = 0;

					// Prepare PDF
					const pdf = new jsPDF('p', 'mm', 'a4');
					const imgWidth = 210; // A4 mm
					const pageHeight = 297; // A4 mm

					while (offsetY < totalHeight) {
						// For each slice, adjust scrollTop to show desired part
						clonedElement.scrollTop = offsetY;

						// Optionally: mask/hide overflowing content via CSS if needed
						clonedElement.style.maxHeight = `${pagePixelHeight}px`;
						// Only render the visible part
						const canvas = await html2canvas(clonedElement, {
							backgroundColor: isDarkMode ? '#000' : '#fff',
							useCORS: true,
							scale: 2,
							width: virtualWidth,
							height: Math.min(pagePixelHeight, totalHeight - offsetY),
							// Optionally: y offset for correct region?
							windowWidth: virtualWidth
							//windowHeight: pagePixelHeight,
						});
						const imgData = canvas.toDataURL('image/png');
						// Maintain aspect ratio
						const imgHeight = (canvas.height * imgWidth) / canvas.width;
						const position = 0; // Always first line, since we've clipped vertically

						if (page > 0) pdf.addPage();

						// Set page background for dark mode
						if (isDarkMode) {
							pdf.setFillColor(0, 0, 0);
							pdf.rect(0, 0, imgWidth, pageHeight, 'F'); // black bg
						}

						pdf.addImage(imgData, 'PNG', 0, position, imgWidth, imgHeight);

						offsetY += pagePixelHeight;
						page++;
					}

					document.body.removeChild(clonedElement);

					pdf.save(`chat-${chat.chat.title}.pdf`);
				} catch (error) {
					console.error('Error generating PDF', error);
				}
			}
		} else {
			console.log('Downloading PDF');

			const chatText = await getChatAsText(chat, chatId);

			const doc = new jsPDF();

			// Margins
			const left = 15;
			const top = 20;
			const right = 15;
			const bottom = 20;

			const pageWidth = doc.internal.pageSize.getWidth();
			const pageHeight = doc.internal.pageSize.getHeight();
			const usableWidth = pageWidth - left - right;
			const usableHeight = pageHeight - top - bottom;

			// Font size and line height
			const fontSize = 8;
			doc.setFontSize(fontSize);
			const lineHeight = fontSize * 1; // adjust if needed

			// Split the markdown into lines (handles \n)
			const paragraphs = chatText.split('\n');

			let y = top;

			for (let paragraph of paragraphs) {
				// Wrap each paragraph to fit the width
				const lines = doc.splitTextToSize(paragraph, usableWidth);

				for (let line of lines) {
					// If the line would overflow the bottom, add a new page
					if (y + lineHeight > pageHeight - bottom) {
						doc.addPage();
						y = top;
					}
					doc.text(line, left, y);
					y += lineHeight;
				}
				// Add empty line at paragraph breaks
				y += lineHeight * 0.5;
			}

			doc.save(`chat-${chat.chat.title}.pdf`);
		}
	};

	const downloadJSONExport = async () => {
		const chat = await getChatById(localStorage.token, chatId);

		if (chat) {
			// Get PII entities for unmasking
			const piiSessionManager = PiiSessionManager.getInstance();

			// Load PII state from chat data if not already loaded
			if (chat.chat?.piiState && chatId) {
				piiSessionManager.loadConversationState(chatId, chat.chat.piiState);
			}

			const piiEntities = piiSessionManager.getEntitiesForDisplay(chatId);

			// Create a deep copy of the chat and unmask content
			const unmaskedChat = JSON.parse(JSON.stringify(chat));

			// Unmask content in chat history
			if (unmaskedChat.chat?.history) {
				const messages = createMessagesList(
					unmaskedChat.chat.history,
					unmaskedChat.chat.history.currentId
				);
				messages.forEach((message: any) => {
					if (message.content) {
						message.content = unmaskTextWithEntities(message.content, piiEntities);
					}
				});
			}

			// Unmask content in chat messages block
			if (unmaskedChat.chat?.messages) {
				unmaskedChat.chat.messages.forEach((message: any) => {
					if (message.content) {
						message.content = unmaskTextWithEntities(message.content, piiEntities);
					}
				});
			}

			let blob = new Blob([JSON.stringify([unmaskedChat])], {
				type: 'application/json'
			});
			saveAs(blob, `chat-export-${Date.now()}.json`);
		}
	};

	$: if (show) {
		checkPinned();
	}
</script>

<Dropdown
	bind:show
	on:change={(e) => {
		if (e.detail === false) {
			onClose();
		}
	}}
>
	<Tooltip content={$i18n.t('More')}>
		<slot />
	</Tooltip>

	<div slot="content">
		<DropdownMenu.Content
			class="w-full max-w-[200px] rounded-xl px-1 py-1.5 z-50 bg-white dark:bg-gray-850 dark:text-white shadow-lg"
			sideOffset={-2}
			side="bottom"
			align="start"
			transition={flyAndScale}
		>
			<DropdownMenu.Item
				class="flex gap-2 items-center px-3 py-1.5 text-sm  cursor-pointer hover:bg-gray-50 dark:hover:bg-gray-800 rounded-md"
				on:click={() => {
					pinHandler();
				}}
			>
				{#if pinned}
					<BookmarkSlash strokeWidth="2" />
					<div class="flex items-center">{$i18n.t('Unpin')}</div>
				{:else}
					<Bookmark strokeWidth="2" />
					<div class="flex items-center">{$i18n.t('Pin')}</div>
				{/if}
			</DropdownMenu.Item>

			<DropdownMenu.Item
				class="flex gap-2 items-center px-3 py-1.5 text-sm  cursor-pointer hover:bg-gray-50 dark:hover:bg-gray-800 rounded-md"
				on:click={() => {
					renameHandler();
				}}
			>
				<Pencil strokeWidth="2" />
				<div class="flex items-center">{$i18n.t('Rename')}</div>
			</DropdownMenu.Item>

			<DropdownMenu.Item
				class="flex gap-2 items-center px-3 py-1.5 text-sm  cursor-pointer hover:bg-gray-50 dark:hover:bg-gray-800 rounded-md"
				on:click={() => {
					cloneChatHandler();
				}}
			>
				<DocumentDuplicate strokeWidth="2" />
				<div class="flex items-center">{$i18n.t('Clone')}</div>
			</DropdownMenu.Item>

			<DropdownMenu.Item
				class="flex gap-2 items-center px-3 py-1.5 text-sm  cursor-pointer hover:bg-gray-50 dark:hover:bg-gray-800 rounded-md"
				on:click={() => {
					archiveChatHandler();
				}}
			>
				<ArchiveBox strokeWidth="2" />
				<div class="flex items-center">{$i18n.t('Archive')}</div>
			</DropdownMenu.Item>

			{#if $user?.role === 'admin' || ($user.permissions?.chat?.share ?? true)}
				<DropdownMenu.Item
					class="flex gap-2 items-center px-3 py-1.5 text-sm  cursor-pointer hover:bg-gray-50 dark:hover:bg-gray-800  rounded-md"
					on:click={() => {
						shareHandler();
					}}
				>
					<Share />
					<div class="flex items-center">{$i18n.t('Share')}</div>
				</DropdownMenu.Item>
			{/if}

			<DropdownMenu.Sub>
				<DropdownMenu.SubTrigger
					class="flex gap-2 items-center px-3 py-2 text-sm  cursor-pointer hover:bg-gray-50 dark:hover:bg-gray-800 rounded-md"
				>
					<Download strokeWidth="2" />

					<div class="flex items-center">{$i18n.t('Download')}</div>
				</DropdownMenu.SubTrigger>
				<DropdownMenu.SubContent
					class="w-full rounded-xl px-1 py-1.5 z-50 bg-white dark:bg-gray-850 dark:text-white shadow-lg"
					transition={flyAndScale}
					sideOffset={8}
				>
					{#if $user?.role === 'admin' || ($user.permissions?.chat?.export ?? true)}
						<DropdownMenu.Item
							class="flex gap-2 items-center px-3 py-2 text-sm  cursor-pointer hover:bg-gray-50 dark:hover:bg-gray-800 rounded-md"
							on:click={() => {
								downloadJSONExport();
							}}
						>
							<div class="flex items-center line-clamp-1">{$i18n.t('Export chat (.json)')}</div>
						</DropdownMenu.Item>
					{/if}

					<DropdownMenu.Item
						class="flex gap-2 items-center px-3 py-2 text-sm  cursor-pointer hover:bg-gray-50 dark:hover:bg-gray-800 rounded-md"
						on:click={() => {
							downloadTxt();
						}}
					>
						<div class="flex items-center line-clamp-1">{$i18n.t('Plain text (.txt)')}</div>
					</DropdownMenu.Item>

					<DropdownMenu.Item
						class="flex gap-2 items-center px-3 py-2 text-sm  cursor-pointer hover:bg-gray-50 dark:hover:bg-gray-800 rounded-md"
						on:click={() => {
							downloadPdf();
						}}
					>
						<div class="flex items-center line-clamp-1">{$i18n.t('PDF document (.pdf)')}</div>
					</DropdownMenu.Item>
				</DropdownMenu.SubContent>
			</DropdownMenu.Sub>
			<DropdownMenu.Item
				class="flex  gap-2  items-center px-3 py-1.5 text-sm  cursor-pointer hover:bg-gray-50 dark:hover:bg-gray-800 rounded-md"
				on:click={() => {
					deleteHandler();
				}}
			>
				<GarbageBin strokeWidth="2" />
				<div class="flex items-center">{$i18n.t('Delete')}</div>
			</DropdownMenu.Item>

			<hr class="border-gray-100 dark:border-gray-850 my-0.5" />

			<div class="flex p-1">
				<Tags
					{chatId}
					on:add={(e) => {
						dispatch('tag', {
							type: 'add',
							name: e.detail.name
						});

						show = false;
					}}
					on:delete={(e) => {
						dispatch('tag', {
							type: 'delete',
							name: e.detail.name
						});

						show = false;
					}}
					on:close={() => {
						show = false;
						onClose();
					}}
				/>
			</div>
		</DropdownMenu.Content>
	</div>
</Dropdown><|MERGE_RESOLUTION|>--- conflicted
+++ resolved
@@ -29,12 +29,8 @@
 	import { chats, settings, theme, user, chatId as currentChatId } from '$lib/stores';
 	import { createMessagesList } from '$lib/utils';
 	import { downloadChatAsPDF } from '$lib/apis/utils';
-<<<<<<< HEAD
-	import Download from '$lib/components/icons/Download.svelte';
+	import Download from '$lib/components/icons/ArrowDownTray.svelte';
 	import { PiiSessionManager, unmaskTextWithEntities } from '$lib/utils/pii';
-=======
-	import Download from '$lib/components/icons/ArrowDownTray.svelte';
->>>>>>> 438e5d96
 
 	const i18n = getContext('i18n');
 
