<script lang="ts">
	import { DropdownMenu } from 'bits-ui';
	import { createEventDispatcher, getContext, onMount } from 'svelte';
    import { toast } from 'svelte-sonner';
	import { flyAndScale } from '$lib/utils/transitions';
	import { goto } from '$app/navigation';
	import { fade, slide } from 'svelte/transition';
	import { changeLanguage, getLanguages } from '$lib/i18n';

	import { getUsage, getModels as _getModels } from '$lib/apis';
	import { userSignOut } from '$lib/apis/auths';
	import { updateUserSettings } from '$lib/apis/users';

	import {config, showSettings, mobile, showSidebar, user, settings, models,theme } from '$lib/stores';

	import Tooltip from '$lib/components/common/Tooltip.svelte';
	import ArchiveBox from '$lib/components/icons/ArchiveBox.svelte';
	import QuestionMarkCircle from '$lib/components/icons/QuestionMarkCircle.svelte';
	import Map from '$lib/components/icons/Map.svelte';
	import Keyboard from '$lib/components/icons/Keyboard.svelte';
	import ShortcutsModal from '$lib/components/chat/ShortcutsModal.svelte';
	import Settings from '$lib/components/icons/Settings.svelte';
	import Code from '$lib/components/icons/Code.svelte';
	import UserGroup from '$lib/components/icons/UserGroup.svelte';
	import SignOut from '$lib/components/icons/SignOut.svelte';
	import MaterialIcon from '$lib/components/common/MaterialIcon.svelte';

	const i18n = getContext('i18n');

	export let show = false;
	export let role = '';
	export let help = false;
	export let className = 'max-w-[240px]';

	let showShortcuts = false;

	const dispatch = createEventDispatcher();

	let usage = null;

	let isOnNotification = false;
	let notificationEnabled = false;
	let isOnThemeToggle = true;
	let themeEnabled = false;
	// General
	let themes = ['dark', 'light'];
	let selectedTheme = 'light';
	const toggleNotification = async () => {
		const permission = await Notification.requestPermission();
		if (permission === 'granted') {
			notificationEnabled = !notificationEnabled;
			saveSettings({ notificationEnabled: notificationEnabled });
		} else {
			toast.error(
				$i18n.t(
					'Response notifications cannot be activated as the website permissions have been denied. Please visit your browser settings to grant the necessary access.'
				)
			);
		}

	};

	const saveSettings = async (updated) => {
		console.log(updated);
		await settings.set({ ...$settings, ...updated });
		await models.set(await getModels());
		await updateUserSettings(localStorage.token, { ui: $settings });
	};
	const getModels = async () => {
		return await _getModels(
			localStorage.token,
			$config?.features?.enable_direct_connections && ($settings?.directConnections ?? null)
		);
	};
	const getUsageInfo = async () => {
		const res = await getUsage(localStorage.token).catch((error) => {
			console.error('Error fetching usage info:', error);
		});

		if (res) {
			usage = res;
		} else {
			usage = null;
		}
	};

	$: if (show) {
		getUsageInfo();
	}

	const applyTheme = (_theme: string) => {
		let themeToApply = _theme === 'oled-dark' ? 'dark' : _theme;

		if (_theme === 'system') {
			themeToApply = window.matchMedia('(prefers-color-scheme: dark)').matches ? 'dark' : 'light';
		}

		if (themeToApply === 'dark') {
			document.documentElement.style.setProperty('--color-gray-800', '#333');
			document.documentElement.style.setProperty('--color-gray-850', '#262626');
			document.documentElement.style.setProperty('--color-gray-900', '#171717');
			document.documentElement.style.setProperty('--color-gray-950', '#0d0d0d');
			document.documentElement.style.setProperty('--Schemes-Surface', '#36383B');
			document.documentElement.style.setProperty('--color-neutrals-800', '#fff');
		}else {
			document.documentElement.style='';
		}

		themes
			.filter((e) => e !== themeToApply)
			.forEach((e) => {
				e.split(' ').forEach((e) => {
					document.documentElement.classList.remove(e);
				});
			});

		themeToApply.split(' ').forEach((e) => {
			document.documentElement.classList.add(e);
		});

		const metaThemeColor = document.querySelector('meta[name="theme-color"]');
		if (metaThemeColor) {
			if (_theme.includes('system')) {
				const systemTheme = window.matchMedia('(prefers-color-scheme: dark)').matches
					? 'dark'
					: 'light';
				console.log('Setting system meta theme color: ' + systemTheme);
				metaThemeColor.setAttribute('content', systemTheme === 'light' ? '#ffffff' : '#171717');
			} else {
				console.log('Setting meta theme color: ' + _theme);
				metaThemeColor.setAttribute(
					'content',
					_theme === 'dark'
						? '#171717'
						: _theme === 'oled-dark'
							? '#000000'
							: _theme === 'her'
								? '#983724'
								: '#ffffff'
				);
			}
		}

		if (typeof window !== 'undefined' && window.applyTheme) {
			window.applyTheme();
		}


		console.log(_theme);
	};

	const themeChangeHandler = (_theme: string) => {
		theme.set(_theme);
		localStorage.setItem('theme', _theme);
		applyTheme(_theme);
	};
</script>

<ShortcutsModal bind:show={showShortcuts} />

<!-- svelte-ignore a11y-no-static-element-interactions -->
<DropdownMenu.Root
	bind:open={show}
	onOpenChange={(state) => {
		dispatch('change', state);
	}}
>
	<DropdownMenu.Trigger>
		<slot />
	</DropdownMenu.Trigger>

	<slot name="content">
		<DropdownMenu.Content
			class="w-full {className} rounded-[8px] z-50 bg-white dark:bg-gray-850 dark:text-white shadow-custom font-primary"
			sideOffset={1}
			side="bottom"
			align="end"
			transition={(e) => fade(e, { duration: 100 })}
		>
		    <button
<<<<<<< HEAD
				class="flex {$mobile?'flex-row-reverse justify-between px-[16px]':'px-[8px]'} rounded-md py-[10px] w-full hover:bg-neutrals-hover dark:hover:bg-gray-800 transition cursor-pointer"
				on:click={() => changeLanguage(document.documentElement.lang==='en-US' ? 'ar' : 'en-US')}
			>
				<div class=" self-center {$mobile?'':'mr-3'} ">
					<MaterialIcon name="translate" size="1.1rem" />
				</div>
				<div class=" self-center truncate text-neutrals-800 gap-[8px]  text-[16px] leading-[24px] font-medium">{ document.documentElement.lang==='en-US' ? 'Switch to Arabic' : 'التبديل إلى اللغة الإنجليزية' }</div>
			</button>
		<div class="flex {$mobile?'px-[16px]':'px-[8px]'}  py-[10px] items-center justify-between">
				<label class="flex items-center text-neutrals-800 gap-[8px]  text-[16px] leading-[24px] font-medium"
=======
				class="flex justify-between items-center border-b border-gray-100 px-[16px] py-[11px] w-full transition cursor-pointer"
				on:click={() => changeLanguage(document.documentElement.lang==='en-US' ? 'ar' : 'en-US')}
			>
				
				<div class=" self-center truncate text-neutrals-800 gap-[8px]  text-[17px] leading-[22px]  ">{ document.documentElement.lang==='en-US' ? 'Switch to Arabic' : 'التبديل إلى اللغة الإنجليزية' }</div>
				<div class=" self-center {$mobile?'':'mr-3'} ">
					<MaterialIcon name="translate" size="1.1rem" />
				</div>
			</button>
		<div class="flex px-[16px] py-[11px] w-full items-center justify-between border-b border-gray-100">
				<label class="flex items-center text-neutrals-800 gap-[8px]  text-[17px] leading-[22px]  "
>>>>>>> 551b4133
					>{#if !$mobile}<MaterialIcon name="notifications" size="1.1rem" />{/if}  {$i18n.t('Notifications')}</label
				>
				<label class="relative inline-flex items-center cursor-pointer">
					<input type="checkbox" bind:checked={isOnNotification} on:change={()=>toggleNotification()} class="sr-only peer" />
					<div class="w-[40px] h-[20px]  {isOnNotification?'bg-neutrals-green':'bg-neutrals-50'} rounded-full peer duration-300">
						<div
							class=" flex items-center justify-center absolute {isOnNotification
								? 'left-[1px]'
								: 'right-[1px]'}  top-[1px] bg-neutrals-white w-[18px] h-[18px] rounded-full transition-transform duration-300 peer-checked:translate-x-5"
						>

						</div>
					</div>
				</label>
			</div>

<<<<<<< HEAD
			<div class="flex {$mobile?'px-[16px]':'px-[8px]'}  py-[10px] items-center justify-between">
				<label class="flex items-center text-neutrals-800 gap-[8px]  text-[16px] leading-[24px] font-medium"
=======
			<div class="flex px-[16px] py-[11px] w-full items-center justify-between border-b border-gray-100">
				<label class="flex items-center text-neutrals-800 gap-[8px]  text-[17px] leading-[22px]  "
>>>>>>> 551b4133
					>{#if !$mobile}<MaterialIcon name="settings" size="1.1rem" />{/if}  {$i18n.t('Theme')}</label
				>
				<label class="relative inline-flex items-center cursor-pointer">
					<input type="checkbox" bind:checked={isOnThemeToggle} on:change={() => themeChangeHandler(isOnThemeToggle?'light':'dark')} class="sr-only peer" />
					<div class="w-[40px] h-[20px]  {isOnThemeToggle?'bg-neutrals-green':'bg-neutrals-50'} rounded-full peer duration-300">
						<div
							class=" flex items-center justify-center absolute {isOnThemeToggle
								? 'left-[1px]'
								: 'right-[1px]'}  top-[1px] bg-neutrals-white w-[18px] h-[18px] rounded-full transition-transform duration-300 peer-checked:translate-x-5"
						>

						</div>
					</div>
				</label>
			</div>

<<<<<<< HEAD
			<!--<button
				class="flex rounded-md  px-[8px] py-[10px] w-full hover:bg-gray-50 dark:hover:bg-gray-800 transition"
=======
			<button
				class="flex justify-between items-center border-b border-gray-100 px-[16px] py-[11px] w-full transition"
>>>>>>> 551b4133
				on:click={async () => {
					await showSettings.set(true);
					show = false;

					if ($mobile) {
						showSidebar.set(false);
					}
				}}
			>
				
				<div class=" self-center truncate text-neutrals-800 gap-[8px]  text-[17px] leading-[22px]  ">{$i18n.t('Settings')}</div>
			<div class=" self-center mr-3">
					<Settings className="w-5 h-5" strokeWidth="1.5" />
				</div>
<<<<<<< HEAD
				<div class=" self-center truncate">{$i18n.t('Settings')}</div>
			</button>-->

			<button
				class="flex  {$mobile?'flex-row-reverse justify-between px-[16px]':'px-[8px]'} rounded-md px-[8px] py-[10px] w-full hover:bg-neutrals-hover dark:hover:bg-gray-800 transition"
=======
			</button>

			<button
				class="flex justify-between items-center border-b border-gray-100 px-[16px] py-[11px] w-full transition"
>>>>>>> 551b4133
				on:click={() => {
					dispatch('show', 'archived-chat');
					show = false;

					if ($mobile) {
						showSidebar.set(false);
					}
				}}
			>
				
				<div class=" self-center truncate text-neutrals-800 gap-[8px]  text-[17px] leading-[22px]  ">{$i18n.t('Archived Chats')}</div>
			<div class=" self-center mr-3">
					<ArchiveBox className="size-5" strokeWidth="1.5" />
				</div>
<<<<<<< HEAD
				<div class=" self-center truncate text-neutrals-800 gap-[8px]  text-[16px] leading-[24px] font-medium">{$i18n.t('Archived Chats')}</div>
=======
>>>>>>> 551b4133
			</button>



			{#if role === 'admin'}
				<!--<button
					class="flex rounded-md  px-[8px] py-[10px] w-full hover:bg-gray-50 dark:hover:bg-gray-800 transition"
					on:click={() => {
						goto('/playground');
						show = false;

						if ($mobile) {
							showSidebar.set(false);
						}
					}}
				>
					
					<div class=" self-center truncate text-neutrals-800 gap-[8px]  text-[17px] leading-[22px]  ">{$i18n.t('Playground')}</div>
				<div class=" self-center mr-3">
						<Code className="size-5" strokeWidth="1.5" />
					</div>
<<<<<<< HEAD
					<div class=" self-center truncate text-neutrals-800 gap-[8px]  text-[16px] leading-[24px] font-medium">{$i18n.t('Playground')}</div>
=======
>>>>>>> 551b4133
				</button>

				<button
					class="flex rounded-md  px-[8px] py-[10px] w-full hover:bg-neutrals-hover dark:hover:bg-gray-800 transition"
					on:click={() => {
						goto('/admin');
						show = false;

						if ($mobile) {
							showSidebar.set(false);
						}
					}}
				>
					<div class=" self-center mr-3">
						<UserGroup className="w-5 h-5" strokeWidth="1.5" />
					</div>
<<<<<<< HEAD
					<div class=" self-center truncate text-neutrals-800 gap-[8px]  text-[16px] leading-[24px] font-medium">{$i18n.t('Admin Panel')}</div>
=======
					<div class=" self-center truncate text-neutrals-800 gap-[8px]  text-[17px] leading-[22px]  ">{$i18n.t('Admin Panel')}</div>
>>>>>>> 551b4133
				</button>-->
			{/if}

			{#if help}
				<hr class=" border-gray-100 dark:border-gray-800 my-1 p-0" />

				<!-- {$i18n.t('Help')} -->
				<DropdownMenu.Item
					class="flex gap-2 items-center py-1.5 px-3 text-sm select-none w-full cursor-pointer hover:bg-neutrals-hover dark:hover:bg-gray-800 rounded-md transition"
					id="chat-share-button"
					on:click={() => {
						window.open('https://docs.openwebui.com', '_blank');
						show = false;
					}}
				>
					<QuestionMarkCircle className="size-5" />
<<<<<<< HEAD
					<div class="flex items-center text-neutrals-800 gap-[8px]  text-[16px] leading-[24px] font-medium">{$i18n.t('Documentation')}</div>
=======
					<div class="flex items-center text-neutrals-800 gap-[8px]  text-[17px] leading-[22px]  ">{$i18n.t('Documentation')}</div>
>>>>>>> 551b4133
				</DropdownMenu.Item>

				<!-- Releases -->
				<DropdownMenu.Item
					class="flex gap-2 items-center py-1.5 px-3 text-sm select-none w-full cursor-pointer hover:bg-neutrals-hover dark:hover:bg-gray-800 rounded-md transition"
					id="menu-item-releases"
					on:click={() => {
						window.open('https://github.com/open-webui/open-webui/releases', '_blank');
						show = false;
					}}
				>
					<Map className="size-5" />
					<div class="flex items-center">{$i18n.t('Releases')}</div>
				</DropdownMenu.Item>

				<DropdownMenu.Item
					class="flex gap-2 items-center py-1.5 px-3 text-sm select-none w-full cursor-pointer hover:bg-neutrals-hover dark:hover:bg-gray-800 rounded-md transition"
					id="chat-share-button"
					on:click={() => {
						showShortcuts = !showShortcuts;
						show = false;
					}}
				>
					<Keyboard className="size-5" />
					<div class="flex items-center">{$i18n.t('Keyboard shortcuts')}</div>
				</DropdownMenu.Item>
			{/if}

			

			<button
<<<<<<< HEAD
				class="flex  {$mobile?'flex-row-reverse justify-between px-[16px]':'px-[8px]'} rounded-md py-[10px] w-full hover:bg-neutrals-hover dark:hover:bg-gray-800 transition"
=======
				class="flex px-[16px] justify-between items-center border-b border-gray-100 py-[11px] w-full transition"
>>>>>>> 551b4133
				on:on:click={() => {
						goto('/playground');
					}}
			>
<<<<<<< HEAD
				<div class=" self-center mr-3">
=======
				
				<div class=" self-center truncate text-neutrals-800 gap-[8px]  text-[17px] leading-[22px]  ">{$i18n.t('Support')}</div>
			<div class=" self-center mr-3">
>>>>>>> 551b4133
					<svg xmlns="http://www.w3.org/2000/svg" width="20" height="20" viewBox="0 0 20 20" fill="none">
  <path d="M10 1.875C8.39303 1.875 6.82214 2.35152 5.486 3.24431C4.14985 4.1371 3.10844 5.40605 2.49348 6.8907C1.87852 8.37535 1.71762 10.009 2.03112 11.5851C2.34463 13.1612 3.11846 14.6089 4.25476 15.7452C5.39106 16.8815 6.8388 17.6554 8.4149 17.9689C9.99099 18.2824 11.6247 18.1215 13.1093 17.5065C14.594 16.8916 15.8629 15.8502 16.7557 14.514C17.6485 13.1779 18.125 11.607 18.125 10C18.1227 7.84581 17.266 5.78051 15.7427 4.25727C14.2195 2.73403 12.1542 1.87727 10 1.875ZM13.0547 12.1711C13.5069 11.5375 13.7499 10.7784 13.7499 10C13.7499 9.22156 13.5069 8.46254 13.0547 7.82891L15.2813 5.60313C16.311 6.83689 16.8751 8.39295 16.8751 10C16.8751 11.607 16.311 13.1631 15.2813 14.3969L13.0547 12.1711ZM7.5 10C7.5 9.50555 7.64663 9.0222 7.92133 8.61107C8.19603 8.19995 8.58648 7.87952 9.04329 7.6903C9.50011 7.50108 10.0028 7.45157 10.4877 7.54804C10.9727 7.6445 11.4181 7.8826 11.7678 8.23223C12.1174 8.58186 12.3555 9.02732 12.452 9.51227C12.5484 9.99723 12.4989 10.4999 12.3097 10.9567C12.1205 11.4135 11.8001 11.804 11.3889 12.0787C10.9778 12.3534 10.4945 12.5 10 12.5C9.33696 12.5 8.70108 12.2366 8.23224 11.7678C7.7634 11.2989 7.5 10.663 7.5 10ZM14.3969 4.71875L12.1711 6.94531C11.5375 6.49312 10.7784 6.25006 10 6.25006C9.22156 6.25006 8.46254 6.49312 7.82891 6.94531L5.60313 4.71875C6.83689 3.68898 8.39296 3.12492 10 3.12492C11.607 3.12492 13.1631 3.68898 14.3969 4.71875ZM4.71875 5.60313L6.94532 7.82891C6.49312 8.46254 6.25006 9.22156 6.25006 10C6.25006 10.7784 6.49312 11.5375 6.94532 12.1711L4.71875 14.3969C3.68899 13.1631 3.12493 11.607 3.12493 10C3.12493 8.39295 3.68899 6.83689 4.71875 5.60313ZM5.60313 15.2812L7.82891 13.0547C8.46254 13.5069 9.22156 13.7499 10 13.7499C10.7784 13.7499 11.5375 13.5069 12.1711 13.0547L14.3969 15.2812C13.1631 16.311 11.607 16.8751 10 16.8751C8.39296 16.8751 6.83689 16.311 5.60313 15.2812Z" fill="#36383B"/>
</svg>
				</div>
<<<<<<< HEAD
				<div class=" self-center truncate text-neutrals-800 gap-[8px]  text-[16px] leading-[24px] font-medium">{$i18n.t('Support')}</div>
			</button>

			<button
				class="flex  {$mobile?'flex-row-reverse justify-between px-[16px]':'px-[8px]'} rounded-md py-[10px] w-full hover:bg-neutrals-hover dark:hover:bg-gray-800 transition"
=======
			</button>

			<button
				class="flex px-[16px] justify-between items-center border-b border-gray-100 py-[11px] w-full transition"
>>>>>>> 551b4133
				on:click={async () => {
					const res = await userSignOut();
					user.set(null);
					localStorage.removeItem('token');

					location.href = res?.redirect_url ?? '/auth';
					show = false;
				}}
			>
				
				<div class=" self-center truncate text-neutrals-800 gap-[8px]  text-[17px] leading-[22px] ">{$i18n.t('Sign Out')}</div>
			<div class=" self-center mr-3">
					<SignOut className="w-5 h-5" strokeWidth="1.5" />
				</div>
<<<<<<< HEAD
				<div class=" self-center truncate text-neutrals-800 gap-[8px]  text-[16px] leading-[24px] font-medium">{$i18n.t('Sign Out')}</div>
=======
>>>>>>> 551b4133
			</button>

			<!--{#if usage && role === 'admin'}
				{#if usage?.user_ids?.length > 0}
					<hr class=" border-gray-100 dark:border-gray-800 my-1 p-0" />

					<Tooltip
						content={usage?.model_ids && usage?.model_ids.length > 0
							? `${$i18n.t('Running')}: ${usage.model_ids.join(', ')} ✨`
							: ''}
					>
						<div
							class="flex rounded-md py-1 px-3 text-xs gap-2.5 items-center"
							on:mouseenter={() => {
								getUsageInfo();
							}}
						>
							<div class=" flex items-center">
								<span class="relative flex size-2">
									<span
										class="animate-ping absolute inline-flex h-full w-full rounded-full bg-green-400 opacity-75"
									/>
									<span class="relative inline-flex rounded-full size-2 bg-green-500" />
								</span>
							</div>

							<div class=" ">
								<span class="">
									{$i18n.t('Active Users')}:
								</span>
								<span class=" font-semibold">
									{usage?.user_ids?.length}
								</span>
							</div>
						</div>
					</Tooltip>
				{/if}
			{/if}-->

			<!-- <DropdownMenu.Item class="flex items-center py-1.5 px-3 text-sm ">
				<div class="flex items-center">Profile</div>
			</DropdownMenu.Item> -->
		</DropdownMenu.Content>
	</slot>
</DropdownMenu.Root><|MERGE_RESOLUTION|>--- conflicted
+++ resolved
@@ -178,18 +178,6 @@
 			transition={(e) => fade(e, { duration: 100 })}
 		>
 		    <button
-<<<<<<< HEAD
-				class="flex {$mobile?'flex-row-reverse justify-between px-[16px]':'px-[8px]'} rounded-md py-[10px] w-full hover:bg-neutrals-hover dark:hover:bg-gray-800 transition cursor-pointer"
-				on:click={() => changeLanguage(document.documentElement.lang==='en-US' ? 'ar' : 'en-US')}
-			>
-				<div class=" self-center {$mobile?'':'mr-3'} ">
-					<MaterialIcon name="translate" size="1.1rem" />
-				</div>
-				<div class=" self-center truncate text-neutrals-800 gap-[8px]  text-[16px] leading-[24px] font-medium">{ document.documentElement.lang==='en-US' ? 'Switch to Arabic' : 'التبديل إلى اللغة الإنجليزية' }</div>
-			</button>
-		<div class="flex {$mobile?'px-[16px]':'px-[8px]'}  py-[10px] items-center justify-between">
-				<label class="flex items-center text-neutrals-800 gap-[8px]  text-[16px] leading-[24px] font-medium"
-=======
 				class="flex justify-between items-center border-b border-gray-100 px-[16px] py-[11px] w-full transition cursor-pointer"
 				on:click={() => changeLanguage(document.documentElement.lang==='en-US' ? 'ar' : 'en-US')}
 			>
@@ -201,7 +189,6 @@
 			</button>
 		<div class="flex px-[16px] py-[11px] w-full items-center justify-between border-b border-gray-100">
 				<label class="flex items-center text-neutrals-800 gap-[8px]  text-[17px] leading-[22px]  "
->>>>>>> 551b4133
 					>{#if !$mobile}<MaterialIcon name="notifications" size="1.1rem" />{/if}  {$i18n.t('Notifications')}</label
 				>
 				<label class="relative inline-flex items-center cursor-pointer">
@@ -218,13 +205,8 @@
 				</label>
 			</div>
 
-<<<<<<< HEAD
-			<div class="flex {$mobile?'px-[16px]':'px-[8px]'}  py-[10px] items-center justify-between">
-				<label class="flex items-center text-neutrals-800 gap-[8px]  text-[16px] leading-[24px] font-medium"
-=======
 			<div class="flex px-[16px] py-[11px] w-full items-center justify-between border-b border-gray-100">
 				<label class="flex items-center text-neutrals-800 gap-[8px]  text-[17px] leading-[22px]  "
->>>>>>> 551b4133
 					>{#if !$mobile}<MaterialIcon name="settings" size="1.1rem" />{/if}  {$i18n.t('Theme')}</label
 				>
 				<label class="relative inline-flex items-center cursor-pointer">
@@ -241,13 +223,8 @@
 				</label>
 			</div>
 
-<<<<<<< HEAD
-			<!--<button
-				class="flex rounded-md  px-[8px] py-[10px] w-full hover:bg-gray-50 dark:hover:bg-gray-800 transition"
-=======
 			<button
 				class="flex justify-between items-center border-b border-gray-100 px-[16px] py-[11px] w-full transition"
->>>>>>> 551b4133
 				on:click={async () => {
 					await showSettings.set(true);
 					show = false;
@@ -262,18 +239,10 @@
 			<div class=" self-center mr-3">
 					<Settings className="w-5 h-5" strokeWidth="1.5" />
 				</div>
-<<<<<<< HEAD
-				<div class=" self-center truncate">{$i18n.t('Settings')}</div>
-			</button>-->
-
-			<button
-				class="flex  {$mobile?'flex-row-reverse justify-between px-[16px]':'px-[8px]'} rounded-md px-[8px] py-[10px] w-full hover:bg-neutrals-hover dark:hover:bg-gray-800 transition"
-=======
 			</button>
 
 			<button
 				class="flex justify-between items-center border-b border-gray-100 px-[16px] py-[11px] w-full transition"
->>>>>>> 551b4133
 				on:click={() => {
 					dispatch('show', 'archived-chat');
 					show = false;
@@ -288,10 +257,6 @@
 			<div class=" self-center mr-3">
 					<ArchiveBox className="size-5" strokeWidth="1.5" />
 				</div>
-<<<<<<< HEAD
-				<div class=" self-center truncate text-neutrals-800 gap-[8px]  text-[16px] leading-[24px] font-medium">{$i18n.t('Archived Chats')}</div>
-=======
->>>>>>> 551b4133
 			</button>
 
 
@@ -313,10 +278,6 @@
 				<div class=" self-center mr-3">
 						<Code className="size-5" strokeWidth="1.5" />
 					</div>
-<<<<<<< HEAD
-					<div class=" self-center truncate text-neutrals-800 gap-[8px]  text-[16px] leading-[24px] font-medium">{$i18n.t('Playground')}</div>
-=======
->>>>>>> 551b4133
 				</button>
 
 				<button
@@ -333,11 +294,7 @@
 					<div class=" self-center mr-3">
 						<UserGroup className="w-5 h-5" strokeWidth="1.5" />
 					</div>
-<<<<<<< HEAD
-					<div class=" self-center truncate text-neutrals-800 gap-[8px]  text-[16px] leading-[24px] font-medium">{$i18n.t('Admin Panel')}</div>
-=======
 					<div class=" self-center truncate text-neutrals-800 gap-[8px]  text-[17px] leading-[22px]  ">{$i18n.t('Admin Panel')}</div>
->>>>>>> 551b4133
 				</button>-->
 			{/if}
 
@@ -354,11 +311,7 @@
 					}}
 				>
 					<QuestionMarkCircle className="size-5" />
-<<<<<<< HEAD
-					<div class="flex items-center text-neutrals-800 gap-[8px]  text-[16px] leading-[24px] font-medium">{$i18n.t('Documentation')}</div>
-=======
 					<div class="flex items-center text-neutrals-800 gap-[8px]  text-[17px] leading-[22px]  ">{$i18n.t('Documentation')}</div>
->>>>>>> 551b4133
 				</DropdownMenu.Item>
 
 				<!-- Releases -->
@@ -390,38 +343,22 @@
 			
 
 			<button
-<<<<<<< HEAD
-				class="flex  {$mobile?'flex-row-reverse justify-between px-[16px]':'px-[8px]'} rounded-md py-[10px] w-full hover:bg-neutrals-hover dark:hover:bg-gray-800 transition"
-=======
 				class="flex px-[16px] justify-between items-center border-b border-gray-100 py-[11px] w-full transition"
->>>>>>> 551b4133
 				on:on:click={() => {
 						goto('/playground');
 					}}
 			>
-<<<<<<< HEAD
-				<div class=" self-center mr-3">
-=======
 				
 				<div class=" self-center truncate text-neutrals-800 gap-[8px]  text-[17px] leading-[22px]  ">{$i18n.t('Support')}</div>
 			<div class=" self-center mr-3">
->>>>>>> 551b4133
 					<svg xmlns="http://www.w3.org/2000/svg" width="20" height="20" viewBox="0 0 20 20" fill="none">
   <path d="M10 1.875C8.39303 1.875 6.82214 2.35152 5.486 3.24431C4.14985 4.1371 3.10844 5.40605 2.49348 6.8907C1.87852 8.37535 1.71762 10.009 2.03112 11.5851C2.34463 13.1612 3.11846 14.6089 4.25476 15.7452C5.39106 16.8815 6.8388 17.6554 8.4149 17.9689C9.99099 18.2824 11.6247 18.1215 13.1093 17.5065C14.594 16.8916 15.8629 15.8502 16.7557 14.514C17.6485 13.1779 18.125 11.607 18.125 10C18.1227 7.84581 17.266 5.78051 15.7427 4.25727C14.2195 2.73403 12.1542 1.87727 10 1.875ZM13.0547 12.1711C13.5069 11.5375 13.7499 10.7784 13.7499 10C13.7499 9.22156 13.5069 8.46254 13.0547 7.82891L15.2813 5.60313C16.311 6.83689 16.8751 8.39295 16.8751 10C16.8751 11.607 16.311 13.1631 15.2813 14.3969L13.0547 12.1711ZM7.5 10C7.5 9.50555 7.64663 9.0222 7.92133 8.61107C8.19603 8.19995 8.58648 7.87952 9.04329 7.6903C9.50011 7.50108 10.0028 7.45157 10.4877 7.54804C10.9727 7.6445 11.4181 7.8826 11.7678 8.23223C12.1174 8.58186 12.3555 9.02732 12.452 9.51227C12.5484 9.99723 12.4989 10.4999 12.3097 10.9567C12.1205 11.4135 11.8001 11.804 11.3889 12.0787C10.9778 12.3534 10.4945 12.5 10 12.5C9.33696 12.5 8.70108 12.2366 8.23224 11.7678C7.7634 11.2989 7.5 10.663 7.5 10ZM14.3969 4.71875L12.1711 6.94531C11.5375 6.49312 10.7784 6.25006 10 6.25006C9.22156 6.25006 8.46254 6.49312 7.82891 6.94531L5.60313 4.71875C6.83689 3.68898 8.39296 3.12492 10 3.12492C11.607 3.12492 13.1631 3.68898 14.3969 4.71875ZM4.71875 5.60313L6.94532 7.82891C6.49312 8.46254 6.25006 9.22156 6.25006 10C6.25006 10.7784 6.49312 11.5375 6.94532 12.1711L4.71875 14.3969C3.68899 13.1631 3.12493 11.607 3.12493 10C3.12493 8.39295 3.68899 6.83689 4.71875 5.60313ZM5.60313 15.2812L7.82891 13.0547C8.46254 13.5069 9.22156 13.7499 10 13.7499C10.7784 13.7499 11.5375 13.5069 12.1711 13.0547L14.3969 15.2812C13.1631 16.311 11.607 16.8751 10 16.8751C8.39296 16.8751 6.83689 16.311 5.60313 15.2812Z" fill="#36383B"/>
 </svg>
 				</div>
-<<<<<<< HEAD
-				<div class=" self-center truncate text-neutrals-800 gap-[8px]  text-[16px] leading-[24px] font-medium">{$i18n.t('Support')}</div>
-			</button>
-
-			<button
-				class="flex  {$mobile?'flex-row-reverse justify-between px-[16px]':'px-[8px]'} rounded-md py-[10px] w-full hover:bg-neutrals-hover dark:hover:bg-gray-800 transition"
-=======
 			</button>
 
 			<button
 				class="flex px-[16px] justify-between items-center border-b border-gray-100 py-[11px] w-full transition"
->>>>>>> 551b4133
 				on:click={async () => {
 					const res = await userSignOut();
 					user.set(null);
@@ -436,10 +373,6 @@
 			<div class=" self-center mr-3">
 					<SignOut className="w-5 h-5" strokeWidth="1.5" />
 				</div>
-<<<<<<< HEAD
-				<div class=" self-center truncate text-neutrals-800 gap-[8px]  text-[16px] leading-[24px] font-medium">{$i18n.t('Sign Out')}</div>
-=======
->>>>>>> 551b4133
 			</button>
 
 			<!--{#if usage && role === 'admin'}
