--- conflicted
+++ resolved
@@ -1,169 +1,4 @@
 <script lang="ts">
-<<<<<<< HEAD
-	import { DropdownMenu } from 'bits-ui';
-	import { createEventDispatcher, getContext, onMount } from 'svelte';
-	import { toast } from 'svelte-sonner';
-	import { flyAndScale } from '$lib/utils/transitions';
-	import { goto } from '$app/navigation';
-	import { fade, slide } from 'svelte/transition';
-	import { changeLanguage, getLanguages } from '$lib/i18n';
-
-	import { getUsage, getModels as _getModels } from '$lib/apis';
-	import { userSignOut } from '$lib/apis/auths';
-	import { updateUserSettings } from '$lib/apis/users';
-
-	import {
-		config,
-		showSettings,
-		mobile,
-		showSidebar,
-		user,
-		settings,
-		models,
-		theme
-	} from '$lib/stores';
-
-	import Tooltip from '$lib/components/common/Tooltip.svelte';
-	import ArchiveBox from '$lib/components/icons/ArchiveBox.svelte';
-	import QuestionMarkCircle from '$lib/components/icons/QuestionMarkCircle.svelte';
-	import Map from '$lib/components/icons/Map.svelte';
-	import Keyboard from '$lib/components/icons/Keyboard.svelte';
-	import ShortcutsModal from '$lib/components/chat/ShortcutsModal.svelte';
-	import Settings from '$lib/components/icons/Settings.svelte';
-	import Code from '$lib/components/icons/Code.svelte';
-	import UserGroup from '$lib/components/icons/UserGroup.svelte';
-	import SignOut from '$lib/components/icons/SignOut.svelte';
-	import MaterialIcon from '$lib/components/common/MaterialIcon.svelte';
-	import Support from '$lib/components/icons/Support.svelte';
-
-	const i18n = getContext('i18n');
-
-	export let show = false;
-	export let role = '';
-	export let help = false;
-	export let className = 'max-w-[240px]';
-
-	let showShortcuts = false;
-
-	const dispatch = createEventDispatcher();
-
-	let usage = null;
-
-	let isOnNotification = false;
-	let notificationEnabled = false;
-	let isOnThemeToggle = true;
-	let themeEnabled = false;
-	// General
-	let themes = ['dark', 'light'];
-	let selectedTheme = 'light';
-	const toggleNotification = async () => {
-		const permission = await Notification.requestPermission();
-		if (permission === 'granted') {
-			notificationEnabled = !notificationEnabled;
-			saveSettings({ notificationEnabled: notificationEnabled });
-		} else {
-			toast.error(
-				$i18n.t(
-					'Response notifications cannot be activated as the website permissions have been denied. Please visit your browser settings to grant the necessary access.'
-				)
-			);
-		}
-	};
-
-	const saveSettings = async (updated) => {
-		console.log(updated);
-		await settings.set({ ...$settings, ...updated });
-		await models.set(await getModels());
-		await updateUserSettings(localStorage.token, { ui: $settings });
-	};
-	const getModels = async () => {
-		return await _getModels(
-			localStorage.token,
-			$config?.features?.enable_direct_connections && ($settings?.directConnections ?? null)
-		);
-	};
-	const getUsageInfo = async () => {
-		const res = await getUsage(localStorage.token).catch((error) => {
-			console.error('Error fetching usage info:', error);
-		});
-
-		if (res) {
-			usage = res;
-		} else {
-			usage = null;
-		}
-	};
-
-	$: if (show) {
-		getUsageInfo();
-	}
-
-	const applyTheme = (_theme: string) => {
-		let themeToApply = _theme === 'oled-dark' ? 'dark' : _theme;
-
-		if (_theme === 'system') {
-			themeToApply = window.matchMedia('(prefers-color-scheme: dark)').matches ? 'dark' : 'light';
-		}
-
-		if (themeToApply === 'dark') {
-			document.documentElement.style.setProperty('--color-gray-800', '#333');
-			document.documentElement.style.setProperty('--color-gray-850', '#262626');
-			document.documentElement.style.setProperty('--color-gray-900', '#171717');
-			document.documentElement.style.setProperty('--color-gray-950', '#0d0d0d');
-			document.documentElement.style.setProperty('--Schemes-Surface', '#36383B');
-			document.documentElement.style.setProperty('--color-neutrals-800', '#fff');
-		} else {
-			document.documentElement.style = '';
-		}
-
-		themes
-			.filter((e) => e !== themeToApply)
-			.forEach((e) => {
-				e.split(' ').forEach((e) => {
-					document.documentElement.classList.remove(e);
-				});
-			});
-
-		themeToApply.split(' ').forEach((e) => {
-			document.documentElement.classList.add(e);
-		});
-
-		const metaThemeColor = document.querySelector('meta[name="theme-color"]');
-		if (metaThemeColor) {
-			if (_theme.includes('system')) {
-				const systemTheme = window.matchMedia('(prefers-color-scheme: dark)').matches
-					? 'dark'
-					: 'light';
-				console.log('Setting system meta theme color: ' + systemTheme);
-				metaThemeColor.setAttribute('content', systemTheme === 'light' ? '#ffffff' : '#171717');
-			} else {
-				console.log('Setting meta theme color: ' + _theme);
-				metaThemeColor.setAttribute(
-					'content',
-					_theme === 'dark'
-						? '#171717'
-						: _theme === 'oled-dark'
-							? '#000000'
-							: _theme === 'her'
-								? '#983724'
-								: '#ffffff'
-				);
-			}
-		}
-
-		if (typeof window !== 'undefined' && window.applyTheme) {
-			window.applyTheme();
-		}
-
-		console.log(_theme);
-	};
-
-	const themeChangeHandler = (_theme: string) => {
-		theme.set(_theme);
-		localStorage.setItem('theme', _theme);
-		applyTheme(_theme);
-	};
-=======
     import { DropdownMenu } from 'bits-ui';
     import { createEventDispatcher, getContext, onMount } from 'svelte';
     import { toast } from 'svelte-sonner';
@@ -198,6 +33,7 @@
     import UserGroup from '$lib/components/icons/UserGroup.svelte';
     import SignOut from '$lib/components/icons/SignOut.svelte';
     import MaterialIcon from '$lib/components/common/MaterialIcon.svelte';
+	import Support from '$lib/components/icons/Support.svelte';
 
     const i18n = getContext('i18n');
 
@@ -371,7 +207,6 @@
             isLanguageSwitching = false;
         }
     };
->>>>>>> 1521c27e
 </script>
 
 <ShortcutsModal bind:show={showShortcuts} />
@@ -434,194 +269,9 @@
 				</label>
 			</div>
             {/if}
-<<<<<<< HEAD
-			<div
-				class="flex px-[16px] py-[11px] w-full items-center justify-between border-b border-gray-100 dark:border-transparent"
-			>
-				<label class="flex items-center gap-[8px] text-[17px] leading-[22px]">
-					{$i18n.t('Theme')}</label
-				>
-				<label class="relative inline-flex items-center cursor-pointer">
-					<input
-						type="checkbox"
-						bind:checked={isOnThemeToggle}
-						on:change={() => themeChangeHandler(isOnThemeToggle ? 'light' : 'dark')}
-						class="sr-only peer"
-					/>
-					<div
-						class="w-[40px] h-[20px] {isOnThemeToggle
-							? 'bg-neutrals-green'
-							: 'bg-neutrals-50 dark:bg-gray-500'} rounded-full peer duration-300"
-					>
-						<div
-							class=" flex items-center justify-center absolute {isOnThemeToggle
-								? 'left-[1px]'
-								: 'right-[1px]'}  top-[1px] bg-neutrals-white w-[18px] h-[18px] rounded-full transition-transform duration-300 peer-checked:translate-x-5"
-						></div>
-					</div>
-				</label>
-			</div>
-			{#if role === 'admin'}
-				<button
-					class="flex justify-between items-center border-b border-gray-100 dark:border-transparent px-[16px] py-[11px] w-full transition"
-					on:click={async () => {
-						await showSettings.set(true);
-						show = false;
-
-						if ($mobile) {
-							showSidebar.set(false);
-						}
-					}}
-				>
-					<div class=" self-center truncate gap-[8px] text-[17px] leading-[22px]">
-						{$i18n.t('Settings')}
-					</div>
-					<div class=" self-center mr-3">
-						<Settings className="w-5 h-5" strokeWidth="1.5" />
-					</div>
-				</button>
-			{/if}
-			<button
-				class="flex justify-between items-center border-b border-gray-100 dark:border-transparent px-[16px] py-[11px] w-full transition"
-				on:click={() => {
-					dispatch('show', 'archived-chat');
-					show = false;
-
-					if ($mobile) {
-						showSidebar.set(false);
-					}
-				}}
-			>
-				<div class=" self-center truncate gap-[8px] text-[17px] leading-[22px]">
-					{$i18n.t('Archived Chats')}
-				</div>
-				<div class=" self-center mr-3">
-					<ArchiveBox className="size-5" strokeWidth="1.5" />
-				</div>
-			</button>
-
-			{#if role === 'admin'}
-				<button
-					class="flex justify-between items-center border-b border-gray-100 dark:border-transparent px-[16px] py-[11px] w-full transition"
-					on:click={() => {
-						goto('/playground');
-						show = false;
-
-						if ($mobile) {
-							showSidebar.set(false);
-						}
-					}}
-				>
-					<div class=" self-center truncate gap-[8px] text-[17px] leading-[22px]">
-						{$i18n.t('Playground')}
-					</div>
-					<div class=" self-center mr-3">
-						<Code className="size-5" strokeWidth="1.5" />
-					</div>
-				</button>
-
-				<button
-					class="flex justify-between items-center border-b border-gray-100 dark:border-transparent px-[16px] py-[11px] w-full transition"
-					on:click={() => {
-						goto('/admin');
-						show = false;
-
-						if ($mobile) {
-							showSidebar.set(false);
-						}
-					}}
-				>
-					<div class=" self-center truncate gap-[8px] text-[17px] leading-[22px]">
-						{$i18n.t('Admin Panel')}
-					</div>
-					<div class=" self-center mr-3">
-						<UserGroup className="w-5 h-5" strokeWidth="1.5" />
-					</div>
-				</button>
-			{/if}
-
-			{#if help}
-				<hr class=" border-gray-100 dark:border-gray-800 my-1 p-0" />
-
-				<!-- {$i18n.t('Help')} -->
-				<DropdownMenu.Item
-					class="flex gap-2 items-center py-1.5 px-3 text-sm select-none w-full cursor-pointer hover:bg-neutrals-hover dark:hover:bg-gray-800 rounded-md transition"
-					id="chat-share-button"
-					on:click={() => {
-						window.open('https://docs.openwebui.com', '_blank');
-						show = false;
-					}}
-				>
-					<QuestionMarkCircle className="size-5" />
-					<div class="flex items-center gap-[8px] text-[17px] leading-[22px]">
-						{$i18n.t('Documentation')}
-					</div>
-				</DropdownMenu.Item>
-
-				<!-- Releases -->
-				<DropdownMenu.Item
-					class="flex gap-2 items-center py-1.5 px-3 text-sm select-none w-full cursor-pointer hover:bg-neutrals-hover dark:hover:bg-gray-800 rounded-md transition"
-					id="menu-item-releases"
-					on:click={() => {
-						window.open('https://github.com/open-webui/open-webui/releases', '_blank');
-						show = false;
-					}}
-				>
-					<Map className="size-5" />
-					<div class="flex items-center">{$i18n.t('Releases')}</div>
-				</DropdownMenu.Item>
-
-				<DropdownMenu.Item
-					class="flex gap-2 items-center py-1.5 px-3 text-sm select-none w-full cursor-pointer hover:bg-neutrals-hover dark:hover:bg-gray-800 rounded-md transition"
-					id="chat-share-button"
-					on:click={() => {
-						showShortcuts = !showShortcuts;
-						show = false;
-					}}
-				>
-					<Keyboard className="size-5" />
-					<div class="flex items-center">{$i18n.t('Keyboard shortcuts')}</div>
-				</DropdownMenu.Item>
-			{/if}
-
-			{#if role === 'admin'}
-				<button
-					class="flex px-[16px] justify-between items-center border-b border-gray-100 dark:border-transparent py-[11px] w-full transition"
-					on:click={() => {
-						goto('/playground');
-					}}
-				>
-					<div class=" self-center truncate gap-[8px] text-[17px] leading-[22px]">
-						{$i18n.t('Support')}
-					</div>
-					<div class=" self-center mr-3">
-						<Support className="w-5 h-5" />
-					</div>
-				</button>
-			{/if}
-
-			<button
-				class="flex px-[16px] justify-between items-center border-b border-gray-100 dark:border-transparent py-[11px] w-full transition"
-				on:click={async () => {
-					const res = await userSignOut();
-					user.set(null);
-					localStorage.removeItem('token');
-
-					location.href = res?.redirect_url ?? '/auth';
-					show = false;
-				}}
-			>
-				<div class=" self-center truncate gap-[8px] text-[17px] leading-[22px]">
-					{$i18n.t('Sign Out')}
-				</div>
-				<div class=" self-center mr-3">
-					<SignOut className="w-5 h-5" strokeWidth="1.5" />
-				</div>
-			</button>
-=======
             
             <div
-                class="flex px-[16px] py-[11px] w-full items-center justify-between border-b border-gray-100"
+                class="flex px-[16px] py-[11px] w-full items-center justify-between border-b border-gray-100 dark:border-transparent"
             >
                 <label for="theme-toggle" class="flex items-center gap-[8px] text-[17px] leading-[22px]">
                     {$i18n?.t?.('Theme') || 'Theme'}
@@ -637,7 +287,7 @@
                     <div
                         class="w-[40px] h-[20px] {isOnThemeToggle
                             ? 'bg-neutrals-green'
-                            : 'bg-neutrals-50'} rounded-full peer duration-300"
+                            : 'bg-neutrals-50 dark:bg-gray-500'} rounded-full peer duration-300"
                     >
                         <div
                             class="flex items-center justify-center absolute {isOnThemeToggle
@@ -650,7 +300,7 @@
             
             {#if role === 'admin'}
                 <button
-                    class="flex justify-between items-center border-b border-gray-100 px-[16px] py-[11px] w-full transition hover:bg-gray-50 dark:hover:bg-gray-700"
+                    class="flex justify-between items-center border-b border-gray-100 dark:border-transparent px-[16px] py-[11px] w-full transition hover:bg-gray-50 dark:hover:bg-gray-700"
                     on:click={async () => {
                         await showSettings.set(true);
                         show = false;
@@ -670,7 +320,7 @@
             {/if}
             
             <button
-                class="flex justify-between items-center border-b border-gray-100 px-[16px] py-[11px] w-full transition hover:bg-gray-50 dark:hover:bg-gray-700"
+                class="flex justify-between items-center border-b border-gray-100 dark:border-transparent px-[16px] py-[11px] w-full transition hover:bg-gray-50 dark:hover:bg-gray-700"
                 on:click={() => {
                     dispatch('show', 'archived-chat');
                     show = false;
@@ -690,7 +340,7 @@
 
             {#if role === 'admin'}
                 <button
-                    class="flex justify-between items-center border-b border-gray-100 px-[16px] py-[11px] w-full transition hover:bg-gray-50 dark:hover:bg-gray-700"
+                    class="flex justify-between items-center border-b border-gray-100 dark:border-transparent px-[16px] py-[11px] w-full transition hover:bg-gray-50 dark:hover:bg-gray-700"
                     on:click={() => {
                         goto('/playground');
                         show = false;
@@ -709,7 +359,7 @@
                 </button>
 
                 <button
-                    class="flex justify-between items-center border-b border-gray-100 px-[16px] py-[11px] w-full transition hover:bg-gray-50 dark:hover:bg-gray-700"
+                    class="flex justify-between items-center border-b border-gray-100 dark:border-transparent px-[16px] py-[11px] w-full transition hover:bg-gray-50 dark:hover:bg-gray-700"
                     on:click={() => {
                         goto('/admin');
                         show = false;
@@ -776,7 +426,7 @@
 
             {#if role === 'admin'}
                 <button
-                    class="flex px-[16px] justify-between items-center border-b border-gray-100 py-[11px] w-full transition hover:bg-gray-50 dark:hover:bg-gray-700"
+                    class="flex px-[16px] justify-between items-center border-b border-gray-100 dark:border-transparent py-[11px] w-full transition hover:bg-gray-50 dark:hover:bg-gray-700"
                     on:click={() => {
                         goto('/playground');
                     }}
@@ -785,24 +435,13 @@
                         {$i18n?.t?.('Support') || 'Support'}
                     </div>
                     <div class="self-center mr-3">
-                        <svg
-                            xmlns="http://www.w3.org/2000/svg"
-                            width="20"
-                            height="20"
-                            viewBox="0 0 20 20"
-                            fill="none"
-                        >
-                            <path
-                                d="M10 1.875C8.39303 1.875 6.82214 2.35152 5.486 3.24431C4.14985 4.1371 3.10844 5.40605 2.49348 6.8907C1.87852 8.37535 1.71762 10.009 2.03112 11.5851C2.34463 13.1612 3.11846 14.6089 4.25476 15.7452C5.39106 16.8815 6.8388 17.6554 8.4149 17.9689C9.99099 18.2824 11.6247 18.1215 13.1093 17.5065C14.594 16.8916 15.8629 15.8502 16.7557 14.514C17.6485 13.1779 18.125 11.607 18.125 10C18.1227 7.84581 17.266 5.78051 15.7427 4.25727C14.2195 2.73403 12.1542 1.87727 10 1.875ZM13.0547 12.1711C13.5069 11.5375 13.7499 10.7784 13.7499 10C13.7499 9.22156 13.5069 8.46254 13.0547 7.82891L15.2813 5.60313C16.311 6.83689 16.8751 8.39295 16.8751 10C16.8751 11.607 16.311 13.1631 15.2813 14.3969L13.0547 12.1711ZM7.5 10C7.5 9.50555 7.64663 9.0222 7.92133 8.61107C8.19603 8.19995 8.58648 7.87952 9.04329 7.6903C9.50011 7.50108 10.0028 7.45157 10.4877 7.54804C10.9727 7.6445 11.4181 7.8826 11.7678 8.23223C12.1174 8.58186 12.3555 9.02732 12.452 9.51227C12.5484 9.99723 12.4989 10.4999 12.3097 10.9567C12.1205 11.4135 11.8001 11.804 11.3889 12.0787C10.9778 12.3534 10.4945 12.5 10 12.5C9.33696 12.5 8.70108 12.2366 8.23224 11.7678C7.7634 11.2989 7.5 10.663 7.5 10ZM14.3969 4.71875L12.1711 6.94531C11.5375 6.49312 10.7784 6.25006 10 6.25006C9.22156 6.25006 8.46254 6.49312 7.82891 6.94531L5.60313 4.71875C6.83689 3.68898 8.39296 3.12492 10 3.12492C11.607 3.12492 13.1631 3.68898 14.3969 4.71875ZM4.71875 5.60313L6.94532 7.82891C6.49312 8.46254 6.25006 9.22156 6.25006 10C6.25006 10.7784 6.49312 11.5375 6.94532 12.1711L4.71875 14.3969C3.68899 13.1631 3.12493 11.607 3.12493 10C3.12493 8.39295 3.68899 6.83689 4.71875 5.60313ZM5.60313 15.2812L7.82891 13.0547C8.46254 13.5069 9.22156 13.7499 10 13.7499C10.7784 13.7499 11.5375 13.5069 12.1711 13.0547L14.3969 15.2812C13.1631 16.311 11.607 16.8751 10 16.8751C8.39296 16.8751 6.83689 16.311 5.60313 15.2812Z"
-                                fill="#36383B"
-                            />
-                        </svg>
+                        <Support className="w-5 h-5" />
                     </div>
                 </button>
             {/if}
 
             <button
-                class="flex px-[16px] justify-between items-center border-b border-gray-100 py-[11px] w-full transition hover:bg-gray-50 dark:hover:bg-gray-700"
+                class="flex px-[16px] justify-between items-center border-b border-gray-100 dark:border-transparent py-[11px] w-full transition hover:bg-gray-50 dark:hover:bg-gray-700"
                 on:click={async () => {
                     const res = await userSignOut();
                     user.set(null);
@@ -823,7 +462,6 @@
                     <SignOut className="w-5 h-5" />
                 </div>
             </button>
->>>>>>> 1521c27e
 
 			<!--{#if usage && role === 'admin'}
 				{#if usage?.user_ids?.length > 0}
