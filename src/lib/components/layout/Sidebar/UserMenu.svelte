--- conflicted
+++ resolved
@@ -217,10 +217,9 @@
         dispatch('change', state);
     }}
 >
-<<<<<<< HEAD
-	<DropdownMenu.Trigger>
-		<slot />
-	</DropdownMenu.Trigger>
+    <DropdownMenu.Trigger>
+        <slot />
+    </DropdownMenu.Trigger>
 
 	<slot name="content">
 		<DropdownMenu.Content
@@ -268,63 +267,6 @@
 					</div>
 				</label>
 			</div>
-=======
-    <DropdownMenu.Trigger>
-        <slot />
-    </DropdownMenu.Trigger>
-
-    <slot name="content">
-        <DropdownMenu.Content
-            class="w-full {className} rounded-[8px] z-50 bg-light-bg dark:border dark:border-gray-100 text-label-primary shadow-custom font-primary"
-            sideOffset={1}
-            side="bottom"
-            align="end"
-            transition={(e) => fade(e, { duration: 100 })}
-        >
-            <button
-                class="flex justify-between items-center border-b border-gray-100 px-[16px] py-[11px] w-full transition cursor-pointer hover:bg-gray-50 dark:hover:bg-gray-700 {isLanguageSwitching ? 'opacity-50 cursor-wait' : ''}"
-                on:click={handleLanguageSwitch}
-                disabled={isLanguageSwitching}
-            >
-                <div class="self-center truncate gap-[8px] text-[17px] leading-[22px]">
-                    {currentLanguage === 'en-US'
-                        ? 'Switch to Arabic'
-                        : 'التبديل إلى اللغة الإنجليزية'}
-                </div>
-                <div class="self-center {$mobile ? '' : 'mr-3'}">
-                    <MaterialIcon name="translate" size="1.1rem" />
-                </div>
-            </button>
-            
-            {#if role === 'admin'}
-            <div
-                class="flex px-[16px] py-[11px] w-full items-center justify-between border-b border-gray-100"
-            >
-                <label for="notification-toggle" class="flex items-center gap-[8px] text-[17px] leading-[22px]">
-                    {$i18n?.t?.('Notifications') || 'Notifications'}
-                </label>
-                <label class="relative inline-flex items-center cursor-pointer">
-                    <input
-                        id="notification-toggle"
-                        type="checkbox"
-                        bind:checked={isOnNotification}
-                        on:change={() => toggleNotification()}
-                        class="sr-only peer"
-                    />
-                    <div
-                        class="w-[40px] h-[20px] {isOnNotification
-                            ? 'bg-neutrals-green'
-                            : 'bg-neutrals-50'} rounded-full peer duration-300"
-                    >
-                        <div
-                            class="flex items-center justify-center absolute {isOnNotification
-                                ? 'left-[1px]'
-                                : 'right-[1px]'} top-[1px] bg-neutrals-white w-[18px] h-[18px] rounded-full transition-transform duration-300 peer-checked:translate-x-5"
-                        ></div>
-                    </div>
-                </label>
-            </div>
->>>>>>> 06636417
             {/if}
             
             <div
