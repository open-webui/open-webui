--- conflicted
+++ resolved
@@ -86,48 +86,32 @@
 			_chatTitle.set(title);
 		}
 
-<<<<<<< HEAD
+		currentChatPage.set(1);
+		await chats.set(await getChatList(localStorage.token, $currentChatPage));
+		await pinnedChats.set(await getPinnedChatList(localStorage.token));
+	}
+};
+
 	const cloneChatHandler = async (id) => {
 		const res = await cloneChatById(localStorage.token, id).catch((error) => {
 			toast.error(`${error}`);
 			return null;
 		});
-=======
+
+	if (res) {
+		goto(`/c/${res.id}`);
+
 		currentChatPage.set(1);
 		await chats.set(await getChatList(localStorage.token, $currentChatPage));
 		await pinnedChats.set(await getPinnedChatList(localStorage.token));
 	}
 };
->>>>>>> 28ff5661
-
-const cloneChatHandler = async (id) => {
-	const res = await cloneChatById(localStorage.token, id).catch((error) => {
-		toast.error(error);
-		return null;
-	});
-
-	if (res) {
-		goto(`/c/${res.id}`);
-
-<<<<<<< HEAD
+
 	const deleteChatHandler = async (id) => {
 		const res = await deleteChatById(localStorage.token, id).catch((error) => {
 			toast.error(`${error}`);
 			return null;
 		});
-=======
-		currentChatPage.set(1);
-		await chats.set(await getChatList(localStorage.token, $currentChatPage));
-		await pinnedChats.set(await getPinnedChatList(localStorage.token));
-	}
-};
->>>>>>> 28ff5661
-
-const deleteChatHandler = async (id) => {
-	const res = await deleteChatById(localStorage.token, id).catch((error) => {
-		toast.error(error);
-		return null;
-	});
 
 	if (res) {
 		tags.set(await getAllTags(localStorage.token));
