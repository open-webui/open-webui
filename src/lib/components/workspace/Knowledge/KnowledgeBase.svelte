--- conflicted
+++ resolved
@@ -194,18 +194,16 @@
 					delete item.itemId;
 					return item;
 				});
-<<<<<<< HEAD
-				if (syncMode) {
-					await syncFileHandler(uploadedFile.id);
-=======
-
 				if (uploadedFile.error) {
 					console.warn('File upload warning:', uploadedFile.error);
 					toast.warning(uploadedFile.error);
 					knowledge.files = knowledge.files.filter((file) => file.id !== uploadedFile.id);
->>>>>>> f524a6a8
 				} else {
-					await addFileHandler(uploadedFile.id);
+          if (syncMode) {
+					  await syncFileHandler(uploadedFile.id);
+          } else {
+					  await addFileHandler(uploadedFile.id);
+          }
 				}
 			} else {
 				toast.error($i18n.t('Failed to upload file.'));
