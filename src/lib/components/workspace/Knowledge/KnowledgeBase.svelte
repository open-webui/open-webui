--- conflicted
+++ resolved
@@ -50,11 +50,8 @@
 	import LockClosed from '$lib/components/icons/LockClosed.svelte';
 	import AccessControlModal from '../common/AccessControlModal.svelte';
 	import Search from '$lib/components/icons/Search.svelte';
-<<<<<<< HEAD
 	import { doclingEnabled } from '$lib/stores';
-=======
 	import Textarea from '$lib/components/common/Textarea.svelte';
->>>>>>> 4b22aa81
 
 	let largeScreen = true;
 
