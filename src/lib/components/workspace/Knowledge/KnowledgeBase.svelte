--- conflicted
+++ resolved
@@ -1,16 +1,15 @@
 <script lang="ts">
-<<<<<<< HEAD
-	import Fuse from 'fuse.js';
-	import { toast } from 'svelte-sonner';
-	import { v4 as uuidv4 } from 'uuid';
-	import { PaneGroup, Pane, PaneResizer } from 'paneforge';
-
-	import { onMount, getContext, onDestroy, tick } from 'svelte';
-	const i18n = getContext('i18n');
-
-	import { goto } from '$app/navigation';
-	import { page } from '$app/stores';
-	import { mobile, showSidebar, knowledge as _knowledge } from '$lib/stores';
+import Fuse from "fuse.js";
+import { toast } from "svelte-sonner";
+import { v4 as uuidv4 } from "uuid";
+import { PaneGroup, Pane, PaneResizer } from "paneforge";
+
+import { onMount, getContext, onDestroy, tick } from "svelte";
+const i18n = getContext("i18n");
+
+import { goto } from "$app/navigation";
+import { page } from "$app/stores";
+import { mobile, showSidebar, knowledge as _knowledge } from "$lib/stores";
 
 	import { updateFileDataContentById, uploadFile, deleteFileById } from '$lib/apis/files';
 	import {
@@ -23,63 +22,6 @@
 		updateKnowledgeById
 	} from '$lib/apis/knowledge';
 
-	import { transcribeAudio } from '$lib/apis/audio';
-	import { blobToFile } from '$lib/utils';
-	import { processFile } from '$lib/apis/retrieval';
-
-	import Spinner from '$lib/components/common/Spinner.svelte';
-	import Files from './KnowledgeBase/Files.svelte';
-	import AddFilesPlaceholder from '$lib/components/AddFilesPlaceholder.svelte';
-
-	import AddContentMenu from './KnowledgeBase/AddContentMenu.svelte';
-	import AddTextContentModal from './KnowledgeBase/AddTextContentModal.svelte';
-
-	import SyncConfirmDialog from '../../common/ConfirmDialog.svelte';
-	import RichTextInput from '$lib/components/common/RichTextInput.svelte';
-	import EllipsisVertical from '$lib/components/icons/EllipsisVertical.svelte';
-	import Drawer from '$lib/components/common/Drawer.svelte';
-	import ChevronLeft from '$lib/components/icons/ChevronLeft.svelte';
-	import LockClosed from '$lib/components/icons/LockClosed.svelte';
-	import AccessControlModal from '../common/AccessControlModal.svelte';
-
-	let largeScreen = true;
-
-	let pane;
-	let showSidepanel = true;
-	let minSize = 0;
-
-	type Knowledge = {
-		id: string;
-		name: string;
-		description: string;
-		data: {
-			file_ids: string[];
-		};
-		files: any[];
-=======
-import Fuse from "fuse.js";
-import { toast } from "svelte-sonner";
-import { v4 as uuidv4 } from "uuid";
-import { PaneGroup, Pane, PaneResizer } from "paneforge";
-
-import { onMount, getContext, onDestroy, tick } from "svelte";
-const i18n = getContext("i18n");
-
-import { goto } from "$app/navigation";
-import { page } from "$app/stores";
-import { mobile, showSidebar, knowledge as _knowledge } from "$lib/stores";
-
-import { updateFileDataContentById, uploadFile } from "$lib/apis/files";
-import {
-	addFileToKnowledgeById,
-	getKnowledgeById,
-	getKnowledgeBases,
-	removeFileFromKnowledgeById,
-	resetKnowledgeById,
-	updateFileFromKnowledgeById,
-	updateKnowledgeById,
-} from "$lib/apis/knowledge";
-
 import { transcribeAudio } from "$lib/apis/audio";
 import { blobToFile } from "$lib/utils";
 import { processFile } from "$lib/apis/retrieval";
@@ -111,7 +53,6 @@
 	description: string;
 	data: {
 		file_ids: string[];
->>>>>>> 28ff5661
 	};
 	files: any[];
 };
@@ -194,22 +135,10 @@
 
 	knowledge.files = [...(knowledge.files ?? []), fileItem];
 
-<<<<<<< HEAD
 		// Check if the file is an audio file and transcribe/convert it to text file
 		if (['audio/mpeg', 'audio/wav', 'audio/ogg', 'audio/x-m4a'].includes(file['type'])) {
 			const res = await transcribeAudio(localStorage.token, file).catch((error) => {
 				toast.error(`${error}`);
-=======
-	// Check if the file is an audio file and transcribe/convert it to text file
-	if (
-		["audio/mpeg", "audio/wav", "audio/ogg", "audio/x-m4a"].includes(
-			file["type"],
-		)
-	) {
-		const res = await transcribeAudio(localStorage.token, file).catch(
-			(error) => {
-				toast.error(error);
->>>>>>> 28ff5661
 				return null;
 			},
 		);
@@ -453,20 +382,24 @@
 	}
 };
 
-const deleteFileHandler = async (fileId) => {
-	const updatedKnowledge = await removeFileFromKnowledgeById(
-		localStorage.token,
-		id,
-		fileId,
-	).catch((e) => {
-		toast.error(e);
-	});
-
-	if (updatedKnowledge) {
-		knowledge = updatedKnowledge;
-		toast.success($i18n.t("File removed successfully."));
-	}
-};
+	const deleteFileHandler = async (fileId) => {
+		try {
+			console.log('Starting file deletion process for:', fileId);
+
+			// Remove from knowledge base only
+			const updatedKnowledge = await removeFileFromKnowledgeById(localStorage.token, id, fileId);
+
+			console.log('Knowledge base updated:', updatedKnowledge);
+
+			if (updatedKnowledge) {
+				knowledge = updatedKnowledge;
+				toast.success($i18n.t('File removed successfully.'));
+			}
+		} catch (e) {
+			console.error('Error in deleteFileHandler:', e);
+			toast.error(e);
+		}
+	};
 
 const updateFileContentHandler = async () => {
 	const fileId = selectedFile.id;
@@ -480,26 +413,6 @@
 		toast.error(e);
 	});
 
-<<<<<<< HEAD
-	const deleteFileHandler = async (fileId) => {
-		try {
-			console.log('Starting file deletion process for:', fileId);
-
-			// Remove from knowledge base only
-			const updatedKnowledge = await removeFileFromKnowledgeById(localStorage.token, id, fileId);
-
-			console.log('Knowledge base updated:', updatedKnowledge);
-
-			if (updatedKnowledge) {
-				knowledge = updatedKnowledge;
-				toast.success($i18n.t('File removed successfully.'));
-			}
-		} catch (e) {
-			console.error('Error in deleteFileHandler:', e);
-			toast.error(e);
-		}
-	};
-=======
 	const updatedKnowledge = await updateFileFromKnowledgeById(
 		localStorage.token,
 		id,
@@ -513,7 +426,6 @@
 		toast.success($i18n.t("File content updated successfully."));
 	}
 };
->>>>>>> 28ff5661
 
 const changeDebounceHandler = () => {
 	console.log("debounce");
