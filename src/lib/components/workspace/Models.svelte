<script lang="ts">
	import { marked } from 'marked';

	import { toast } from 'svelte-sonner';
	import Sortable from 'sortablejs';

	import fileSaver from 'file-saver';
	const { saveAs } = fileSaver;

	import { onMount, getContext, tick } from 'svelte';
	import { goto } from '$app/navigation';
	const i18n = getContext('i18n');

	import { WEBUI_NAME, config, mobile, models as _models, settings, user } from '$lib/stores';
	import { WEBUI_BASE_URL } from '$lib/constants';
	import {
		createNewModel,
		deleteModelById,
		getModelItems as getWorkspaceModels,
		toggleModelById,
		updateModelById
	} from '$lib/apis/models';

	import { getModels } from '$lib/apis';
	import { getGroups } from '$lib/apis/groups';

	import { capitalizeFirstLetter, copyToClipboard } from '$lib/utils';

	import EllipsisHorizontal from '../icons/EllipsisHorizontal.svelte';
	import ModelMenu from './Models/ModelMenu.svelte';
	import ModelDeleteConfirmDialog from '../common/ConfirmDialog.svelte';
	import Tooltip from '../common/Tooltip.svelte';
	import GarbageBin from '../icons/GarbageBin.svelte';
	import Search from '../icons/Search.svelte';
	import Plus from '../icons/Plus.svelte';
	import ChevronRight from '../icons/ChevronRight.svelte';
	import Switch from '../common/Switch.svelte';
	import Spinner from '../common/Spinner.svelte';
	import XMark from '../icons/XMark.svelte';
	import EyeSlash from '../icons/EyeSlash.svelte';
	import Eye from '../icons/Eye.svelte';
	import ViewSelector from './common/ViewSelector.svelte';
	import TagSelector from './common/TagSelector.svelte';

	let shiftKey = false;

	let importFiles;
	let modelsImportInputElement: HTMLInputElement;
	let tagsContainerElement: HTMLDivElement;

	let loaded = false;

	let models = [];
	let tags = [];

	let viewOption = '';
	let selectedTag = '';

	let filteredModels = [];
	let selectedModel = null;

	let showModelDeleteConfirm = false;

	let group_ids = [];

	$: if (models && query !== undefined && selectedTag !== undefined && viewOption !== undefined) {
		setFilteredModels();
	}

	const setFilteredModels = async () => {
		filteredModels = models.filter((m) => {
			if (query === '' && selectedTag === '' && viewOption === '') return true;
			const lowerQuery = query.toLowerCase();
			return (
				((m.name || '').toLowerCase().includes(lowerQuery) ||
					(m.user?.name || '').toLowerCase().includes(lowerQuery) || // Search by user name
					(m.user?.email || '').toLowerCase().includes(lowerQuery)) && // Search by user email
				(selectedTag === '' ||
					m?.meta?.tags?.some((tag) => tag.name.toLowerCase() === selectedTag.toLowerCase())) &&
				(viewOption === '' ||
					(viewOption === 'created' && m.user_id === $user?.id) ||
					(viewOption === 'shared' && m.user_id !== $user?.id))
			);
		});
	};

	let query = '';
	const deleteModelHandler = async (model) => {
		const res = await deleteModelById(localStorage.token, model.id).catch((e) => {
			toast.error(`${e}`);
			return null;
		});

		if (res) {
			toast.success($i18n.t(`Deleted {{name}}`, { name: model.id }));
		}

		await _models.set(
			await getModels(
				localStorage.token,
				$config?.features?.enable_direct_connections && ($settings?.directConnections ?? null)
			)
		);
		models = await getWorkspaceModels(localStorage.token);
	};

	const cloneModelHandler = async (model) => {
		sessionStorage.model = JSON.stringify({
			...model,
			id: `${model.id}-clone`,
			name: `${getTranslatedLabel(model.name, langCode)} (Clone)`
		});
		goto('/workspace/models/create');
	};

	const shareModelHandler = async (model) => {
		toast.success($i18n.t('Redirecting you to Open WebUI Community'));

		const url = 'https://openwebui.com';

		const tab = await window.open(`${url}/models/create`, '_blank');

		const messageHandler = (event) => {
			if (event.origin !== url) return;
			if (event.data === 'loaded') {
				tab.postMessage(JSON.stringify(model), '*');
				window.removeEventListener('message', messageHandler);
			}
		};

		window.addEventListener('message', messageHandler, false);
	};

	const hideModelHandler = async (model) => {
		model.meta = {
			...model.meta,
			hidden: !(model?.meta?.hidden ?? false)
		};

		console.log(model);

		const res = await updateModelById(localStorage.token, model.id, model);

		if (res) {
			toast.success(
				$i18n.t(`Model {{name}} is now {{status}}`, {
					name: model.id,
					status: model.meta.hidden ? 'hidden' : 'visible'
				})
			);
		}

		await _models.set(
			await getModels(
				localStorage.token,
				$config?.features?.enable_direct_connections && ($settings?.directConnections ?? null)
			)
		);
		models = await getWorkspaceModels(localStorage.token);
	};

	const copyLinkHandler = async (model) => {
		const baseUrl = window.location.origin;
		const res = await copyToClipboard(`${baseUrl}/?model=${encodeURIComponent(model.id)}`);

		if (res) {
			toast.success($i18n.t('Copied link to clipboard'));
		} else {
			toast.error($i18n.t('Failed to copy link'));
		}
	};

	const downloadModels = async (models) => {
		let blob = new Blob([JSON.stringify(models)], {
			type: 'application/json'
		});
		saveAs(blob, `models-export-${Date.now()}.json`);
	};

	const exportModelHandler = async (model) => {
		let blob = new Blob([JSON.stringify([model])], {
			type: 'application/json'
		});
		saveAs(blob, `${model.id}-${Date.now()}.json`);
	};

	const setTags = () => {
		if (models) {
			tags = models
				.filter((model) => !(model?.meta?.hidden ?? false))
				.flatMap((model) => model?.meta?.tags ?? [])
				.map((tag) => tag.name);

			// Remove duplicates and sort
			tags = Array.from(new Set(tags)).sort((a, b) => a.localeCompare(b));
		}
	};

	onMount(async () => {
		viewOption = localStorage.workspaceViewOption ?? '';

		models = await getWorkspaceModels(localStorage.token);
		let groups = await getGroups(localStorage.token);
		group_ids = groups.map((group) => group.id);

		setTags();
		loaded = true;

		const onKeyDown = (event) => {
			if (event.key === 'Shift') {
				shiftKey = true;
			}
		};

		const onKeyUp = (event) => {
			if (event.key === 'Shift') {
				shiftKey = false;
			}
		};

		const onBlur = () => {
			shiftKey = false;
		};

		window.addEventListener('keydown', onKeyDown);
		window.addEventListener('keyup', onKeyUp);
		window.addEventListener('blur-sm', onBlur);

		return () => {
			window.removeEventListener('keydown', onKeyDown);
			window.removeEventListener('keyup', onKeyUp);
			window.removeEventListener('blur-sm', onBlur);
		};
	});

	$: langCode = $i18n.language?.split('-')[0] || 'de';

	function getTranslatedLabel(label, langCode) {
		if (!label) return '';

		try {
			// If it's already an object, use it directly
			const translations = typeof label === 'object' ? label : JSON.parse(label);
			return (
				translations[langCode] ||
				translations.en ||
				translations.de ||
				translations.fr ||
				translations.it ||
				''
			);
		} catch (e) {
			// If parsing fails, return the original value
			return label;
		}
	}
</script>

<svelte:head>
	<title>
		{$i18n.t('Models')} • {$WEBUI_NAME}
	</title>
</svelte:head>

{#if loaded}
	<ModelDeleteConfirmDialog
		bind:show={showModelDeleteConfirm}
		on:confirm={() => {
			deleteModelHandler(selectedModel);
		}}
	/>

	<div class="flex flex-col gap-1 px-1 mt-1.5 mb-3">
		<input
			id="models-import-input"
			bind:this={modelsImportInputElement}
			bind:files={importFiles}
			type="file"
			accept=".json"
			hidden
			on:change={() => {
				console.log(importFiles);

				let reader = new FileReader();
				reader.onload = async (event) => {
					try {
						let savedModels = JSON.parse(event.target.result);
						console.log(savedModels);
					} catch (e) {
						toast.error($i18n.t('Invalid JSON file'));
						return;
					}

					for (const model of savedModels) {
						if (model?.info ?? false) {
							if ($_models.find((m) => m.id === model.id)) {
								await updateModelById(localStorage.token, model.id, model.info).catch((error) => {
									return null;
								});
							} else {
								await createNewModel(localStorage.token, model.info).catch((error) => {
									return null;
								});
							}
						} else {
							if (model?.id && model?.name) {
								await createNewModel(localStorage.token, model).catch((error) => {
									return null;
								});
							}
						}
					}

					await _models.set(
						await getModels(
							localStorage.token,
							$config?.features?.enable_direct_connections && ($settings?.directConnections ?? null)
						)
					);
					models = await getWorkspaceModels(localStorage.token);
				};

				reader.readAsText(importFiles[0]);
			}}
		/>
		<div class="flex justify-between items-center">
			<div class="flex items-center md:self-center text-xl font-medium px-0.5 gap-2 shrink-0">
				<div>
					{$i18n.t('Models')}
				</div>

				<div class="text-lg font-medium text-gray-500 dark:text-gray-500">
					{filteredModels.length}
				</div>
			</div>

			<div class="flex w-full justify-end gap-1.5">
				{#if $user?.role === 'admin' || $user?.permissions?.workspace?.models_import}
					<button
						class="flex text-xs items-center space-x-1 px-3 py-1.5 rounded-xl bg-gray-50 hover:bg-gray-100 dark:bg-gray-850 dark:hover:bg-gray-800 dark:text-gray-200 transition"
						on:click={() => {
							modelsImportInputElement.click();
						}}
					>
						<div class=" self-center font-medium line-clamp-1">
							{$i18n.t('Import')}
						</div>
					</button>
				{/if}

				{#if models.length && ($user?.role === 'admin' || $user?.permissions?.workspace?.models_export)}
					<button
						class="flex text-xs items-center space-x-1 px-3 py-1.5 rounded-xl bg-gray-50 hover:bg-gray-100 dark:bg-gray-850 dark:hover:bg-gray-800 dark:text-gray-200 transition"
						on:click={async () => {
							downloadModels(models);
						}}
					>
						<div class=" self-center font-medium line-clamp-1">
							{$i18n.t('Export')}
						</div>
					</button>
				{/if}
				<a
					class=" px-2 py-1.5 rounded-xl bg-black text-white dark:bg-white dark:text-black transition font-medium text-sm flex items-center"
					href="/workspace/models/create"
				>
					<Plus className="size-3" strokeWidth="2.5" />

					<div class=" hidden md:block md:ml-1 text-xs">{$i18n.t('New Model')}</div>
				</a>
			</div>
		</div>
	</div>

	<div
		class="py-2 bg-white dark:bg-gray-900 rounded-3xl border border-gray-100 dark:border-gray-850"
	>
		<div class="px-3.5 flex flex-1 items-center w-full space-x-2 py-0.5 pb-2">
			<div class="flex flex-1 items-center">
				<div class=" self-center ml-1 mr-3">
					<Search className="size-3.5" />
				</div>
				<input
					class=" w-full text-sm py-1 rounded-r-xl outline-hidden bg-transparent"
					bind:value={query}
					placeholder={$i18n.t('Search Models')}
				/>

				{#if query}
					<div class="self-center pl-1.5 translate-y-[0.5px] rounded-l-xl bg-transparent">
						<button
							class="p-0.5 rounded-full hover:bg-gray-100 dark:hover:bg-gray-900 transition"
							on:click={() => {
								query = '';
							}}
						>
							<XMark className="size-3" strokeWidth="2" />
						</button>
					</div>
				{/if}
			</div>
		</div>

		<div
			class="px-3 flex w-full bg-transparent overflow-x-auto scrollbar-none"
			on:wheel={(e) => {
				if (e.deltaY !== 0) {
					e.preventDefault();
					e.currentTarget.scrollLeft += e.deltaY;
				}
			}}
		>
			<div
				class="flex gap-0.5 w-fit text-center text-sm rounded-full bg-transparent px-0.5 whitespace-nowrap"
				bind:this={tagsContainerElement}
			>
				<ViewSelector
					bind:value={viewOption}
					onChange={async (value) => {
						localStorage.workspaceViewOption = value;

						await tick();
						setTags();
					}}
				/>

				{#if (tags ?? []).length > 0}
					<TagSelector
						bind:value={selectedTag}
						items={tags.map((tag) => {
							return { value: tag, label: tag };
						})}
					/>
				{/if}
			</div>
		</div>

		{#if (filteredModels ?? []).length !== 0}
			<div class=" px-3 my-2 gap-1 lg:gap-2 grid lg:grid-cols-2" id="model-list">
				{#each filteredModels as model (model.id)}
					<!-- svelte-ignore a11y_no_static_element_interactions -->
					<!-- svelte-ignore a11y_click_events_have_key_events -->
					<div
						class="  flex cursor-pointer dark:hover:bg-gray-850/50 hover:bg-gray-50 transition rounded-2xl w-full p-2.5"
						id="model-item-{model.id}"
						on:click={() => {
							if (
								$user?.role === 'admin' ||
								model.user_id === $user?.id ||
								model.access_control.write.group_ids.some((wg) => group_ids.includes(wg))
							) {
								goto(`/workspace/models/edit?id=${encodeURIComponent(model.id)}`);
							}
						}}
					>
<<<<<<< HEAD
						<div class=" flex-1 self-center {model.is_active ? '' : 'text-gray-500'}">
							<Tooltip
								content={marked.parse(model?.meta?.description ?? model.id)}
								className=" w-fit"
								placement="top-start"
							>
								<div class=" font-semibold line-clamp-1">
									{getTranslatedLabel(model.name, langCode)}
								</div>
							</Tooltip>

							<div class="flex gap-1 text-xs overflow-hidden">
								<div class="line-clamp-1">
									{#if (model?.meta?.description ?? '').trim()}
										{model?.meta?.description}
									{:else}
										{model.id}
									{/if}
=======
						<div class="flex group/item gap-3.5 w-full">
							<div class="self-center pl-0.5">
								<div class="flex bg-white rounded-2xl">
									<div
										class="{model.is_active ? '' : 'opacity-50 dark:opacity-50'} {model.meta
											.profile_image_url !== `${WEBUI_BASE_URL}/static/favicon.png`
											? 'bg-transparent'
											: 'bg-white'} rounded-2xl"
									>
										<img
											src={model?.meta?.profile_image_url ?? `${WEBUI_BASE_URL}/static/favicon.png`}
											alt="modelfile profile"
											class=" rounded-2xl size-12 object-cover"
										/>
									</div>
>>>>>>> 4c28f19b
								</div>
							</div>

							<div class=" shrink-0 flex w-full min-w-0 flex-1 pr-1 self-center">
								<div class="flex h-full w-full flex-1 flex-col justify-start self-center group">
									<div class="flex-1 w-full">
										<div class="flex items-center justify-between w-full">
											<Tooltip content={model.name} className=" w-fit" placement="top-start">
												<a
													class=" font-semibold line-clamp-1 hover:underline capitalize"
													href={`/?models=${encodeURIComponent(model.id)}`}
												>
													{model.name}
												</a>
											</Tooltip>

											<div class=" flex items-center gap-1">
												<div
													class="flex justify-end w-full {model.is_active ? '' : 'text-gray-500'}"
												>
													<div class="flex justify-between items-center w-full">
														<div class=""></div>
														<div class="flex flex-row gap-0.5 items-center">
															{#if shiftKey}
																<Tooltip
																	content={model?.meta?.hidden ? $i18n.t('Show') : $i18n.t('Hide')}
																>
																	<button
																		class="self-center w-fit text-sm p-1.5 dark:text-white hover:bg-black/5 dark:hover:bg-white/5 rounded-xl"
																		type="button"
																		on:click={(e) => {
																			e.stopPropagation();
																			hideModelHandler(model);
																		}}
																	>
																		{#if model?.meta?.hidden}
																			<EyeSlash />
																		{:else}
																			<Eye />
																		{/if}
																	</button>
																</Tooltip>

																<Tooltip content={$i18n.t('Delete')}>
																	<button
																		class="self-center w-fit text-sm p-1.5 dark:text-white hover:bg-black/5 dark:hover:bg-white/5 rounded-xl"
																		type="button"
																		on:click={(e) => {
																			e.stopPropagation();
																			deleteModelHandler(model);
																		}}
																	>
																		<GarbageBin />
																	</button>
																</Tooltip>
															{:else}
																<ModelMenu
																	user={$user}
																	{model}
																	editHandler={() => {
																		goto(
																			`/workspace/models/edit?id=${encodeURIComponent(model.id)}`
																		);
																	}}
																	shareHandler={() => {
																		shareModelHandler(model);
																	}}
																	cloneHandler={() => {
																		cloneModelHandler(model);
																	}}
																	exportHandler={() => {
																		exportModelHandler(model);
																	}}
																	hideHandler={() => {
																		hideModelHandler(model);
																	}}
																	copyLinkHandler={() => {
																		copyLinkHandler(model);
																	}}
																	deleteHandler={() => {
																		selectedModel = model;
																		showModelDeleteConfirm = true;
																	}}
																	onClose={() => {}}
																>
																	<div
																		class="self-center w-fit p-1 text-sm dark:text-white hover:bg-black/5 dark:hover:bg-white/5 rounded-xl"
																	>
																		<EllipsisHorizontal className="size-5" />
																	</div>
																</ModelMenu>
															{/if}
														</div>
													</div>
												</div>

												<button
													on:click={(e) => {
														e.stopPropagation();
													}}
												>
													<Tooltip
														content={model.is_active ? $i18n.t('Enabled') : $i18n.t('Disabled')}
													>
														<Switch
															bind:state={model.is_active}
															on:change={async () => {
																toggleModelById(localStorage.token, model.id);
																_models.set(
																	await getModels(
																		localStorage.token,
																		$config?.features?.enable_direct_connections &&
																			($settings?.directConnections ?? null)
																	)
																);
															}}
														/>
													</Tooltip>
												</button>
											</div>
										</div>

										<div class=" flex gap-1 pr-2 -mt-1 items-center">
											<Tooltip
												content={model?.user?.email ?? $i18n.t('Deleted User')}
												className="flex shrink-0"
												placement="top-start"
											>
												<div class="shrink-0 text-gray-500 text-xs">
													{$i18n.t('By {{name}}', {
														name: capitalizeFirstLetter(
															model?.user?.name ?? model?.user?.email ?? $i18n.t('Deleted User')
														)
													})}
												</div>
											</Tooltip>

											<div>·</div>

											<Tooltip
												content={marked.parse(model?.meta?.description ?? model.id)}
												className=" w-fit text-left"
												placement="top-start"
											>
												<div class="flex gap-1 text-xs overflow-hidden">
													<div class="line-clamp-1">
														{#if (model?.meta?.description ?? '').trim()}
															{model?.meta?.description}
														{:else}
															{model.id}
														{/if}
													</div>
												</div>
											</Tooltip>
										</div>
									</div>
								</div>
							</div>
						</div>
					</div>
				{/each}
			</div>
		{:else}
			<div class=" w-full h-full flex flex-col justify-center items-center my-16 mb-24">
				<div class="max-w-md text-center">
					<div class=" text-3xl mb-3">😕</div>
					<div class=" text-lg font-medium mb-1">{$i18n.t('No models found')}</div>
					<div class=" text-gray-500 text-center text-xs">
						{$i18n.t('Try adjusting your search or filter to find what you are looking for.')}
					</div>
				</div>
			</div>
		{/if}
	</div>

	{#if $config?.features.enable_community_sharing}
		<div class=" my-16">
			<div class=" text-xl font-medium mb-1 line-clamp-1">
				{$i18n.t('Made by Open WebUI Community')}
			</div>

			<a
				class=" flex cursor-pointer items-center justify-between hover:bg-gray-50 dark:hover:bg-gray-850 w-full mb-2 px-3.5 py-1.5 rounded-xl transition"
				href="https://openwebui.com/models"
				target="_blank"
			>
				<div class=" self-center">
					<div class=" font-semibold line-clamp-1">{$i18n.t('Discover a model')}</div>
					<div class=" text-sm line-clamp-1">
						{$i18n.t('Discover, download, and explore model presets')}
					</div>
				</div>

				<div>
					<div>
						<ChevronRight />
					</div>
				</div>
			</a>
		</div>
	{/if}
{:else}
	<div class="w-full h-full flex justify-center items-center">
		<Spinner className="size-5" />
	</div>
{/if}<|MERGE_RESOLUTION|>--- conflicted
+++ resolved
@@ -25,6 +25,7 @@
 	import { getGroups } from '$lib/apis/groups';
 
 	import { capitalizeFirstLetter, copyToClipboard } from '$lib/utils';
+	import { getTranslatedLabel } from '$lib/i18n';
 
 	import EllipsisHorizontal from '../icons/EllipsisHorizontal.svelte';
 	import ModelMenu from './Models/ModelMenu.svelte';
@@ -108,7 +109,7 @@
 		sessionStorage.model = JSON.stringify({
 			...model,
 			id: `${model.id}-clone`,
-			name: `${getTranslatedLabel(model.name, langCode)} (Clone)`
+			name: `${getTranslatedLabel(model.name, $i18n.language?.split('-')[0] || 'de')} (Clone)`
 		});
 		goto('/workspace/models/create');
 	};
@@ -234,26 +235,6 @@
 	});
 
 	$: langCode = $i18n.language?.split('-')[0] || 'de';
-
-	function getTranslatedLabel(label, langCode) {
-		if (!label) return '';
-
-		try {
-			// If it's already an object, use it directly
-			const translations = typeof label === 'object' ? label : JSON.parse(label);
-			return (
-				translations[langCode] ||
-				translations.en ||
-				translations.de ||
-				translations.fr ||
-				translations.it ||
-				''
-			);
-		} catch (e) {
-			// If parsing fails, return the original value
-			return label;
-		}
-	}
 </script>
 
 <svelte:head>
@@ -453,26 +434,6 @@
 							}
 						}}
 					>
-<<<<<<< HEAD
-						<div class=" flex-1 self-center {model.is_active ? '' : 'text-gray-500'}">
-							<Tooltip
-								content={marked.parse(model?.meta?.description ?? model.id)}
-								className=" w-fit"
-								placement="top-start"
-							>
-								<div class=" font-semibold line-clamp-1">
-									{getTranslatedLabel(model.name, langCode)}
-								</div>
-							</Tooltip>
-
-							<div class="flex gap-1 text-xs overflow-hidden">
-								<div class="line-clamp-1">
-									{#if (model?.meta?.description ?? '').trim()}
-										{model?.meta?.description}
-									{:else}
-										{model.id}
-									{/if}
-=======
 						<div class="flex group/item gap-3.5 w-full">
 							<div class="self-center pl-0.5">
 								<div class="flex bg-white rounded-2xl">
@@ -488,7 +449,6 @@
 											class=" rounded-2xl size-12 object-cover"
 										/>
 									</div>
->>>>>>> 4c28f19b
 								</div>
 							</div>
 
@@ -496,12 +456,12 @@
 								<div class="flex h-full w-full flex-1 flex-col justify-start self-center group">
 									<div class="flex-1 w-full">
 										<div class="flex items-center justify-between w-full">
-											<Tooltip content={model.name} className=" w-fit" placement="top-start">
+											<Tooltip content={getTranslatedLabel(model.name, langCode)} className=" w-fit" placement="top-start">
 												<a
 													class=" font-semibold line-clamp-1 hover:underline capitalize"
 													href={`/?models=${encodeURIComponent(model.id)}`}
 												>
-													{model.name}
+													{getTranslatedLabel(model.name, langCode)}
 												</a>
 											</Tooltip>
 
