<script lang="ts">
	import { onMount, getContext, tick } from 'svelte';
	import { models, tools, functions, knowledge as knowledgeCollections, user } from '$lib/stores';
	import { WEBUI_BASE_URL } from '$lib/constants';

	import AdvancedParams from '$lib/components/chat/Settings/Advanced/AdvancedParams.svelte';
	import Tags from '$lib/components/common/Tags.svelte';
	import Knowledge from '$lib/components/workspace/Models/Knowledge.svelte';
	import ToolsSelector from '$lib/components/workspace/Models/ToolsSelector.svelte';
	import FiltersSelector from '$lib/components/workspace/Models/FiltersSelector.svelte';
	import ActionsSelector from '$lib/components/workspace/Models/ActionsSelector.svelte';
	import Capabilities from '$lib/components/workspace/Models/Capabilities.svelte';
	import Textarea from '$lib/components/common/Textarea.svelte';
	import { getTools } from '$lib/apis/tools';
	import { getFunctions } from '$lib/apis/functions';
	import { getKnowledgeBases } from '$lib/apis/knowledge';
	import AccessControl from '../common/AccessControl.svelte';
	import { stringify } from 'postcss';
	import { toast } from 'svelte-sonner';
	import Spinner from '$lib/components/common/Spinner.svelte';
	import XMark from '$lib/components/icons/XMark.svelte';
	import { getNoteList } from '$lib/apis/notes';
	import PencilSolid from '$lib/components/icons/PencilSolid.svelte';

	const i18n = getContext('i18n');

	export let onSubmit: Function;
	export let onBack: null | Function = null;

	export let model = null;
	export let edit = false;

	export let preset = true;

	let loading = false;
	let success = false;

	let filesInputElement;
	let inputFiles;

	let showAdvanced = false;
	let showPreview = false;

	let loaded = false;

	// ///////////
	// model
	// ///////////

	let id = '';
	let name = '';

	let enableDescription = true;

	$: if (!edit) {
		if (name) {
			id = name
				.replace(/\s+/g, '-')
				.replace(/[^a-zA-Z0-9-]/g, '')
				.toLowerCase();
		}
	}

	let system = '';
	let info = {
		id: '',
		base_model_id: null,
		name: '',
		meta: {
			profile_image_url: `${WEBUI_BASE_URL}/static/favicon.png`,
			description: '',
			suggestion_prompts: null,
			tags: []
		},
		params: {
			system: ''
		}
	};

	let params = {
		system: ''
	};
	let capabilities = {
		vision: true,
		file_upload: true,
		web_search: true,
		image_generation: true,
		code_interpreter: true,
		citations: true,
		usage: undefined
	};

	let knowledge = [];
	let toolIds = [];
	let filterIds = [];
	let actionIds = [];

	let accessControl = {};

	const addUsage = (base_model_id) => {
		const baseModel = $models.find((m) => m.id === base_model_id);

		if (baseModel) {
			if (baseModel.owned_by === 'openai') {
				capabilities.usage = baseModel?.meta?.capabilities?.usage ?? false;
			} else {
				delete capabilities.usage;
			}
			capabilities = capabilities;
		}
	};

	const submitHandler = async () => {
		loading = true;

		info.id = id;
		info.name = getTitleForBackend();

		if (id === '') {
			toast.error($i18n.t('Model ID is required.'));
			loading = false;

			return;
		}

		if (name === '') {
			toast.error($i18n.t('Model Name is required.'));
			loading = false;

			return;
		}

		if (knowledge.some((item) => item.status === 'uploading')) {
			toast.error($i18n.t('Please wait until all files are uploaded.'));
			loading = false;

			return;
		}

		info.params = { ...info.params, ...params };

		info.access_control = accessControl;
		info.meta.capabilities = capabilities;

		if (enableDescription) {
			info.meta.description = info.meta.description.trim() === '' ? null : info.meta.description;
		} else {
			info.meta.description = null;
		}

		if (knowledge.length > 0) {
			info.meta.knowledge = knowledge;
		} else {
			if (info.meta.knowledge) {
				delete info.meta.knowledge;
			}
		}

		if (toolIds.length > 0) {
			info.meta.toolIds = toolIds;
		} else {
			if (info.meta.toolIds) {
				delete info.meta.toolIds;
			}
		}

		if (filterIds.length > 0) {
			info.meta.filterIds = filterIds;
		} else {
			if (info.meta.filterIds) {
				delete info.meta.filterIds;
			}
		}

		if (actionIds.length > 0) {
			info.meta.actionIds = actionIds;
		} else {
			if (info.meta.actionIds) {
				delete info.meta.actionIds;
			}
		}

		info.params.system = system.trim() === '' ? null : system;
		info.params.stop = params.stop ? params.stop.split(',').filter((s) => s.trim()) : null;
		Object.keys(info.params).forEach((key) => {
			if (info.params[key] === '' || info.params[key] === null) {
				delete info.params[key];
			}
		});

		await onSubmit(info);

		loading = false;
		success = false;
	};

	onMount(async () => {
		await tools.set(await getTools(localStorage.token));
		await functions.set(await getFunctions(localStorage.token));
		await knowledgeCollections.set([...(await getKnowledgeBases(localStorage.token))]);

		// Scroll to top 'workspace-container' element
		const workspaceContainer = document.getElementById('workspace-container');
		if (workspaceContainer) {
			workspaceContainer.scrollTop = 0;
		}

		if (model) {
			name = model.name;
			await tick();

			id = model.id;

			enableDescription = model?.meta?.description !== null;

			if (model.base_model_id) {
				const base_model = $models
					.filter((m) => !m?.preset && !(m?.arena ?? false))
					.find((m) => [model.base_model_id, `${model.base_model_id}:latest`].includes(m.id));

				console.log('base_model', base_model);

				if (base_model) {
					model.base_model_id = base_model.id;
				} else {
					model.base_model_id = null;
				}
			}

			system = model?.params?.system ?? '';

			params = { ...params, ...model?.params };
			params.stop = params?.stop
				? (typeof params.stop === 'string' ? params.stop.split(',') : (params?.stop ?? [])).join(
						','
					)
				: null;

			toolIds = model?.meta?.toolIds ?? [];
			filterIds = model?.meta?.filterIds ?? [];
			actionIds = model?.meta?.actionIds ?? [];
			knowledge = (model?.meta?.knowledge ?? []).map((item) => {
				if (item?.collection_name && item?.type !== 'file') {
					return {
						id: item.collection_name,
						name: item.name,
						legacy: true
					};
				} else if (item?.collection_names) {
					return {
						name: item.name,
						type: 'collection',
						collection_names: item.collection_names,
						legacy: true
					};
				} else {
					return item;
				}
			});
			capabilities = { ...capabilities, ...(model?.meta?.capabilities ?? {}) };

			if ('access_control' in model) {
				accessControl = model.access_control;
			} else {
				accessControl = {};
			}

			console.log(model?.access_control);
			console.log(accessControl);

			info = {
				...info,
				...JSON.parse(
					JSON.stringify(
						model
							? model
							: {
									id: model.id,
									name: model.name
								}
					)
				)
			};

			console.log(model);
		}

		loaded = true;
	});

	let showPromptModal = false;
	let newPrompt = { de: 'de', en: 'en', fr: 'fr', it: 'it' };
	let editingIndex = null; // null = new prompt, number = editing existing prompt
	$: langCode = $i18n.language?.split('-')[0] || 'de';

	// Add state for title editing
	let showTitleModal = false;

	// Object for editing translations
	let titleTranslations = {
		de: '',
		en: '',
		fr: '',
		it: ''
	};

	// Call this when the component loads with existing data
	function initializeTitleTranslations(existingName) {
		if (existingName) {
			try {
				// If existingName is already an object, use it directly
				if (typeof existingName === 'object') {
					titleTranslations = { de: '', en: '', fr: '', it: '', ...existingName };
				} else {
					// If it's a JSON string, parse it
					const parsed = JSON.parse(existingName);
					titleTranslations = { de: '', en: '', fr: '', it: '', ...parsed };
				}
			} catch (e) {
				// If parsing fails, treat as a simple string and put it in the default language
				titleTranslations = { de: existingName, en: '', fr: '', it: '' };
			}
		} else {
			titleTranslations = { de: '', en: '', fr: '', it: '' };
		}
	}

	$: if (info?.name) {
		initializeTitleTranslations(info.name);
	}

	// Keep info.name in sync as JSON string
	$: info.name = JSON.stringify(titleTranslations);

	// Function to get the JSON string for the backend
	function getTitleForBackend() {
		return JSON.stringify(titleTranslations);
	}

	// Function to get the display value for the current language
	function getTitleDisplayValue(langCode) {
		return titleTranslations[langCode] || titleTranslations.de || '';
	}
</script>

{#if loaded}
	{#if onBack}
		<button
			class="flex space-x-1"
			on:click={() => {
				onBack();
			}}
		>
			<div class=" self-center">
				<svg
					xmlns="http://www.w3.org/2000/svg"
					viewBox="0 0 20 20"
					fill="currentColor"
					class="h-4 w-4"
				>
					<path
						fill-rule="evenodd"
						d="M17 10a.75.75 0 01-.75.75H5.612l4.158 3.96a.75.75 0 11-1.04 1.08l-5.5-5.25a.75.75 0 010-1.08l5.5-5.25a.75.75 0 111.04 1.08L5.612 9.25H16.25A.75.75 0 0117 10z"
						clip-rule="evenodd"
					/>
				</svg>
			</div>
			<div class=" self-center text-sm font-medium">{$i18n.t('Back')}</div>
		</button>
	{/if}

	<div class="w-full max-h-full flex justify-center">
		<input
			bind:this={filesInputElement}
			bind:files={inputFiles}
			type="file"
			hidden
			accept="image/*"
			on:change={() => {
				let reader = new FileReader();
				reader.onload = (event) => {
					let originalImageUrl = `${event.target.result}`;

					const img = new Image();
					img.src = originalImageUrl;

					img.onload = function () {
						const canvas = document.createElement('canvas');
						const ctx = canvas.getContext('2d');

						// Calculate the aspect ratio of the image
						const aspectRatio = img.width / img.height;

						// Calculate the new width and height to fit within 100x100
						let newWidth, newHeight;
						if (aspectRatio > 1) {
							newWidth = 250 * aspectRatio;
							newHeight = 250;
						} else {
							newWidth = 250;
							newHeight = 250 / aspectRatio;
						}

						// Set the canvas size
						canvas.width = 250;
						canvas.height = 250;

						// Calculate the position to center the image
						const offsetX = (250 - newWidth) / 2;
						const offsetY = (250 - newHeight) / 2;

						// Draw the image on the canvas
						ctx.drawImage(img, offsetX, offsetY, newWidth, newHeight);

						// Get the base64 representation of the compressed image
						const compressedSrc = canvas.toDataURL();

						// Display the compressed image
						info.meta.profile_image_url = compressedSrc;

						inputFiles = null;
						filesInputElement.value = '';
					};
				};

				if (
					inputFiles &&
					inputFiles.length > 0 &&
					['image/gif', 'image/webp', 'image/jpeg', 'image/png', 'image/svg+xml'].includes(
						inputFiles[0]['type']
					)
				) {
					reader.readAsDataURL(inputFiles[0]);
				} else {
					console.log(`Unsupported File Type '${inputFiles[0]['type']}'.`);
					inputFiles = null;
				}
			}}
		/>

		{#if !edit || (edit && model)}
			<form
				class="flex flex-col md:flex-row w-full gap-3 md:gap-6"
				on:submit|preventDefault={() => {
					submitHandler();
				}}
			>
				<div class="self-center md:self-start flex justify-center my-2 shrink-0">
					<div class="self-center">
						<button
							class="rounded-xl flex shrink-0 items-center {info.meta.profile_image_url !==
							`${WEBUI_BASE_URL}/static/favicon.png`
								? 'bg-transparent'
								: 'bg-white'} shadow-xl group relative"
							type="button"
							on:click={() => {
								filesInputElement.click();
							}}
						>
							{#if info.meta.profile_image_url}
								<img
									src={info.meta.profile_image_url}
									alt="model profile"
									class="rounded-xl size-72 md:size-60 object-cover shrink-0"
								/>
							{:else}
								<img
									src="{WEBUI_BASE_URL}/static/favicon.png"
									alt="model profile"
									class=" rounded-xl size-72 md:size-60 object-cover shrink-0"
								/>
							{/if}

							<div class="absolute bottom-0 right-0 z-10">
								<div class="m-1.5">
									<div
										class="shadow-xl p-1 rounded-full border-2 border-white bg-gray-800 text-white group-hover:bg-gray-600 transition dark:border-black dark:bg-white dark:group-hover:bg-gray-200 dark:text-black"
									>
										<svg
											xmlns="http://www.w3.org/2000/svg"
											viewBox="0 0 16 16"
											fill="currentColor"
											class="size-5"
										>
											<path
												fill-rule="evenodd"
												d="M2 4a2 2 0 0 1 2-2h8a2 2 0 0 1 2 2v8a2 2 0 0 1-2 2H4a2 2 0 0 1-2-2V4Zm10.5 5.707a.5.5 0 0 0-.146-.353l-1-1a.5.5 0 0 0-.708 0L9.354 9.646a.5.5 0 0 1-.708 0L6.354 7.354a.5.5 0 0 0-.708 0l-2 2a.5.5 0 0 0-.146.353V12a.5.5 0 0 0 .5.5h8a.5.5 0 0 0 .5-.5V9.707ZM12 5a1 1 0 1 1-2 0 1 1 0 0 1 2 0Z"
												clip-rule="evenodd"
											/>
										</svg>
									</div>
								</div>
							</div>

							<div
								class="absolute top-0 bottom-0 left-0 right-0 bg-white dark:bg-black rounded-lg opacity-0 group-hover:opacity-20 transition"
							></div>
						</button>

						<div class="flex w-full mt-1 justify-end">
							<button
								class="px-2 py-1 text-gray-500 rounded-lg text-xs"
								on:click={() => {
									info.meta.profile_image_url = `${WEBUI_BASE_URL}/static/favicon.png`;
								}}
								type="button"
							>
								{$i18n.t('Reset Image')}</button
							>
						</div>
					</div>
				</div>

				<div class="w-full">
					<div class="mt-2 my-2 flex flex-col">
						<!-- INPUT ROW WITH LANG-SPECIFIC VALUE -->
						<div class="w-full">
							<div class="mt-2 my-2 flex flex-col">
								<!-- INPUT ROW WITH LANG-SPECIFIC VALUE -->
								<div class="flex-1">
									<div class="flex items-center">
										<input
											class="text-3xl font-semibold w-full bg-transparent outline-hidden"
											placeholder={$i18n.t('Model Name')}
											bind:value={titleTranslations[langCode]}
											required
										/>

										{#if titleTranslations[langCode]}
											<button class="ml-2" type="button" on:click={() => (showTitleModal = true)}>
												<div class="self-center mr-2">
													<PencilSolid />
												</div>
											</button>
										{/if}
									</div>
								</div>

<<<<<<< HEAD
								<div class="flex-1">
									<div>
										<input
											class="text-xs w-full bg-transparent text-gray-500 outline-hidden"
											placeholder={$i18n.t('Model ID')}
											bind:value={id}
											disabled={edit}
											required
										/>
									</div>
								</div>
							</div>
							<div class="flex-1">
								<div>
									<input
										class="text-xs w-full bg-transparent text-gray-500 outline-hidden"
										placeholder={$i18n.t('Model ID')}
										bind:value={id}
										disabled={edit}
										required
									/>
								</div>
=======
					{#if preset}
						<div class="my-1">
							<div class=" text-sm font-semibold mb-1">{$i18n.t('Base Model (From)')}</div>

							<div>
								<select
									class="text-sm w-full bg-transparent outline-hidden"
									placeholder={$i18n.t('Select a base model (e.g. llama3, gpt-4o)')}
									bind:value={info.base_model_id}
									on:change={(e) => {
										addUsage(e.target.value);
									}}
									required
								>
									<option value={null} class=" text-gray-900"
										>{$i18n.t('Select a base model')}</option
									>
									{#each $models.filter((m) => (model ? m.id !== model.id : true) && !m?.preset && m?.owned_by !== 'arena') as model}
										<option value={model.id} class=" text-gray-900">{model.name}</option>
									{/each}
								</select>
>>>>>>> 1db8dec4
							</div>
						</div>

						<!-- MODAL: Full translation editor -->
						{#if showTitleModal}
							<div
								class="fixed inset-0 bg-black bg-opacity-50 flex justify-center items-center z-50"
							>
								<div class="bg-white dark:bg-gray-800 p-4 rounded-md shadow-md w-[90%] max-w-md">
									<div class="flex justify-between dark:text-gray-300 pt-4 pb-1 s--7fsHGLC475o">
										<h2 class="text-sm font-bold mb-2">{$i18n.t('Edit Title Translations')}</h2>
										<button class="text-xs px-2 py-1" on:click={() => (showTitleModal = false)}>
											<svg
												xmlns="http://www.w3.org/2000/svg"
												viewBox="0 0 20 20"
												fill="currentColor"
												class="w-4 h-4"
											>
												<path
													d="M6.28 5.22a.75.75 0 00-1.06 1.06L8.94 10l-3.72 3.72a.75.75 0 101.06 1.06L10 11.06l3.72 3.72a.75.75 0 101.06-1.06L11.06 10l3.72-3.72a.75.75 0 00-1.06-1.06L10 8.94 6.28 5.22z"
												/>
											</svg>
										</button>
									</div>

									{#each Object.keys(titleTranslations) as lang}
										<div class="mb-2">
											<label class="text-xs font-semibold block mb-1">{lang.toUpperCase()}</label>
											<input
												class="w-full text-sm p-1 border border-gray-300 dark:border-gray-700 rounded"
												bind:value={titleTranslations[lang]}
												placeholder={`Enter ${lang.toUpperCase()} title`}
											/>
										</div>
									{/each}

									<div class="flex justify-end space-x-2 mt-3">
										<button
											class="px-3.5 py-1.5 text-sm font-medium bg-black hover:bg-gray-900 text-white dark:bg-white dark:text-black dark:hover:bg-gray-100 transition rounded-full"
											on:click={() => (showTitleModal = false)}
										>
											Save
										</button>
									</div>
								</div>
							</div>
						{/if}

						{#if preset}
							<div class="my-1">
								<div class=" text-sm font-semibold mb-1">{$i18n.t('Base Model (From)')}</div>

								<div>
<<<<<<< HEAD
									<select
										class="text-sm w-full bg-transparent outline-hidden"
										placeholder="Select a base model (e.g. llama3, gpt-4o)"
										bind:value={info.base_model_id}
										on:change={(e) => {
											addUsage(e.target.value);
										}}
										required
									>
										<option value={null} class=" text-gray-900"
											>{$i18n.t('Select a base model')}</option
										>
										{#each $models.filter((m) => (model ? m.id !== model.id : true) && !m?.preset && m?.owned_by !== 'arena') as model}
											<option value={model.id} class=" text-gray-900">{model.name}</option>
										{/each}
									</select>
=======
									<Textarea
										className=" text-sm w-full bg-transparent outline-hidden resize-none overflow-y-hidden "
										placeholder={$i18n.t(
											'Write your model system prompt content here\ne.g.) You are Mario from Super Mario Bros, acting as an assistant.'
										)}
										rows={4}
										bind:value={system}
									/>
>>>>>>> 1db8dec4
								</div>
							</div>
						{/if}

						<div class="my-1">
							<div class="mb-1 flex w-full justify-between items-center">
								<div class=" self-center text-sm font-semibold">{$i18n.t('Description')}</div>

								<button
									class="p-1 text-xs flex rounded-sm transition"
									type="button"
									aria-pressed={enableDescription ? 'true' : 'false'}
									aria-label={enableDescription
										? $i18n.t('Custom description enabled')
										: $i18n.t('Default description enabled')}
									on:click={() => {
										enableDescription = !enableDescription;
									}}
								>
									{#if !enableDescription}
										<span class="ml-2 self-center">{$i18n.t('Default')}</span>
									{:else}
										<span class="ml-2 self-center">{$i18n.t('Custom')}</span>
									{/if}
								</button>
							</div>

							{#if enableDescription}
								<Textarea
									className=" text-sm w-full bg-transparent outline-hidden resize-none overflow-y-hidden "
									placeholder={$i18n.t('Add a short description about what this model does')}
									bind:value={info.meta.description}
								/>
							{/if}
						</div>

						<div class=" mt-2 my-1">
							<div class="">
								<Tags
									tags={info?.meta?.tags ?? []}
									on:delete={(e) => {
										const tagName = e.detail;
										info.meta.tags = info.meta.tags.filter((tag) => tag.name !== tagName);
									}}
									on:add={(e) => {
										const tagName = e.detail;
										if (!(info?.meta?.tags ?? null)) {
											info.meta.tags = [{ name: tagName }];
										} else {
											info.meta.tags = [...info.meta.tags, { name: tagName }];
										}
									}}
								/>
							</div>
						</div>

						<div class="my-2">
							<div class="px-3 py-2 bg-gray-50 dark:bg-gray-950 rounded-lg">
								<AccessControl
									bind:accessControl
									accessRoles={['read', 'write']}
									allowPublic={$user?.permissions?.sharing?.public_models ||
										$user?.role === 'admin'}
								/>
							</div>
						</div>

						<hr class=" border-gray-100 dark:border-gray-850 my-1.5" />

						<div class="my-2">
							<div class="flex w-full justify-between">
								<div class=" self-center text-sm font-semibold">{$i18n.t('Model Params')}</div>
							</div>

							<div class="mt-2">
								<div class="my-1">
									<div class=" text-xs font-semibold mb-2">{$i18n.t('System Prompt')}</div>
									<div>
										<Textarea
											className=" text-sm w-full bg-transparent outline-hidden resize-none overflow-y-hidden "
											placeholder={`Write your model system prompt content here\ne.g.) You are Mario from Super Mario Bros, acting as an assistant.`}
											rows={4}
											bind:value={system}
										/>
									</div>
								</div>

								<div class="flex w-full justify-between">
									<div class=" self-center text-xs font-semibold">
										{$i18n.t('Advanced Params')}
									</div>

									<button
										class="p-1 px-3 text-xs flex rounded-sm transition"
										type="button"
										on:click={() => {
											showAdvanced = !showAdvanced;
										}}
									>
										{#if showAdvanced}
											<span class="ml-2 self-center">{$i18n.t('Hide')}</span>
										{:else}
											<span class="ml-2 self-center">{$i18n.t('Show')}</span>
										{/if}
									</button>
								</div>

								{#if showAdvanced}
									<div class="my-2">
										<AdvancedParams admin={true} custom={true} bind:params />
									</div>
								{/if}
							</div>
						</div>

						<hr class=" border-gray-100 dark:border-gray-850 my-1" />

						<div class="my-2">
							<div class="flex w-full justify-between items-center">
								<div class="flex w-full justify-between items-center">
									<div class="self-center text-sm font-semibold">
										{$i18n.t('Prompt suggestions')}
									</div>

									<button
										class="p-1 text-xs flex rounded-sm transition"
										type="button"
										on:click={() => {
											if ((info?.meta?.suggestion_prompts ?? null) === null) {
												info.meta.suggestion_prompts = [];
											} else {
												info.meta.suggestion_prompts = null;
											}
										}}
									>
										{#if (info?.meta?.suggestion_prompts ?? null) === null}
											<span class="ml-2 self-center">{$i18n.t('Default')}</span>
										{:else}
											<span class="ml-2 self-center">{$i18n.t('Custom')}</span>
										{/if}
									</button>
								</div>

								{#if (info?.meta?.suggestion_prompts ?? null) !== null}
									<button
										class="p-1 px-2 text-xs flex rounded-sm transition"
										type="button"
										on:click={() => {
											editingIndex = null;
											newPrompt = { de: '', en: '', fr: '', it: '' };
											showPromptModal = true;
										}}
									>
										<svg
											xmlns="http://www.w3.org/2000/svg"
											viewBox="0 0 20 20"
											fill="currentColor"
											class="w-4 h-4"
										>
											<path
												d="M10.75 4.75a.75.75 0 00-1.5 0v4.5h-4.5a.75.75 0 000 1.5h4.5v4.5a.75.75 0 001.5 0v-4.5h4.5a.75.75 0 000-1.5h-4.5v-4.5z"
											/>
										</svg>
									</button>
								{/if}
							</div>

							{#if info?.meta?.suggestion_prompts}
								<div class="flex flex-col space-y-1 mt-1 mb-3">
									{#if info.meta.suggestion_prompts.length > 0}
										{#each info.meta.suggestion_prompts as prompt, promptIdx}
											<div class="flex items-center space-x-2">
												<input
													class="text-sm w-full bg-transparent outline-none border border-gray-200 dark:border-gray-800 rounded px-2 py-1"
													readonly
													value={prompt.content?.[langCode] || prompt.content?.de || ''}
												/>

												<button
													class="p-1 text-gray-500 hover:text-yellow-600"
													type="button"
													on:click={() => {
														editingIndex = promptIdx;
														newPrompt = { ...prompt.content };
														showPromptModal = true;
													}}
													title="Edit"
												>
													<div class=" self-center mr-2">
														<PencilSolid />
													</div></button
												>

												<button
													class="text-xs px-2 py-1 bg-red-200 hover:bg-red-300 rounded"
													type="button"
													on:click={() => {
														info.meta.suggestion_prompts.splice(promptIdx, 1);
														info.meta.suggestion_prompts = [...info.meta.suggestion_prompts];
													}}
												>
													<XMark class="size-4" />
												</button>
											</div>
										{/each}
									{:else}
										<div class="text-xs text-center">No suggestion prompts</div>
									{/if}
								</div>
							{/if}
						</div>

						<!-- MODAL for adding/editing prompt translations -->
						{#if showPromptModal}
							<div
								class="fixed inset-0 bg-black bg-opacity-50 flex justify-center items-center z-50"
							>
								<div class="bg-white dark:bg-gray-800 p-4 rounded-md shadow-md w-[90%] max-w-md">
									<div class="flex justify-between dark:text-gray-300 pt-4 pb-1 s--7fsHGLC475o">
										<h2 class="text-sm font-bold mb-2">
											{editingIndex === null
												? $i18n.t('Add Translations')
												: $i18n.t('Edit Translations')}
										</h2>
										<button
											class="text-xs px-2 py-1"
											on:click={() => {
												showPromptModal = false;
												editingIndex = null;
												newPrompt = { de: '', en: '', fr: '', it: '' };
											}}
										>
											<svg
												xmlns="http://www.w3.org/2000/svg"
												viewBox="0 0 20 20"
												fill="currentColor"
												class="w-4 h-4"
											>
												<path
													d="M6.28 5.22a.75.75 0 00-1.06 1.06L8.94 10l-3.72 3.72a.75.75 0 101.06 1.06L10 11.06l3.72 3.72a.75.75 0 101.06-1.06L11.06 10l3.72-3.72a.75.75 0 00-1.06-1.06L10 8.94 6.28 5.22z"
												/>
											</svg>
										</button>
									</div>

									{#each Object.keys(newPrompt) as lang}
										<div class="mb-2">
											<label class="text-xs font-semibold block mb-1">{lang.toUpperCase()}</label>
											<input
												class="w-full text-sm p-1 border border-gray-300 dark:border-gray-700 rounded"
												value={newPrompt[lang]}
												on:input={(e) => (newPrompt[lang] = e.target.value)}
												placeholder={`Enter ${lang.toUpperCase()} translation`}
											/>
										</div>
									{/each}
<<<<<<< HEAD

									<div class="flex justify-end space-x-2 mt-3">
										<button
											class="px-3.5 py-1.5 text-sm font-medium bg-black hover:bg-gray-900 text-white dark:bg-white dark:text-black dark:hover:bg-gray-100 transition rounded-full"
											on:click={() => {
												if (newPrompt.de.trim()) {
													if (editingIndex === null) {
														info.meta.suggestion_prompts = [
															...(info.meta.suggestion_prompts ?? []),
															{ content: { ...newPrompt } }
														];
													} else {
														info.meta.suggestion_prompts[editingIndex].content = { ...newPrompt };
														info.meta.suggestion_prompts = [...info.meta.suggestion_prompts];
													}
													showPromptModal = false;
													newPrompt = { de: '', en: '', fr: '', it: '' };
													editingIndex = null;
												} else {
													alert('German translation is required.');
												}
											}}>{editingIndex === null ? 'Add' : 'Save'}</button
										>
									</div>
								</div>
=======
								{:else}
									<div class="text-xs text-center">{$i18n.t('No suggestion prompts')}</div>
								{/if}
>>>>>>> 1db8dec4
							</div>
						{/if}

						<hr class=" border-gray-100 dark:border-gray-850 my-1.5" />

						<div class="my-2">
							<Knowledge bind:selectedItems={knowledge} />
						</div>

						<div class="my-2">
							<ToolsSelector bind:selectedToolIds={toolIds} tools={$tools} />
						</div>

						<div class="my-2">
							<FiltersSelector
								bind:selectedFilterIds={filterIds}
								filters={$functions.filter((func) => func.type === 'filter')}
							/>
						</div>

						<div class="my-2">
							<ActionsSelector
								bind:selectedActionIds={actionIds}
								actions={$functions.filter((func) => func.type === 'action')}
							/>
						</div>

						<div class="my-2">
							<Capabilities bind:capabilities />
						</div>

						<div class="my-2 text-gray-300 dark:text-gray-700">
							<div class="flex w-full justify-between mb-2">
								<div class=" self-center text-sm font-semibold">{$i18n.t('JSON Preview')}</div>

								<button
									class="p-1 px-3 text-xs flex rounded-sm transition"
									type="button"
									on:click={() => {
										showPreview = !showPreview;
									}}
								>
									{#if showPreview}
										<span class="ml-2 self-center">{$i18n.t('Hide')}</span>
									{:else}
										<span class="ml-2 self-center">{$i18n.t('Show')}</span>
									{/if}
								</button>
							</div>

							{#if showPreview}
								<div>
									<textarea
										class="text-sm w-full bg-transparent outline-hidden resize-none"
										rows="10"
										value={JSON.stringify(info, null, 2)}
										disabled
										readonly
									/>
								</div>
							{/if}
						</div>

						<div class="my-2 flex justify-end pb-20">
							<button
								class=" text-sm px-3 py-2 transition rounded-lg {loading
									? ' cursor-not-allowed bg-black hover:bg-gray-900 text-white dark:bg-white dark:hover:bg-gray-100 dark:text-black'
									: 'bg-black hover:bg-gray-900 text-white dark:bg-white dark:hover:bg-gray-100 dark:text-black'} flex w-full justify-center"
								type="submit"
								disabled={loading}
							>
								<div class=" self-center font-medium">
									{#if edit}
										{$i18n.t('Save & Update')}
									{:else}
										{$i18n.t('Save & Create')}
									{/if}
								</div>

								{#if loading}
									<div class="ml-1.5 self-center">
										<Spinner />
									</div>
								{/if}
							</button>
						</div>
					</div>
				</div>
			</form>
		{/if}
	</div>
{/if}<|MERGE_RESOLUTION|>--- conflicted
+++ resolved
@@ -536,7 +536,6 @@
 									</div>
 								</div>
 
-<<<<<<< HEAD
 								<div class="flex-1">
 									<div>
 										<input
@@ -549,17 +548,21 @@
 									</div>
 								</div>
 							</div>
-							<div class="flex-1">
-								<div>
-									<input
-										class="text-xs w-full bg-transparent text-gray-500 outline-hidden"
-										placeholder={$i18n.t('Model ID')}
-										bind:value={id}
-										disabled={edit}
-										required
-									/>
-								</div>
-=======
+						</div>
+
+						<div class="flex-1">
+							<div>
+								<input
+									class="text-xs w-full bg-transparent text-gray-500 outline-hidden"
+									placeholder={$i18n.t('Model ID')}
+									bind:value={id}
+									disabled={edit}
+									required
+								/>
+							</div>
+						</div>
+					</div>
+
 					{#if preset}
 						<div class="my-1">
 							<div class=" text-sm font-semibold mb-1">{$i18n.t('Base Model (From)')}</div>
@@ -581,7 +584,92 @@
 										<option value={model.id} class=" text-gray-900">{model.name}</option>
 									{/each}
 								</select>
->>>>>>> 1db8dec4
+							</div>
+						</div>
+					{/if}
+
+					<div class="my-1">
+						<div class="mb-1 flex w-full justify-between items-center">
+							<div class=" self-center text-sm font-semibold">{$i18n.t('Description')}</div>
+
+							<button
+								class="p-1 text-xs flex rounded-sm transition"
+								type="button"
+								aria-pressed={enableDescription ? 'true' : 'false'}
+								aria-label={enableDescription
+									? $i18n.t('Custom description enabled')
+									: $i18n.t('Default description enabled')}
+								on:click={() => {
+									enableDescription = !enableDescription;
+								}}
+							>
+								{#if !enableDescription}
+									<span class="ml-2 self-center">{$i18n.t('Default')}</span>
+								{:else}
+									<span class="ml-2 self-center">{$i18n.t('Custom')}</span>
+								{/if}
+							</button>
+						</div>
+
+						{#if enableDescription}
+							<Textarea
+								className=" text-sm w-full bg-transparent outline-hidden resize-none overflow-y-hidden "
+								placeholder={$i18n.t('Add a short description about what this model does')}
+								bind:value={info.meta.description}
+							/>
+						{/if}
+					</div>
+
+					<div class=" mt-2 my-1">
+						<div class="">
+							<Tags
+								tags={info?.meta?.tags ?? []}
+								on:delete={(e) => {
+									const tagName = e.detail;
+									info.meta.tags = info.meta.tags.filter((tag) => tag.name !== tagName);
+								}}
+								on:add={(e) => {
+									const tagName = e.detail;
+									if (!(info?.meta?.tags ?? null)) {
+										info.meta.tags = [{ name: tagName }];
+									} else {
+										info.meta.tags = [...info.meta.tags, { name: tagName }];
+									}
+								}}
+							/>
+						</div>
+					</div>
+
+					<div class="my-2">
+						<div class="px-3 py-2 bg-gray-50 dark:bg-gray-950 rounded-lg">
+							<AccessControl
+								bind:accessControl
+								accessRoles={['read', 'write']}
+								allowPublic={$user?.permissions?.sharing?.public_models || $user?.role === 'admin'}
+							/>
+						</div>
+					</div>
+
+					<hr class=" border-gray-100 dark:border-gray-850 my-1.5" />
+
+					<div class="my-2">
+						<div class="flex w-full justify-between">
+							<div class=" self-center text-sm font-semibold">{$i18n.t('Model Params')}</div>
+						</div>
+
+						<div class="mt-2">
+							<div class="my-1">
+								<div class=" text-xs font-semibold mb-2">{$i18n.t('System Prompt')}</div>
+								<div>
+									<Textarea
+										className=" text-sm w-full bg-transparent outline-hidden resize-none overflow-y-hidden "
+										placeholder={$i18n.t(
+											'Write your model system prompt content here\ne.g.) You are Mario from Super Mario Bros, acting as an assistant.'
+										)}
+										rows={4}
+										bind:value={system}
+									/>
+								</div>
 							</div>
 						</div>
 
@@ -635,7 +723,6 @@
 								<div class=" text-sm font-semibold mb-1">{$i18n.t('Base Model (From)')}</div>
 
 								<div>
-<<<<<<< HEAD
 									<select
 										class="text-sm w-full bg-transparent outline-hidden"
 										placeholder="Select a base model (e.g. llama3, gpt-4o)"
@@ -652,16 +739,6 @@
 											<option value={model.id} class=" text-gray-900">{model.name}</option>
 										{/each}
 									</select>
-=======
-									<Textarea
-										className=" text-sm w-full bg-transparent outline-hidden resize-none overflow-y-hidden "
-										placeholder={$i18n.t(
-											'Write your model system prompt content here\ne.g.) You are Mario from Super Mario Bros, acting as an assistant.'
-										)}
-										rows={4}
-										bind:value={system}
-									/>
->>>>>>> 1db8dec4
 								</div>
 							</div>
 						{/if}
@@ -918,7 +995,6 @@
 											/>
 										</div>
 									{/each}
-<<<<<<< HEAD
 
 									<div class="flex justify-end space-x-2 mt-3">
 										<button
@@ -944,11 +1020,6 @@
 										>
 									</div>
 								</div>
-=======
-								{:else}
-									<div class="text-xs text-center">{$i18n.t('No suggestion prompts')}</div>
-								{/if}
->>>>>>> 1db8dec4
 							</div>
 						{/if}
 
