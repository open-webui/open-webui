--- conflicted
+++ resolved
@@ -1,13 +1,8 @@
-<<<<<<< HEAD
 <script lang="ts">
 	import { getContext, createEventDispatcher, onMount, tick } from 'svelte';
 	import type { Writable } from 'svelte/store';
 	import type { i18n as i18nType } from 'i18next';
 	import type { SvelteComponent } from 'svelte';
-=======
-<script>
-	import { getContext, onMount, tick } from 'svelte';
->>>>>>> 95cadaca
 
 	const i18n = getContext<Writable<i18nType>>('i18n');
 
@@ -20,13 +15,9 @@
 	import LockClosed from '$lib/components/icons/LockClosed.svelte';
 	import AccessControlModal from '../common/AccessControlModal.svelte';
 
-<<<<<<< HEAD
 	const dispatch = createEventDispatcher();
 
 	let formElement: HTMLFormElement | null = null;
-=======
-	let formElement = null;
->>>>>>> 95cadaca
 	let loading = false;
 
 	let showConfirm = false;
