<script>
	import { toast } from 'svelte-sonner';
	import dayjs from 'dayjs';
	import relativeTime from 'dayjs/plugin/relativeTime';
	dayjs.extend(relativeTime);

	import { onMount, getContext } from 'svelte';
	import { goto } from '$app/navigation';

	import { WEBUI_NAME, config, user, showSidebar, knowledge } from '$lib/stores';
	import { WEBUI_BASE_URL } from '$lib/constants';

	import Tooltip from '$lib/components/common/Tooltip.svelte';
	import Plus from '$lib/components/icons/Plus.svelte';
	import Badge from '$lib/components/common/Badge.svelte';
	import UsersSolid from '$lib/components/icons/UsersSolid.svelte';
	import ChevronRight from '$lib/components/icons/ChevronRight.svelte';
	import EllipsisHorizontal from '$lib/components/icons/EllipsisHorizontal.svelte';
	import User from '$lib/components/icons/User.svelte';
	import UserCircleSolid from '$lib/components/icons/UserCircleSolid.svelte';
	import GroupModal from './Groups/EditGroupModal.svelte';
	import Pencil from '$lib/components/icons/Pencil.svelte';
	import GroupItem from './Groups/GroupItem.svelte';
	import AddGroupModal from './Groups/AddGroupModal.svelte';
	import { createNewGroup, getGroups } from '$lib/apis/groups';
	import { getUserDefaultPermissions, updateUserDefaultPermissions } from '$lib/apis/users';

	const i18n = getContext('i18n');

	let loaded = false;

	export let users = [];

	let groups = [];
	let filteredGroups;

	$: filteredGroups = groups.filter((user) => {
		if (search === '') {
			return true;
		} else {
			let name = user.name.toLowerCase();
			const query = search.toLowerCase();
			return name.includes(query);
		}
	});

	let search = '';
	let defaultPermissions = {
		workspace: {
			models: false,
			knowledge: false,
			prompts: false,
			tools: false
		},
		chat: {
			controls: true,
			file_upload: true,
			delete: true,
			edit: true,
			temporary: true
		},
		features: {
			web_search: true,
<<<<<<< HEAD
			image_generation: true
=======
			image_generation: true,
			code_interpreter: true
>>>>>>> ab94468f
		}
	};

	let showCreateGroupModal = false;
	let showDefaultPermissionsModal = false;

	const setGroups = async () => {
		groups = await getGroups(localStorage.token);
	};

	const addGroupHandler = async (group) => {
		const res = await createNewGroup(localStorage.token, group).catch((error) => {
			toast.error(`${error}`);
			return null;
		});

		if (res) {
			toast.success($i18n.t('Group created successfully'));
			groups = await getGroups(localStorage.token);
		}
	};

	const updateDefaultPermissionsHandler = async (group) => {
		console.log(group.permissions);

		const res = await updateUserDefaultPermissions(localStorage.token, group.permissions).catch(
			(error) => {
				toast.error(`${error}`);
				return null;
			}
		);

		if (res) {
			toast.success($i18n.t('Default permissions updated successfully'));
			defaultPermissions = await getUserDefaultPermissions(localStorage.token);
		}
	};

	onMount(async () => {
		if ($user?.role !== 'admin') {
			await goto('/');
		} else {
			await setGroups();
			defaultPermissions = await getUserDefaultPermissions(localStorage.token);
		}
		loaded = true;
	});
</script>

{#if loaded}
	<AddGroupModal bind:show={showCreateGroupModal} onSubmit={addGroupHandler} />
	<div class="mt-0.5 mb-2 gap-1 flex flex-col md:flex-row justify-between">
		<div class="flex md:self-center text-lg font-medium px-0.5">
			{$i18n.t('Groups')}
			<div class="flex self-center w-[1px] h-6 mx-2.5 bg-gray-50 dark:bg-gray-850" />

			<span class="text-lg font-medium text-gray-500 dark:text-gray-300">{groups.length}</span>
		</div>

		<div class="flex gap-1">
			<div class=" flex w-full space-x-2">
				<div class="flex flex-1">
					<div class=" self-center ml-1 mr-3">
						<svg
							xmlns="http://www.w3.org/2000/svg"
							viewBox="0 0 20 20"
							fill="currentColor"
							class="w-4 h-4"
						>
							<path
								fill-rule="evenodd"
								d="M9 3.5a5.5 5.5 0 100 11 5.5 5.5 0 000-11zM2 9a7 7 0 1112.452 4.391l3.328 3.329a.75.75 0 11-1.06 1.06l-3.329-3.328A7 7 0 012 9z"
								clip-rule="evenodd"
							/>
						</svg>
					</div>
					<input
						class=" w-full text-sm pr-4 py-1 rounded-r-xl outline-none bg-transparent"
						bind:value={search}
						placeholder={$i18n.t('Search')}
					/>
				</div>

				<div>
					<Tooltip content={$i18n.t('Create Group')}>
						<button
							class=" p-2 rounded-xl hover:bg-gray-100 dark:bg-gray-900 dark:hover:bg-gray-850 transition font-medium text-sm flex items-center space-x-1"
							on:click={() => {
								showCreateGroupModal = !showCreateGroupModal;
							}}
						>
							<Plus className="size-3.5" />
						</button>
					</Tooltip>
				</div>
			</div>
		</div>
	</div>

	<div>
		{#if filteredGroups.length === 0}
			<div class="flex flex-col items-center justify-center h-40">
				<div class=" text-xl font-medium">
					{$i18n.t('Organize your users')}
				</div>

				<div class="mt-1 text-sm dark:text-gray-300">
					{$i18n.t('Use groups to group your users and assign permissions.')}
				</div>

				<div class="mt-3">
					<button
						class=" px-4 py-1.5 text-sm rounded-full bg-black hover:bg-gray-800 text-white dark:bg-white dark:text-black dark:hover:bg-gray-100 transition font-medium flex items-center space-x-1"
						aria-label={$i18n.t('Create Group')}
						on:click={() => {
							showCreateGroupModal = true;
						}}
					>
						{$i18n.t('Create Group')}
					</button>
				</div>
			</div>
		{:else}
			<div>
				<div class=" flex items-center gap-3 justify-between text-xs uppercase px-1 font-bold">
					<div class="w-full">Group</div>

					<div class="w-full">Users</div>

					<div class="w-full"></div>
				</div>

				<hr class="mt-1.5 border-gray-50 dark:border-gray-850" />

				{#each filteredGroups as group}
					<div class="my-2">
						<GroupItem {group} {users} {setGroups} />
					</div>
				{/each}
			</div>
		{/if}

		<hr class="mb-2 border-gray-50 dark:border-gray-850" />

		<GroupModal
			bind:show={showDefaultPermissionsModal}
			tabs={['permissions']}
			bind:permissions={defaultPermissions}
			custom={false}
			onSubmit={updateDefaultPermissionsHandler}
		/>

		<button
			class="flex items-center justify-between rounded-lg w-full transition pt-1"
			on:click={() => {
				showDefaultPermissionsModal = true;
			}}
		>
			<div class="flex items-center gap-2.5">
				<div class="p-1.5 bg-black/5 dark:bg-white/10 rounded-full">
					<UsersSolid className="size-4" />
				</div>

				<div class="text-left">
					<div class=" text-sm font-medium">{$i18n.t('Default permissions')}</div>

					<div class="flex text-xs mt-0.5">
						{$i18n.t('applies to all users with the "user" role')}
					</div>
				</div>
			</div>

			<div>
				<ChevronRight strokeWidth="2.5" />
			</div>
		</button>
	</div>
{/if}<|MERGE_RESOLUTION|>--- conflicted
+++ resolved
@@ -61,12 +61,8 @@
 		},
 		features: {
 			web_search: true,
-<<<<<<< HEAD
-			image_generation: true
-=======
 			image_generation: true,
 			code_interpreter: true
->>>>>>> ab94468f
 		}
 	};
 
