--- conflicted
+++ resolved
@@ -44,17 +44,20 @@
 		ENABLE_RETRIEVAL_QUERY_GENERATION: true,
 		QUERY_GENERATION_PROMPT_TEMPLATE: '',
 		TOOLS_FUNCTION_CALLING_PROMPT_TEMPLATE: '',
-<<<<<<< HEAD
-		TRANSLATION_LANGUAGES: []
-=======
+		TRANSLATION_LANGUAGES: [],
 		VOICE_MODE_PROMPT_TEMPLATE: ''
->>>>>>> 4c28f19b
 	};
 
 	let promptSuggestions = [];
 	let banners: Banner[] = [];
 
 	const updateInterfaceHandler = async () => {
+		// Trim any spaces from translation languages before saving
+		if (taskConfig.TRANSLATION_LANGUAGES && Array.isArray(taskConfig.TRANSLATION_LANGUAGES)) {
+			taskConfig.TRANSLATION_LANGUAGES = taskConfig.TRANSLATION_LANGUAGES
+				.map((lang: string) => lang.trim())
+				.filter((lang: string) => lang !== '');
+		}
 		taskConfig = await updateTaskConfig(localStorage.token, taskConfig);
 
 		promptSuggestions = promptSuggestions.filter((p) => p.content !== '');
