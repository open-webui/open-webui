<script lang="ts">
	import fileSaver from 'file-saver';
	const { saveAs } = fileSaver;

	import { v4 as uuidv4 } from 'uuid';
	import { toast } from 'svelte-sonner';

	import { getBackendConfig, getModels, getTaskConfig, updateTaskConfig } from '$lib/apis';
	import { setDefaultPromptSuggestions } from '$lib/apis/configs';
	import { config, settings, user } from '$lib/stores';
	import { createEventDispatcher, onMount, getContext } from 'svelte';

	import { banners as _banners } from '$lib/stores';
	import type { Banner } from '$lib/types';

	import { getBaseModels } from '$lib/apis/models';
	import { getBanners, setBanners } from '$lib/apis/configs';

	import Tooltip from '$lib/components/common/Tooltip.svelte';
	import Switch from '$lib/components/common/Switch.svelte';
	import Textarea from '$lib/components/common/Textarea.svelte';
	import Spinner from '$lib/components/common/Spinner.svelte';
	import Banners from './Interface/Banners.svelte';
	import PromptSuggestions from '$lib/components/workspace/Models/PromptSuggestions.svelte';

	import LangPicker from './LangPicker.svelte';

	const dispatch = createEventDispatcher();

	const i18n = getContext('i18n');

	let taskConfig = {
		TASK_MODEL: '',
		TASK_MODEL_EXTERNAL: '',
		ENABLE_TITLE_GENERATION: true,
		TITLE_GENERATION_PROMPT_TEMPLATE: '',
		ENABLE_FOLLOW_UP_GENERATION: true,
		FOLLOW_UP_GENERATION_PROMPT_TEMPLATE: '',
		IMAGE_PROMPT_GENERATION_PROMPT_TEMPLATE: '',
		ENABLE_AUTOCOMPLETE_GENERATION: true,
		AUTOCOMPLETE_GENERATION_INPUT_MAX_LENGTH: -1,
		TAGS_GENERATION_PROMPT_TEMPLATE: '',
		ENABLE_TAGS_GENERATION: true,
		ENABLE_SEARCH_QUERY_GENERATION: true,
		ENABLE_RETRIEVAL_QUERY_GENERATION: true,
		QUERY_GENERATION_PROMPT_TEMPLATE: '',
		TOOLS_FUNCTION_CALLING_PROMPT_TEMPLATE: '',
		TRANSLATION_LANGUAGES: [],
		VOICE_MODE_PROMPT_TEMPLATE: ''
	};

	let promptSuggestions = [];
	let banners: Banner[] = [];

	const updateInterfaceHandler = async () => {
		// Trim any spaces from translation languages before saving
		if (taskConfig.TRANSLATION_LANGUAGES && Array.isArray(taskConfig.TRANSLATION_LANGUAGES)) {
			taskConfig.TRANSLATION_LANGUAGES = taskConfig.TRANSLATION_LANGUAGES
				.map((lang: string) => lang.trim())
				.filter((lang: string) => lang !== '');
		}
		taskConfig = await updateTaskConfig(localStorage.token, taskConfig);

		promptSuggestions = promptSuggestions.filter((p) => p.content !== '');
		promptSuggestions = await setDefaultPromptSuggestions(localStorage.token, promptSuggestions);
		await updateBanners();

		await config.set(await getBackendConfig());
	};

	const updateBanners = async () => {
		_banners.set(await setBanners(localStorage.token, banners));
	};

	let workspaceModels = null;
	let baseModels = null;

	let models = null;

	const init = async () => {
		taskConfig = await getTaskConfig(localStorage.token);
		promptSuggestions = $config?.default_prompt_suggestions ?? [];
		banners = await getBanners(localStorage.token);

		workspaceModels = await getBaseModels(localStorage.token);
		baseModels = await getModels(localStorage.token, null, false);

		models = baseModels.map((m) => {
			const workspaceModel = workspaceModels.find((wm) => wm.id === m.id);

			if (workspaceModel) {
				return {
					...m,
					...workspaceModel
				};
			} else {
				return {
					...m,
					id: m.id,
					name: m.name,

					is_active: true
				};
			}
		});

		console.debug('models', models);
	};

	onMount(async () => {
		await init();
	});
</script>

{#if models !== null && taskConfig}
	<form
		class="flex flex-col h-full justify-between space-y-3 text-sm"
		on:submit|preventDefault={() => {
			updateInterfaceHandler();
			dispatch('save');
		}}
	>
		<div class="  overflow-y-scroll scrollbar-hidden h-full pr-1.5">
			<div class="mb-3.5">
				<div class=" mt-0.5 mb-2.5 text-base font-medium">{$i18n.t('Tasks')}</div>

				<hr class=" border-gray-100 dark:border-gray-850 my-2" />

				<div class=" mb-2 font-medium flex items-center">
					<div class=" text-xs mr-1">{$i18n.t('Task Model')}</div>
					<Tooltip
						content={$i18n.t(
							'A task model is used when performing tasks such as generating titles for chats and web search queries'
						)}
					>
						<svg
							xmlns="http://www.w3.org/2000/svg"
							fill="none"
							viewBox="0 0 24 24"
							stroke-width="1.5"
							stroke="currentColor"
							class="size-3.5"
						>
							<path
								stroke-linecap="round"
								stroke-linejoin="round"
								d="m11.25 11.25.041-.02a.75.75 0 0 1 1.063.852l-.708 2.836a.75.75 0 0 0 1.063.853l.041-.021M21 12a9 9 0 1 1-18 0 9 9 0 0 1 18 0Zm-9-3.75h.008v.008H12V8.25Z"
							/>
						</svg>
					</Tooltip>
				</div>

				<div class=" mb-2.5 flex w-full gap-2">
					<div class="flex-1">
						<div class=" text-xs mb-1">{$i18n.t('Local Task Model')}</div>
						<select
							class="w-full rounded-lg py-2 px-4 text-sm bg-gray-50 dark:text-gray-300 dark:bg-gray-850 outline-hidden"
							bind:value={taskConfig.TASK_MODEL}
							placeholder={$i18n.t('Select a model')}
							on:change={() => {
								if (taskConfig.TASK_MODEL) {
									const model = models.find((m) => m.id === taskConfig.TASK_MODEL);
									if (model) {
										if (model?.access_control !== null) {
											toast.error(
												$i18n.t(
													'This model is not publicly available. Please select another model.'
												)
											);
										}

										taskConfig.TASK_MODEL = model.id;
									} else {
										taskConfig.TASK_MODEL = '';
									}
								}
							}}
						>
							<option value="" selected>{$i18n.t('Current Model')}</option>
							{#each models as model}
								<option value={model.id} class="bg-gray-100 dark:bg-gray-700">
									{model.name}
									{model?.connection_type === 'local' ? `(${$i18n.t('Local')})` : ''}
								</option>
							{/each}
						</select>
					</div>

					<div class="flex-1">
						<div class=" text-xs mb-1">{$i18n.t('External Task Model')}</div>
						<select
							class="w-full rounded-lg py-2 px-4 text-sm bg-gray-50 dark:text-gray-300 dark:bg-gray-850 outline-hidden"
							bind:value={taskConfig.TASK_MODEL_EXTERNAL}
							placeholder={$i18n.t('Select a model')}
							on:change={() => {
								if (taskConfig.TASK_MODEL_EXTERNAL) {
									const model = models.find((m) => m.id === taskConfig.TASK_MODEL_EXTERNAL);
									if (model) {
										if (model?.access_control !== null) {
											toast.error(
												$i18n.t(
													'This model is not publicly available. Please select another model.'
												)
											);
										}

										taskConfig.TASK_MODEL_EXTERNAL = model.id;
									} else {
										taskConfig.TASK_MODEL_EXTERNAL = '';
									}
								}
							}}
						>
							<option value="" selected>{$i18n.t('Current Model')}</option>
							{#each models as model}
								<option value={model.id} class="bg-gray-100 dark:bg-gray-700">
									{model.name}
									{model?.connection_type === 'local' ? `(${$i18n.t('Local')})` : ''}
								</option>
							{/each}
						</select>
					</div>
				</div>

				<div class="mb-2.5 flex w-full items-center justify-between">
					<div class=" self-center text-xs font-medium">
						{$i18n.t('Title Generation')}
					</div>

					<Switch bind:state={taskConfig.ENABLE_TITLE_GENERATION} />
				</div>

				{#if taskConfig.ENABLE_TITLE_GENERATION}
					<div class="mb-2.5">
						<div class=" mb-1 text-xs font-medium">{$i18n.t('Title Generation Prompt')}</div>

						<Tooltip
							content={$i18n.t('Leave empty to use the default prompt, or enter a custom prompt')}
							placement="top-start"
						>
							<Textarea
								bind:value={taskConfig.TITLE_GENERATION_PROMPT_TEMPLATE}
								placeholder={$i18n.t(
									'Leave empty to use the default prompt, or enter a custom prompt'
								)}
							/>
						</Tooltip>
					</div>
				{/if}

				<div class="mb-2.5 flex w-full items-center justify-between">
					<div class=" self-center text-xs font-medium">
						{$i18n.t('Voice Mode Custom Prompt')}
					</div>

					<Switch
						state={taskConfig.VOICE_MODE_PROMPT_TEMPLATE != null}
						on:change={(e) => {
							if (e.detail) {
								taskConfig.VOICE_MODE_PROMPT_TEMPLATE = '';
							} else {
								taskConfig.VOICE_MODE_PROMPT_TEMPLATE = null;
							}
						}}
					/>
				</div>

				{#if taskConfig.VOICE_MODE_PROMPT_TEMPLATE != null}
					<div class="mb-2.5">
						<div class=" mb-1 text-xs font-medium">{$i18n.t('Voice Mode Prompt')}</div>

						<Tooltip
							content={$i18n.t('Leave empty to use the default prompt, or enter a custom prompt')}
							placement="top-start"
						>
							<Textarea
								bind:value={taskConfig.VOICE_MODE_PROMPT_TEMPLATE}
								placeholder={$i18n.t(
									'Leave empty to use the default prompt, or enter a custom prompt'
								)}
							/>
						</Tooltip>
					</div>
				{/if}

				<div class="mb-2.5 flex w-full items-center justify-between">
					<div class=" self-center text-xs font-medium">
						{$i18n.t('Follow Up Generation')}
					</div>

					<Switch bind:state={taskConfig.ENABLE_FOLLOW_UP_GENERATION} />
				</div>

				{#if taskConfig.ENABLE_FOLLOW_UP_GENERATION}
					<div class="mb-2.5">
						<div class=" mb-1 text-xs font-medium">{$i18n.t('Follow Up Generation Prompt')}</div>

						<Tooltip
							content={$i18n.t('Leave empty to use the default prompt, or enter a custom prompt')}
							placement="top-start"
						>
							<Textarea
								bind:value={taskConfig.FOLLOW_UP_GENERATION_PROMPT_TEMPLATE}
								placeholder={$i18n.t(
									'Leave empty to use the default prompt, or enter a custom prompt'
								)}
							/>
						</Tooltip>
					</div>
				{/if}

				<div class="mb-2.5 flex w-full items-center justify-between">
					<div class=" self-center text-xs font-medium">
						{$i18n.t('Tags Generation')}
					</div>

					<Switch bind:state={taskConfig.ENABLE_TAGS_GENERATION} />
				</div>

				{#if taskConfig.ENABLE_TAGS_GENERATION}
					<div class="mb-2.5">
						<div class=" mb-1 text-xs font-medium">{$i18n.t('Tags Generation Prompt')}</div>

						<Tooltip
							content={$i18n.t('Leave empty to use the default prompt, or enter a custom prompt')}
							placement="top-start"
						>
							<Textarea
								bind:value={taskConfig.TAGS_GENERATION_PROMPT_TEMPLATE}
								placeholder={$i18n.t(
									'Leave empty to use the default prompt, or enter a custom prompt'
								)}
							/>
						</Tooltip>
					</div>
				{/if}

				<div class="mb-2.5 flex w-full items-center justify-between">
					<div class=" self-center text-xs font-medium">
						{$i18n.t('Retrieval Query Generation')}
					</div>

					<Switch bind:state={taskConfig.ENABLE_RETRIEVAL_QUERY_GENERATION} />
				</div>

				<div class="mb-2.5 flex w-full items-center justify-between">
					<div class=" self-center text-xs font-medium">
						{$i18n.t('Web Search Query Generation')}
					</div>

					<Switch bind:state={taskConfig.ENABLE_SEARCH_QUERY_GENERATION} />
				</div>

				<div class="mb-2.5">
					<div class=" mb-1 text-xs font-medium">{$i18n.t('Query Generation Prompt')}</div>

					<Tooltip
						content={$i18n.t('Leave empty to use the default prompt, or enter a custom prompt')}
						placement="top-start"
					>
						<Textarea
							bind:value={taskConfig.QUERY_GENERATION_PROMPT_TEMPLATE}
							placeholder={$i18n.t(
								'Leave empty to use the default prompt, or enter a custom prompt'
							)}
						/>
					</Tooltip>
				</div>

				<div class="mb-2.5 flex w-full items-center justify-between">
					<div class=" self-center text-xs font-medium">
						{$i18n.t('Autocomplete Generation')}
					</div>

					<Tooltip content={$i18n.t('Enable autocomplete generation for chat messages')}>
						<Switch bind:state={taskConfig.ENABLE_AUTOCOMPLETE_GENERATION} />
					</Tooltip>
				</div>

				{#if taskConfig.ENABLE_AUTOCOMPLETE_GENERATION}
					<div class="mb-2.5">
						<div class=" mb-1 text-xs font-medium">
							{$i18n.t('Autocomplete Generation Input Max Length')}
						</div>

						<Tooltip
							content={$i18n.t('Character limit for autocomplete generation input')}
							placement="top-start"
						>
							<input
								class="w-full outline-hidden bg-transparent"
								bind:value={taskConfig.AUTOCOMPLETE_GENERATION_INPUT_MAX_LENGTH}
								placeholder={$i18n.t('-1 for no limit, or a positive integer for a specific limit')}
							/>
						</Tooltip>
					</div>
				{/if}

				<div class="mb-2.5">
					<div class=" mb-1 text-xs font-medium">{$i18n.t('Image Prompt Generation Prompt')}</div>

					<Tooltip
						content={$i18n.t('Leave empty to use the default prompt, or enter a custom prompt')}
						placement="top-start"
					>
						<Textarea
							bind:value={taskConfig.IMAGE_PROMPT_GENERATION_PROMPT_TEMPLATE}
							placeholder={$i18n.t(
								'Leave empty to use the default prompt, or enter a custom prompt'
							)}
						/>
					</Tooltip>
				</div>

				<div class="mb-2.5">
					<div class=" mb-1 text-xs font-medium">{$i18n.t('Tools Function Calling Prompt')}</div>

					<Tooltip
						content={$i18n.t('Leave empty to use the default prompt, or enter a custom prompt')}
						placement="top-start"
					>
						<Textarea
							bind:value={taskConfig.TOOLS_FUNCTION_CALLING_PROMPT_TEMPLATE}
							placeholder={$i18n.t(
								'Leave empty to use the default prompt, or enter a custom prompt'
							)}
						/>
					</Tooltip>
				</div>
			</div>

			<div class="mb-3.5">
				<div class=" mt-0.5 mb-2.5 text-base font-medium">{$i18n.t('UI')}</div>

				<hr class=" border-gray-100 dark:border-gray-850 my-2" />

				<div class="mb-2.5">
					<div class="flex w-full justify-between">
						<div class=" self-center text-xs">
							{$i18n.t('Banners')}
						</div>

						<button
							class="p-1 px-3 text-xs flex rounded-sm transition"
							type="button"
							on:click={() => {
								if (banners.length === 0 || banners.at(-1).content !== '') {
									banners = [
										...banners,
										{
											id: uuidv4(),
											type: '',
											title: '',
											content: JSON.stringify({ de: '', en: '', fr: '', it: '' }),
											dismissible: true,
											timestamp: Math.floor(Date.now() / 1000)
										}
									];
								}
							}}
						>
							<svg
								xmlns="http://www.w3.org/2000/svg"
								viewBox="0 0 20 20"
								fill="currentColor"
								class="w-4 h-4"
							>
								<path
									d="M10.75 4.75a.75.75 0 00-1.5 0v4.5h-4.5a.75.75 0 000 1.5h4.5v4.5a.75.75 0 001.5 0v-4.5h4.5a.75.75 0 000-1.5h-4.5v-4.5z"
								/>
							</svg>
						</button>
					</div>

					<Banners bind:banners />
				</div>

				{#if $user?.role === 'admin'}
<<<<<<< HEAD
					<div class="flex w-full justify-between">
						<div class=" self-center text-xs">
							{$i18n.t('Select languages for translations')}
						</div>
							<LangPicker bind:selected={taskConfig.TRANSLATION_LANGUAGES} />
					</div>
					<div class=" space-y-3">
						<div class="flex w-full justify-between mb-2">
							<div class=" self-center text-xs">
								{$i18n.t('Default Prompt Suggestions')}
							</div>

							<button
								class="p-1 px-3 text-xs flex rounded-sm transition"
								type="button"
								on:click={() => {
									if (promptSuggestions.length === 0 || promptSuggestions.at(-1).content !== '') {
										promptSuggestions = [...promptSuggestions, { content: '', title: ['', ''] }];
									}
								}}
							>
								<svg
									xmlns="http://www.w3.org/2000/svg"
									viewBox="0 0 20 20"
									fill="currentColor"
									class="w-4 h-4"
								>
									<path
										d="M10.75 4.75a.75.75 0 00-1.5 0v4.5h-4.5a.75.75 0 000 1.5h4.5v4.5a.75.75 0 001.5 0v-4.5h4.5a.75.75 0 000-1.5h-4.5v-4.5z"
									/>
								</svg>
							</button>
						</div>
						<div class="grid lg:grid-cols-2 flex-col gap-1.5">
							{#each promptSuggestions as prompt, promptIdx}
								<div
									class=" flex border rounded-xl border-gray-50 dark:border-none dark:bg-gray-850 py-1.5"
								>
									<div class="flex flex-col flex-1 pl-1">
										<div class="py-1 gap-1">
											<input
												class="px-3 text-sm font-medium w-full bg-transparent outline-hidden"
												placeholder={$i18n.t('Title (e.g. Tell me a fun fact)')}
												bind:value={prompt.title[0]}
											/>

											<input
												class="px-3 text-xs w-full bg-transparent outline-hidden text-gray-600 dark:text-gray-400"
												placeholder={$i18n.t('Subtitle (e.g. about the Roman Empire)')}
												bind:value={prompt.title[1]}
											/>
										</div>

										<hr class="border-gray-50 dark:border-gray-850 my-1" />

										<textarea
											class="px-3 py-1.5 text-xs w-full bg-transparent outline-hidden resize-none"
											placeholder={$i18n.t(
												'Prompt (e.g. Tell me a fun fact about the Roman Empire)'
											)}
											rows="3"
											bind:value={prompt.content}
										/>
									</div>

									<div class="">
										<button
											class="p-3"
											type="button"
											on:click={() => {
												promptSuggestions.splice(promptIdx, 1);
												promptSuggestions = promptSuggestions;
											}}
										>
											<svg
												xmlns="http://www.w3.org/2000/svg"
												viewBox="0 0 20 20"
												fill="currentColor"
												class="w-4 h-4"
											>
												<path
													d="M6.28 5.22a.75.75 0 00-1.06 1.06L8.94 10l-3.72 3.72a.75.75 0 101.06 1.06L10 11.06l3.72 3.72a.75.75 0 101.06-1.06L11.06 10l3.72-3.72a.75.75 0 00-1.06-1.06L10 8.94 6.28 5.22z"
												/>
											</svg>
										</button>
									</div>
								</div>
							{/each}
						</div>

						{#if promptSuggestions.length > 0}
							<div class="text-xs text-left w-full mt-2">
								{$i18n.t('Adjusting these settings will apply changes universally to all users.')}
							</div>
						{/if}

						<div class="flex items-center justify-end space-x-2 mt-2">
							<input
								id="prompt-suggestions-import-input"
								type="file"
								accept=".json"
								hidden
								on:change={(e) => {
									const files = e.target.files;
									if (!files || files.length === 0) {
										return;
									}

									console.log(files);

									let reader = new FileReader();
									reader.onload = async (event) => {
										try {
											let suggestions = JSON.parse(event.target.result);
=======
					<PromptSuggestions bind:promptSuggestions />
>>>>>>> 743199f2

					{#if promptSuggestions.length > 0}
						<div class="text-xs text-left w-full mt-2">
							{$i18n.t('Adjusting these settings will apply changes universally to all users.')}
						</div>
					{/if}
				{/if}
			</div>
		</div>

		<div class="flex justify-end text-sm font-medium">
			<button
				class="px-3.5 py-1.5 text-sm font-medium bg-black hover:bg-gray-900 text-white dark:bg-white dark:text-black dark:hover:bg-gray-100 transition rounded-full"
				type="submit"
			>
				{$i18n.t('Save')}
			</button>
		</div>
	</form>
{:else}
	<div class=" h-full w-full flex justify-center items-center">
		<Spinner className="size-5" />
	</div>
{/if}<|MERGE_RESOLUTION|>--- conflicted
+++ resolved
@@ -476,7 +476,6 @@
 				</div>
 
 				{#if $user?.role === 'admin'}
-<<<<<<< HEAD
 					<div class="flex w-full justify-between">
 						<div class=" self-center text-xs">
 							{$i18n.t('Select languages for translations')}
@@ -488,112 +487,7 @@
 							<div class=" self-center text-xs">
 								{$i18n.t('Default Prompt Suggestions')}
 							</div>
-
-							<button
-								class="p-1 px-3 text-xs flex rounded-sm transition"
-								type="button"
-								on:click={() => {
-									if (promptSuggestions.length === 0 || promptSuggestions.at(-1).content !== '') {
-										promptSuggestions = [...promptSuggestions, { content: '', title: ['', ''] }];
-									}
-								}}
-							>
-								<svg
-									xmlns="http://www.w3.org/2000/svg"
-									viewBox="0 0 20 20"
-									fill="currentColor"
-									class="w-4 h-4"
-								>
-									<path
-										d="M10.75 4.75a.75.75 0 00-1.5 0v4.5h-4.5a.75.75 0 000 1.5h4.5v4.5a.75.75 0 001.5 0v-4.5h4.5a.75.75 0 000-1.5h-4.5v-4.5z"
-									/>
-								</svg>
-							</button>
-						</div>
-						<div class="grid lg:grid-cols-2 flex-col gap-1.5">
-							{#each promptSuggestions as prompt, promptIdx}
-								<div
-									class=" flex border rounded-xl border-gray-50 dark:border-none dark:bg-gray-850 py-1.5"
-								>
-									<div class="flex flex-col flex-1 pl-1">
-										<div class="py-1 gap-1">
-											<input
-												class="px-3 text-sm font-medium w-full bg-transparent outline-hidden"
-												placeholder={$i18n.t('Title (e.g. Tell me a fun fact)')}
-												bind:value={prompt.title[0]}
-											/>
-
-											<input
-												class="px-3 text-xs w-full bg-transparent outline-hidden text-gray-600 dark:text-gray-400"
-												placeholder={$i18n.t('Subtitle (e.g. about the Roman Empire)')}
-												bind:value={prompt.title[1]}
-											/>
-										</div>
-
-										<hr class="border-gray-50 dark:border-gray-850 my-1" />
-
-										<textarea
-											class="px-3 py-1.5 text-xs w-full bg-transparent outline-hidden resize-none"
-											placeholder={$i18n.t(
-												'Prompt (e.g. Tell me a fun fact about the Roman Empire)'
-											)}
-											rows="3"
-											bind:value={prompt.content}
-										/>
-									</div>
-
-									<div class="">
-										<button
-											class="p-3"
-											type="button"
-											on:click={() => {
-												promptSuggestions.splice(promptIdx, 1);
-												promptSuggestions = promptSuggestions;
-											}}
-										>
-											<svg
-												xmlns="http://www.w3.org/2000/svg"
-												viewBox="0 0 20 20"
-												fill="currentColor"
-												class="w-4 h-4"
-											>
-												<path
-													d="M6.28 5.22a.75.75 0 00-1.06 1.06L8.94 10l-3.72 3.72a.75.75 0 101.06 1.06L10 11.06l3.72 3.72a.75.75 0 101.06-1.06L11.06 10l3.72-3.72a.75.75 0 00-1.06-1.06L10 8.94 6.28 5.22z"
-												/>
-											</svg>
-										</button>
-									</div>
-								</div>
-							{/each}
-						</div>
-
-						{#if promptSuggestions.length > 0}
-							<div class="text-xs text-left w-full mt-2">
-								{$i18n.t('Adjusting these settings will apply changes universally to all users.')}
-							</div>
-						{/if}
-
-						<div class="flex items-center justify-end space-x-2 mt-2">
-							<input
-								id="prompt-suggestions-import-input"
-								type="file"
-								accept=".json"
-								hidden
-								on:change={(e) => {
-									const files = e.target.files;
-									if (!files || files.length === 0) {
-										return;
-									}
-
-									console.log(files);
-
-									let reader = new FileReader();
-									reader.onload = async (event) => {
-										try {
-											let suggestions = JSON.parse(event.target.result);
-=======
 					<PromptSuggestions bind:promptSuggestions />
->>>>>>> 743199f2
 
 					{#if promptSuggestions.length > 0}
 						<div class="text-xs text-left w-full mt-2">
