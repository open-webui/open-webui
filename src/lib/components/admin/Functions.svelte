--- conflicted
+++ resolved
@@ -3,11 +3,7 @@
 	import fileSaver from 'file-saver';
 	const { saveAs } = fileSaver;
 
-<<<<<<< HEAD
-	import { WEBUI_NAME, config, functions, models, user } from '$lib/stores';
-=======
-	import { WEBUI_NAME, config, functions, models, settings } from '$lib/stores';
->>>>>>> 3f3a5bb0
+	import { WEBUI_NAME, config, functions, models, user, settings } from '$lib/stores';
 	import { onMount, getContext, tick } from 'svelte';
 	import { capitalizeFirstLetter } from '$lib/utils';
 
@@ -215,11 +211,7 @@
 				<Search className="size-6" />
 			</div>
 			<input
-<<<<<<< HEAD
-				class="w-full text-sm py-2.5 rounded-r-xl outline-none bg-transparent"
-=======
 				class=" w-full text-sm pr-4 py-1 rounded-r-xl outline-hidden bg-transparent"
->>>>>>> 3f3a5bb0
 				bind:value={query}
 				placeholder={$i18n.t('Search Functions')}
 			/>
@@ -244,7 +236,6 @@
 		<div
 			class="flex flex-col cursor-pointer w-full px-3 py-3 dark:hover:bg-white/5 hover:bg-black/5 rounded-xl transition border border-gray-100 dark:border-gray-800 min-h-[200px]"
 		>
-<<<<<<< HEAD
 			<div class="flex flex-col gap-3 flex-1">
 				<div class="flex justify-center">
 					<div class="w-[60px] shrink-0">
@@ -259,20 +250,6 @@
 						</div>
 					</div>
 				</div>
-=======
-			<a
-				class=" flex flex-1 space-x-3.5 cursor-pointer w-full"
-				href={`/admin/functions/edit?id=${encodeURIComponent(func.id)}`}
-			>
-				<div class="flex items-center text-left">
-					<div class=" flex-1 self-center pl-1">
-						<div class=" font-semibold flex items-center gap-1.5">
-							<div
-								class=" text-xs font-bold px-1 rounded-sm uppercase line-clamp-1 bg-gray-500/20 text-gray-700 dark:text-gray-200"
-							>
-								{func.type}
-							</div>
->>>>>>> 3f3a5bb0
 
 				<a
 					class="flex flex-1 cursor-pointer w-full"
@@ -285,11 +262,7 @@
 							</div>
 							<div class="flex items-center justify-center gap-1.5">
 								<div
-<<<<<<< HEAD
 									class="text-xs font-bold px-1 rounded uppercase line-clamp-1 bg-gray-500/20 text-gray-700 dark:text-gray-200"
-=======
-									class="text-xs font-bold px-1 rounded-sm line-clamp-1 bg-gray-500/20 text-gray-700 dark:text-gray-200"
->>>>>>> 3f3a5bb0
 								>
 									{func.type}
 								</div>
@@ -304,7 +277,6 @@
 							</div>
 						</div>
 
-<<<<<<< HEAD
 						<div class="flex gap-1 text-sm overflow-hidden mt-1">
 							<div class="line-clamp-2 w-full">
 								{#if (func?.meta?.description ?? '').trim()}
@@ -312,13 +284,6 @@
 								{:else}
 									{func.id}
 								{/if}
-=======
-						<div class="flex gap-1.5 px-1">
-							<div class=" text-gray-500 text-xs font-medium shrink-0">{func.id}</div>
-
-							<div class=" text-xs overflow-hidden text-ellipsis line-clamp-1">
-								{func.meta.description}
->>>>>>> 3f3a5bb0
 							</div>
 						</div>
 					</div>
@@ -435,58 +400,6 @@
 							</button>
 						</FunctionMenu>
 
-						<div>
-							<Tooltip content={func.is_active ? $i18n.t('Enabled') : $i18n.t('Disabled')}>
-								<Switch
-									bind:state={func.is_active}
-									on:change={async (e) => {
-										toggleFunctionById(localStorage.token, func.id);
-										functions.set(await getFunctions(localStorage.token));
-									}}
-								/>
-<<<<<<< HEAD
-							</Tooltip>
-						</div>
-					{/if}
-=======
-							</svg>
-						</button>
-					</Tooltip>
-
-					<FunctionMenu
-						{func}
-						editHandler={() => {
-							goto(`/admin/functions/edit?id=${encodeURIComponent(func.id)}`);
-						}}
-						shareHandler={() => {
-							shareHandler(func);
-						}}
-						cloneHandler={() => {
-							cloneHandler(func);
-						}}
-						exportHandler={() => {
-							exportHandler(func);
-						}}
-						deleteHandler={async () => {
-							selectedFunction = func;
-							showDeleteConfirm = true;
-						}}
-						toggleGlobalHandler={() => {
-							if (['filter', 'action'].includes(func.type)) {
-								toggleGlobalHandler(func);
-							}
-						}}
-						onClose={() => {}}
-					>
-						<button
-							class="self-center w-fit text-sm p-1.5 dark:text-gray-300 dark:hover:text-white hover:bg-black/5 dark:hover:bg-white/5 rounded-xl"
-							type="button"
-						>
-							<EllipsisHorizontal className="size-5" />
-						</button>
-					</FunctionMenu>
-				{/if}
-
 				<div class=" self-center mx-1">
 					<Tooltip content={func.is_active ? $i18n.t('Enabled') : $i18n.t('Disabled')}>
 						<Switch
@@ -503,7 +416,6 @@
 							}}
 						/>
 					</Tooltip>
->>>>>>> 3f3a5bb0
 				</div>
 			</div>
 		</div>
@@ -588,15 +500,9 @@
 {/if}
 
 {#if $config?.features.enable_community_sharing}
-<<<<<<< HEAD
 	<div class="my-16">
 		<div class="text-xl font-medium mb-1 line-clamp-1">
 			{$i18n.t('Made by the community')}
-=======
-	<div class=" my-16">
-		<div class=" text-xl font-medium mb-1 line-clamp-1">
-			{$i18n.t('Made by Open WebUI Community')}
->>>>>>> 3f3a5bb0
 		</div>
 
 		<a
