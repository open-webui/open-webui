<script lang="ts">
	import { getContext, createEventDispatcher, onMount, onDestroy } from 'svelte';

	const i18n = getContext('i18n');
	const dispatch = createEventDispatcher();

	import ChevronDown from '../icons/ChevronDown.svelte';
	import ChevronRight from '../icons/ChevronRight.svelte';
	import Collapsible from './Collapsible.svelte';
	import Tooltip from './Tooltip.svelte';
	import FolderCreate from '../icons/FolderCreate.svelte';

	export let open = true;

	export let id = '';
	export let name = '';
	export let collapsible = true;

	export let onAddLabel: string = '';
	export let onAdd: null | Function = null;

	export let dragAndDrop = true;

	export let className = '';

	let folderElement;

	let draggedOver = false;

	const onDragOver = (e) => {
		e.preventDefault();
		e.stopPropagation();
		draggedOver = true;
	};

	const onDrop = (e) => {
		e.preventDefault();
		e.stopPropagation();

		if (folderElement.contains(e.target)) {
			console.log('Dropped on the Button');

			if (e.dataTransfer.items && e.dataTransfer.items.length > 0) {
				// Iterate over all items in the DataTransferItemList use functional programming
				for (const item of Array.from(e.dataTransfer.items)) {
					// If dropped items aren't files, reject them
					if (item.kind === 'file') {
						const file = item.getAsFile();
						if (file && file.type === 'application/json') {
							console.log('Dropped file is a JSON file!');

							// Read the JSON file with FileReader
							const reader = new FileReader();
							reader.onload = async function (event) {
								try {
									const fileContent = JSON.parse(event.target.result);
									console.log('Parsed JSON Content: ', fileContent);
									open = true;
									dispatch('import', fileContent);
								} catch (error) {
									console.error('Error parsing JSON file:', error);
								}
							};

							// Start reading the file
							reader.readAsText(file);
						} else {
							console.error('Only JSON file types are supported.');
						}
					} else {
						open = true;

						const dataTransfer = e.dataTransfer.getData('text/plain');
						const data = JSON.parse(dataTransfer);

						console.log(data);
						dispatch('drop', data);
					}
				}
			}

			draggedOver = false;
		}
	};

	const onDragLeave = (e) => {
		e.preventDefault();
		e.stopPropagation();

		draggedOver = false;
	};

	onMount(() => {
		if (!dragAndDrop) {
			return;
		}
		folderElement.addEventListener('dragover', onDragOver);
		folderElement.addEventListener('drop', onDrop);
		folderElement.addEventListener('dragleave', onDragLeave);
	});

	onDestroy(() => {
		if (!dragAndDrop) {
			return;
		}
		folderElement.addEventListener('dragover', onDragOver);
		folderElement.removeEventListener('drop', onDrop);
		folderElement.removeEventListener('dragleave', onDragLeave);
	});
</script>

<div bind:this={folderElement} class="relative {className}">
	{#if draggedOver}
		<div
			class="absolute top-0 left-0 w-full h-full rounded-sm bg-gray-100/50 dark:bg-gray-700/20 bg-opacity-50 dark:bg-opacity-10 z-50 pointer-events-none touch-none"
		></div>
	{/if}

	{#if collapsible}
		<Collapsible
			bind:open
			className="w-full "
			buttonClassName="w-full"
			on:change={(e) => {
				dispatch('change', e.detail);
			}}
		>
			<!-- svelte-ignore a11y-no-static-element-interactions -->
			<div
				class="w-full group rounded-md relative flex items-center justify-between hover:bg-gray-100 dark:hover:bg-gray-900 text-gray-500 dark:text-gray-500 transition"
			>
				<button class="w-full py-1.5 pl-2 flex items-center gap-1.5 text-xs font-medium">
					<div class="text-gray-300 dark:text-gray-600">
						{#if open}
							<ChevronDown className=" size-3" strokeWidth="2.5" />
						{:else}
							<ChevronRight className=" size-3" strokeWidth="2.5" />
						{/if}
					</div>

					<div class="translate-y-[0.5px]">
						{name}
					</div>
				</button>

				{#if onAdd}
					<button
						class="absolute z-10 right-2 self-center flex items-center"
						on:pointerup={(e) => {
							e.stopPropagation();
							onAdd();
						}}
					>
						<Tooltip content={onAddLabel}>
							<button
								class="p-0.5 dark:hover:bg-gray-850 rounded-lg touch-auto"
								on:click={(e) => {}}
							>
<<<<<<< HEAD
								<FolderCreate className=" size-5" strokeWidth="2" />
=======
								<FolderCreate className=" size-4" strokeWidth="2.5" />
>>>>>>> 7e58ad36
							</button>
						</Tooltip>
					</button>
				{/if}
			</div>

			<div slot="content" class="w-full">
				<slot></slot>
			</div>
		</Collapsible>
	{:else}
		<slot></slot>
	{/if}
</div><|MERGE_RESOLUTION|>--- conflicted
+++ resolved
@@ -8,6 +8,7 @@
 	import ChevronRight from '../icons/ChevronRight.svelte';
 	import Collapsible from './Collapsible.svelte';
 	import Tooltip from './Tooltip.svelte';
+	import FolderCreate from '../icons/FolderCreate.svelte';
 	import FolderCreate from '../icons/FolderCreate.svelte';
 
 	export let open = true;
@@ -156,11 +157,7 @@
 								class="p-0.5 dark:hover:bg-gray-850 rounded-lg touch-auto"
 								on:click={(e) => {}}
 							>
-<<<<<<< HEAD
 								<FolderCreate className=" size-5" strokeWidth="2" />
-=======
-								<FolderCreate className=" size-4" strokeWidth="2.5" />
->>>>>>> 7e58ad36
 							</button>
 						</Tooltip>
 					</button>
