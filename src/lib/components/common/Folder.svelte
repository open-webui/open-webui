--- conflicted
+++ resolved
@@ -130,33 +130,17 @@
 		>
 			<!-- svelte-ignore a11y-no-static-element-interactions -->
 			<div
-<<<<<<< HEAD
-	class="w-full group rounded-md relative flex items-center justify-between hover:bg-gray-100 dark:hover:bg-gray-900 transition-all duration-300 ease-in-out"
-	class:justify-center={!showSidebar}
-	class:justify-between={showSidebar}
->
-	<button class="w-full py-1.5 pl-2 flex items-center gap-1.5 text-xs font-medium" class:justify-center={!showSidebar}
-	class:justify-between={showSidebar}
-	class:py-1.5={showSidebar}
-	class:pl-2={showSidebar}
-=======
 	class="px-[16px] py-[8px] w-full group rounded-md relative flex items-center justify-between hover:bg-gradient-bg-2 dark:hover:bg-gray-900 transition-all duration-300 ease-in-out"
 	class:justify-center={!showSidebar}
 	class:justify-between={showSidebar}
 >
 	<button class="w-full flex items-center gap-1.5 text-xs font-medium" class:justify-center={!showSidebar}
 	class:justify-between={showSidebar}
->>>>>>> 551b4133
 
 	>
 		<!-- Icon -->
 		<div
 			class="self-center transition-all duration-300 ease-in-out"
-<<<<<<< HEAD
-			class:mr-[15px]={showSidebar}
-		>
-			<MaterialIcon name="folder_open" size="1.1rem" />
-=======
 			class:mr-[8px]={showSidebar}
 		>
 			<svg xmlns="http://www.w3.org/2000/svg" width="20" height="20" viewBox="0 0 20 20" fill="none">
@@ -167,7 +151,6 @@
     <path d="M3.54036 16.25C3.1355 16.25 2.7912 16.1082 2.50745 15.8246C2.22384 15.5408 2.08203 15.1965 2.08203 14.7917V5.25646C2.08203 4.8516 2.23189 4.49931 2.53161 4.19958C2.83134 3.89986 3.18363 3.75 3.58849 3.75H8.1637L9.83037 5.41667H16.4089C16.7818 5.41667 17.1034 5.53715 17.3737 5.77812C17.644 6.01896 17.8005 6.31514 17.8433 6.66667H9.31912L7.65245 5H3.58849C3.51363 5 3.45217 5.02403 3.40411 5.07208C3.35606 5.12014 3.33203 5.1816 3.33203 5.25646V14.7435C3.33203 14.8023 3.34675 14.8503 3.3762 14.8877C3.4055 14.9252 3.44418 14.9573 3.49224 14.984L5.4362 8.49354H19.3177L17.2999 15.2148C17.2048 15.5277 17.0267 15.7785 16.7656 15.9671C16.5043 16.1557 16.2145 16.25 15.8962 16.25H3.54036ZM4.80161 15H16.0564L17.6285 9.74354H6.3737L4.80161 15Z" fill="#23282E"/>
   </g>
 </svg>
->>>>>>> 551b4133
 		</div>
 
 		<!-- Label + Chevron Wrapper -->
@@ -181,11 +164,7 @@
 				class:opacity-100={showSidebar}
 				class:opacity-0={!showSidebar}
 			>
-<<<<<<< HEAD
-				<div class="font-medium text-sm leading-[22px]">
-=======
 				<div class="link-style text-typography-titles">
->>>>>>> 551b4133
 					{name}
 				</div>
 			</div>
