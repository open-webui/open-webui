--- conflicted
+++ resolved
@@ -24,11 +24,6 @@
 		if (contentElement && contentElement.innerHTML.trim() !== '') {
 			tooltipContentSource = contentElement;
 		}
-<<<<<<< HEAD
-		// Fallback to content prop
-		else if (content) {
-			tooltipContentSource = DOMPurify.sanitize(content);
-=======
 
 		if (tooltipInstance) {
 			tooltipInstance.setContent(tooltipContent);
@@ -46,7 +41,6 @@
 					...tippyOptions
 				});
 			}
->>>>>>> dfc94121
 		}
 
 		// Destroy old instance if it exists
