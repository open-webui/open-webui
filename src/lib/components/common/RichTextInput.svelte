--- conflicted
+++ resolved
@@ -54,12 +54,6 @@
 	const i18n = getContext('i18n');
 	const eventDispatch = createEventDispatcher();
 
-<<<<<<< HEAD
-	import { EditorState, Plugin, PluginKey, TextSelection } from 'prosemirror-state';
-	import { Decoration, DecorationSet } from 'prosemirror-view';
-	import { Editor } from '@tiptap/core';
-	import Spinner from '$lib/components/common/Spinner.svelte';
-=======
 	import { Fragment, DOMParser } from 'prosemirror-model';
 	import { EditorState, Plugin, PluginKey, TextSelection, Selection } from 'prosemirror-state';
 	import { Editor, Extension } from '@tiptap/core';
@@ -76,7 +70,7 @@
 		yDocToProsemirrorJSON
 	} from 'y-prosemirror';
 	import { keymap } from 'prosemirror-keymap';
->>>>>>> 2470da83
+	import Spinner from '$lib/components/common/Spinner.svelte';
 
 	import { AIAutocompletion } from './RichTextInput/AutoCompletion.js';
 	import Table from '@tiptap/extension-table';
@@ -104,7 +98,8 @@
 
 	import { PASTED_TEXT_CHARACTER_LIMIT } from '$lib/constants';
 
-<<<<<<< HEAD
+	import FormattingButtons from './RichTextInput/FormattingButtons.svelte';
+
 	// PII Detection imports
 	import { type ExtendedPiiEntity } from '$lib/utils/pii';
 	import { PiiDetectionExtension } from './RichTextInput/PiiDetectionExtension';
@@ -118,13 +113,6 @@
 	export let oncompositionstart = (e: CompositionEvent) => {};
 	export let oncompositionend = (e: CompositionEvent) => {};
 	export let onChange = (e: any) => {};
-=======
-	import FormattingButtons from './RichTextInput/FormattingButtons.svelte';
-
-	export let oncompositionstart = (e) => {};
-	export let oncompositionend = (e) => {};
-	export let onChange = (e) => {};
->>>>>>> 2470da83
 
 	// create a lowlight instance with all languages loaded
 	const lowlight = createLowlight(all);
@@ -346,59 +334,6 @@
 		}
 	}
 
-<<<<<<< HEAD
-	// PII Detection props
-	export let enablePiiDetection = false;
-	export let piiApiKey = '';
-	export let conversationId: string | undefined = undefined;
-	export let piiMaskingEnabled = true; // Controls whether newly detected PIIs are initialized as masked
-	export let onPiiDetected: (entities: ExtendedPiiEntity[], maskedText: string) => void = () => {};
-	export let onPiiToggled: (entities: ExtendedPiiEntity[]) => void = () => {};
-	export let onPiiDetectionStateChanged: (isDetecting: boolean) => void = () => {};
-
-	// PII Modifier props
-	export let enablePiiModifiers = false;
-	export let onPiiModifiersChanged: (modifiers: PiiModifier[]) => void = () => {};
-	export let piiModifierLabels: string[] = [];
-
-	// PII Loading state
-	let isPiiDetectionInProgress = false;
-
-	let element: HTMLElement;
-	let editor: any;
-	let currentModifiers: PiiModifier[] = [];
-	let previousModifiersLength = 0;
-
-	// Generate a content-based hash for modifiers to detect actual changes
-	// This is much smarter than just checking array length because it detects:
-	// - Changes in modifier type (ignore ↔ mask)
-	// - Changes in entity text
-	// - Changes in labels
-	// - Changes in positions (from/to)
-	// - Addition/removal of specific modifiers
-	const getModifiersHash = (modifiers: PiiModifier[]): string => {
-		if (modifiers.length === 0) return '';
-
-		// Create a hash based on modifier content, not just length
-		// Sort by ID to ensure consistent ordering regardless of array order
-		const sortedModifiers = [...modifiers].sort((a, b) => a.id.localeCompare(b.id));
-
-		return sortedModifiers
-			.map((m) => `${m.action}:${m.entity}:${m.type || ''}:${m.from}:${m.to}`)
-			.join('|');
-	};
-
-	// PII Session Manager for conversation state
-	let piiSessionManager = PiiSessionManager.getInstance();
-	let previousConversationId: string | undefined = undefined;
-	let conversationActivated = false; // Track if conversation has been activated
-
-	// Handle PII detection state changes
-	const handlePiiDetectionStateChanged = (isDetecting: boolean) => {
-		isPiiDetectionInProgress = isDetecting;
-		onPiiDetectionStateChanged(isDetecting);
-	};
-=======
 	let provider = null;
 
 	// Simple awareness implementation
@@ -509,8 +444,57 @@
 
 	let floatingMenuElement = null;
 	let bubbleMenuElement = null;
-	let element;
->>>>>>> 2470da83
+
+	// PII Detection props
+	export let enablePiiDetection = false;
+	export let piiApiKey = '';
+	export let conversationId: string | undefined = undefined;
+	export let piiMaskingEnabled = true; // Controls whether newly detected PIIs are initialized as masked
+	export let onPiiDetected: (entities: ExtendedPiiEntity[], maskedText: string) => void = () => {};
+	export let onPiiToggled: (entities: ExtendedPiiEntity[]) => void = () => {};
+	export let onPiiDetectionStateChanged: (isDetecting: boolean) => void = () => {};
+
+	// PII Modifier props
+	export let enablePiiModifiers = false;
+	export let onPiiModifiersChanged: (modifiers: PiiModifier[]) => void = () => {};
+	export let piiModifierLabels: string[] = [];
+
+	// PII Loading state
+	let isPiiDetectionInProgress = false;
+
+	let element: HTMLElement;
+	let currentModifiers: PiiModifier[] = [];
+	let previousModifiersLength = 0;
+
+	// Generate a content-based hash for modifiers to detect actual changes
+	// This is much smarter than just checking array length because it detects:
+	// - Changes in modifier type (ignore ↔ mask)
+	// - Changes in entity text
+	// - Changes in labels
+	// - Changes in positions (from/to)
+	// - Addition/removal of specific modifiers
+	const getModifiersHash = (modifiers: PiiModifier[]): string => {
+		if (modifiers.length === 0) return '';
+
+		// Create a hash based on modifier content, not just length
+		// Sort by ID to ensure consistent ordering regardless of array order
+		const sortedModifiers = [...modifiers].sort((a, b) => a.id.localeCompare(b.id));
+
+		return sortedModifiers
+			.map((m) => `${m.action}:${m.entity}:${m.type || ''}:${m.from}:${m.to}`)
+			.join('|');
+	};
+
+	// PII Session Manager for conversation state
+	let piiSessionManager = PiiSessionManager.getInstance();
+	let previousConversationId: string | undefined = undefined;
+	let conversationActivated = false; // Track if conversation has been activated
+
+	// Handle PII detection state changes
+	const handlePiiDetectionStateChanged = (isDetecting: boolean) => {
+		isPiiDetectionInProgress = isDetecting;
+		onPiiDetectionStateChanged(isDetecting);
+	};
 
 	const options = {
 		throwOnError: false
@@ -915,7 +899,6 @@
 	};
 
 	onMount(async () => {
-<<<<<<< HEAD
 		// Initialize PII session manager (Backend-based)
 		if (enablePiiDetection && piiApiKey) {
 			piiSessionManager.setApiKey(piiApiKey);
@@ -933,10 +916,7 @@
 			addPiiModifierStyles();
 		}
 
-		let content = value;
-=======
 		content = value;
->>>>>>> 2470da83
 
 		if (json) {
 			if (!content) {
@@ -1164,47 +1144,47 @@
 					keydown: (view, event) => {
 						ensureConversationActivated(); // Ensure conversation is activated on first keystroke
 
-						// Handle CTRL+SHIFT+L to toggle PII masking (mask all <-> unmask all)
-						if (
-							(event.ctrlKey || event.metaKey) &&
-							event.shiftKey &&
-							event.key.toLowerCase() === 'l'
-						) {
-							if (enablePiiDetection && enablePiiModifiers && editor) {
-								event.preventDefault();
-
-								// Get current entities from PiiSessionManager to determine state
-								const piiSessionManager = PiiSessionManager.getInstance();
-								const currentEntities = piiSessionManager.getEntitiesForDisplay(conversationId);
-
-								if (currentEntities.length > 0) {
-									// Check if most entities are currently masked
-									const maskedCount = currentEntities.filter((entity) => entity.shouldMask).length;
-									const unmaskedCount = currentEntities.length - maskedCount;
-									const mostlyMasked = maskedCount >= unmaskedCount;
-
-									if (mostlyMasked) {
-										// Currently masked -> unmask all and clear mask modifiers
-										// 1. Clear all mask modifiers (keep ignore modifiers)
-										if (editor.commands?.clearMaskModifiers) {
-											editor.commands.clearMaskModifiers();
-										}
-
-										// 2. Unmask all PII entities
-										if (editor.commands?.unmaskAllEntities) {
-											editor.commands.unmaskAllEntities();
-										}
-									} else {
-										// Currently unmasked -> mask all entities
-										if (editor.commands?.maskAllEntities) {
-											editor.commands.maskAllEntities();
-										}
-									}
-								}
-
-								return true;
-							}
-						}
+// Handle CTRL+SHIFT+L to toggle PII masking (mask all <-> unmask all)
+if (
+	(event.ctrlKey || event.metaKey) &&
+	event.shiftKey &&
+	event.key.toLowerCase() === 'l'
+) {
+	if (enablePiiDetection && enablePiiModifiers && editor) {
+		event.preventDefault();
+
+		// Get current entities from PiiSessionManager to determine state
+		const piiSessionManager = PiiSessionManager.getInstance();
+		const currentEntities = piiSessionManager.getEntitiesForDisplay(conversationId);
+
+		if (currentEntities.length > 0) {
+			// Check if most entities are currently masked
+			const maskedCount = currentEntities.filter((entity) => entity.shouldMask).length;
+			const unmaskedCount = currentEntities.length - maskedCount;
+			const mostlyMasked = maskedCount >= unmaskedCount;
+
+			if (mostlyMasked) {
+				// Currently masked -> unmask all and clear mask modifiers
+				// 1. Clear all mask modifiers (keep ignore modifiers)
+				if (editor.commands?.clearMaskModifiers) {
+					editor.commands.clearMaskModifiers();
+				}
+
+				// 2. Unmask all PII entities
+				if (editor.commands?.unmaskAllEntities) {
+					editor.commands.unmaskAllEntities();
+				}
+			} else {
+				// Currently unmasked -> mask all entities
+				if (editor.commands?.maskAllEntities) {
+					editor.commands.maskAllEntities();
+				}
+			}
+		}
+
+		return true;
+	}
+}
 
 						if (messageInput) {
 							// Check if the current selection is inside a structured block (like codeBlock or list)
@@ -1546,7 +1526,28 @@
 	});
 </script>
 
-<<<<<<< HEAD
+{#if showFormattingButtons}
+	<div bind:this={bubbleMenuElement} class="p-0">
+		<FormattingButtons {editor} />
+	</div>
+
+	<div bind:this={floatingMenuElement} class="p-0">
+		<FormattingButtons {editor} />
+	</div>
+{/if}
+
+{#if showFormattingButtons}
+	<div bind:this={bubbleMenuElement} class="p-0">
+		<FormattingButtons {editor} />
+	</div>
+
+	<div bind:this={floatingMenuElement} class="p-0">
+		<FormattingButtons {editor} />
+	</div>
+{/if}
+
+<div bind:this={element} class="relative w-full min-w-full h-full min-h-fit {className}" />
+
 <div class="relative w-full min-w-full h-full min-h-fit {className}">
 	<div bind:this={element} class="w-full h-full min-h-fit" />
 
@@ -1559,17 +1560,4 @@
 			<span class="text-xs text-gray-600 dark:text-gray-400">Scanning for PII...</span>
 		</div>
 	{/if}
-</div>
-=======
-{#if showFormattingButtons}
-	<div bind:this={bubbleMenuElement} class="p-0">
-		<FormattingButtons {editor} />
-	</div>
-
-	<div bind:this={floatingMenuElement} class="p-0">
-		<FormattingButtons {editor} />
-	</div>
-{/if}
-
-<div bind:this={element} class="relative w-full min-w-full h-full min-h-fit {className}" />
->>>>>>> 2470da83
+</div>