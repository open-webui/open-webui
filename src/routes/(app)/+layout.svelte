<script lang="ts">
	import { toast } from 'svelte-sonner';
	import { onMount, tick, getContext } from 'svelte';
	import { openDB, deleteDB } from 'idb';
	import fileSaver from 'file-saver';
	const { saveAs } = fileSaver;

	import { goto } from '$app/navigation';
	import { page } from '$app/stores';
	import { fade } from 'svelte/transition';

	import { getKnowledgeBases } from '$lib/apis/knowledge';
	import { getFunctions } from '$lib/apis/functions';
	import { getModels, getToolServersData, getVersionUpdates } from '$lib/apis';
	import { getAllTags } from '$lib/apis/chats';
	import { getPrompts } from '$lib/apis/prompts';
	import { getTools } from '$lib/apis/tools';
	import { getBanners } from '$lib/apis/configs';
	import { getUserSettings } from '$lib/apis/users';

	import { WEBUI_VERSION } from '$lib/constants';
	import { compareVersion } from '$lib/utils';

	import {
		config,
		user,
		settings,
		models,
		prompts,
		knowledge,
		tools,
		functions,
		tags,
		banners,
		showSettings,
		showShortcuts,
		showChangelog,
		temporaryChatEnabled,
		toolServers,
		showSearch,
		showSidebar
	} from '$lib/stores';

	import Sidebar from '$lib/components/layout/Sidebar.svelte';
	import SettingsModal from '$lib/components/chat/SettingsModal.svelte';
	import ChangelogModal from '$lib/components/ChangelogModal.svelte';
	import AccountPending from '$lib/components/layout/Overlay/AccountPending.svelte';
	import UpdateInfoToast from '$lib/components/layout/UpdateInfoToast.svelte';
	import Spinner from '$lib/components/common/Spinner.svelte';

	const i18n = getContext('i18n');

	let loaded = false;
	let DB = null;
	let localDBChats = [];

	let version;

	const clearChatInputStorage = () => {
		const chatInputKeys = Object.keys(localStorage).filter((key) => key.startsWith('chat-input'));
		if (chatInputKeys.length > 0) {
			chatInputKeys.forEach((key) => {
				localStorage.removeItem(key);
			});
		}
	};
<<<<<<< HEAD

	const checkLocalDBChats = async () => {
		try {
			// Check if IndexedDB exists
			DB = await openDB('Chats', 1);

			if (!DB) {
				return;
=======

	const checkLocalDBChats = async () => {
		try {
			// Check if IndexedDB exists
			DB = await openDB('Chats', 1);

			if (!DB) {
				return;
			}

			const chats = await DB.getAllFromIndex('chats', 'timestamp');
			localDBChats = chats.map((item, idx) => chats[chats.length - 1 - idx]);

			if (localDBChats.length === 0) {
				await deleteDB('Chats');
>>>>>>> 3fe2640f
			}
		} catch (error) {
			// IndexedDB Not Found
		}
	};

	const setUserSettings = async (cb: () => Promise<void>) => {
		let userSettings = await getUserSettings(localStorage.token).catch((error) => {
			console.error(error);
			return null;
		});

<<<<<<< HEAD
			const chats = await DB.getAllFromIndex('chats', 'timestamp');
			localDBChats = chats.map((item, idx) => chats[chats.length - 1 - idx]);

			if (localDBChats.length === 0) {
				await deleteDB('Chats');
			}
		} catch (error) {
			// IndexedDB Not Found
		}
	};

	const setUserSettings = async (cb) => {
		const userSettings = await getUserSettings(localStorage.token).catch((error) => {
			console.error(error);
			return null;
		});

		if (userSettings) {
			await settings.set(userSettings.ui);

			if (cb) {
				await cb();
			}
		}

		try {
			return JSON.parse(localStorage.getItem('settings') ?? '{}');
		} catch (e: unknown) {
			console.error('Failed to parse settings from localStorage', e);
			return {};
		}
	};

=======
		if (!userSettings) {
			try {
				userSettings = JSON.parse(localStorage.getItem('settings') ?? '{}');
			} catch (e: unknown) {
				console.error('Failed to parse settings from localStorage', e);
				userSettings = {};
			}
		}

		if (userSettings?.ui) {
			settings.set(userSettings.ui);
		}

		if (cb) {
			await cb();
		}
	};

>>>>>>> 3fe2640f
	const setModels = async () => {
		models.set(
			await getModels(
				localStorage.token,
				$config?.features?.enable_direct_connections ? ($settings?.directConnections ?? null) : null
			)
		);
	};

	const setToolServers = async () => {
		let toolServersData = await getToolServersData($settings?.toolServers ?? []);
		toolServersData = toolServersData.filter((data) => {
			if (!data || data.error) {
				toast.error(
					$i18n.t(`Failed to connect to {{URL}} OpenAPI tool server`, {
						URL: data?.url
					})
				);
				return false;
			}
			return true;
		});
		toolServers.set(toolServersData);
	};

	const setBanners = async () => {
		const bannersData = await getBanners(localStorage.token);
		banners.set(bannersData);
	};

	const setTools = async () => {
		const toolsData = await getTools(localStorage.token);
		tools.set(toolsData);
	};

	onMount(async () => {
		if ($user === undefined || $user === null) {
			await goto('/auth');
			return;
		}
		if (!['user', 'admin'].includes($user?.role)) {
			return;
		}

		clearChatInputStorage();
		await Promise.all([
			checkLocalDBChats(),
			setBanners(),
			setTools(),
			setUserSettings(async () => {
				await Promise.all([setModels(), setToolServers()]);
			})
		]);

		const setupKeyboardShortcuts = () => {
			document.addEventListener('keydown', async function (event) {
				const isCtrlPressed = event.ctrlKey || event.metaKey; // metaKey is for Cmd key on Mac
				// Check if the Shift key is pressed
				const isShiftPressed = event.shiftKey;

				// Check if Ctrl  + K is pressed
				if (isCtrlPressed && event.key.toLowerCase() === 'k') {
					event.preventDefault();
					console.log('search');
					showSearch.set(!$showSearch);
				}

				// Check if Ctrl + Shift + O is pressed
				if (isCtrlPressed && isShiftPressed && event.key.toLowerCase() === 'o') {
					event.preventDefault();
					console.log('newChat');
					document.getElementById('sidebar-new-chat-button')?.click();
				}

				// Check if Shift + Esc is pressed
				if (isShiftPressed && event.key === 'Escape') {
					event.preventDefault();
					console.log('focusInput');
					document.getElementById('chat-input')?.focus();
				}

				// Check if Ctrl + Shift + ; is pressed
				if (isCtrlPressed && isShiftPressed && event.key === ';') {
					event.preventDefault();
					console.log('copyLastCodeBlock');
					const button = [...document.getElementsByClassName('copy-code-button')]?.at(-1);
					button?.click();
				}

				// Check if Ctrl + Shift + C is pressed
				if (isCtrlPressed && isShiftPressed && event.key.toLowerCase() === 'c') {
					event.preventDefault();
					console.log('copyLastResponse');
					const button = [...document.getElementsByClassName('copy-response-button')]?.at(-1);
					console.log(button);
					button?.click();
				}

				// Check if Ctrl + Shift + S is pressed
				if (isCtrlPressed && isShiftPressed && event.key.toLowerCase() === 's') {
					event.preventDefault();
					console.log('toggleSidebar');
					document.getElementById('sidebar-toggle-button')?.click();
				}

				// Check if Ctrl + Shift + Backspace is pressed
				if (
					isCtrlPressed &&
					isShiftPressed &&
					(event.key === 'Backspace' || event.key === 'Delete')
				) {
					event.preventDefault();
					console.log('deleteChat');
					document.getElementById('delete-chat-button')?.click();
				}

				// Check if Ctrl + . is pressed
				if (isCtrlPressed && event.key === '.') {
					event.preventDefault();
					console.log('openSettings');
					showSettings.set(!$showSettings);
				}

				// Check if Ctrl + / is pressed
				if (isCtrlPressed && event.key === '/') {
					event.preventDefault();

					showShortcuts.set(!$showShortcuts);
				}

				// Check if Ctrl + Shift + ' is pressed
				if (
					isCtrlPressed &&
					isShiftPressed &&
					(event.key.toLowerCase() === `'` || event.key.toLowerCase() === `"`)
				) {
					event.preventDefault();
					console.log('temporaryChat');

					if ($user?.role !== 'admin' && $user?.permissions?.chat?.temporary_enforced) {
						temporaryChatEnabled.set(true);
					} else {
						temporaryChatEnabled.set(!$temporaryChatEnabled);
					}

					await goto('/');
					const newChatButton = document.getElementById('new-chat-button');
					setTimeout(() => {
						newChatButton?.click();
					}, 0);
				}
			});
		};
		setupKeyboardShortcuts();

		if ($user?.role === 'admin' && ($settings?.showChangelog ?? true)) {
			showChangelog.set($settings?.version !== $config.version);
		}

		if ($user?.role === 'admin' || ($user?.permissions?.chat?.temporary ?? true)) {
			if ($page.url.searchParams.get('temporary-chat') === 'true') {
				temporaryChatEnabled.set(true);
			}

			if ($user?.role !== 'admin' && $user?.permissions?.chat?.temporary_enforced) {
				temporaryChatEnabled.set(true);
			}
		}

		// Check for version updates
		if ($user?.role === 'admin' && $config?.features?.enable_version_update_check) {
			// Check if the user has dismissed the update toast in the last 24 hours
			if (localStorage.dismissedUpdateToast) {
				const dismissedUpdateToast = new Date(Number(localStorage.dismissedUpdateToast));
				const now = new Date();

				if (now - dismissedUpdateToast > 24 * 60 * 60 * 1000) {
					checkForVersionUpdates();
				}
			} else {
				checkForVersionUpdates();
			}
		}
		await tick();

		loaded = true;
	});

	const checkForVersionUpdates = async () => {
		version = await getVersionUpdates(localStorage.token).catch((error) => {
			return {
				current: WEBUI_VERSION,
				latest: WEBUI_VERSION
			};
		});
	};
</script>

<SettingsModal bind:show={$showSettings} />
<ChangelogModal bind:show={$showChangelog} />

{#if version && compareVersion(version.latest, version.current) && ($settings?.showUpdateToast ?? true)}
	<div class=" absolute bottom-8 right-8 z-50" in:fade={{ duration: 100 }}>
		<UpdateInfoToast
			{version}
			on:close={() => {
				localStorage.setItem('dismissedUpdateToast', Date.now().toString());
				version = null;
			}}
		/>
	</div>
{/if}

{#if $user}
	<div class="app relative">
		<div
			class=" text-gray-700 dark:text-gray-100 bg-white dark:bg-gray-900 h-screen max-h-[100dvh] overflow-auto flex flex-row justify-end"
		>
			{#if !['user', 'admin'].includes($user?.role)}
				<AccountPending />
			{:else}
				{#if localDBChats.length > 0}
					<div class="fixed w-full h-full flex z-50">
						<div
							class="absolute w-full h-full backdrop-blur-md bg-white/20 dark:bg-gray-900/50 flex justify-center"
						>
							<div class="m-auto pb-44 flex flex-col justify-center">
								<div class="max-w-md">
									<div class="text-center dark:text-white text-2xl font-medium z-50">
										{$i18n.t('Important Update')}<br />
										{$i18n.t('Action Required for Chat Log Storage')}
									</div>

									<div class=" mt-4 text-center text-sm dark:text-gray-200 w-full">
										{$i18n.t(
											"Saving chat logs directly to your browser's storage is no longer supported. Please take a moment to download and delete your chat logs by clicking the button below. Don't worry, you can easily re-import your chat logs to the backend through"
										)}
										<span class="font-semibold dark:text-white"
											>{$i18n.t('Settings')} > {$i18n.t('Chats')} > {$i18n.t('Import Chats')}</span
										>. {$i18n.t(
											'This ensures that your valuable conversations are securely saved to your backend database. Thank you!'
										)}
									</div>

									<div class=" mt-6 mx-auto relative group w-fit">
										<button
											class="relative z-20 flex px-5 py-2 rounded-full bg-white border border-gray-100 dark:border-none hover:bg-gray-100 transition font-medium text-sm"
											on:click={async () => {
												let blob = new Blob([JSON.stringify(localDBChats)], {
													type: 'application/json'
												});
												saveAs(blob, `chat-export-${Date.now()}.json`);

												const tx = DB.transaction('chats', 'readwrite');
												await Promise.all([tx.store.clear(), tx.done]);
												await deleteDB('Chats');

												localDBChats = [];
											}}
										>
											{$i18n.t('Download & Delete')}
										</button>

										<button
											class="text-xs text-center w-full mt-2 text-gray-400 underline"
											on:click={async () => {
												localDBChats = [];
											}}>{$i18n.t('Close')}</button
										>
									</div>
								</div>
							</div>
						</div>
					</div>
				{/if}

				<Sidebar />

				{#if loaded}
					<slot />
				{:else}
					<div
						class="w-full flex-1 h-full flex items-center justify-center {$showSidebar
							? '  md:max-w-[calc(100%-260px)]'
							: ' '}"
					>
						<Spinner className="size-5" />
					</div>
				{/if}
			{/if}
		</div>
	</div>
{/if}

<style>
	.loading {
		display: inline-block;
		clip-path: inset(0 1ch 0 0);
		animation: l 1s steps(3) infinite;
		letter-spacing: -0.5px;
	}

	@keyframes l {
		to {
			clip-path: inset(0 -1ch 0 0);
		}
	}

	pre[class*='language-'] {
		position: relative;
		overflow: auto;

		/* make space  */
		margin: 5px 0;
		padding: 1.75rem 0 1.75rem 1rem;
		border-radius: 10px;
	}

	pre[class*='language-'] button {
		position: absolute;
		top: 5px;
		right: 5px;

		font-size: 0.9rem;
		padding: 0.15rem;
		background-color: #828282;

		border: ridge 1px #7b7b7c;
		border-radius: 5px;
		text-shadow: #c4c4c4 0 0 2px;
	}

	pre[class*='language-'] button:hover {
		cursor: pointer;
		background-color: #bcbabb;
	}
</style><|MERGE_RESOLUTION|>--- conflicted
+++ resolved
@@ -64,7 +64,6 @@
 			});
 		}
 	};
-<<<<<<< HEAD
 
 	const checkLocalDBChats = async () => {
 		try {
@@ -73,15 +72,6 @@
 
 			if (!DB) {
 				return;
-=======
-
-	const checkLocalDBChats = async () => {
-		try {
-			// Check if IndexedDB exists
-			DB = await openDB('Chats', 1);
-
-			if (!DB) {
-				return;
 			}
 
 			const chats = await DB.getAllFromIndex('chats', 'timestamp');
@@ -89,7 +79,6 @@
 
 			if (localDBChats.length === 0) {
 				await deleteDB('Chats');
->>>>>>> 3fe2640f
 			}
 		} catch (error) {
 			// IndexedDB Not Found
@@ -102,41 +91,6 @@
 			return null;
 		});
 
-<<<<<<< HEAD
-			const chats = await DB.getAllFromIndex('chats', 'timestamp');
-			localDBChats = chats.map((item, idx) => chats[chats.length - 1 - idx]);
-
-			if (localDBChats.length === 0) {
-				await deleteDB('Chats');
-			}
-		} catch (error) {
-			// IndexedDB Not Found
-		}
-	};
-
-	const setUserSettings = async (cb) => {
-		const userSettings = await getUserSettings(localStorage.token).catch((error) => {
-			console.error(error);
-			return null;
-		});
-
-		if (userSettings) {
-			await settings.set(userSettings.ui);
-
-			if (cb) {
-				await cb();
-			}
-		}
-
-		try {
-			return JSON.parse(localStorage.getItem('settings') ?? '{}');
-		} catch (e: unknown) {
-			console.error('Failed to parse settings from localStorage', e);
-			return {};
-		}
-	};
-
-=======
 		if (!userSettings) {
 			try {
 				userSettings = JSON.parse(localStorage.getItem('settings') ?? '{}');
@@ -155,7 +109,6 @@
 		}
 	};
 
->>>>>>> 3fe2640f
 	const setModels = async () => {
 		models.set(
 			await getModels(
