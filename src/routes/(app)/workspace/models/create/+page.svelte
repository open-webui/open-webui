<script>
	import { v4 as uuidv4 } from 'uuid';
	import { toast } from 'svelte-sonner';
	import { goto } from '$app/navigation';
	import { config, models, settings } from '$lib/stores';
	import { WEBUI_BASE_URL } from '$lib/constants';

	import { onMount, tick, getContext } from 'svelte';
	import { page } from '$app/stores';
	import { createNewModel, getModelById } from '$lib/apis/models';
	import { getModels } from '$lib/apis';

	import ModelEditor from '$lib/components/workspace/Models/ModelEditor.svelte';

	const i18n = getContext('i18n');

	const onSubmit = async (modelInfo) => {
		if ($models.find((m) => m.id === modelInfo.id)) {
			toast.error(
				$i18n.t(
					"Error: A model with the ID '{{modelId}}' already exists. Please select a different ID to proceed.",
					{ modelId: modelInfo.id }
				)
			);
			return;
		}

		if (modelInfo.id === '') {
			toast.error($i18n.t('Error: Model ID cannot be empty. Please enter a valid ID to proceed.'));
			return;
		}

		if (modelInfo) {
			const res = await createNewModel(localStorage.token, {
				...modelInfo,
				meta: {
					...modelInfo.meta,
					profile_image_url:
						modelInfo.meta.profile_image_url ?? `${WEBUI_BASE_URL}/static/favicon.png`,
					suggestion_prompts: modelInfo.meta.suggestion_prompts
						? modelInfo.meta.suggestion_prompts.filter((prompt) => prompt.content !== '')
						: null
				},
				params: { ...modelInfo.params }
			}).catch((error) => {
				toast.error(`${error}`);
				return null;
			});

			if (res) {
				await models.set(
					await getModels(
						localStorage.token,
						$config?.features?.enable_direct_connections && ($settings?.directConnections ?? null)
					)
				);
				toast.success($i18n.t('Model created successfully!'));
				await goto('/workspace/models');
			}
		}
	};

	let model = null;

	onMount(async () => {
		const urlModel = $page.url.searchParams.get('model');
		if (urlModel) {
			try {
				model = JSON.parse(decodeURIComponent(urlModel));
			} catch (e) {
				console.error(e);
				toast.error($i18n.t('Error parsing model data from URL'));
			}
		} else {
			window.addEventListener('message', async (event) => {
				if (
					![
						'https://openwebui.com',
						'https://www.openwebui.com',
						'http://localhost:5173'
					].includes(event.origin)
				) {
					return;
				}

<<<<<<< HEAD
=======
			try {
>>>>>>> 46ae3f4f
				let data = JSON.parse(event.data);

				if (data?.info) {
					data = data.info;
				}

				model = data;
<<<<<<< HEAD
			});
=======
			} catch (e) {
				console.error('Failed to parse message data:', e);
			}
		});
>>>>>>> 46ae3f4f

			if (window.opener ?? false) {
				window.opener.postMessage('loaded', '*');
			}

			if (sessionStorage.model) {
				model = JSON.parse(sessionStorage.model);
				sessionStorage.removeItem('model');
			}
		}
	});
</script>

{#key model}
	<ModelEditor {model} {onSubmit} />
{/key}<|MERGE_RESOLUTION|>--- conflicted
+++ resolved
@@ -83,10 +83,7 @@
 					return;
 				}
 
-<<<<<<< HEAD
-=======
 			try {
->>>>>>> 46ae3f4f
 				let data = JSON.parse(event.data);
 
 				if (data?.info) {
@@ -94,14 +91,10 @@
 				}
 
 				model = data;
-<<<<<<< HEAD
-			});
-=======
 			} catch (e) {
 				console.error('Failed to parse message data:', e);
 			}
 		});
->>>>>>> 46ae3f4f
 
 			if (window.opener ?? false) {
 				window.opener.postMessage('loaded', '*');
