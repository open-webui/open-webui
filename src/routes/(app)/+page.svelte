--- conflicted
+++ resolved
@@ -556,35 +556,6 @@
 									role: 'system',
 									content: $settings.system
 							  }
-<<<<<<< HEAD
-							: {
-									content:
-										arr.length - 1 !== idx ? message.content : message?.raContent ?? message.content
-							  })
-					})),
-				seed: $settings?.options?.seed ?? undefined,
-				stop:
-					$settings?.options?.stop ?? undefined
-						? $settings?.options?.stop.map((str) =>
-								decodeURIComponent(JSON.parse('"' + str.replace(/"/g, '\\"') + '"'))
-						  )
-						: undefined,
-				temperature: $settings?.options?.temperature ?? undefined,
-				top_p: $settings?.options?.top_p ?? undefined,
-				num_ctx: $settings?.options?.num_ctx ?? undefined,
-				frequency_penalty: $settings?.options?.repeat_penalty ?? undefined,
-				max_tokens: $settings?.options?.num_predict ?? undefined,
-				docs: docs.length > 0 ? docs : undefined,
-				citations: docs.length > 0
-			},
-			model?.source?.toLowerCase() === 'litellm'
-				? `${LITELLM_API_BASE_URL}/v1`
-				: `${OPENAI_API_BASE_URL}`
-		);
-
-		// Wait until history/message have been updated
-		await tick();
-=======
 							: undefined,
 						...messages
 					]
@@ -623,7 +594,7 @@
 					stop:
 						$settings?.options?.stop ?? undefined
 							? $settings.options.stop.map((str) =>
-									decodeURIComponent(JSON.parse('"' + str.replace(/\"/g, '\\"') + '"'))
+									decodeURIComponent(JSON.parse('"' + str.replace(/"/g, '\\"') + '"'))
 							  )
 							: undefined,
 					temperature: $settings?.options?.temperature ?? undefined,
@@ -638,7 +609,6 @@
 					? `${LITELLM_API_BASE_URL}/v1`
 					: `${OPENAI_API_BASE_URL}`
 			);
->>>>>>> 233dcb2d
 
 			// Wait until history/message have been updated
 			await tick();
@@ -670,24 +640,15 @@
 						continue;
 					}
 
-<<<<<<< HEAD
-				if ($settings.notificationEnabled && !document.hasFocus()) {
-					new Notification(`OpenAI ${model}`, {
-						body: responseMessage.content,
-						icon: `${WEBUI_BASE_URL}/static/favicon.png`
-					});
-				}
-=======
 					if (responseMessage.content == '' && value == '\n') {
 						continue;
 					} else {
 						responseMessage.content += value;
 						messages = messages;
 					}
->>>>>>> 233dcb2d
 
 					if ($settings.notificationEnabled && !document.hasFocus()) {
-						const notification = new Notification(`OpenAI ${model}`, {
+						new Notification(`OpenAI ${model}`, {
 							body: responseMessage.content,
 							icon: `${WEBUI_BASE_URL}/static/favicon.png`
 						});
@@ -738,8 +699,6 @@
 			await setChatTitle(_chatId, _title);
 		}
 	};
-<<<<<<< HEAD
-=======
 
 	const handleOpenAIError = async (error, res: Response | null, model, responseMessage) => {
 		let errorMessage = '';
@@ -779,7 +738,6 @@
 		messages = messages;
 	};
 
->>>>>>> 233dcb2d
 	const stopResponse = () => {
 		stopResponseFlag = true;
 		console.log('stopResponse');
