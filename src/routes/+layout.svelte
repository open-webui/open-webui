<script>
	import { io } from 'socket.io-client';
	import { spring } from 'svelte/motion';
	import PyodideWorker from '$lib/workers/pyodide.worker?worker';

	let loadingProgress = spring(0, {
		stiffness: 0.05
	});

	import { onMount, tick, setContext } from 'svelte';
	import {
		config,
		user,
		settings,
		theme,
		WEBUI_NAME,
		mobile,
		socket,
		activeUserIds,
		USAGE_POOL,
		chatId,
		chats,
		currentChatPage,
		tags,
		temporaryChatEnabled,
		isLastActiveTab,
		isApp,
		appInfo,
		toolServers,
		playingNotificationSound
	} from '$lib/stores';
	import { goto } from '$app/navigation';
	import { page } from '$app/stores';
	import { Toaster, toast } from 'svelte-sonner';

	import { executeToolServer, getBackendConfig } from '$lib/apis';
	import { getSessionUser, userSignOut } from '$lib/apis/auths';

	import '../tailwind.css';
	import '../app.css';

	import 'tippy.js/dist/tippy.css';

	import { WEBUI_BASE_URL, WEBUI_HOSTNAME } from '$lib/constants';
	import i18n, { initI18n, getLanguages, changeLanguage } from '$lib/i18n';
	import { bestMatchingLanguage } from '$lib/utils';
	import { getAllTags, getChatList } from '$lib/apis/chats';
	import NotificationToast from '$lib/components/NotificationToast.svelte';
	import AppSidebar from '$lib/components/app/AppSidebar.svelte';
	import { chatCompletion } from '$lib/apis/openai';

	setContext('i18n', i18n);

	const bc = new BroadcastChannel('active-tab-channel');

	let loaded = false;
	let tokenTimer = null;

	const BREAKPOINT = 768;

	const setupSocket = async (enableWebsocket) => {
		const _socket = io(`${WEBUI_BASE_URL}` || undefined, {
			reconnection: true,
			reconnectionDelay: 1000,
			reconnectionDelayMax: 5000,
			randomizationFactor: 0.5,
			path: '/ws/socket.io',
			transports: enableWebsocket ? ['websocket'] : ['polling', 'websocket'],
			auth: { token: localStorage.token }
		});

		await socket.set(_socket);

		_socket.on('connect_error', (err) => {
			console.log('connect_error', err);
		});

		_socket.on('connect', () => {
			console.log('connected', _socket.id);
		});

		_socket.on('reconnect_attempt', (attempt) => {
			console.log('reconnect_attempt', attempt);
		});

		_socket.on('reconnect_failed', () => {
			console.log('reconnect_failed');
		});

		_socket.on('disconnect', (reason, details) => {
			console.log(`Socket ${_socket.id} disconnected due to ${reason}`);
			if (details) {
				console.log('Additional details:', details);
			}
		});

		_socket.on('user-list', (data) => {
			console.log('user-list', data);
			activeUserIds.set(data.user_ids);
		});

		_socket.on('usage', (data) => {
			console.log('usage', data);
			USAGE_POOL.set(data['models']);
		});
	};

	const executePythonAsWorker = async (id, code, cb) => {
		let result = null;
		let stdout = null;
		let stderr = null;

		let executing = true;
		let packages = [
			code.includes('requests') ? 'requests' : null,
			code.includes('bs4') ? 'beautifulsoup4' : null,
			code.includes('numpy') ? 'numpy' : null,
			code.includes('pandas') ? 'pandas' : null,
			code.includes('matplotlib') ? 'matplotlib' : null,
			code.includes('sklearn') ? 'scikit-learn' : null,
			code.includes('scipy') ? 'scipy' : null,
			code.includes('re') ? 'regex' : null,
			code.includes('seaborn') ? 'seaborn' : null,
			code.includes('sympy') ? 'sympy' : null,
			code.includes('tiktoken') ? 'tiktoken' : null,
			code.includes('pytz') ? 'pytz' : null
		].filter(Boolean);

		const pyodideWorker = new PyodideWorker();

		pyodideWorker.postMessage({
			id: id,
			code: code,
			packages: packages
		});

		setTimeout(() => {
			if (executing) {
				executing = false;
				stderr = 'Execution Time Limit Exceeded';
				pyodideWorker.terminate();

				if (cb) {
					cb(
						JSON.parse(
							JSON.stringify(
								{
									stdout: stdout,
									stderr: stderr,
									result: result
								},
								(_key, value) => (typeof value === 'bigint' ? value.toString() : value)
							)
						)
					);
				}
			}
		}, 60000);

		pyodideWorker.onmessage = (event) => {
			console.log('pyodideWorker.onmessage', event);
			const { id, ...data } = event.data;

			console.log(id, data);

			data['stdout'] && (stdout = data['stdout']);
			data['stderr'] && (stderr = data['stderr']);
			data['result'] && (result = data['result']);

			if (cb) {
				cb(
					JSON.parse(
						JSON.stringify(
							{
								stdout: stdout,
								stderr: stderr,
								result: result
							},
							(_key, value) => (typeof value === 'bigint' ? value.toString() : value)
						)
					)
				);
			}

			executing = false;
		};

		pyodideWorker.onerror = (event) => {
			console.log('pyodideWorker.onerror', event);

			if (cb) {
				cb(
					JSON.parse(
						JSON.stringify(
							{
								stdout: stdout,
								stderr: stderr,
								result: result
							},
							(_key, value) => (typeof value === 'bigint' ? value.toString() : value)
						)
					)
				);
			}
			executing = false;
		};
	};

	const executeTool = async (data, cb) => {
		const toolServer = $settings?.toolServers?.find((server) => server.url === data.server?.url);
		const toolServerData = $toolServers?.find((server) => server.url === data.server?.url);

		console.log('executeTool', data, toolServer);

		if (toolServer) {
			const res = await executeToolServer(
				toolServer.key,
				toolServer.url,
				data?.name,
				data?.params,
				toolServerData
			);

			console.log('executeToolServer', res);
			if (cb) {
				cb(JSON.parse(JSON.stringify(res)));
			}
		} else {
			if (cb) {
				cb(
					JSON.parse(
						JSON.stringify({
							error: 'Tool Server Not Found'
						})
					)
				);
			}
		}
	};

	const chatEventHandler = async (event, cb) => {
		const chat = $page.url.pathname.includes(`/c/${event.chat_id}`);

		let isFocused = document.visibilityState !== 'visible';
		if (window.electronAPI) {
			const res = await window.electronAPI.send({
				type: 'window:isFocused'
			});
			if (res) {
				isFocused = res.isFocused;
			}
		}

		await tick();
		const type = event?.data?.type ?? null;
		const data = event?.data?.data ?? null;

		if ((event.chat_id !== $chatId && !$temporaryChatEnabled) || isFocused) {
			if (type === 'chat:completion') {
				const { done, content, title } = data;

				if (done) {
					if ($settings?.notificationSoundAlways ?? false) {
						playingNotificationSound.set(true);

						const audio = new Audio(`/audio/notification.mp3`);
						audio.play().finally(() => {
							// Ensure the global state is reset after the sound finishes
							playingNotificationSound.set(false);
						});
					}

					if ($isLastActiveTab) {
						if ($settings?.notificationEnabled ?? false) {
<<<<<<< HEAD
							new Notification(`${title} | HarkoAI`, {
=======
							new Notification(`${title} • Open WebUI`, {
>>>>>>> 4ce1e887
								body: content,
								icon: `${WEBUI_BASE_URL}/static/favicon.png`
							});
						}
					}

					toast.custom(NotificationToast, {
						componentProps: {
							onClick: () => {
								goto(`/c/${event.chat_id}`);
							},
							content: content,
							title: title
						},
						duration: 15000,
						unstyled: true
					});
				}
			} else if (type === 'chat:title') {
				currentChatPage.set(1);
				await chats.set(await getChatList(localStorage.token, $currentChatPage));
			} else if (type === 'chat:tags') {
				tags.set(await getAllTags(localStorage.token));
			}
		} else if (data?.session_id === $socket.id) {
			if (type === 'execute:python') {
				console.log('execute:python', data);
				executePythonAsWorker(data.id, data.code, cb);
			} else if (type === 'execute:tool') {
				console.log('execute:tool', data);
				executeTool(data, cb);
			} else if (type === 'request:chat:completion') {
				console.log(data, $socket.id);
				const { session_id, channel, form_data, model } = data;

				try {
					const directConnections = $settings?.directConnections ?? {};

					if (directConnections) {
						const urlIdx = model?.urlIdx;

						const OPENAI_API_URL = directConnections.OPENAI_API_BASE_URLS[urlIdx];
						const OPENAI_API_KEY = directConnections.OPENAI_API_KEYS[urlIdx];
						const API_CONFIG = directConnections.OPENAI_API_CONFIGS[urlIdx];

						try {
							if (API_CONFIG?.prefix_id) {
								const prefixId = API_CONFIG.prefix_id;
								form_data['model'] = form_data['model'].replace(`${prefixId}.`, ``);
							}

							const [res, controller] = await chatCompletion(
								OPENAI_API_KEY,
								form_data,
								OPENAI_API_URL
							);

							if (res) {
								// raise if the response is not ok
								if (!res.ok) {
									throw await res.json();
								}

								if (form_data?.stream ?? false) {
									cb({
										status: true
									});
									console.log({ status: true });

									// res will either be SSE or JSON
									const reader = res.body.getReader();
									const decoder = new TextDecoder();

									const processStream = async () => {
										while (true) {
											// Read data chunks from the response stream
											const { done, value } = await reader.read();
											if (done) {
												break;
											}

											// Decode the received chunk
											const chunk = decoder.decode(value, { stream: true });

											// Process lines within the chunk
											const lines = chunk.split('\n').filter((line) => line.trim() !== '');

											for (const line of lines) {
												console.log(line);
												$socket?.emit(channel, line);
											}
										}
									};

									// Process the stream in the background
									await processStream();
								} else {
									const data = await res.json();
									cb(data);
								}
							} else {
								throw new Error('An error occurred while fetching the completion');
							}
						} catch (error) {
							console.error('chatCompletion', error);
							cb(error);
						}
					}
				} catch (error) {
					console.error('chatCompletion', error);
					cb(error);
				} finally {
					$socket.emit(channel, {
						done: true
					});
				}
			} else {
				console.log('chatEventHandler', event);
			}
		}
	};

	const channelEventHandler = async (event) => {
		if (event.data?.type === 'typing') {
			return;
		}

		// check url path
		const channel = $page.url.pathname.includes(`/channels/${event.channel_id}`);

		let isFocused = document.visibilityState !== 'visible';
		if (window.electronAPI) {
			const res = await window.electronAPI.send({
				type: 'window:isFocused'
			});
			if (res) {
				isFocused = res.isFocused;
			}
		}

		if ((!channel || isFocused) && event?.user?.id !== $user?.id) {
			await tick();
			const type = event?.data?.type ?? null;
			const data = event?.data?.data ?? null;

			if (type === 'message') {
				if ($isLastActiveTab) {
					if ($settings?.notificationEnabled ?? false) {
<<<<<<< HEAD
						new Notification(`${data?.user?.name} (#${event?.channel?.name}) | HarkoAI`, {
=======
						new Notification(`${data?.user?.name} (#${event?.channel?.name}) • Open WebUI`, {
>>>>>>> 4ce1e887
							body: data?.content,
							icon: data?.user?.profile_image_url ?? `${WEBUI_BASE_URL}/static/favicon.png`
						});
					}
				}

				toast.custom(NotificationToast, {
					componentProps: {
						onClick: () => {
							goto(`/channels/${event.channel_id}`);
						},
						content: data?.content,
						title: event?.channel?.name
					},
					duration: 15000,
					unstyled: true
				});
			}
		}
	};

	const checkTokenExpiry = async () => {
		const exp = $user?.expires_at; // token expiry time in unix timestamp
		const now = Math.floor(Date.now() / 1000); // current time in unix timestamp

		if (!exp) {
			// If no expiry time is set, do nothing
			return;
		}

		if (now >= exp) {
			await userSignOut();
			user.set(null);

			localStorage.removeItem('token');
			location.href = '/auth';
		}
	};

	onMount(async () => {
		if (typeof window !== 'undefined' && window.applyTheme) {
			window.applyTheme();
		}

		if (window?.electronAPI) {
			const info = await window.electronAPI.send({
				type: 'app:info'
			});

			if (info) {
				isApp.set(true);
				appInfo.set(info);

				const data = await window.electronAPI.send({
					type: 'app:data'
				});

				if (data) {
					appData.set(data);
				}
			}
		}

		// Listen for messages on the BroadcastChannel
		bc.onmessage = (event) => {
			if (event.data === 'active') {
				isLastActiveTab.set(false); // Another tab became active
			}
		};

		// Set yourself as the last active tab when this tab is focused
		const handleVisibilityChange = () => {
			if (document.visibilityState === 'visible') {
				isLastActiveTab.set(true); // This tab is now the active tab
				bc.postMessage('active'); // Notify other tabs that this tab is active
			}
		};

		// Add event listener for visibility state changes
		document.addEventListener('visibilitychange', handleVisibilityChange);

		// Call visibility change handler initially to set state on load
		handleVisibilityChange();

		theme.set(localStorage.theme);

		mobile.set(window.innerWidth < BREAKPOINT);

		const onResize = () => {
			if (window.innerWidth < BREAKPOINT) {
				mobile.set(true);
			} else {
				mobile.set(false);
			}
		};
		window.addEventListener('resize', onResize);

		user.subscribe((value) => {
			if (value) {
				$socket?.off('chat-events', chatEventHandler);
				$socket?.off('channel-events', channelEventHandler);

				$socket?.on('chat-events', chatEventHandler);
				$socket?.on('channel-events', channelEventHandler);
			} else {
				$socket?.off('chat-events', chatEventHandler);
				$socket?.off('channel-events', channelEventHandler);
			}
		});

		let backendConfig = null;
		try {
			backendConfig = await getBackendConfig();
			console.log('Backend config:', backendConfig);
		} catch (error) {
			console.error('Error loading backend config:', error);
		}
		// Initialize i18n even if we didn't get a backend config,
		// so `/error` can show something that's not `undefined`.

		initI18n(localStorage?.locale);
		if (!localStorage.locale) {
			const languages = await getLanguages();
			const browserLanguages = navigator.languages
				? navigator.languages
				: [navigator.language || navigator.userLanguage];
			const lang = backendConfig.default_locale
				? backendConfig.default_locale
				: bestMatchingLanguage(languages, browserLanguages, 'en-US');
			changeLanguage(lang);
		}

		if (backendConfig) {
			// Save Backend Status to Store
			await config.set(backendConfig);
			await WEBUI_NAME.set(backendConfig.name);

			if ($config) {
				await setupSocket($config.features?.enable_websocket ?? true);

				const currentUrl = `${window.location.pathname}${window.location.search}`;
				const encodedUrl = encodeURIComponent(currentUrl);

				if (localStorage.token) {
					// Get Session User Info
					const sessionUser = await getSessionUser(localStorage.token).catch((error) => {
						toast.error(`${error}`);
						return null;
					});

					if (sessionUser) {
						// Save Session User to Store
						$socket.emit('user-join', { auth: { token: sessionUser.token } });

						await user.set(sessionUser);
						await config.set(await getBackendConfig());

						// Set up the token expiry check
						if (tokenTimer) {
							clearInterval(tokenTimer);
						}
						tokenTimer = setInterval(checkTokenExpiry, 1000);
					} else {
						// Redirect Invalid Session User to /auth Page
						localStorage.removeItem('token');
						await goto(`/auth?redirect=${encodedUrl}`);
					}
				} else {
					// Don't redirect if we're already on the auth page
					// Needed because we pass in tokens from OAuth logins via URL fragments
					if ($page.url.pathname !== '/auth') {
						await goto(`/auth?redirect=${encodedUrl}`);
					}
				}
			}
		} else {
			// Redirect to /error when Backend Not Detected
			await goto(`/error`);
		}

		await tick();

		if (
			document.documentElement.classList.contains('her') &&
			document.getElementById('progress-bar')
		) {
			loadingProgress.subscribe((value) => {
				const progressBar = document.getElementById('progress-bar');

				if (progressBar) {
					progressBar.style.width = `${value}%`;
				}
			});

			await loadingProgress.set(100);

			document.getElementById('splash-screen')?.remove();

			const audio = new Audio(`/audio/greeting.mp3`);
			const playAudio = () => {
				audio.play();
				document.removeEventListener('click', playAudio);
			};

			document.addEventListener('click', playAudio);

			loaded = true;
		} else {
			document.getElementById('splash-screen')?.remove();
			loaded = true;
		}

		return () => {
			window.removeEventListener('resize', onResize);
		};
	});
</script>

<svelte:head>
	<title>{$WEBUI_NAME}</title>
	<link crossorigin="anonymous" rel="icon" href="{WEBUI_BASE_URL}/static/favicon.png" />

	<!-- rosepine themes have been disabled as it's not up to date with our latest version. -->
	<!-- feel free to make a PR to fix if anyone wants to see it return -->
	<!-- <link rel="stylesheet" type="text/css" href="/themes/rosepine.css" />
	<link rel="stylesheet" type="text/css" href="/themes/rosepine-dawn.css" /> -->
</svelte:head>

{#if loaded}
	{#if $isApp}
		<div class="flex flex-row h-screen">
			<AppSidebar />

			<div class="w-full flex-1 max-w-[calc(100%-4.5rem)]">
				<slot />
			</div>
		</div>
	{:else}
		<slot />
	{/if}
{/if}

<Toaster
	theme={$theme.includes('dark')
		? 'dark'
		: $theme === 'system'
			? window.matchMedia('(prefers-color-scheme: dark)').matches
				? 'dark'
				: 'light'
			: 'light'}
	richColors
	position="top-right"
	closeButton
/><|MERGE_RESOLUTION|>--- conflicted
+++ resolved
@@ -272,11 +272,7 @@
 
 					if ($isLastActiveTab) {
 						if ($settings?.notificationEnabled ?? false) {
-<<<<<<< HEAD
 							new Notification(`${title} | HarkoAI`, {
-=======
-							new Notification(`${title} • Open WebUI`, {
->>>>>>> 4ce1e887
 								body: content,
 								icon: `${WEBUI_BASE_URL}/static/favicon.png`
 							});
@@ -425,11 +421,7 @@
 			if (type === 'message') {
 				if ($isLastActiveTab) {
 					if ($settings?.notificationEnabled ?? false) {
-<<<<<<< HEAD
 						new Notification(`${data?.user?.name} (#${event?.channel?.name}) | HarkoAI`, {
-=======
-						new Notification(`${data?.user?.name} (#${event?.channel?.name}) • Open WebUI`, {
->>>>>>> 4ce1e887
 							body: data?.content,
 							icon: data?.user?.profile_image_url ?? `${WEBUI_BASE_URL}/static/favicon.png`
 						});
