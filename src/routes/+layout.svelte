<script>
	import { io } from 'socket.io-client';
	import { spring } from 'svelte/motion';
	import PyodideWorker from '$lib/workers/pyodide.worker?worker';

	let loadingProgress = spring(0, {
		stiffness: 0.05
	});

	import { onMount, tick, setContext } from 'svelte';
	import {
		config,
		user,
		settings,
		theme,
		WEBUI_NAME,
		mobile,
		socket,
		activeUserIds,
		USAGE_POOL,
		chatId,
		chats,
		currentChatPage,
		tags,
		temporaryChatEnabled,
		isLastActiveTab,
		isApp,
		appInfo
	} from '$lib/stores';
	import { goto } from '$app/navigation';
	import { page } from '$app/stores';
	import { Toaster, toast } from 'svelte-sonner';

	import { getBackendConfig } from '$lib/apis';
	import { getSessionUser } from '$lib/apis/auths';

	import '../tailwind.css';
	import '../app.css';

	import 'tippy.js/dist/tippy.css';

	import { WEBUI_BASE_URL, WEBUI_HOSTNAME } from '$lib/constants';
	import i18n, { initI18n, getLanguages, changeLanguage } from '$lib/i18n';
	import { bestMatchingLanguage } from '$lib/utils';
	import { getAllTags, getChatList } from '$lib/apis/chats';
	import NotificationToast from '$lib/components/NotificationToast.svelte';
	import AppSidebar from '$lib/components/app/AppSidebar.svelte';
	import { updateDayjsLocale } from '$lib/dayjs';
	import { chatCompletion } from '$lib/apis/openai';

	setContext('i18n', i18n);

	const bc = new BroadcastChannel('active-tab-channel');

	let loaded = false;

	const BREAKPOINT = 768;

	const setupSocket = async (enableWebsocket) => {
		const _socket = io(`${WEBUI_BASE_URL}` || undefined, {
			reconnection: true,
			reconnectionDelay: 1000,
			reconnectionDelayMax: 5000,
			randomizationFactor: 0.5,
			path: '/ws/socket.io',
			transports: enableWebsocket ? ['websocket'] : ['polling', 'websocket'],
			auth: { token: localStorage.token }
		});

		await socket.set(_socket);

		_socket.on('connect_error', (err) => {
			console.log('connect_error', err);
		});

		_socket.on('connect', () => {
			console.log('connected', _socket.id);
		});

		_socket.on('reconnect_attempt', (attempt) => {
			console.log('reconnect_attempt', attempt);
		});

		_socket.on('reconnect_failed', () => {
			console.log('reconnect_failed');
		});

		_socket.on('disconnect', (reason, details) => {
			console.log(`Socket ${_socket.id} disconnected due to ${reason}`);
			if (details) {
				console.log('Additional details:', details);
			}
		});

		_socket.on('user-list', (data) => {
			console.log('user-list', data);
			activeUserIds.set(data.user_ids);
		});

		_socket.on('usage', (data) => {
			console.log('usage', data);
			USAGE_POOL.set(data['models']);
		});
	};

	const executePythonAsWorker = async (id, code, cb) => {
		let result = null;
		let stdout = null;
		let stderr = null;

		let executing = true;
		let packages = [
			code.includes('requests') ? 'requests' : null,
			code.includes('bs4') ? 'beautifulsoup4' : null,
			code.includes('numpy') ? 'numpy' : null,
			code.includes('pandas') ? 'pandas' : null,
			code.includes('matplotlib') ? 'matplotlib' : null,
			code.includes('sklearn') ? 'scikit-learn' : null,
			code.includes('scipy') ? 'scipy' : null,
			code.includes('re') ? 'regex' : null,
			code.includes('seaborn') ? 'seaborn' : null,
			code.includes('sympy') ? 'sympy' : null,
			code.includes('tiktoken') ? 'tiktoken' : null,
			code.includes('pytz') ? 'pytz' : null
		].filter(Boolean);

		const pyodideWorker = new PyodideWorker();

		pyodideWorker.postMessage({
			id: id,
			code: code,
			packages: packages
		});

		setTimeout(() => {
			if (executing) {
				executing = false;
				stderr = 'Execution Time Limit Exceeded';
				pyodideWorker.terminate();

				if (cb) {
					cb(
						JSON.parse(
							JSON.stringify(
								{
									stdout: stdout,
									stderr: stderr,
									result: result
								},
								(_key, value) => (typeof value === 'bigint' ? value.toString() : value)
							)
						)
					);
				}
			}
		}, 60000);

		pyodideWorker.onmessage = (event) => {
			console.log('pyodideWorker.onmessage', event);
			const { id, ...data } = event.data;

			console.log(id, data);

			data['stdout'] && (stdout = data['stdout']);
			data['stderr'] && (stderr = data['stderr']);
			data['result'] && (result = data['result']);

			if (cb) {
				cb(
					JSON.parse(
						JSON.stringify(
							{
								stdout: stdout,
								stderr: stderr,
								result: result
							},
							(_key, value) => (typeof value === 'bigint' ? value.toString() : value)
						)
					)
				);
			}

			executing = false;
		};

		pyodideWorker.onerror = (event) => {
			console.log('pyodideWorker.onerror', event);

			if (cb) {
				cb(
					JSON.parse(
						JSON.stringify(
							{
								stdout: stdout,
								stderr: stderr,
								result: result
							},
							(_key, value) => (typeof value === 'bigint' ? value.toString() : value)
						)
					)
				);
			}
			executing = false;
		};
	};

	const chatEventHandler = async (event, cb) => {
		const chat = $page.url.pathname.includes(`/c/${event.chat_id}`);

		let isFocused = document.visibilityState !== 'visible';
		if (window.electronAPI) {
			const res = await window.electronAPI.send({
				type: 'window:isFocused'
			});
			if (res) {
				isFocused = res.isFocused;
			}
		}

		await tick();
		const type = event?.data?.type ?? null;
		const data = event?.data?.data ?? null;

		if ((event.chat_id !== $chatId && !$temporaryChatEnabled) || isFocused) {
			if (type === 'chat:completion') {
				const { done, content, title } = data;

				if (done) {
					if ($isLastActiveTab) {
						if ($settings?.notificationEnabled ?? false) {
							new Notification(`${title} | Open WebUI`, {
								body: content,
								icon: `${WEBUI_BASE_URL}/static/favicon.png`
							});
						}
					}

					toast.custom(NotificationToast, {
						componentProps: {
							onClick: () => {
								goto(`/c/${event.chat_id}`);
							},
							content: content,
							title: title
						},
						duration: 15000,
						unstyled: true
					});
				}
			} else if (type === 'chat:title') {
				currentChatPage.set(1);
				await chats.set(await getChatList(localStorage.token, $currentChatPage));
			} else if (type === 'chat:tags') {
				tags.set(await getAllTags(localStorage.token));
			}
		} else if (data?.session_id === $socket.id) {
			if (type === 'execute:python') {
				console.log('execute:python', data);
				executePythonAsWorker(data.id, data.code, cb);
			} else if (type === 'request:chat:completion') {
				console.log(data, $socket.id);
				const { session_id, channel, form_data, model } = data;

				try {
					const directConnections = $settings?.directConnections ?? {};

					if (directConnections) {
						const urlIdx = model?.urlIdx;

						const OPENAI_API_URL = directConnections.OPENAI_API_BASE_URLS[urlIdx];
						const OPENAI_API_KEY = directConnections.OPENAI_API_KEYS[urlIdx];
						const API_CONFIG = directConnections.OPENAI_API_CONFIGS[urlIdx];

						try {
							if (API_CONFIG?.prefix_id) {
								const prefixId = API_CONFIG.prefix_id;
								form_data['model'] = form_data['model'].replace(`${prefixId}.`, ``);
							}

							const [res, controller] = await chatCompletion(
								OPENAI_API_KEY,
								form_data,
								OPENAI_API_URL
							);

							if (res) {
								// raise if the response is not ok
								if (!res.ok) {
									throw await res.json();
								}

								if (form_data?.stream ?? false) {
									cb({
										status: true
									});
									console.log({ status: true });

									// res will either be SSE or JSON
									const reader = res.body.getReader();
									const decoder = new TextDecoder();

									const processStream = async () => {
										while (true) {
											// Read data chunks from the response stream
											const { done, value } = await reader.read();
											if (done) {
												break;
											}

											// Decode the received chunk
											const chunk = decoder.decode(value, { stream: true });

											// Process lines within the chunk
											const lines = chunk.split('\n').filter((line) => line.trim() !== '');

											for (const line of lines) {
												console.log(line);
												$socket?.emit(channel, line);
											}
										}
									};

									// Process the stream in the background
									await processStream();
								} else {
									const data = await res.json();
									cb(data);
								}
							} else {
								throw new Error('An error occurred while fetching the completion');
							}
						} catch (error) {
							console.error('chatCompletion', error);
							cb(error);
						}
					}
				} catch (error) {
					console.error('chatCompletion', error);
					cb(error);
				} finally {
					$socket.emit(channel, {
						done: true
					});
				}
			} else {
				console.log('chatEventHandler', event);
			}
		}
	};

	const channelEventHandler = async (event) => {
		if (event.data?.type === 'typing') {
			return;
		}

		// check url path
		const channel = $page.url.pathname.includes(`/channels/${event.channel_id}`);

		let isFocused = document.visibilityState !== 'visible';
		if (window.electronAPI) {
			const res = await window.electronAPI.send({
				type: 'window:isFocused'
			});
			if (res) {
				isFocused = res.isFocused;
			}
		}

		if ((!channel || isFocused) && event?.user?.id !== $user?.id) {
			await tick();
			const type = event?.data?.type ?? null;
			const data = event?.data?.data ?? null;

			if (type === 'message') {
				if ($isLastActiveTab) {
					if ($settings?.notificationEnabled ?? false) {
						new Notification(`${data?.user?.name} (#${event?.channel?.name}) | Open WebUI`, {
							body: data?.content,
							icon: data?.user?.profile_image_url ?? `${WEBUI_BASE_URL}/static/favicon.png`
						});
					}
				}

				toast.custom(NotificationToast, {
					componentProps: {
						onClick: () => {
							goto(`/channels/${event.channel_id}`);
						},
						content: data?.content,
						title: event?.channel?.name
					},
					duration: 15000,
					unstyled: true
				});
			}
		}
	};

	onMount(async () => {
		if (typeof window !== 'undefined' && window.applyTheme) {
			window.applyTheme();
		}

		if (window?.electronAPI) {
			const info = await window.electronAPI.send({
				type: 'app:info'
			});

			if (info) {
				isApp.set(true);
				appInfo.set(info);

				const data = await window.electronAPI.send({
					type: 'app:data'
				});

				if (data) {
					appData.set(data);
				}
			}
		}

		// Listen for messages on the BroadcastChannel
		bc.onmessage = (event) => {
			if (event.data === 'active') {
				isLastActiveTab.set(false); // Another tab became active
			}
		};

		// Set yourself as the last active tab when this tab is focused
		const handleVisibilityChange = () => {
			if (document.visibilityState === 'visible') {
				isLastActiveTab.set(true); // This tab is now the active tab
				bc.postMessage('active'); // Notify other tabs that this tab is active
			}
		};

		// Add event listener for visibility state changes
		document.addEventListener('visibilitychange', handleVisibilityChange);

		// Call visibility change handler initially to set state on load
		handleVisibilityChange();

		theme.set(localStorage.theme);

		mobile.set(window.innerWidth < BREAKPOINT);

		const onResize = () => {
			if (window.innerWidth < BREAKPOINT) {
				mobile.set(true);
			} else {
				mobile.set(false);
			}
		};
		window.addEventListener('resize', onResize);

		user.subscribe((value) => {
			if (value) {
				$socket?.off('chat-events', chatEventHandler);
				$socket?.off('channel-events', channelEventHandler);

				$socket?.on('chat-events', chatEventHandler);
				$socket?.on('channel-events', channelEventHandler);
			} else {
				$socket?.off('chat-events', chatEventHandler);
				$socket?.off('channel-events', channelEventHandler);
			}
		});

		let backendConfig = null;
		try {
			backendConfig = await getBackendConfig();
			if (import.meta.env.DEV) {
				console.log('Backend config:', backendConfig);
			}
		} catch (error) {
			console.error('Error loading backend config:', error);
		}
		// Initialize i18n even if we didn't get a backend config,
		// so `/error` can show something that's not `undefined`.

		initI18n(localStorage?.locale);
		if (!localStorage.locale) {
			const languages = await getLanguages();
			const browserLanguages = navigator.languages
				? navigator.languages
				: [navigator.language || navigator.userLanguage];
			const lang = backendConfig.default_locale
				? backendConfig.default_locale
				: bestMatchingLanguage(languages, browserLanguages, 'en-US');
<<<<<<< HEAD
			$i18n.changeLanguage(lang);
			updateDayjsLocale(lang);
		} else {
			updateDayjsLocale(localStorage.locale);
		}

		// Watch for language changes
		$: if ($i18n) {
			updateDayjsLocale($i18n.language);
=======
			changeLanguage(lang);
>>>>>>> b03fc97e
		}

		if (backendConfig) {
			// Save Backend Status to Store
			await config.set(backendConfig);
			await WEBUI_NAME.set(backendConfig.name);

			if ($config) {
				// Check for token in URL hash first
				const hash = $page.url.hash;
				if (hash && hash.includes('token=')) {
					const params = new URLSearchParams(hash.substring(1));
					const token = params.get('token');
					if (token) {
						localStorage.setItem('token', token);
						// Wait a tick to ensure token is stored
						await tick();
					}
				}

				// Now setup socket with the token (if any)
				await setupSocket($config.features?.enable_websocket ?? true);

				// Try to get session user with the token
				const sessionUser = await getSessionUser().catch(async (error) => {
					console.log('error', error);
					// Clear token if session user retrieval fails
					localStorage.removeItem('token');
					return null;
				});

				if (sessionUser) {
					// Save Session User to Store
					$socket?.emit('user-join', { auth: { token: sessionUser.token } });

<<<<<<< HEAD
					$socket?.on('chat-events', chatEventHandler);
					$socket?.on('channel-events', channelEventHandler);

					await user.set(sessionUser);
					await config.set(await getBackendConfig());
=======
						await user.set(sessionUser);
						await config.set(await getBackendConfig());
					} else {
						// Redirect Invalid Session User to /auth Page
						localStorage.removeItem('token');
						await goto('/auth');
					}
>>>>>>> b03fc97e
				} else {
					// Redirect Invalid Session User to /auth Page
					if ($page.url.pathname !== '/auth' && $page.url.pathname !== '/logadmin') {
						await goto('/auth');
					}
				}
			}
		} else {
			// Redirect to /error when Backend Not Detected
			await goto(`/error`);
		}

		await tick();

		if (
			document.documentElement.classList.contains('her') &&
			document.getElementById('progress-bar')
		) {
			loadingProgress.subscribe((value) => {
				const progressBar = document.getElementById('progress-bar');

				if (progressBar) {
					progressBar.style.width = `${value}%`;
				}
			});

			await loadingProgress.set(100);

			document.getElementById('splash-screen')?.remove();

			const audio = new Audio(`/audio/greeting.mp3`);
			const playAudio = () => {
				audio.play();
				document.removeEventListener('click', playAudio);
			};

			document.addEventListener('click', playAudio);

			loaded = true;
		} else {
			document.getElementById('splash-screen')?.remove();
			loaded = true;
		}

		return () => {
			window.removeEventListener('resize', onResize);
		};
	});
</script>

<svelte:head>
	<title>{$WEBUI_NAME}</title>
	<link crossorigin="anonymous" rel="icon" href="{WEBUI_BASE_URL}/static/favicon.png" />

	<!-- rosepine themes have been disabled as it's not up to date with our latest version. -->
	<!-- feel free to make a PR to fix if anyone wants to see it return -->
	<!-- <link rel="stylesheet" type="text/css" href="/themes/rosepine.css" />
	<link rel="stylesheet" type="text/css" href="/themes/rosepine-dawn.css" /> -->
</svelte:head>

{#if loaded}
	{#if $isApp}
		<div class="flex flex-row h-screen">
			<AppSidebar />

			<div class="w-full flex-1 max-w-[calc(100%-4.5rem)]">
				<slot />
			</div>
		</div>
	{:else}
		<slot />
	{/if}
{/if}

<Toaster
	theme={$theme.includes('dark')
		? 'dark'
		: $theme === 'system'
			? window.matchMedia('(prefers-color-scheme: dark)').matches
				? 'dark'
				: 'light'
			: 'light'}
	richColors
	position="top-right"
/><|MERGE_RESOLUTION|>--- conflicted
+++ resolved
@@ -488,7 +488,6 @@
 			const lang = backendConfig.default_locale
 				? backendConfig.default_locale
 				: bestMatchingLanguage(languages, browserLanguages, 'en-US');
-<<<<<<< HEAD
 			$i18n.changeLanguage(lang);
 			updateDayjsLocale(lang);
 		} else {
@@ -498,9 +497,6 @@
 		// Watch for language changes
 		$: if ($i18n) {
 			updateDayjsLocale($i18n.language);
-=======
-			changeLanguage(lang);
->>>>>>> b03fc97e
 		}
 
 		if (backendConfig) {
@@ -536,21 +532,11 @@
 					// Save Session User to Store
 					$socket?.emit('user-join', { auth: { token: sessionUser.token } });
 
-<<<<<<< HEAD
 					$socket?.on('chat-events', chatEventHandler);
 					$socket?.on('channel-events', channelEventHandler);
 
 					await user.set(sessionUser);
 					await config.set(await getBackendConfig());
-=======
-						await user.set(sessionUser);
-						await config.set(await getBackendConfig());
-					} else {
-						// Redirect Invalid Session User to /auth Page
-						localStorage.removeItem('token');
-						await goto('/auth');
-					}
->>>>>>> b03fc97e
 				} else {
 					// Redirect Invalid Session User to /auth Page
 					if ($page.url.pathname !== '/auth' && $page.url.pathname !== '/logadmin') {
