<script>
	import { io } from 'socket.io-client';
	import { spring } from 'svelte/motion';
	import PyodideWorker from '$lib/workers/pyodide.worker?worker';
<<<<<<< HEAD
	import { customHeadersFetch } from '../hooks.client';
=======
	import { Toaster, toast } from 'svelte-sonner';
>>>>>>> 4c28f19b

	let loadingProgress = spring(0, {
		stiffness: 0.05
	});

	import { onMount, tick, setContext, onDestroy } from 'svelte';
	import {
		config,
		user,
		settings,
		theme,
		WEBUI_NAME,
		WEBUI_VERSION,
		mobile,
		socket,
		chatId,
		chats,
		currentChatPage,
		tags,
		temporaryChatEnabled,
		isLastActiveTab,
		isApp,
		appInfo,
		toolServers,
		playingNotificationSound
	} from '$lib/stores';
	import { goto } from '$app/navigation';
	import { page } from '$app/stores';
	import { beforeNavigate } from '$app/navigation';
	import { updated } from '$app/state';

	import i18n, { initI18n, getLanguages, changeLanguage } from '$lib/i18n';

	import '../tailwind.css';
	import '../app.css';
	import 'tippy.js/dist/tippy.css';

	import { executeToolServer, getBackendConfig, getVersion } from '$lib/apis';
	import { getSessionUser, userSignOut } from '$lib/apis/auths';
	import { getAllTags, getChatList } from '$lib/apis/chats';
	import { chatCompletion } from '$lib/apis/openai';

	import { WEBUI_BASE_URL, WEBUI_HOSTNAME } from '$lib/constants';
	import { bestMatchingLanguage } from '$lib/utils';
	import { setTextScale } from '$lib/utils/text-scale';

	import NotificationToast from '$lib/components/NotificationToast.svelte';
	import AppSidebar from '$lib/components/app/AppSidebar.svelte';
	import Spinner from '$lib/components/common/Spinner.svelte';
	import { getUserSettings } from '$lib/apis/users';

	// handle frontend updates (https://svelte.dev/docs/kit/configuration#version)
	beforeNavigate(({ willUnload, to }) => {
		if (updated.current && !willUnload && to?.url) {
			location.href = to.url.href;
		}
	});

	setContext('i18n', i18n);

	const bc = new BroadcastChannel('active-tab-channel');

	let loaded = false;
	let tokenTimer = null;

	let showRefresh = false;

	const BREAKPOINT = 768;

	const setupSocket = async (enableWebsocket) => {
		const _socket = io(`${WEBUI_BASE_URL}` || undefined, {
			reconnection: true,
			reconnectionDelay: 1000,
			reconnectionDelayMax: 5000,
			randomizationFactor: 0.5,
			path: '/ws/socket.io',
			transports: enableWebsocket ? ['websocket'] : ['polling', 'websocket'],
			auth: { token: localStorage.token }
		});
		await socket.set(_socket);

		_socket.on('connect_error', (err) => {
			console.log('connect_error', err);
		});

		_socket.on('connect', async () => {
			console.log('connected', _socket.id);
			const version = await getVersion(localStorage.token);
			if (version !== null) {
				if ($WEBUI_VERSION !== null && version !== $WEBUI_VERSION) {
					location.href = location.href;
				} else {
					WEBUI_VERSION.set(version);
				}
			}

			console.log('version', version);

			if (localStorage.getItem('token')) {
				// Emit user-join event with auth token
				_socket.emit('user-join', { auth: { token: localStorage.token } });
			} else {
				console.warn('No token found in localStorage, user-join event not emitted');
			}
		});

		_socket.on('reconnect_attempt', (attempt) => {
			console.log('reconnect_attempt', attempt);
		});

		_socket.on('reconnect_failed', () => {
			console.log('reconnect_failed');
		});

		_socket.on('disconnect', (reason, details) => {
			console.log(`Socket ${_socket.id} disconnected due to ${reason}`);
			if (details) {
				console.log('Additional details:', details);
			}
		});
	};

	const executePythonAsWorker = async (id, code, cb) => {
		let result = null;
		let stdout = null;
		let stderr = null;

		let executing = true;
		let packages = [
			/\bimport\s+requests\b|\bfrom\s+requests\b/.test(code) ? 'requests' : null,
			/\bimport\s+bs4\b|\bfrom\s+bs4\b/.test(code) ? 'beautifulsoup4' : null,
			/\bimport\s+numpy\b|\bfrom\s+numpy\b/.test(code) ? 'numpy' : null,
			/\bimport\s+pandas\b|\bfrom\s+pandas\b/.test(code) ? 'pandas' : null,
			/\bimport\s+matplotlib\b|\bfrom\s+matplotlib\b/.test(code) ? 'matplotlib' : null,
			/\bimport\s+seaborn\b|\bfrom\s+seaborn\b/.test(code) ? 'seaborn' : null,
			/\bimport\s+sklearn\b|\bfrom\s+sklearn\b/.test(code) ? 'scikit-learn' : null,
			/\bimport\s+scipy\b|\bfrom\s+scipy\b/.test(code) ? 'scipy' : null,
			/\bimport\s+re\b|\bfrom\s+re\b/.test(code) ? 'regex' : null,
			/\bimport\s+seaborn\b|\bfrom\s+seaborn\b/.test(code) ? 'seaborn' : null,
			/\bimport\s+sympy\b|\bfrom\s+sympy\b/.test(code) ? 'sympy' : null,
			/\bimport\s+tiktoken\b|\bfrom\s+tiktoken\b/.test(code) ? 'tiktoken' : null,
			/\bimport\s+pytz\b|\bfrom\s+pytz\b/.test(code) ? 'pytz' : null
		].filter(Boolean);

		const pyodideWorker = new PyodideWorker();

		pyodideWorker.postMessage({
			id: id,
			code: code,
			packages: packages
		});

		setTimeout(() => {
			if (executing) {
				executing = false;
				stderr = 'Execution Time Limit Exceeded';
				pyodideWorker.terminate();

				if (cb) {
					cb(
						JSON.parse(
							JSON.stringify(
								{
									stdout: stdout,
									stderr: stderr,
									result: result
								},
								(_key, value) => (typeof value === 'bigint' ? value.toString() : value)
							)
						)
					);
				}
			}
		}, 60000);

		pyodideWorker.onmessage = (event) => {
			console.log('pyodideWorker.onmessage', event);
			const { id, ...data } = event.data;

			console.log(id, data);

			data['stdout'] && (stdout = data['stdout']);
			data['stderr'] && (stderr = data['stderr']);
			data['result'] && (result = data['result']);

			if (cb) {
				cb(
					JSON.parse(
						JSON.stringify(
							{
								stdout: stdout,
								stderr: stderr,
								result: result
							},
							(_key, value) => (typeof value === 'bigint' ? value.toString() : value)
						)
					)
				);
			}

			executing = false;
		};

		pyodideWorker.onerror = (event) => {
			console.log('pyodideWorker.onerror', event);

			if (cb) {
				cb(
					JSON.parse(
						JSON.stringify(
							{
								stdout: stdout,
								stderr: stderr,
								result: result
							},
							(_key, value) => (typeof value === 'bigint' ? value.toString() : value)
						)
					)
				);
			}
			executing = false;
		};
	};

	const executeTool = async (data, cb) => {
		const toolServer = $settings?.toolServers?.find((server) => server.url === data.server?.url);
		const toolServerData = $toolServers?.find((server) => server.url === data.server?.url);

		console.log('executeTool', data, toolServer);

		if (toolServer) {
			console.log(toolServer);

			let toolServerToken = null;
			const auth_type = toolServer?.auth_type ?? 'bearer';
			if (auth_type === 'bearer') {
				toolServerToken = toolServer?.key;
			} else if (auth_type === 'none') {
				// No authentication
			} else if (auth_type === 'session') {
				toolServerToken = localStorage.token;
			}

			const res = await executeToolServer(
				toolServerToken,
				toolServer.url,
				data?.name,
				data?.params,
				toolServerData
			);

			console.log('executeToolServer', res);
			if (cb) {
				cb(JSON.parse(JSON.stringify(res)));
			}
		} else {
			if (cb) {
				cb(
					JSON.parse(
						JSON.stringify({
							error: 'Tool Server Not Found'
						})
					)
				);
			}
		}
	};

	const chatEventHandler = async (event, cb) => {
		const chat = $page.url.pathname.includes(`/c/${event.chat_id}`);

		let isFocused = document.visibilityState !== 'visible';
		if (window.electronAPI) {
			const res = await window.electronAPI.send({
				type: 'window:isFocused'
			});
			if (res) {
				isFocused = res.isFocused;
			}
		}

		await tick();
		const type = event?.data?.type ?? null;
		const data = event?.data?.data ?? null;

		if ((event.chat_id !== $chatId && !$temporaryChatEnabled) || isFocused) {
			if (type === 'chat:completion') {
				const { done, content, title } = data;

				if (done) {
					if ($settings?.notificationSoundAlways ?? false) {
						playingNotificationSound.set(true);

						const audio = new Audio(`/audio/notification.mp3`);
						audio.play().finally(() => {
							// Ensure the global state is reset after the sound finishes
							playingNotificationSound.set(false);
						});
					}

					if ($isLastActiveTab) {
						if ($settings?.notificationEnabled ?? false) {
							new Notification(`${title} • Open WebUI`, {
								body: content,
								icon: `${WEBUI_BASE_URL}/static/favicon.png`
							});
						}
					}

					toast.custom(NotificationToast, {
						componentProps: {
							onClick: () => {
								goto(`/c/${event.chat_id}`);
							},
							content: content,
							title: title
						},
						duration: 15000,
						unstyled: true
					});
				}
			} else if (type === 'chat:title') {
				currentChatPage.set(1);
				await chats.set(await getChatList(localStorage.token, $currentChatPage));
			} else if (type === 'chat:tags') {
				tags.set(await getAllTags(localStorage.token));
			}
		} else if (data?.session_id === $socket.id) {
			if (type === 'execute:python') {
				console.log('execute:python', data);
				executePythonAsWorker(data.id, data.code, cb);
			} else if (type === 'execute:tool') {
				console.log('execute:tool', data);
				executeTool(data, cb);
			} else if (type === 'request:chat:completion') {
				console.log(data, $socket.id);
				const { session_id, channel, form_data, model } = data;

				try {
					const directConnections = $settings?.directConnections ?? {};

					if (directConnections) {
						const urlIdx = model?.urlIdx;

						const OPENAI_API_URL = directConnections.OPENAI_API_BASE_URLS[urlIdx];
						const OPENAI_API_KEY = directConnections.OPENAI_API_KEYS[urlIdx];
						const API_CONFIG = directConnections.OPENAI_API_CONFIGS[urlIdx];

						try {
							if (API_CONFIG?.prefix_id) {
								const prefixId = API_CONFIG.prefix_id;
								form_data['model'] = form_data['model'].replace(`${prefixId}.`, ``);
							}

							const [res, controller] = await chatCompletion(
								OPENAI_API_KEY,
								form_data,
								OPENAI_API_URL
							);

							if (res) {
								// raise if the response is not ok
								if (!res.ok) {
									throw await res.json();
								}

								if (form_data?.stream ?? false) {
									cb({
										status: true
									});
									console.log({ status: true });

									// res will either be SSE or JSON
									const reader = res.body.getReader();
									const decoder = new TextDecoder();

									const processStream = async () => {
										while (true) {
											// Read data chunks from the response stream
											const { done, value } = await reader.read();
											if (done) {
												break;
											}

											// Decode the received chunk
											const chunk = decoder.decode(value, { stream: true });

											// Process lines within the chunk
											const lines = chunk.split('\n').filter((line) => line.trim() !== '');

											for (const line of lines) {
												console.log(line);
												$socket?.emit(channel, line);
											}
										}
									};

									// Process the stream in the background
									await processStream();
								} else {
									const data = await res.json();
									cb(data);
								}
							} else {
								throw new Error('An error occurred while fetching the completion');
							}
						} catch (error) {
							console.error('chatCompletion', error);
							cb(error);
						}
					}
				} catch (error) {
					console.error('chatCompletion', error);
					cb(error);
				} finally {
					$socket.emit(channel, {
						done: true
					});
				}
			} else {
				console.log('chatEventHandler', event);
			}
		}
	};

	const channelEventHandler = async (event) => {
		if (event.data?.type === 'typing') {
			return;
		}

		// check url path
		const channel = $page.url.pathname.includes(`/channels/${event.channel_id}`);

		let isFocused = document.visibilityState !== 'visible';
		if (window.electronAPI) {
			const res = await window.electronAPI.send({
				type: 'window:isFocused'
			});
			if (res) {
				isFocused = res.isFocused;
			}
		}

		if ((!channel || isFocused) && event?.user?.id !== $user?.id) {
			await tick();
			const type = event?.data?.type ?? null;
			const data = event?.data?.data ?? null;

			if (type === 'message') {
				if ($isLastActiveTab) {
					if ($settings?.notificationEnabled ?? false) {
						new Notification(`${data?.user?.name} (#${event?.channel?.name}) • Open WebUI`, {
							body: data?.content,
							icon: data?.user?.profile_image_url ?? `${WEBUI_BASE_URL}/static/favicon.png`
						});
					}
				}

				toast.custom(NotificationToast, {
					componentProps: {
						onClick: () => {
							goto(`/channels/${event.channel_id}`);
						},
						content: data?.content,
						title: `#${event?.channel?.name}`
					},
					duration: 15000,
					unstyled: true
				});
			}
		}
	};

	const TOKEN_EXPIRY_BUFFER = 60; // seconds
	const checkTokenExpiry = async () => {
		const exp = $user?.expires_at; // token expiry time in unix timestamp
		const now = Math.floor(Date.now() / 1000); // current time in unix timestamp

		if (!exp) {
			// If no expiry time is set, do nothing
			return;
		}

		if (now >= exp - TOKEN_EXPIRY_BUFFER) {
			const res = await userSignOut();
			user.set(null);
			localStorage.removeItem('token');

			location.href = res?.redirect_url ?? '/auth';
		}
	};

	onMount(async () => {
		let touchstartY = 0;

		function isNavOrDescendant(el) {
			const nav = document.querySelector('nav'); // change selector if needed
			return nav && (el === nav || nav.contains(el));
		}

		document.addEventListener('touchstart', (e) => {
			if (!isNavOrDescendant(e.target)) return;
			touchstartY = e.touches[0].clientY;
		});

		document.addEventListener('touchmove', (e) => {
			if (!isNavOrDescendant(e.target)) return;
			const touchY = e.touches[0].clientY;
			const touchDiff = touchY - touchstartY;
			if (touchDiff > 50 && window.scrollY === 0) {
				showRefresh = true;
				e.preventDefault();
			}
		});

		document.addEventListener('touchend', (e) => {
			if (!isNavOrDescendant(e.target)) return;
			if (showRefresh) {
				showRefresh = false;
				location.reload();
			}
		});

		if (typeof window !== 'undefined') {
			if (window.applyTheme) {
				window.applyTheme();
			}
		}

		if (window?.electronAPI) {
			const info = await window.electronAPI.send({
				type: 'app:info'
			});

			if (info) {
				isApp.set(true);
				appInfo.set(info);

				const data = await window.electronAPI.send({
					type: 'app:data'
				});

				if (data) {
					appData.set(data);
				}
			}
		}

		// Listen for messages on the BroadcastChannel
		bc.onmessage = (event) => {
			if (event.data === 'active') {
				isLastActiveTab.set(false); // Another tab became active
			}
		};

		// Set yourself as the last active tab when this tab is focused
		const handleVisibilityChange = () => {
			if (document.visibilityState === 'visible') {
				isLastActiveTab.set(true); // This tab is now the active tab
				bc.postMessage('active'); // Notify other tabs that this tab is active

				// Check token expiry when the tab becomes active
				checkTokenExpiry();
			}
		};

		// Add event listener for visibility state changes
		document.addEventListener('visibilitychange', handleVisibilityChange);

		// Call visibility change handler initially to set state on load
		handleVisibilityChange();

		theme.set(localStorage.theme);

		mobile.set(window.innerWidth < BREAKPOINT);

		const onResize = () => {
			if (window.innerWidth < BREAKPOINT) {
				mobile.set(true);
			} else {
				mobile.set(false);
			}
		};
		window.addEventListener('resize', onResize);

		user.subscribe(async (value) => {
			if (value) {
				$socket?.off('events', chatEventHandler);
				$socket?.off('events:channel', channelEventHandler);

				$socket?.on('events', chatEventHandler);
				$socket?.on('events:channel', channelEventHandler);

				const userSettings = await getUserSettings(localStorage.token);
				if (userSettings) {
					settings.set(userSettings.ui);
				} else {
					settings.set(JSON.parse(localStorage.getItem('settings') ?? '{}'));
				}
				setTextScale($settings?.textScale ?? 1);

				// Set up the token expiry check
				if (tokenTimer) {
					clearInterval(tokenTimer);
				}
				tokenTimer = setInterval(checkTokenExpiry, 15000);
			} else {
				$socket?.off('events', chatEventHandler);
				$socket?.off('events:channel', channelEventHandler);
			}
		});

		let backendConfig = null;
		try {
			backendConfig = await getBackendConfig();
			console.log('Backend config:', backendConfig);
		} catch (error) {
			console.error('Error loading backend config:', error);
		}
		// Initialize i18n even if we didn't get a backend config,
		// so `/error` can show something that's not `undefined`.

		customHeadersFetch();
		initI18n(localStorage?.locale);
		if (!localStorage.locale) {
			const languages = await getLanguages();
			const browserLanguages = navigator.languages
				? navigator.languages
				: [navigator.language || navigator.userLanguage];
			const lang = backendConfig.default_locale
				? backendConfig.default_locale
				: bestMatchingLanguage(languages, browserLanguages, 'en-US');
			changeLanguage(lang);
		}

		if (backendConfig) {
			// Save Backend Status to Store
			await config.set(backendConfig);
			await WEBUI_NAME.set(backendConfig.name);

			if ($config) {
				await setupSocket($config.features?.enable_websocket ?? true);

				const currentUrl = `${window.location.pathname}${window.location.search}`;
				const encodedUrl = encodeURIComponent(currentUrl);

				if (localStorage.token) {
					// Get Session User Info
					const sessionUser = await getSessionUser(localStorage.token).catch((error) => {
						toast.error(`${error}`);
						return null;
					});

					if (sessionUser) {
						await user.set(sessionUser);
						await config.set(await getBackendConfig());
					} else {
						// Redirect Invalid Session User to /auth Page
						localStorage.removeItem('token');
						await goto(`/auth?redirect=${encodedUrl}`);
					}
				} else {
					// Don't redirect if we're already on the auth page
					// Needed because we pass in tokens from OAuth logins via URL fragments
					if ($page.url.pathname !== '/auth') {
						await goto(`/auth?redirect=${encodedUrl}`);
					}
				}
			}
		} else {
			// Redirect to /error when Backend Not Detected
			await goto(`/error`);
		}

		await tick();

		if (
			document.documentElement.classList.contains('her') &&
			document.getElementById('progress-bar')
		) {
			loadingProgress.subscribe((value) => {
				const progressBar = document.getElementById('progress-bar');

				if (progressBar) {
					progressBar.style.width = `${value}%`;
				}
			});

			await loadingProgress.set(100);

			document.getElementById('splash-screen')?.remove();

			const audio = new Audio(`/audio/greeting.mp3`);
			const playAudio = () => {
				audio.play();
				document.removeEventListener('click', playAudio);
			};

			document.addEventListener('click', playAudio);

			loaded = true;
		} else {
			document.getElementById('splash-screen')?.remove();
			loaded = true;
		}

		return () => {
			window.removeEventListener('resize', onResize);
		};
	});
</script>

<svelte:head>
	<title>{$WEBUI_NAME}</title>
	<link crossorigin="anonymous" rel="icon" href="{WEBUI_BASE_URL}/static/favicon.png" />

	<meta name="apple-mobile-web-app-title" content={$WEBUI_NAME} />
	<meta name="description" content={$WEBUI_NAME} />
	<link
		rel="search"
		type="application/opensearchdescription+xml"
		title={$WEBUI_NAME}
		href="/opensearch.xml"
		crossorigin="use-credentials"
	/>
</svelte:head>

{#if showRefresh}
	<div class=" py-5">
		<Spinner className="size-5" />
	</div>
{/if}

{#if loaded}
	{#if $isApp}
		<div class="flex flex-row h-screen">
			<AppSidebar />

			<div class="w-full flex-1 max-w-[calc(100%-4.5rem)]">
				<slot />
			</div>
		</div>
	{:else}
		<slot />
	{/if}
{/if}

<Toaster
	theme={$theme.includes('dark')
		? 'dark'
		: $theme === 'system'
			? window.matchMedia('(prefers-color-scheme: dark)').matches
				? 'dark'
				: 'light'
			: 'light'}
	richColors
	position="top-right"
	closeButton
/><|MERGE_RESOLUTION|>--- conflicted
+++ resolved
@@ -2,11 +2,8 @@
 	import { io } from 'socket.io-client';
 	import { spring } from 'svelte/motion';
 	import PyodideWorker from '$lib/workers/pyodide.worker?worker';
-<<<<<<< HEAD
 	import { customHeadersFetch } from '../hooks.client';
-=======
 	import { Toaster, toast } from 'svelte-sonner';
->>>>>>> 4c28f19b
 
 	let loadingProgress = spring(0, {
 		stiffness: 0.05
