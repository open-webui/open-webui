<script>
	import { io } from 'socket.io-client';
	import { spring } from 'svelte/motion';
	import PyodideWorker from '$lib/workers/pyodide.worker?worker';

	let loadingProgress = spring(0, {
		stiffness: 0.05
	});

	import { onMount, tick, setContext } from 'svelte';
	import {
		config,
		user,
		settings,
		theme,
		WEBUI_NAME,
		mobile,
		socket,
		activeUserIds,
		USAGE_POOL,
		chatId,
		chats,
		currentChatPage,
		tags,
		temporaryChatEnabled,
		isLastActiveTab,
		isApp,
		appInfo,
		toolServers
	} from '$lib/stores';
	import { goto } from '$app/navigation';
	import { page } from '$app/stores';
	import { Toaster, toast } from 'svelte-sonner';

	import { executeToolServer, getBackendConfig } from '$lib/apis';
	import { getSessionUser } from '$lib/apis/auths';

	import '../tailwind.css';
	import '../app.css';

	import 'tippy.js/dist/tippy.css';

	import { WEBUI_BASE_URL, WEBUI_HOSTNAME } from '$lib/constants';
	import i18n, { initI18n, getLanguages, changeLanguage } from '$lib/i18n';
	import { bestMatchingLanguage } from '$lib/utils';
	import { getAllTags, getChatList } from '$lib/apis/chats';
	import NotificationToast from '$lib/components/NotificationToast.svelte';
	import AppSidebar from '$lib/components/app/AppSidebar.svelte';
	import { chatCompletion } from '$lib/apis/openai';

	import { beforeNavigate } from '$app/navigation';
	import { updated } from '$app/state';

	// handle frontend updates (https://svelte.dev/docs/kit/configuration#version)
	beforeNavigate(({ willUnload, to }) => {
		if (updated.current && !willUnload && to?.url) {
			location.href = to.url.href;
		}
	});

	setContext('i18n', i18n);

	const bc = new BroadcastChannel('active-tab-channel');

	let loaded = false;

	const BREAKPOINT = 768;

	const setupSocket = async (enableWebsocket) => {
		const _socket = io(`${WEBUI_BASE_URL}` || undefined, {
			reconnection: true,
			reconnectionDelay: 1000,
			reconnectionDelayMax: 5000,
			randomizationFactor: 0.5,
			path: '/ws/socket.io',
			transports: enableWebsocket ? ['websocket'] : ['polling', 'websocket'],
			auth: { token: localStorage.token }
		});

		await socket.set(_socket);

		_socket.on('connect_error', (err) => {
			console.log('connect_error', err);
		});

		_socket.on('connect', () => {
			console.log('connected', _socket.id);
		});

		_socket.on('reconnect_attempt', (attempt) => {
			console.log('reconnect_attempt', attempt);
		});

		_socket.on('reconnect_failed', () => {
			console.log('reconnect_failed');
		});

		_socket.on('disconnect', (reason, details) => {
			console.log(`Socket ${_socket.id} disconnected due to ${reason}`);
			if (details) {
				console.log('Additional details:', details);
			}
		});

		_socket.on('user-list', (data) => {
			console.log('user-list', data);
			activeUserIds.set(data.user_ids);
		});

		_socket.on('usage', (data) => {
			console.log('usage', data);
			USAGE_POOL.set(data['models']);
		});
	};

	const executePythonAsWorker = async (id, code, cb) => {
		let result = null;
		let stdout = null;
		let stderr = null;

		let executing = true;
		let packages = [
			code.includes('requests') ? 'requests' : null,
			code.includes('bs4') ? 'beautifulsoup4' : null,
			code.includes('numpy') ? 'numpy' : null,
			code.includes('pandas') ? 'pandas' : null,
			code.includes('matplotlib') ? 'matplotlib' : null,
			code.includes('sklearn') ? 'scikit-learn' : null,
			code.includes('scipy') ? 'scipy' : null,
			code.includes('re') ? 'regex' : null,
			code.includes('seaborn') ? 'seaborn' : null,
			code.includes('sympy') ? 'sympy' : null,
			code.includes('tiktoken') ? 'tiktoken' : null,
			code.includes('pytz') ? 'pytz' : null
		].filter(Boolean);

		const pyodideWorker = new PyodideWorker();

		pyodideWorker.postMessage({
			id: id,
			code: code,
			packages: packages
		});

		setTimeout(() => {
			if (executing) {
				executing = false;
				stderr = 'Execution Time Limit Exceeded';
				pyodideWorker.terminate();

				if (cb) {
					cb(
						JSON.parse(
							JSON.stringify(
								{
									stdout: stdout,
									stderr: stderr,
									result: result
								},
								(_key, value) => (typeof value === 'bigint' ? value.toString() : value)
							)
						)
					);
				}
			}
		}, 60000);

		pyodideWorker.onmessage = (event) => {
			console.log('pyodideWorker.onmessage', event);
			const { id, ...data } = event.data;

			console.log(id, data);

			data['stdout'] && (stdout = data['stdout']);
			data['stderr'] && (stderr = data['stderr']);
			data['result'] && (result = data['result']);

			if (cb) {
				cb(
					JSON.parse(
						JSON.stringify(
							{
								stdout: stdout,
								stderr: stderr,
								result: result
							},
							(_key, value) => (typeof value === 'bigint' ? value.toString() : value)
						)
					)
				);
			}

			executing = false;
		};

		pyodideWorker.onerror = (event) => {
			console.log('pyodideWorker.onerror', event);

			if (cb) {
				cb(
					JSON.parse(
						JSON.stringify(
							{
								stdout: stdout,
								stderr: stderr,
								result: result
							},
							(_key, value) => (typeof value === 'bigint' ? value.toString() : value)
						)
					)
				);
			}
			executing = false;
		};
	};

	const executeTool = async (data, cb) => {
		const toolServer = $settings?.toolServers?.find((server) => server.url === data.server?.url);
		const toolServerData = $toolServers?.find((server) => server.url === data.server?.url);

		console.log('executeTool', data, toolServer);

		if (toolServer) {
			console.log(toolServer);
			const res = await executeToolServer(
				(toolServer?.auth_type ?? 'bearer') === 'bearer' ? toolServer?.key : localStorage.token,
				toolServer.url,
				data?.name,
				data?.params,
				toolServerData
			);

			console.log('executeToolServer', res);
			if (cb) {
				cb(JSON.parse(JSON.stringify(res)));
			}
		} else {
			if (cb) {
				cb(
					JSON.parse(
						JSON.stringify({
							error: 'Tool Server Not Found'
						})
					)
				);
			}
		}
	};

	const chatEventHandler = async (event, cb) => {
		const chat = $page.url.pathname.includes(`/c/${event.chat_id}`);

		let isFocused = document.visibilityState !== 'visible';
		if (window.electronAPI) {
			const res = await window.electronAPI.send({
				type: 'window:isFocused'
			});
			if (res) {
				isFocused = res.isFocused;
			}
		}

		await tick();
		const type = event?.data?.type ?? null;
		const data = event?.data?.data ?? null;

		if ((event.chat_id !== $chatId && !$temporaryChatEnabled) || isFocused) {
			if (type === 'chat:completion') {
				const { done, content, title } = data;

				if (done) {
					if ($isLastActiveTab) {
						if ($settings?.notificationEnabled ?? false) {
							new Notification(`${title} | Cogniforce Chat`, {
								body: content,
								icon: `${WEBUI_BASE_URL}/static/favicon.png`
							});
						}
					}

					toast.custom(NotificationToast, {
						componentProps: {
							onClick: () => {
								goto(`/c/${event.chat_id}`);
							},
							content: content,
							title: title
						},
						duration: 15000,
						unstyled: true
					});
				}
			} else if (type === 'chat:title') {
				currentChatPage.set(1);
				await chats.set(await getChatList(localStorage.token, $currentChatPage));
			} else if (type === 'chat:tags') {
				tags.set(await getAllTags(localStorage.token));
			}
		} else if (data?.session_id === $socket.id) {
			if (type === 'execute:python') {
				console.log('execute:python', data);
				executePythonAsWorker(data.id, data.code, cb);
			} else if (type === 'execute:tool') {
				console.log('execute:tool', data);
				executeTool(data, cb);
			} else if (type === 'request:chat:completion') {
				console.log(data, $socket.id);
				const { session_id, channel, form_data, model } = data;

				try {
					const directConnections = $settings?.directConnections ?? {};

					if (directConnections) {
						const urlIdx = model?.urlIdx;

						const OPENAI_API_URL = directConnections.OPENAI_API_BASE_URLS[urlIdx];
						const OPENAI_API_KEY = directConnections.OPENAI_API_KEYS[urlIdx];
						const API_CONFIG = directConnections.OPENAI_API_CONFIGS[urlIdx];

						try {
							if (API_CONFIG?.prefix_id) {
								const prefixId = API_CONFIG.prefix_id;
								form_data['model'] = form_data['model'].replace(`${prefixId}.`, ``);
							}

							const [res, controller] = await chatCompletion(
								OPENAI_API_KEY,
								form_data,
								OPENAI_API_URL
							);

							if (res) {
								// raise if the response is not ok
								if (!res.ok) {
									throw await res.json();
								}

								if (form_data?.stream ?? false) {
									cb({
										status: true
									});
									console.log({ status: true });

									// res will either be SSE or JSON
									const reader = res.body.getReader();
									const decoder = new TextDecoder();

									const processStream = async () => {
										while (true) {
											// Read data chunks from the response stream
											const { done, value } = await reader.read();
											if (done) {
												break;
											}

											// Decode the received chunk
											const chunk = decoder.decode(value, { stream: true });

											// Process lines within the chunk
											const lines = chunk.split('\n').filter((line) => line.trim() !== '');

											for (const line of lines) {
												console.log(line);
												$socket?.emit(channel, line);
											}
										}
									};

									// Process the stream in the background
									await processStream();
								} else {
									const data = await res.json();
									cb(data);
								}
							} else {
								throw new Error('An error occurred while fetching the completion');
							}
						} catch (error) {
							console.error('chatCompletion', error);
							cb(error);
						}
					}
				} catch (error) {
					console.error('chatCompletion', error);
					cb(error);
				} finally {
					$socket.emit(channel, {
						done: true
					});
				}
			} else {
				console.log('chatEventHandler', event);
			}
		}
	};

	const channelEventHandler = async (event) => {
		if (event.data?.type === 'typing') {
			return;
		}

		// check url path
		const channel = $page.url.pathname.includes(`/channels/${event.channel_id}`);

		let isFocused = document.visibilityState !== 'visible';
		if (window.electronAPI) {
			const res = await window.electronAPI.send({
				type: 'window:isFocused'
			});
			if (res) {
				isFocused = res.isFocused;
			}
		}

		if ((!channel || isFocused) && event?.user?.id !== $user?.id) {
			await tick();
			const type = event?.data?.type ?? null;
			const data = event?.data?.data ?? null;

			if (type === 'message') {
				if ($isLastActiveTab) {
					if ($settings?.notificationEnabled ?? false) {
						new Notification(`${data?.user?.name} (#${event?.channel?.name}) | Cogniforce Chat`, {
							body: data?.content,
							icon: data?.user?.profile_image_url ?? `${WEBUI_BASE_URL}/static/favicon.png`
						});
					}
				}

				toast.custom(NotificationToast, {
					componentProps: {
						onClick: () => {
							goto(`/channels/${event.channel_id}`);
						},
						content: data?.content,
						title: event?.channel?.name
					},
					duration: 15000,
					unstyled: true
				});
			}
		}
	};

<<<<<<< HEAD
=======
	const checkTokenExpiry = async () => {
		const exp = $user?.expires_at; // token expiry time in unix timestamp
		const now = Math.floor(Date.now() / 1000); // current time in unix timestamp

		if (!exp) {
			// If no expiry time is set, do nothing
			return;
		}

		if (now >= exp) {
			const res = await userSignOut();
			user.set(null);
			localStorage.removeItem('token');

			location.href = res?.redirect_url ?? '/auth';
		}
	};

>>>>>>> d2758c7f
	onMount(async () => {
		if (typeof window !== 'undefined' && window.applyTheme) {
			window.applyTheme();
		}

		if (window?.electronAPI) {
			const info = await window.electronAPI.send({
				type: 'app:info'
			});

			if (info) {
				isApp.set(true);
				appInfo.set(info);

				const data = await window.electronAPI.send({
					type: 'app:data'
				});

				if (data) {
					appData.set(data);
				}
			}
		}

		// Listen for messages on the BroadcastChannel
		bc.onmessage = (event) => {
			if (event.data === 'active') {
				isLastActiveTab.set(false); // Another tab became active
			}
		};

		// Set yourself as the last active tab when this tab is focused
		const handleVisibilityChange = () => {
			if (document.visibilityState === 'visible') {
				isLastActiveTab.set(true); // This tab is now the active tab
				bc.postMessage('active'); // Notify other tabs that this tab is active
			}
		};

		// Add event listener for visibility state changes
		document.addEventListener('visibilitychange', handleVisibilityChange);

		// Call visibility change handler initially to set state on load
		handleVisibilityChange();

		theme.set(localStorage.theme);

		mobile.set(window.innerWidth < BREAKPOINT);

		const onResize = () => {
			if (window.innerWidth < BREAKPOINT) {
				mobile.set(true);
			} else {
				mobile.set(false);
			}
		};
		window.addEventListener('resize', onResize);

		user.subscribe((value) => {
			if (value) {
				$socket?.off('chat-events', chatEventHandler);
				$socket?.off('channel-events', channelEventHandler);

				$socket?.on('chat-events', chatEventHandler);
				$socket?.on('channel-events', channelEventHandler);
			} else {
				$socket?.off('chat-events', chatEventHandler);
				$socket?.off('channel-events', channelEventHandler);
			}
		});

		let backendConfig = null;
		try {
			backendConfig = await getBackendConfig();
			console.log('Backend config:', backendConfig);
		} catch (error) {
			console.error('Error loading backend config:', error);
		}
		// Initialize i18n even if we didn't get a backend config,
		// so `/error` can show something that's not `undefined`.

		initI18n(localStorage?.locale);
		if (!localStorage.locale) {
			const languages = await getLanguages();
			const browserLanguages = navigator.languages
				? navigator.languages
				: [navigator.language || navigator.userLanguage];
			const lang = backendConfig.default_locale
				? backendConfig.default_locale
				: bestMatchingLanguage(languages, browserLanguages, 'en-US');
			changeLanguage(lang);
		}

		if (backendConfig) {
			// Save Backend Status to Store
			await config.set(backendConfig);
			await WEBUI_NAME.set(backendConfig.name);

			if ($config) {
				await setupSocket($config.features?.enable_websocket ?? true);

				const currentUrl = `${window.location.pathname}${window.location.search}`;
				const encodedUrl = encodeURIComponent(currentUrl);

				if (localStorage.token) {
					// Get Session User Info
					const sessionUser = await getSessionUser(localStorage.token).catch((error) => {
						toast.error(`${error}`);
						return null;
					});

					if (sessionUser) {
						// Save Session User to Store
						$socket.emit('user-join', { auth: { token: sessionUser.token } });

						await user.set(sessionUser);
						await config.set(await getBackendConfig());
					} else {
						// Redirect Invalid Session User to /auth Page
						localStorage.removeItem('token');
						await goto(`/auth?redirect=${encodedUrl}`);
					}
				} else {
					// Don't redirect if we're already on the auth page
					// Needed because we pass in tokens from OAuth logins via URL fragments
					if ($page.url.pathname !== '/auth') {
						await goto(`/auth?redirect=${encodedUrl}`);
					}
				}
			}
		} else {
			// Redirect to /error when Backend Not Detected
			await goto(`/error`);
		}

		await tick();

		if (
			document.documentElement.classList.contains('her') &&
			document.getElementById('progress-bar')
		) {
			loadingProgress.subscribe((value) => {
				const progressBar = document.getElementById('progress-bar');

				if (progressBar) {
					progressBar.style.width = `${value}%`;
				}
			});

			await loadingProgress.set(100);

			document.getElementById('splash-screen')?.remove();

			const audio = new Audio(`/audio/greeting.mp3`);
			const playAudio = () => {
				audio.play();
				document.removeEventListener('click', playAudio);
			};

			document.addEventListener('click', playAudio);

			loaded = true;
		} else {
			document.getElementById('splash-screen')?.remove();
			loaded = true;
		}

		return () => {
			window.removeEventListener('resize', onResize);
		};
	});
</script>

<svelte:head>
	<title>{$WEBUI_NAME}</title>
	<link crossorigin="anonymous" rel="icon" href="{WEBUI_BASE_URL}/static/favicon.png" />

	<!-- rosepine themes have been disabled as it's not up to date with our latest version. -->
	<!-- feel free to make a PR to fix if anyone wants to see it return -->
	<!-- <link rel="stylesheet" type="text/css" href="/themes/rosepine.css" />
	<link rel="stylesheet" type="text/css" href="/themes/rosepine-dawn.css" /> -->
</svelte:head>

{#if loaded}
	{#if $isApp}
		<div class="flex flex-row h-screen">
			<AppSidebar />

			<div class="w-full flex-1 max-w-[calc(100%-4.5rem)]">
				<slot />
			</div>
		</div>
	{:else}
		<slot />
	{/if}
{/if}

<Toaster
	theme={$theme.includes('dark')
		? 'dark'
		: $theme === 'system'
			? window.matchMedia('(prefers-color-scheme: dark)').matches
				? 'dark'
				: 'light'
			: 'light'}
	richColors
	position="top-right"
/><|MERGE_RESOLUTION|>--- conflicted
+++ resolved
@@ -26,14 +26,15 @@
 		isLastActiveTab,
 		isApp,
 		appInfo,
-		toolServers
+		toolServers,
+		playingNotificationSound
 	} from '$lib/stores';
 	import { goto } from '$app/navigation';
 	import { page } from '$app/stores';
 	import { Toaster, toast } from 'svelte-sonner';
 
 	import { executeToolServer, getBackendConfig } from '$lib/apis';
-	import { getSessionUser } from '$lib/apis/auths';
+	import { getSessionUser, userSignOut } from '$lib/apis/auths';
 
 	import '../tailwind.css';
 	import '../app.css';
@@ -63,6 +64,7 @@
 	const bc = new BroadcastChannel('active-tab-channel');
 
 	let loaded = false;
+	let tokenTimer = null;
 
 	const BREAKPOINT = 768;
 
@@ -269,9 +271,19 @@
 				const { done, content, title } = data;
 
 				if (done) {
+					if ($settings?.notificationSoundAlways ?? false) {
+						playingNotificationSound.set(true);
+
+						const audio = new Audio(`/audio/notification.mp3`);
+						audio.play().finally(() => {
+							// Ensure the global state is reset after the sound finishes
+							playingNotificationSound.set(false);
+						});
+					}
+
 					if ($isLastActiveTab) {
 						if ($settings?.notificationEnabled ?? false) {
-							new Notification(`${title} | Cogniforce Chat`, {
+							new Notification(`${title} • Open WebUI`, {
 								body: content,
 								icon: `${WEBUI_BASE_URL}/static/favicon.png`
 							});
@@ -420,7 +432,7 @@
 			if (type === 'message') {
 				if ($isLastActiveTab) {
 					if ($settings?.notificationEnabled ?? false) {
-						new Notification(`${data?.user?.name} (#${event?.channel?.name}) | Cogniforce Chat`, {
+						new Notification(`${data?.user?.name} (#${event?.channel?.name}) • Open WebUI`, {
 							body: data?.content,
 							icon: data?.user?.profile_image_url ?? `${WEBUI_BASE_URL}/static/favicon.png`
 						});
@@ -442,8 +454,6 @@
 		}
 	};
 
-<<<<<<< HEAD
-=======
 	const checkTokenExpiry = async () => {
 		const exp = $user?.expires_at; // token expiry time in unix timestamp
 		const now = Math.floor(Date.now() / 1000); // current time in unix timestamp
@@ -462,7 +472,6 @@
 		}
 	};
 
->>>>>>> d2758c7f
 	onMount(async () => {
 		if (typeof window !== 'undefined' && window.applyTheme) {
 			window.applyTheme();
@@ -580,6 +589,12 @@
 
 						await user.set(sessionUser);
 						await config.set(await getBackendConfig());
+
+						// Set up the token expiry check
+						if (tokenTimer) {
+							clearInterval(tokenTimer);
+						}
+						tokenTimer = setInterval(checkTokenExpiry, 1000);
 					} else {
 						// Redirect Invalid Session User to /auth Page
 						localStorage.removeItem('token');
@@ -670,4 +685,5 @@
 			: 'light'}
 	richColors
 	position="top-right"
+	closeButton
 />