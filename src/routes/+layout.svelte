--- conflicted
+++ resolved
@@ -398,7 +398,6 @@
 		}
 	};
 
-<<<<<<< HEAD
 	const extractUserId = (email) => {
 		const localPart = email.split('@')[0];
 		if (localPart.includes('.')) {
@@ -406,7 +405,7 @@
 			return parts[0].substring(0, 3).toUpperCase() + parts[1].substring(0, 3).toUpperCase();
 		}
 		return localPart.substring(0, 6).toUpperCase();
-=======
+	}
 	const checkTokenExpiry = async () => {
 		const exp = $user?.expires_at; // token expiry time in unix timestamp
 		const now = Math.floor(Date.now() / 1000); // current time in unix timestamp
@@ -423,7 +422,6 @@
 			localStorage.removeItem('token');
 			location.href = '/auth';
 		}
->>>>>>> a3bb7df6
 	};
 
 	onMount(async () => {
