--- conflicted
+++ resolved
@@ -10,12 +10,8 @@
 		<link rel="apple-touch-icon" sizes="180x180" href="/static/apple-touch-icon.png" />
 		<meta name="apple-mobile-web-app-title" content="Neuro Hub" />
 
-<<<<<<< HEAD
-		<link rel="manifest" href="/manifest.json" />
-
-=======
+
 		<link rel="manifest" href="/manifest.json" crossorigin="use-credentials" />
->>>>>>> 852d9dcb
 		<meta
 			name="viewport"
 			content="width=device-width, initial-scale=1, maximum-scale=1, viewport-fit=cover"
