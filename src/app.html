<!doctype html>
<html lang="en">
	<head>
		<meta charset="utf-8" />
		<link rel="icon" type="image/png" href="/static/favicon-96x96.png" sizes="96x96" />
		<link rel="icon" type="image/svg+xml" href="/static/favicon.svg" />
		<link rel="shortcut icon" href="/static/favicon.ico" />
		<link rel="apple-touch-icon" sizes="180x180" href="/static/apple-touch-icon.png" />
<<<<<<< HEAD
		<meta name="apple-mobile-web-app-title" content="Open WebUI" />

		<link rel="manifest" href="/manifest.json" crossorigin="use-credentials" />
=======
		<meta name="apple-mobile-web-app-title" content="AiBrary Chat" />
		<link rel="manifest" href="/static/site.webmanifest" />
>>>>>>> a64bca12
		<meta
			name="viewport"
			content="width=device-width, initial-scale=1, maximum-scale=1, viewport-fit=cover"
		/>
		<meta name="theme-color" content="#171717" />
		<meta name="robots" content="index,follow" />
		<meta name="description" content="AiBrary Chat is an AI-powered chatbot providing seamless communication and intelligent responses." />
		<meta name="keywords" content="AI, LLM, Chatbot, Image Processing, Computer Vision, AI Services, Generative AI, AI Assistant, Conversational AI, AI Tools, AI Integration, AI Models, AI Software, GPT-4, GPT-4o, Claude, DALL-E, Whisper, Llama, Mistral, Pixtral, Gemini, Grok, DeepSeek, Mixtral, Gemma2, OpenAI, Anthropic, NVIDIA, AWS Bedrock, Cohere, Mistral AI, DeepSeek, Ollama, Hugging Face, Replicate, Stability AI, Meta AI, Microsoft Azure, AssemblyAI, Clarifai, DeepAI, Deepgram" />
		<script async src="https://www.googletagmanager.com/gtag/js?id=G-N4VGKS6795"></script>
		<script>
		  window.dataLayer = window.dataLayer || [];
		  function gtag(){dataLayer.push(arguments);}
		  gtag('js', new Date());
		
		  gtag('config', 'G-N4VGKS6795');
		</script>


		<link
			rel="search"
			type="application/opensearchdescription+xml"
			title="AiBrary Chat"
			href="/opensearch.xml"
		/>
		<script src="/static/loader.js" defer></script>

		<script>
			function resizeIframe(obj) {
				obj.style.height = obj.contentWindow.document.documentElement.scrollHeight + 'px';
			}
		</script>

		<script>
			// On page load or when changing themes, best to add inline in `head` to avoid FOUC
			(() => {
				const metaThemeColorTag = document.querySelector('meta[name="theme-color"]');
				const prefersDarkTheme = window.matchMedia('(prefers-color-scheme: dark)').matches;

				if (!localStorage?.theme) {
					localStorage.theme = 'system';
				}

				if (localStorage.theme === 'system') {
					document.documentElement.classList.add(prefersDarkTheme ? 'dark' : 'light');
					metaThemeColorTag.setAttribute('content', prefersDarkTheme ? '#171717' : '#ffffff');
				} else if (localStorage.theme === 'oled-dark') {
					document.documentElement.style.setProperty('--color-gray-800', '#101010');
					document.documentElement.style.setProperty('--color-gray-850', '#050505');
					document.documentElement.style.setProperty('--color-gray-900', '#000000');
					document.documentElement.style.setProperty('--color-gray-950', '#000000');
					document.documentElement.classList.add('dark');
					metaThemeColorTag.setAttribute('content', '#000000');
				} else if (localStorage.theme === 'light') {
					document.documentElement.classList.add('light');
					metaThemeColorTag.setAttribute('content', '#ffffff');
				} else if (localStorage.theme === 'her') {
					document.documentElement.classList.add('dark');
					document.documentElement.classList.add('her');
					metaThemeColorTag.setAttribute('content', '#983724');
				} else {
					document.documentElement.classList.add('dark');
					metaThemeColorTag.setAttribute('content', '#171717');
				}

				window.matchMedia('(prefers-color-scheme: dark)').addListener((e) => {
					if (localStorage.theme === 'system') {
						if (e.matches) {
							document.documentElement.classList.add('dark');
							document.documentElement.classList.remove('light');
							metaThemeColorTag.setAttribute('content', '#171717');
						} else {
							document.documentElement.classList.add('light');
							document.documentElement.classList.remove('dark');
							metaThemeColorTag.setAttribute('content', '#ffffff');
						}
					}
				});

				function setSplashImage() {
					const logo = document.getElementById('logo');
					const isDarkMode = document.documentElement.classList.contains('dark');

					if (isDarkMode) {
						const darkImage = new Image();
						darkImage.src = '/static/splash-dark.png';

						darkImage.onload = () => {
							logo.src = '/static/splash-dark.png';
							logo.style.filter = ''; // Ensure no inversion is applied if splash-dark.png exists
						};

						darkImage.onerror = () => {
							logo.style.filter = 'invert(1)'; // Invert image if splash-dark.png is missing
						};
					}
				}

				// Runs after classes are assigned
				window.onload = setSplashImage;
			})();
		</script>

		<title>AiBrary Chat</title>

		%sveltekit.head%
	</head>

	<body data-sveltekit-preload-data="hover">
		<div style="display: contents">%sveltekit.body%</div>

		<div
			id="splash-screen"
			style="position: fixed; z-index: 100; top: 0; left: 0; width: 100%; height: 100%"
		>
			<style type="text/css" nonce="">
				html {
					overflow-y: scroll !important;
				}
			</style>

			<img
				id="logo"
				style="
					position: absolute;
					width: auto;
					height: 6rem;
					top: 44%;
					left: 50%;
					transform: translateX(-50%);
				"
				src="/static/splash.png"
			/>

			<div
				style="
					position: absolute;
					top: 33%;
					left: 50%;

					width: 24rem;
					transform: translateX(-50%);

					display: flex;
					flex-direction: column;
					align-items: center;
				"
			>
				<img
					id="logo-her"
					style="width: auto; height: 13rem"
					src="/static/splash.png"
					class="animate-pulse-fast"
				/>

				<div style="position: relative; width: 24rem; margin-top: 0.5rem">
					<div
						id="progress-background"
						style="
							position: absolute;
							width: 100%;
							height: 0.75rem;

							border-radius: 9999px;
							background-color: #fafafa9a;
						"
					></div>

					<div
						id="progress-bar"
						style="
							position: absolute;
							width: 0%;
							height: 0.75rem;
							border-radius: 9999px;
							background-color: #fff;
						"
						class="bg-white"
					></div>
				</div>
			</div>

			<!-- <span style="position: absolute; bottom: 32px; left: 50%; margin: -36px 0 0 -36px">
				Footer content
			</span> -->
		</div>
	</body>
</html>

<style type="text/css" nonce="">
	html {
		overflow-y: hidden !important;
	}

	#splash-screen {
		background: #fff;
	}

	html.dark #splash-screen {
		background: #000;
	}

	html.her #splash-screen {
		background: #983724;
	}

	#logo-her {
		display: none;
	}

	#progress-background {
		display: none;
	}

	#progress-bar {
		display: none;
	}

	html.her #logo {
		display: none;
	}

	html.her #logo-her {
		display: block;
		filter: invert(1);
	}

	html.her #progress-background {
		display: block;
	}

	html.her #progress-bar {
		display: block;
	}

	@media (max-width: 24rem) {
		html.her #progress-background {
			display: none;
		}

		html.her #progress-bar {
			display: none;
		}
	}

	@keyframes pulse {
		50% {
			opacity: 0.65;
		}
	}

	.animate-pulse-fast {
		animation: pulse 1.5s cubic-bezier(0.4, 0, 0.6, 1) infinite;
	}
</style><|MERGE_RESOLUTION|>--- conflicted
+++ resolved
@@ -6,14 +6,8 @@
 		<link rel="icon" type="image/svg+xml" href="/static/favicon.svg" />
 		<link rel="shortcut icon" href="/static/favicon.ico" />
 		<link rel="apple-touch-icon" sizes="180x180" href="/static/apple-touch-icon.png" />
-<<<<<<< HEAD
-		<meta name="apple-mobile-web-app-title" content="Open WebUI" />
-
-		<link rel="manifest" href="/manifest.json" crossorigin="use-credentials" />
-=======
 		<meta name="apple-mobile-web-app-title" content="AiBrary Chat" />
 		<link rel="manifest" href="/static/site.webmanifest" />
->>>>>>> a64bca12
 		<meta
 			name="viewport"
 			content="width=device-width, initial-scale=1, maximum-scale=1, viewport-fit=cover"
